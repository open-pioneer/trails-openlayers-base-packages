name: Preview PR
on:
  pull_request_target:
    types:
      - opened
      - closed
      - reopened
      - synchronize

jobs:
  wait:
    name: Wait for checks
    runs-on: ubuntu-latest
    timeout-minutes: 15
    steps:
      # This is a separate file that simply waits for the other checks to complete because
      # we don't want to run duplicate checks for pr + push events.
      # Checks and builds run on all branches (on _push_) but this workflow runs only on PR events.
      # If you know a smarter way, let us now.
      - name: Wait for other checks to succeed
        if: github.event.action != 'closed'
        uses: lewagon/wait-on-check-action@v1.3.4
        with:
          ref: ${{ github.event.pull_request.head.sha }}
          check-name: "Build samples and documentation"
          repo-token: ${{ secrets.GITHUB_TOKEN }}
          wait-interval: 10

  deploy:
    name: Preview PR
    runs-on: ubuntu-latest
    concurrency: preview-${{ github.ref }}
    timeout-minutes: 5
    needs: wait
<<<<<<< HEAD
    permissions: write-all
=======
    permissions:
      contents: write
      pull-requests: write
>>>>>>> f40655e7
    steps:
      - name: Checkout
        uses: actions/checkout@v4

      - name: Download latest build artifact
        run: |
          # Use build result of latest push for local branches
          WORKFLOW_EVENT=
          if [[ "${{ github.event.pull_request.head.repo.full_name }}" != "${{ github.event.pull_request.base.repo.full_name }}" ]]; then
            WORKFLOW_EVENT="pull_request"
          else
            WORKFLOW_EVENT="push"
          fi
          WORKFLOW_RUN=$(gh run list -c ${{ github.event.pull_request.head.sha }} -w "test-and-build.yml" -e $WORKFLOW_EVENT --json databaseId --limit 1 | jq .[0].databaseId -r)
          echo "Latest workflow run: $WORKFLOW_RUN"

          mkdir site && cd site;

          echo "Downloading build artifact"
          gh run download $WORKFLOW_RUN -n build
          echo "Download successful:"
          ls -alh
        env:
          GH_TOKEN: ${{ github.token }}

      - name: Configure git user
        shell: bash
        run: |
          git config user.email "41898282+github-actions[bot]@users.noreply.github.com"
          git config user.name "github-actions[bot]"

      - name: Deploy PR Preview
        uses: rossjrw/pr-preview-action@v1.4.7
        with:
          source-dir: ./site/www/
          umbrella-dir: "openlayers-base-packages/pr-previews"
          deploy-repository: open-pioneer/trails-pr-previews
          token: ${{ secrets.DEPLOY_TOKEN }}<|MERGE_RESOLUTION|>--- conflicted
+++ resolved
@@ -32,13 +32,9 @@
     concurrency: preview-${{ github.ref }}
     timeout-minutes: 5
     needs: wait
-<<<<<<< HEAD
-    permissions: write-all
-=======
     permissions:
       contents: write
       pull-requests: write
->>>>>>> f40655e7
     steps:
       - name: Checkout
         uses: actions/checkout@v4
