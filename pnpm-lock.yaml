lockfileVersion: '9.0'

settings:
  autoInstallPeers: true
  excludeLinksFromLockfile: false

catalogs:
  default:
    '@chakra-ui/icons':
      specifier: ^2.2.4
      version: 2.2.4
    '@changesets/cli':
      specifier: 2.27.9
      version: 2.27.9
    '@conterra/reactivity-core':
      specifier: ^0.4.3
      version: 0.4.4
    '@emotion/react':
      specifier: ^11.13.0
      version: 11.14.0
    '@emotion/styled':
      specifier: ^11.13.0
      version: 11.14.0
    '@open-pioneer/base-theme':
      specifier: ^3.0.0
      version: 3.0.0
    '@open-pioneer/build-package-cli':
      specifier: ^3.0.0
      version: 3.0.0
    '@open-pioneer/build-support':
      specifier: ^3.0.0
      version: 3.0.0
    '@open-pioneer/chakra-integration':
      specifier: ^3.0.0
      version: 3.0.0
    '@open-pioneer/check-pnpm-duplicates':
      specifier: ^0.2.0
      version: 0.2.0
    '@open-pioneer/core':
      specifier: ^3.0.0
      version: 3.0.0
    '@open-pioneer/http':
      specifier: ^3.0.0
      version: 3.0.0
    '@open-pioneer/local-storage':
      specifier: ^3.0.0
      version: 3.0.0
    '@open-pioneer/notifier':
      specifier: ^3.0.0
      version: 3.0.0
    '@open-pioneer/react-utils':
      specifier: ^3.0.0
      version: 3.0.0
    '@open-pioneer/reactivity':
      specifier: ^3.0.0
      version: 3.0.0
    '@open-pioneer/runtime':
      specifier: ^3.0.0
      version: 3.0.0
    '@open-pioneer/test-utils':
      specifier: ^3.0.0
      version: 3.0.0
    '@open-pioneer/vite-plugin-pioneer':
      specifier: ^4.0.0
      version: 4.0.0
    '@tanstack/react-table':
      specifier: ^8.20.5
      version: 8.21.2
    '@testing-library/dom':
      specifier: ^10.4.0
      version: 10.4.0
    '@testing-library/jest-dom':
      specifier: ^6.6.2
      version: 6.6.3
    '@testing-library/react':
      specifier: ^16.2.0
      version: 16.2.0
    '@testing-library/user-event':
      specifier: ^14.5.2
      version: 14.6.1
    '@types/js-yaml':
      specifier: ^4.0.9
      version: 4.0.9
    '@types/jsdom':
      specifier: ^21.1.7
      version: 21.1.7
    '@types/node':
      specifier: ^20.14.8
      version: 20.17.23
    '@types/proj4':
      specifier: ^2.5.2
      version: 2.5.6
    '@types/react':
      specifier: ^19.0.10
      version: 19.0.10
    '@types/react-dom':
      specifier: ^19.0.4
      version: 19.0.4
    '@types/uuid':
      specifier: ^10.0.0
      version: 10.0.0
    '@typescript-eslint/eslint-plugin':
      specifier: ^8.11.0
      version: 8.26.0
    '@typescript-eslint/parser':
      specifier: ^8.11.0
      version: 8.26.0
    '@vitejs/plugin-react-swc':
      specifier: ^3.7.1
      version: 3.8.0
    chakra-react-select:
      specifier: ^5.0.4
      version: 5.0.4
    classnames:
      specifier: ^2.3.2
      version: 2.5.1
    eslint:
      specifier: ^8.57.1
      version: 8.57.1
    eslint-config-prettier:
      specifier: ^10.0.1
      version: 10.0.2
    eslint-import-resolver-typescript:
      specifier: ^3.6.3
      version: 3.8.3
    eslint-plugin-header:
      specifier: ^3.1.1
      version: 3.1.1
    eslint-plugin-import:
      specifier: ^2.31.0
      version: 2.31.0
    eslint-plugin-jsx-a11y:
      specifier: ^6.10.1
      version: 6.10.2
    eslint-plugin-react:
      specifier: ^7.37.1
      version: 7.37.4
    eslint-plugin-react-hooks:
      specifier: ^5.1.0
      version: 5.2.0
    eslint-plugin-unused-imports:
      specifier: ^4.1.4
      version: 4.1.4
    fast-glob:
      specifier: ^3.3.3
      version: 3.3.3
    handlebars:
      specifier: ^4.7.8
      version: 4.7.8
    happy-dom:
      specifier: ^17.1.1
      version: 17.2.2
    html2canvas:
      specifier: ^1.4.1
      version: 1.4.1
    husky:
      specifier: ^9.1.6
      version: 9.1.7
    js-yaml:
      specifier: ^4.1.0
      version: 4.1.0
    jsdom:
      specifier: ^26.0.0
      version: 26.0.0
    jspdf:
      specifier: ^3.0.1
      version: 3.0.1
    lint-staged:
      specifier: ^15.2.10
      version: 15.4.3
    ol:
      specifier: ^10.4.0
      version: 10.4.0
    ol-mapbox-style:
      specifier: ^12.4.1
      version: 12.5.0
    prettier:
      specifier: ^3.3.3
      version: 3.5.3
    proj4:
      specifier: ^2.12.1
      version: 2.15.0
    react:
      specifier: ^19.0.0
      version: 19.0.0
    react-dom:
      specifier: ^19.0.0
      version: 19.0.0
    react-icons:
      specifier: ^5.3.0
      version: 5.5.0
    react-use:
      specifier: ^17.5.1
      version: 17.6.0
    resize-observer-polyfill:
      specifier: ^1.5.1
      version: 1.5.1
    rimraf:
      specifier: ^6.0.1
      version: 6.0.1
    sass:
      specifier: ^1.85.0
      version: 1.85.1
    tsx:
      specifier: ^4.19.1
      version: 4.19.3
    typedoc:
      specifier: ^0.27.7
      version: 0.27.9
    typescript:
      specifier: ^5.7.3
      version: 5.8.2
    uuid:
      specifier: ^11.1.0
      version: 11.1.0
    vite:
      specifier: ^6.2.6
      version: 6.2.6
    vite-plugin-eslint:
      specifier: ^1.8.1
      version: 1.8.1
    vitest:
      specifier: ^3.0.6
      version: 3.0.7

overrides:
  semver@<7.5.2: '>=7.5.2'
  tough-cookie@<4.1.3: '>=4.1.3'
  braces@<3.0.3: '>=3.0.3'
  ws@>=8.0.0 <8.17.1: '>=8.17.1'
  fast-loops@<1.1.4: '>=1.1.4'
  micromatch@<4.0.8: '>=4.0.8'
  vite-plugin-eslint>rollup: '>=3.29.5'
  cross-spawn@<7.0.5: '>=7.0.5'
  nanoid@<3.3.8: ^3.3.8
  dompurify@<3.2.4: '>=3.2.4'
  esbuild@<0.25.0: '>=0.25.0'
  '@changesets/assemble-release-plan': 6.0.4
  canvg@<=4.0.2: '>=4.0.3'
  '@babel/runtime': '>=7.26.10'

patchedDependencies:
  '@chakra-ui/hooks@2.4.4':
    hash: mayfbuoknaogevz43ogq74es4q
    path: patches/@chakra-ui__hooks.patch
  '@changesets/assemble-release-plan@6.0.4':
    hash: h7fa74ddz2lm7t3hquqctf7dgq
    path: patches/@changesets__assemble-release-plan.patch
  react-select:
    hash: benwgmj73vuqed6j4bcic264ha
    path: patches/react-select.patch

importers:

  .:
    devDependencies:
      '@changesets/cli':
        specifier: 'catalog:'
        version: 2.27.9
      '@open-pioneer/build-package-cli':
        specifier: 'catalog:'
        version: 3.0.0(sass@1.85.1)(typescript@5.8.2)
      '@open-pioneer/build-support':
        specifier: 'catalog:'
        version: 3.0.0
      '@open-pioneer/check-pnpm-duplicates':
        specifier: 'catalog:'
        version: 0.2.0(@pnpm/logger@1000.0.0)
      '@open-pioneer/vite-plugin-pioneer':
        specifier: 'catalog:'
<<<<<<< HEAD
        version: 4.0.0(@open-pioneer/runtime@3.0.0(@emotion/is-prop-valid@1.3.1)(@types/react@19.0.10)(typescript@5.8.2))(sass@1.85.1)(vite@6.2.5(@types/node@20.17.23)(sass@1.85.1)(tsx@4.19.3)(yaml@2.7.0))
=======
        version: 4.0.0(@open-pioneer/runtime@3.0.0(@types/react@19.0.10)(typescript@5.7.3))(sass@1.85.0)(vite@6.2.6(@types/node@20.17.19)(sass@1.85.0)(tsx@4.19.3)(yaml@2.7.0))
>>>>>>> f3b881d4
      '@testing-library/dom':
        specifier: 'catalog:'
        version: 10.4.0
      '@testing-library/jest-dom':
        specifier: 'catalog:'
        version: 6.6.3
      '@testing-library/react':
        specifier: 'catalog:'
        version: 16.2.0(@testing-library/dom@10.4.0)(@types/react-dom@19.0.4(@types/react@19.0.10))(@types/react@19.0.10)(react-dom@19.0.0(react@19.0.0))(react@19.0.0)
      '@testing-library/user-event':
        specifier: 'catalog:'
        version: 14.6.1(@testing-library/dom@10.4.0)
      '@types/js-yaml':
        specifier: 'catalog:'
        version: 4.0.9
      '@types/node':
        specifier: 'catalog:'
        version: 20.17.23
      '@types/react':
        specifier: 'catalog:'
        version: 19.0.10
      '@types/react-dom':
        specifier: 'catalog:'
        version: 19.0.4(@types/react@19.0.10)
      '@typescript-eslint/eslint-plugin':
        specifier: 'catalog:'
        version: 8.26.0(@typescript-eslint/parser@8.26.0(eslint@8.57.1)(typescript@5.8.2))(eslint@8.57.1)(typescript@5.8.2)
      '@typescript-eslint/parser':
        specifier: 'catalog:'
        version: 8.26.0(eslint@8.57.1)(typescript@5.8.2)
      '@vitejs/plugin-react-swc':
        specifier: 'catalog:'
<<<<<<< HEAD
        version: 3.8.0(vite@6.2.5(@types/node@20.17.23)(sass@1.85.1)(tsx@4.19.3)(yaml@2.7.0))
=======
        version: 3.8.0(vite@6.2.6(@types/node@20.17.19)(sass@1.85.0)(tsx@4.19.3)(yaml@2.7.0))
>>>>>>> f3b881d4
      eslint:
        specifier: 'catalog:'
        version: 8.57.1
      eslint-config-prettier:
        specifier: 'catalog:'
        version: 10.0.2(eslint@8.57.1)
      eslint-import-resolver-typescript:
        specifier: 'catalog:'
        version: 3.8.3(eslint-plugin-import@2.31.0)(eslint@8.57.1)
      eslint-plugin-header:
        specifier: 'catalog:'
        version: 3.1.1(eslint@8.57.1)
      eslint-plugin-import:
        specifier: 'catalog:'
        version: 2.31.0(@typescript-eslint/parser@8.26.0(eslint@8.57.1)(typescript@5.8.2))(eslint-import-resolver-typescript@3.8.3)(eslint@8.57.1)
      eslint-plugin-jsx-a11y:
        specifier: 'catalog:'
        version: 6.10.2(eslint@8.57.1)
      eslint-plugin-react:
        specifier: 'catalog:'
        version: 7.37.4(eslint@8.57.1)
      eslint-plugin-react-hooks:
        specifier: 'catalog:'
        version: 5.2.0(eslint@8.57.1)
      eslint-plugin-unused-imports:
        specifier: 'catalog:'
        version: 4.1.4(@typescript-eslint/eslint-plugin@8.26.0(@typescript-eslint/parser@8.26.0(eslint@8.57.1)(typescript@5.8.2))(eslint@8.57.1)(typescript@5.8.2))(eslint@8.57.1)
      fast-glob:
        specifier: 'catalog:'
        version: 3.3.3
      handlebars:
        specifier: 'catalog:'
        version: 4.7.8
      happy-dom:
        specifier: 'catalog:'
        version: 17.2.2
      husky:
        specifier: 'catalog:'
        version: 9.1.7
      js-yaml:
        specifier: 'catalog:'
        version: 4.1.0
      jsdom:
        specifier: 'catalog:'
        version: 26.0.0
      lint-staged:
        specifier: 'catalog:'
        version: 15.4.3
      prettier:
        specifier: 'catalog:'
        version: 3.5.3
      react:
        specifier: 'catalog:'
        version: 19.0.0
      resize-observer-polyfill:
        specifier: 'catalog:'
        version: 1.5.1
      rimraf:
        specifier: 'catalog:'
        version: 6.0.1
      sass:
        specifier: 'catalog:'
        version: 1.85.1
      tsx:
        specifier: 'catalog:'
        version: 4.19.3
      typedoc:
        specifier: 'catalog:'
        version: 0.27.9(typescript@5.8.2)
      typescript:
        specifier: 'catalog:'
        version: 5.8.2
      vite:
        specifier: 'catalog:'
<<<<<<< HEAD
        version: 6.2.5(@types/node@20.17.23)(sass@1.85.1)(tsx@4.19.3)(yaml@2.7.0)
      vite-plugin-eslint:
        specifier: 'catalog:'
        version: 1.8.1(eslint@8.57.1)(vite@6.2.5(@types/node@20.17.23)(sass@1.85.1)(tsx@4.19.3)(yaml@2.7.0))
=======
        version: 6.2.6(@types/node@20.17.19)(sass@1.85.0)(tsx@4.19.3)(yaml@2.7.0)
      vite-plugin-eslint:
        specifier: 'catalog:'
        version: 1.8.1(eslint@8.57.1)(vite@6.2.6(@types/node@20.17.19)(sass@1.85.0)(tsx@4.19.3)(yaml@2.7.0))
>>>>>>> f3b881d4
      vitest:
        specifier: 'catalog:'
        version: 3.0.7(@types/node@20.17.23)(happy-dom@17.2.2)(jsdom@26.0.0)(sass@1.85.1)(tsx@4.19.3)(yaml@2.7.0)

  src/experimental-packages/layout-sidebar:
    dependencies:
      '@chakra-ui/icons':
        specifier: 'catalog:'
        version: 2.2.4(@chakra-ui/react@2.10.6(@emotion/react@11.14.0(@types/react@19.0.10)(react@19.0.0))(@emotion/styled@11.14.0(@emotion/react@11.14.0(@types/react@19.0.10)(react@19.0.0))(@types/react@19.0.10)(react@19.0.0))(@types/react@19.0.10)(framer-motion@12.4.10(@emotion/is-prop-valid@1.3.1)(react-dom@19.0.0(react@19.0.0))(react@19.0.0))(react-dom@19.0.0(react@19.0.0))(react@19.0.0))(react@19.0.0)
      '@emotion/react':
        specifier: 'catalog:'
        version: 11.14.0(@types/react@19.0.10)(react@19.0.0)
      '@emotion/styled':
        specifier: 'catalog:'
        version: 11.14.0(@emotion/react@11.14.0(@types/react@19.0.10)(react@19.0.0))(@types/react@19.0.10)(react@19.0.0)
      '@open-pioneer/chakra-integration':
        specifier: 'catalog:'
        version: 3.0.0(@emotion/is-prop-valid@1.3.1)(@types/react@19.0.10)
      '@open-pioneer/runtime':
        specifier: 'catalog:'
        version: 3.0.0(@emotion/is-prop-valid@1.3.1)(@types/react@19.0.10)(typescript@5.8.2)
      react:
        specifier: 'catalog:'
        version: 19.0.0
    devDependencies:
      openlayers-base-packages:
        specifier: workspace:*
        version: link:../../..
    publishDirectory: dist

  src/packages/basemap-switcher:
    dependencies:
      '@conterra/reactivity-core':
        specifier: 'catalog:'
        version: 0.4.4
      '@open-pioneer/chakra-integration':
        specifier: 'catalog:'
        version: 3.0.0(@emotion/is-prop-valid@1.3.1)(@types/react@19.0.10)
      '@open-pioneer/map':
        specifier: workspace:^
        version: link:../map
      '@open-pioneer/react-utils':
        specifier: 'catalog:'
        version: 3.0.0(@emotion/is-prop-valid@1.3.1)(@types/react@19.0.10)
      '@open-pioneer/reactivity':
        specifier: 'catalog:'
        version: 3.0.0
      '@open-pioneer/runtime':
        specifier: 'catalog:'
        version: 3.0.0(@emotion/is-prop-valid@1.3.1)(@types/react@19.0.10)(typescript@5.8.2)
      chakra-react-select:
        specifier: 'catalog:'
        version: 5.0.4(@chakra-ui/react@2.10.6(@emotion/react@11.14.0(@types/react@19.0.10)(react@19.0.0))(@emotion/styled@11.14.0(@emotion/react@11.14.0(@types/react@19.0.10)(react@19.0.0))(@types/react@19.0.10)(react@19.0.0))(@types/react@19.0.10)(framer-motion@12.4.10(@emotion/is-prop-valid@1.3.1)(react-dom@19.0.0(react@19.0.0))(react@19.0.0))(react-dom@19.0.0(react@19.0.0))(react@19.0.0))(@emotion/react@11.14.0(@types/react@19.0.10)(react@19.0.0))(@types/react@19.0.10)(react-dom@19.0.0(react@19.0.0))(react@19.0.0)
      ol:
        specifier: 'catalog:'
        version: 10.4.0
      react:
        specifier: 'catalog:'
        version: 19.0.0
      react-icons:
        specifier: 'catalog:'
        version: 5.5.0(react@19.0.0)
    devDependencies:
      '@open-pioneer/map-test-utils':
        specifier: workspace:^
        version: link:../map-test-utils
      '@open-pioneer/test-utils':
        specifier: 'catalog:'
        version: 3.0.0(@emotion/is-prop-valid@1.3.1)(@types/react-dom@19.0.4(@types/react@19.0.10))(@types/react@19.0.10)(typescript@5.8.2)
      openlayers-base-packages:
        specifier: workspace:*
        version: link:../../..
    publishDirectory: dist

  src/packages/coordinate-search:
    dependencies:
      '@chakra-ui/icons':
        specifier: 'catalog:'
        version: 2.2.4(@chakra-ui/react@2.10.6(@emotion/react@11.14.0(@types/react@19.0.10)(react@19.0.0))(@emotion/styled@11.14.0(@emotion/react@11.14.0(@types/react@19.0.10)(react@19.0.0))(@types/react@19.0.10)(react@19.0.0))(@types/react@19.0.10)(framer-motion@12.4.10(@emotion/is-prop-valid@1.3.1)(react-dom@19.0.0(react@19.0.0))(react@19.0.0))(react-dom@19.0.0(react@19.0.0))(react@19.0.0))(react@19.0.0)
      '@conterra/reactivity-core':
        specifier: 'catalog:'
        version: 0.4.4
      '@open-pioneer/chakra-integration':
        specifier: 'catalog:'
        version: 3.0.0(@emotion/is-prop-valid@1.3.1)(@types/react@19.0.10)
      '@open-pioneer/core':
        specifier: 'catalog:'
        version: 3.0.0
      '@open-pioneer/map':
        specifier: workspace:^
        version: link:../map
      '@open-pioneer/react-utils':
        specifier: 'catalog:'
        version: 3.0.0(@emotion/is-prop-valid@1.3.1)(@types/react@19.0.10)
      '@open-pioneer/reactivity':
        specifier: 'catalog:'
        version: 3.0.0
      '@open-pioneer/runtime':
        specifier: 'catalog:'
        version: 3.0.0(@emotion/is-prop-valid@1.3.1)(@types/react@19.0.10)(typescript@5.8.2)
      chakra-react-select:
        specifier: 'catalog:'
        version: 5.0.4(@chakra-ui/react@2.10.6(@emotion/react@11.14.0(@types/react@19.0.10)(react@19.0.0))(@emotion/styled@11.14.0(@emotion/react@11.14.0(@types/react@19.0.10)(react@19.0.0))(@types/react@19.0.10)(react@19.0.0))(@types/react@19.0.10)(framer-motion@12.4.10(@emotion/is-prop-valid@1.3.1)(react-dom@19.0.0(react@19.0.0))(react@19.0.0))(react-dom@19.0.0(react@19.0.0))(react@19.0.0))(@emotion/react@11.14.0(@types/react@19.0.10)(react@19.0.0))(@types/react@19.0.10)(react-dom@19.0.0(react@19.0.0))(react@19.0.0)
      ol:
        specifier: 'catalog:'
        version: 10.4.0
      react:
        specifier: 'catalog:'
        version: 19.0.0
    devDependencies:
      '@open-pioneer/map-test-utils':
        specifier: workspace:^
        version: link:../map-test-utils
      '@open-pioneer/test-utils':
        specifier: 'catalog:'
        version: 3.0.0(@emotion/is-prop-valid@1.3.1)(@types/react-dom@19.0.4(@types/react@19.0.10))(@types/react@19.0.10)(typescript@5.8.2)
      openlayers-base-packages:
        specifier: workspace:*
        version: link:../../..
      test-utils:
        specifier: workspace:^
        version: link:../../testing/test-utils
    publishDirectory: dist

  src/packages/coordinate-viewer:
    dependencies:
      '@open-pioneer/chakra-integration':
        specifier: 'catalog:'
        version: 3.0.0(@emotion/is-prop-valid@1.3.1)(@types/react@19.0.10)
      '@open-pioneer/map':
        specifier: workspace:^
        version: link:../map
      '@open-pioneer/react-utils':
        specifier: 'catalog:'
        version: 3.0.0(@emotion/is-prop-valid@1.3.1)(@types/react@19.0.10)
      '@open-pioneer/reactivity':
        specifier: 'catalog:'
        version: 3.0.0
      '@open-pioneer/runtime':
        specifier: 'catalog:'
        version: 3.0.0(@emotion/is-prop-valid@1.3.1)(@types/react@19.0.10)(typescript@5.8.2)
      ol:
        specifier: 'catalog:'
        version: 10.4.0
      react:
        specifier: 'catalog:'
        version: 19.0.0
    devDependencies:
      '@open-pioneer/map-test-utils':
        specifier: workspace:^
        version: link:../map-test-utils
      '@open-pioneer/test-utils':
        specifier: 'catalog:'
        version: 3.0.0(@emotion/is-prop-valid@1.3.1)(@types/react-dom@19.0.4(@types/react@19.0.10))(@types/react@19.0.10)(typescript@5.8.2)
      openlayers-base-packages:
        specifier: workspace:*
        version: link:../../..
    publishDirectory: dist

  src/packages/editing:
    dependencies:
      '@conterra/reactivity-core':
        specifier: 'catalog:'
        version: 0.4.4
      '@open-pioneer/core':
        specifier: 'catalog:'
        version: 3.0.0
      '@open-pioneer/http':
        specifier: 'catalog:'
        version: 3.0.0(@emotion/is-prop-valid@1.3.1)(@types/react@19.0.10)(typescript@5.8.2)
      '@open-pioneer/map':
        specifier: workspace:^
        version: link:../map
      '@open-pioneer/runtime':
        specifier: 'catalog:'
        version: 3.0.0(@emotion/is-prop-valid@1.3.1)(@types/react@19.0.10)(typescript@5.8.2)
      ol:
        specifier: 'catalog:'
        version: 10.4.0
    devDependencies:
      '@open-pioneer/map-test-utils':
        specifier: workspace:^
        version: link:../map-test-utils
      openlayers-base-packages:
        specifier: workspace:*
        version: link:../../..
    publishDirectory: dist

  src/packages/geolocation:
    dependencies:
      '@conterra/reactivity-core':
        specifier: 'catalog:'
        version: 0.4.4
      '@open-pioneer/chakra-integration':
        specifier: 'catalog:'
        version: 3.0.0(@emotion/is-prop-valid@1.3.1)(@types/react@19.0.10)
      '@open-pioneer/core':
        specifier: 'catalog:'
        version: 3.0.0
      '@open-pioneer/map':
        specifier: workspace:^
        version: link:../map
      '@open-pioneer/map-ui-components':
        specifier: workspace:^
        version: link:../map-ui-components
      '@open-pioneer/notifier':
        specifier: 'catalog:'
        version: 3.0.0(@chakra-ui/react@2.10.6(@emotion/react@11.14.0(@types/react@19.0.10)(react@19.0.0))(@emotion/styled@11.14.0(@emotion/react@11.14.0(@types/react@19.0.10)(react@19.0.0))(@types/react@19.0.10)(react@19.0.0))(@types/react@19.0.10)(framer-motion@12.4.10(@emotion/is-prop-valid@1.3.1)(react-dom@19.0.0(react@19.0.0))(react@19.0.0))(react-dom@19.0.0(react@19.0.0))(react@19.0.0))(@emotion/is-prop-valid@1.3.1)(@types/react@19.0.10)(typescript@5.8.2)
      '@open-pioneer/react-utils':
        specifier: 'catalog:'
        version: 3.0.0(@emotion/is-prop-valid@1.3.1)(@types/react@19.0.10)
      '@open-pioneer/reactivity':
        specifier: 'catalog:'
        version: 3.0.0
      '@open-pioneer/runtime':
        specifier: 'catalog:'
        version: 3.0.0(@emotion/is-prop-valid@1.3.1)(@types/react@19.0.10)(typescript@5.8.2)
      ol:
        specifier: 'catalog:'
        version: 10.4.0
      react:
        specifier: 'catalog:'
        version: 19.0.0
      react-icons:
        specifier: 'catalog:'
        version: 5.5.0(react@19.0.0)
    devDependencies:
      '@open-pioneer/map-test-utils':
        specifier: workspace:^
        version: link:../map-test-utils
      '@open-pioneer/test-utils':
        specifier: 'catalog:'
        version: 3.0.0(@emotion/is-prop-valid@1.3.1)(@types/react-dom@19.0.4(@types/react@19.0.10))(@types/react@19.0.10)(typescript@5.8.2)
      openlayers-base-packages:
        specifier: workspace:*
        version: link:../../..
    publishDirectory: dist

  src/packages/legend:
    dependencies:
      '@chakra-ui/icons':
        specifier: 'catalog:'
        version: 2.2.4(@chakra-ui/react@2.10.6(@emotion/react@11.14.0(@types/react@19.0.10)(react@19.0.0))(@emotion/styled@11.14.0(@emotion/react@11.14.0(@types/react@19.0.10)(react@19.0.0))(@types/react@19.0.10)(react@19.0.0))(@types/react@19.0.10)(framer-motion@12.4.10(@emotion/is-prop-valid@1.3.1)(react-dom@19.0.0(react@19.0.0))(react@19.0.0))(react-dom@19.0.0(react@19.0.0))(react@19.0.0))(react@19.0.0)
      '@open-pioneer/chakra-integration':
        specifier: 'catalog:'
        version: 3.0.0(@emotion/is-prop-valid@1.3.1)(@types/react@19.0.10)
      '@open-pioneer/map':
        specifier: workspace:^
        version: link:../map
      '@open-pioneer/react-utils':
        specifier: 'catalog:'
        version: 3.0.0(@emotion/is-prop-valid@1.3.1)(@types/react@19.0.10)
      '@open-pioneer/reactivity':
        specifier: 'catalog:'
        version: 3.0.0
      '@open-pioneer/runtime':
        specifier: 'catalog:'
        version: 3.0.0(@emotion/is-prop-valid@1.3.1)(@types/react@19.0.10)(typescript@5.8.2)
      classnames:
        specifier: 'catalog:'
        version: 2.5.1
      ol:
        specifier: 'catalog:'
        version: 10.4.0
      react:
        specifier: 'catalog:'
        version: 19.0.0
    devDependencies:
      '@open-pioneer/map-test-utils':
        specifier: workspace:^
        version: link:../map-test-utils
      '@open-pioneer/test-utils':
        specifier: 'catalog:'
        version: 3.0.0(@emotion/is-prop-valid@1.3.1)(@types/react-dom@19.0.4(@types/react@19.0.10))(@types/react@19.0.10)(typescript@5.8.2)
      openlayers-base-packages:
        specifier: workspace:*
        version: link:../../..
    publishDirectory: dist

  src/packages/map:
    dependencies:
      '@conterra/reactivity-core':
        specifier: 'catalog:'
        version: 0.4.4
      '@open-pioneer/chakra-integration':
        specifier: 'catalog:'
        version: 3.0.0(@emotion/is-prop-valid@1.3.1)(@types/react@19.0.10)
      '@open-pioneer/core':
        specifier: 'catalog:'
        version: 3.0.0
      '@open-pioneer/http':
        specifier: 'catalog:'
        version: 3.0.0(@emotion/is-prop-valid@1.3.1)(@types/react@19.0.10)(typescript@5.8.2)
      '@open-pioneer/react-utils':
        specifier: 'catalog:'
        version: 3.0.0(@emotion/is-prop-valid@1.3.1)(@types/react@19.0.10)
      '@open-pioneer/runtime':
        specifier: 'catalog:'
        version: 3.0.0(@emotion/is-prop-valid@1.3.1)(@types/react@19.0.10)(typescript@5.8.2)
      '@types/proj4':
        specifier: 'catalog:'
        version: 2.5.6
      ol:
        specifier: 'catalog:'
        version: 10.4.0
      proj4:
        specifier: 'catalog:'
        version: 2.15.0
      react:
        specifier: 'catalog:'
        version: 19.0.0
      react-dom:
        specifier: 'catalog:'
        version: 19.0.0(react@19.0.0)
      react-use:
        specifier: 'catalog:'
        version: 17.6.0(react-dom@19.0.0(react@19.0.0))(react@19.0.0)
      uuid:
        specifier: 'catalog:'
        version: 11.1.0
    devDependencies:
      '@open-pioneer/map-test-utils':
        specifier: workspace:^
        version: link:../map-test-utils
      '@types/jsdom':
        specifier: 'catalog:'
        version: 21.1.7
      '@types/uuid':
        specifier: 'catalog:'
        version: 10.0.0
      openlayers-base-packages:
        specifier: workspace:*
        version: link:../../..
    publishDirectory: dist

  src/packages/map-navigation:
    dependencies:
      '@conterra/reactivity-core':
        specifier: 'catalog:'
        version: 0.4.4
      '@open-pioneer/chakra-integration':
        specifier: 'catalog:'
        version: 3.0.0(@emotion/is-prop-valid@1.3.1)(@types/react@19.0.10)
      '@open-pioneer/map':
        specifier: workspace:^
        version: link:../map
      '@open-pioneer/map-ui-components':
        specifier: workspace:^
        version: link:../map-ui-components
      '@open-pioneer/react-utils':
        specifier: 'catalog:'
        version: 3.0.0(@emotion/is-prop-valid@1.3.1)(@types/react@19.0.10)
      '@open-pioneer/reactivity':
        specifier: 'catalog:'
        version: 3.0.0
      '@open-pioneer/runtime':
        specifier: 'catalog:'
        version: 3.0.0(@emotion/is-prop-valid@1.3.1)(@types/react@19.0.10)(typescript@5.8.2)
      classnames:
        specifier: 'catalog:'
        version: 2.5.1
      ol:
        specifier: 'catalog:'
        version: 10.4.0
      react:
        specifier: 'catalog:'
        version: 19.0.0
      react-icons:
        specifier: 'catalog:'
        version: 5.5.0(react@19.0.0)
    devDependencies:
      '@open-pioneer/map-test-utils':
        specifier: workspace:^
        version: link:../map-test-utils
      '@open-pioneer/test-utils':
        specifier: 'catalog:'
        version: 3.0.0(@emotion/is-prop-valid@1.3.1)(@types/react-dom@19.0.4(@types/react@19.0.10))(@types/react@19.0.10)(typescript@5.8.2)
      openlayers-base-packages:
        specifier: workspace:*
        version: link:../../..
    publishDirectory: dist

  src/packages/map-test-utils:
    dependencies:
      '@conterra/reactivity-core':
        specifier: 'catalog:'
        version: 0.4.4
      '@open-pioneer/map':
        specifier: workspace:^
        version: link:../map
      '@open-pioneer/test-utils':
        specifier: 'catalog:'
        version: 3.0.0(@emotion/is-prop-valid@1.3.1)(@types/react-dom@19.0.4(@types/react@19.0.10))(@types/react@19.0.10)(typescript@5.8.2)
      '@testing-library/react':
        specifier: 'catalog:'
        version: 16.2.0(@testing-library/dom@10.4.0)(@types/react-dom@19.0.4(@types/react@19.0.10))(@types/react@19.0.10)(react-dom@19.0.0(react@19.0.0))(react@19.0.0)
      ol:
        specifier: 'catalog:'
        version: 10.4.0
    devDependencies:
      openlayers-base-packages:
        specifier: workspace:*
        version: link:../../..
    publishDirectory: dist

  src/packages/map-ui-components:
    dependencies:
      '@open-pioneer/chakra-integration':
        specifier: 'catalog:'
        version: 3.0.0(@emotion/is-prop-valid@1.3.1)(@types/react@19.0.10)
      '@open-pioneer/react-utils':
        specifier: 'catalog:'
        version: 3.0.0(@emotion/is-prop-valid@1.3.1)(@types/react@19.0.10)
      classnames:
        specifier: 'catalog:'
        version: 2.5.1
      react:
        specifier: 'catalog:'
        version: 19.0.0
    devDependencies:
      '@open-pioneer/test-utils':
        specifier: 'catalog:'
        version: 3.0.0(@emotion/is-prop-valid@1.3.1)(@types/react-dom@19.0.4(@types/react@19.0.10))(@types/react@19.0.10)(typescript@5.8.2)
      '@testing-library/react':
        specifier: 'catalog:'
        version: 16.2.0(@testing-library/dom@10.4.0)(@types/react-dom@19.0.4(@types/react@19.0.10))(@types/react@19.0.10)(react-dom@19.0.0(react@19.0.0))(react@19.0.0)
      openlayers-base-packages:
        specifier: workspace:*
        version: link:../../..
    publishDirectory: dist

  src/packages/measurement:
    dependencies:
      '@open-pioneer/chakra-integration':
        specifier: 'catalog:'
        version: 3.0.0(@emotion/is-prop-valid@1.3.1)(@types/react@19.0.10)
      '@open-pioneer/core':
        specifier: 'catalog:'
        version: 3.0.0
      '@open-pioneer/map':
        specifier: workspace:^
        version: link:../map
      '@open-pioneer/react-utils':
        specifier: 'catalog:'
        version: 3.0.0(@emotion/is-prop-valid@1.3.1)(@types/react@19.0.10)
      '@open-pioneer/runtime':
        specifier: 'catalog:'
        version: 3.0.0(@emotion/is-prop-valid@1.3.1)(@types/react@19.0.10)(typescript@5.8.2)
      classnames:
        specifier: 'catalog:'
        version: 2.5.1
      ol:
        specifier: 'catalog:'
        version: 10.4.0
      react:
        specifier: 'catalog:'
        version: 19.0.0
    devDependencies:
      '@open-pioneer/map-test-utils':
        specifier: workspace:^
        version: link:../map-test-utils
      '@open-pioneer/test-utils':
        specifier: 'catalog:'
        version: 3.0.0(@emotion/is-prop-valid@1.3.1)(@types/react-dom@19.0.4(@types/react@19.0.10))(@types/react@19.0.10)(typescript@5.8.2)
      openlayers-base-packages:
        specifier: workspace:*
        version: link:../../..
    publishDirectory: dist

  src/packages/ogc-features:
    dependencies:
      '@open-pioneer/core':
        specifier: 'catalog:'
        version: 3.0.0
      '@open-pioneer/http':
        specifier: 'catalog:'
        version: 3.0.0(@emotion/is-prop-valid@1.3.1)(@types/react@19.0.10)(typescript@5.8.2)
      ol:
        specifier: 'catalog:'
        version: 10.4.0
      uuid:
        specifier: 'catalog:'
        version: 11.1.0
    devDependencies:
      '@open-pioneer/map-test-utils':
        specifier: workspace:^
        version: link:../map-test-utils
      '@open-pioneer/search':
        specifier: workspace:^
        version: link:../search
      '@open-pioneer/test-utils':
        specifier: 'catalog:'
        version: 3.0.0(@emotion/is-prop-valid@1.3.1)(@types/react-dom@19.0.4(@types/react@19.0.10))(@types/react@19.0.10)(typescript@5.8.2)
      openlayers-base-packages:
        specifier: workspace:*
        version: link:../../..
    publishDirectory: dist

  src/packages/overview-map:
    dependencies:
      '@open-pioneer/chakra-integration':
        specifier: 'catalog:'
        version: 3.0.0(@emotion/is-prop-valid@1.3.1)(@types/react@19.0.10)
      '@open-pioneer/map':
        specifier: workspace:^
        version: link:../map
      '@open-pioneer/react-utils':
        specifier: 'catalog:'
        version: 3.0.0(@emotion/is-prop-valid@1.3.1)(@types/react@19.0.10)
      '@open-pioneer/runtime':
        specifier: 'catalog:'
        version: 3.0.0(@emotion/is-prop-valid@1.3.1)(@types/react@19.0.10)(typescript@5.8.2)
      ol:
        specifier: 'catalog:'
        version: 10.4.0
      react:
        specifier: 'catalog:'
        version: 19.0.0
    devDependencies:
      '@open-pioneer/map-test-utils':
        specifier: workspace:^
        version: link:../map-test-utils
      '@open-pioneer/test-utils':
        specifier: 'catalog:'
        version: 3.0.0(@emotion/is-prop-valid@1.3.1)(@types/react-dom@19.0.4(@types/react@19.0.10))(@types/react@19.0.10)(typescript@5.8.2)
      openlayers-base-packages:
        specifier: workspace:*
        version: link:../../..
    publishDirectory: dist

  src/packages/printing:
    dependencies:
      '@open-pioneer/chakra-integration':
        specifier: 'catalog:'
        version: 3.0.0(@emotion/is-prop-valid@1.3.1)(@types/react@19.0.10)
      '@open-pioneer/core':
        specifier: 'catalog:'
        version: 3.0.0
      '@open-pioneer/map':
        specifier: workspace:^
        version: link:../map
      '@open-pioneer/notifier':
        specifier: 'catalog:'
        version: 3.0.0(@chakra-ui/react@2.10.6(@emotion/react@11.14.0(@types/react@19.0.10)(react@19.0.0))(@emotion/styled@11.14.0(@emotion/react@11.14.0(@types/react@19.0.10)(react@19.0.0))(@types/react@19.0.10)(react@19.0.0))(@types/react@19.0.10)(framer-motion@12.4.10(@emotion/is-prop-valid@1.3.1)(react-dom@19.0.0(react@19.0.0))(react@19.0.0))(react-dom@19.0.0(react@19.0.0))(react@19.0.0))(@emotion/is-prop-valid@1.3.1)(@types/react@19.0.10)(typescript@5.8.2)
      '@open-pioneer/react-utils':
        specifier: 'catalog:'
        version: 3.0.0(@emotion/is-prop-valid@1.3.1)(@types/react@19.0.10)
      '@open-pioneer/runtime':
        specifier: 'catalog:'
        version: 3.0.0(@emotion/is-prop-valid@1.3.1)(@types/react@19.0.10)(typescript@5.8.2)
      classnames:
        specifier: 'catalog:'
        version: 2.5.1
      html2canvas:
        specifier: 'catalog:'
        version: 1.4.1
      jspdf:
        specifier: 'catalog:'
        version: 3.0.1
      ol:
        specifier: 'catalog:'
        version: 10.4.0
      react:
        specifier: 'catalog:'
        version: 19.0.0
    devDependencies:
      '@open-pioneer/map-test-utils':
        specifier: workspace:^
        version: link:../map-test-utils
      '@open-pioneer/test-utils':
        specifier: 'catalog:'
        version: 3.0.0(@emotion/is-prop-valid@1.3.1)(@types/react-dom@19.0.4(@types/react@19.0.10))(@types/react@19.0.10)(typescript@5.8.2)
      openlayers-base-packages:
        specifier: workspace:*
        version: link:../../..
      test-utils:
        specifier: workspace:*
        version: link:../../testing/test-utils
    publishDirectory: dist

  src/packages/result-list:
    dependencies:
      '@chakra-ui/icons':
        specifier: 'catalog:'
        version: 2.2.4(@chakra-ui/react@2.10.6(@emotion/react@11.14.0(@types/react@19.0.10)(react@19.0.0))(@emotion/styled@11.14.0(@emotion/react@11.14.0(@types/react@19.0.10)(react@19.0.0))(@types/react@19.0.10)(react@19.0.0))(@types/react@19.0.10)(framer-motion@12.4.10(@emotion/is-prop-valid@1.3.1)(react-dom@19.0.0(react@19.0.0))(react@19.0.0))(react-dom@19.0.0(react@19.0.0))(react@19.0.0))(react@19.0.0)
      '@open-pioneer/chakra-integration':
        specifier: 'catalog:'
        version: 3.0.0(@emotion/is-prop-valid@1.3.1)(@types/react@19.0.10)
      '@open-pioneer/core':
        specifier: 'catalog:'
        version: 3.0.0
      '@open-pioneer/map':
        specifier: workspace:^
        version: link:../map
      '@open-pioneer/react-utils':
        specifier: 'catalog:'
        version: 3.0.0(@emotion/is-prop-valid@1.3.1)(@types/react@19.0.10)
      '@open-pioneer/runtime':
        specifier: 'catalog:'
        version: 3.0.0(@emotion/is-prop-valid@1.3.1)(@types/react@19.0.10)(typescript@5.8.2)
      '@tanstack/react-table':
        specifier: 'catalog:'
        version: 8.21.2(react-dom@19.0.0(react@19.0.0))(react@19.0.0)
      classnames:
        specifier: 'catalog:'
        version: 2.5.1
      ol:
        specifier: 'catalog:'
        version: 10.4.0
      react:
        specifier: 'catalog:'
        version: 19.0.0
      react-use:
        specifier: 'catalog:'
        version: 17.6.0(react-dom@19.0.0(react@19.0.0))(react@19.0.0)
    devDependencies:
      '@open-pioneer/map-test-utils':
        specifier: workspace:^
        version: link:../map-test-utils
      '@open-pioneer/test-utils':
        specifier: 'catalog:'
        version: 3.0.0(@emotion/is-prop-valid@1.3.1)(@types/react-dom@19.0.4(@types/react@19.0.10))(@types/react@19.0.10)(typescript@5.8.2)
      openlayers-base-packages:
        specifier: workspace:*
        version: link:../../..
    publishDirectory: dist

  src/packages/scale-bar:
    dependencies:
      '@open-pioneer/chakra-integration':
        specifier: 'catalog:'
        version: 3.0.0(@emotion/is-prop-valid@1.3.1)(@types/react@19.0.10)
      '@open-pioneer/map':
        specifier: workspace:^
        version: link:../map
      '@open-pioneer/react-utils':
        specifier: 'catalog:'
        version: 3.0.0(@emotion/is-prop-valid@1.3.1)(@types/react@19.0.10)
      '@open-pioneer/runtime':
        specifier: 'catalog:'
        version: 3.0.0(@emotion/is-prop-valid@1.3.1)(@types/react@19.0.10)(typescript@5.8.2)
      ol:
        specifier: 'catalog:'
        version: 10.4.0
      react:
        specifier: 'catalog:'
        version: 19.0.0
    devDependencies:
      '@open-pioneer/map-test-utils':
        specifier: workspace:^
        version: link:../map-test-utils
      '@open-pioneer/test-utils':
        specifier: 'catalog:'
        version: 3.0.0(@emotion/is-prop-valid@1.3.1)(@types/react-dom@19.0.4(@types/react@19.0.10))(@types/react@19.0.10)(typescript@5.8.2)
      openlayers-base-packages:
        specifier: workspace:*
        version: link:../../..
    publishDirectory: dist

  src/packages/scale-setter:
    dependencies:
      '@chakra-ui/icons':
        specifier: 'catalog:'
        version: 2.2.4(@chakra-ui/react@2.10.6(@emotion/react@11.14.0(@types/react@19.0.10)(react@19.0.0))(@emotion/styled@11.14.0(@emotion/react@11.14.0(@types/react@19.0.10)(react@19.0.0))(@types/react@19.0.10)(react@19.0.0))(@types/react@19.0.10)(framer-motion@12.4.10(@emotion/is-prop-valid@1.3.1)(react-dom@19.0.0(react@19.0.0))(react@19.0.0))(react-dom@19.0.0(react@19.0.0))(react@19.0.0))(react@19.0.0)
      '@open-pioneer/chakra-integration':
        specifier: 'catalog:'
        version: 3.0.0(@emotion/is-prop-valid@1.3.1)(@types/react@19.0.10)
      '@open-pioneer/map':
        specifier: workspace:^
        version: link:../map
      '@open-pioneer/react-utils':
        specifier: 'catalog:'
        version: 3.0.0(@emotion/is-prop-valid@1.3.1)(@types/react@19.0.10)
      '@open-pioneer/reactivity':
        specifier: 'catalog:'
        version: 3.0.0
      '@open-pioneer/runtime':
        specifier: 'catalog:'
        version: 3.0.0(@emotion/is-prop-valid@1.3.1)(@types/react@19.0.10)(typescript@5.8.2)
      ol:
        specifier: 'catalog:'
        version: 10.4.0
      react:
        specifier: 'catalog:'
        version: 19.0.0
    devDependencies:
      '@open-pioneer/map-test-utils':
        specifier: workspace:^
        version: link:../map-test-utils
      '@open-pioneer/test-utils':
        specifier: 'catalog:'
        version: 3.0.0(@emotion/is-prop-valid@1.3.1)(@types/react-dom@19.0.4(@types/react@19.0.10))(@types/react@19.0.10)(typescript@5.8.2)
      openlayers-base-packages:
        specifier: workspace:*
        version: link:../../..
    publishDirectory: dist

  src/packages/scale-viewer:
    dependencies:
      '@open-pioneer/chakra-integration':
        specifier: 'catalog:'
        version: 3.0.0(@emotion/is-prop-valid@1.3.1)(@types/react@19.0.10)
      '@open-pioneer/map':
        specifier: workspace:^
        version: link:../map
      '@open-pioneer/react-utils':
        specifier: 'catalog:'
        version: 3.0.0(@emotion/is-prop-valid@1.3.1)(@types/react@19.0.10)
      '@open-pioneer/reactivity':
        specifier: 'catalog:'
        version: 3.0.0
      '@open-pioneer/runtime':
        specifier: 'catalog:'
        version: 3.0.0(@emotion/is-prop-valid@1.3.1)(@types/react@19.0.10)(typescript@5.8.2)
      react:
        specifier: 'catalog:'
        version: 19.0.0
    devDependencies:
      '@open-pioneer/map-test-utils':
        specifier: workspace:^
        version: link:../map-test-utils
      '@open-pioneer/test-utils':
        specifier: 'catalog:'
        version: 3.0.0(@emotion/is-prop-valid@1.3.1)(@types/react-dom@19.0.4(@types/react@19.0.10))(@types/react@19.0.10)(typescript@5.8.2)
      openlayers-base-packages:
        specifier: workspace:*
        version: link:../../..
    publishDirectory: dist

  src/packages/search:
    dependencies:
      '@chakra-ui/icons':
        specifier: 'catalog:'
        version: 2.2.4(@chakra-ui/react@2.10.6(@emotion/react@11.14.0(@types/react@19.0.10)(react@19.0.0))(@emotion/styled@11.14.0(@emotion/react@11.14.0(@types/react@19.0.10)(react@19.0.0))(@types/react@19.0.10)(react@19.0.0))(@types/react@19.0.10)(framer-motion@12.4.10(@emotion/is-prop-valid@1.3.1)(react-dom@19.0.0(react@19.0.0))(react@19.0.0))(react-dom@19.0.0(react@19.0.0))(react@19.0.0))(react@19.0.0)
      '@open-pioneer/chakra-integration':
        specifier: 'catalog:'
        version: 3.0.0(@emotion/is-prop-valid@1.3.1)(@types/react@19.0.10)
      '@open-pioneer/core':
        specifier: 'catalog:'
        version: 3.0.0
      '@open-pioneer/map':
        specifier: workspace:^
        version: link:../map
      '@open-pioneer/react-utils':
        specifier: 'catalog:'
        version: 3.0.0(@emotion/is-prop-valid@1.3.1)(@types/react@19.0.10)
      '@open-pioneer/runtime':
        specifier: 'catalog:'
        version: 3.0.0(@emotion/is-prop-valid@1.3.1)(@types/react@19.0.10)(typescript@5.8.2)
      chakra-react-select:
        specifier: 'catalog:'
        version: 5.0.4(@chakra-ui/react@2.10.6(@emotion/react@11.14.0(@types/react@19.0.10)(react@19.0.0))(@emotion/styled@11.14.0(@emotion/react@11.14.0(@types/react@19.0.10)(react@19.0.0))(@types/react@19.0.10)(react@19.0.0))(@types/react@19.0.10)(framer-motion@12.4.10(@emotion/is-prop-valid@1.3.1)(react-dom@19.0.0(react@19.0.0))(react@19.0.0))(react-dom@19.0.0(react@19.0.0))(react@19.0.0))(@emotion/react@11.14.0(@types/react@19.0.10)(react@19.0.0))(@types/react@19.0.10)(react-dom@19.0.0(react@19.0.0))(react@19.0.0)
      classnames:
        specifier: 'catalog:'
        version: 2.5.1
      ol:
        specifier: 'catalog:'
        version: 10.4.0
      react:
        specifier: 'catalog:'
        version: 19.0.0
    devDependencies:
      '@open-pioneer/map-test-utils':
        specifier: workspace:^
        version: link:../map-test-utils
      '@open-pioneer/test-utils':
        specifier: 'catalog:'
        version: 3.0.0(@emotion/is-prop-valid@1.3.1)(@types/react-dom@19.0.4(@types/react@19.0.10))(@types/react@19.0.10)(typescript@5.8.2)
      openlayers-base-packages:
        specifier: workspace:*
        version: link:../../..
      test-utils:
        specifier: workspace:*
        version: link:../../testing/test-utils
    publishDirectory: dist

  src/packages/selection:
    dependencies:
      '@chakra-ui/icons':
        specifier: 'catalog:'
        version: 2.2.4(@chakra-ui/react@2.10.6(@emotion/react@11.14.0(@types/react@19.0.10)(react@19.0.0))(@emotion/styled@11.14.0(@emotion/react@11.14.0(@types/react@19.0.10)(react@19.0.0))(@types/react@19.0.10)(react@19.0.0))(@types/react@19.0.10)(framer-motion@12.4.10(@emotion/is-prop-valid@1.3.1)(react-dom@19.0.0(react@19.0.0))(react@19.0.0))(react-dom@19.0.0(react@19.0.0))(react@19.0.0))(react@19.0.0)
      '@conterra/reactivity-core':
        specifier: 'catalog:'
        version: 0.4.4
      '@open-pioneer/chakra-integration':
        specifier: 'catalog:'
        version: 3.0.0(@emotion/is-prop-valid@1.3.1)(@types/react@19.0.10)
      '@open-pioneer/core':
        specifier: 'catalog:'
        version: 3.0.0
      '@open-pioneer/map':
        specifier: workspace:^
        version: link:../map
      '@open-pioneer/notifier':
        specifier: 'catalog:'
        version: 3.0.0(@chakra-ui/react@2.10.6(@emotion/react@11.14.0(@types/react@19.0.10)(react@19.0.0))(@emotion/styled@11.14.0(@emotion/react@11.14.0(@types/react@19.0.10)(react@19.0.0))(@types/react@19.0.10)(react@19.0.0))(@types/react@19.0.10)(framer-motion@12.4.10(@emotion/is-prop-valid@1.3.1)(react-dom@19.0.0(react@19.0.0))(react@19.0.0))(react-dom@19.0.0(react@19.0.0))(react@19.0.0))(@emotion/is-prop-valid@1.3.1)(@types/react@19.0.10)(typescript@5.8.2)
      '@open-pioneer/react-utils':
        specifier: 'catalog:'
        version: 3.0.0(@emotion/is-prop-valid@1.3.1)(@types/react@19.0.10)
      '@open-pioneer/reactivity':
        specifier: 'catalog:'
        version: 3.0.0
      '@open-pioneer/runtime':
        specifier: 'catalog:'
        version: 3.0.0(@emotion/is-prop-valid@1.3.1)(@types/react@19.0.10)(typescript@5.8.2)
      chakra-react-select:
        specifier: 'catalog:'
        version: 5.0.4(@chakra-ui/react@2.10.6(@emotion/react@11.14.0(@types/react@19.0.10)(react@19.0.0))(@emotion/styled@11.14.0(@emotion/react@11.14.0(@types/react@19.0.10)(react@19.0.0))(@types/react@19.0.10)(react@19.0.0))(@types/react@19.0.10)(framer-motion@12.4.10(@emotion/is-prop-valid@1.3.1)(react-dom@19.0.0(react@19.0.0))(react@19.0.0))(react-dom@19.0.0(react@19.0.0))(react@19.0.0))(@emotion/react@11.14.0(@types/react@19.0.10)(react@19.0.0))(@types/react@19.0.10)(react-dom@19.0.0(react@19.0.0))(react@19.0.0)
      classnames:
        specifier: 'catalog:'
        version: 2.5.1
      ol:
        specifier: 'catalog:'
        version: 10.4.0
      react:
        specifier: 'catalog:'
        version: 19.0.0
      react-icons:
        specifier: 'catalog:'
        version: 5.5.0(react@19.0.0)
      uuid:
        specifier: 'catalog:'
        version: 11.1.0
    devDependencies:
      '@open-pioneer/map-test-utils':
        specifier: workspace:^
        version: link:../map-test-utils
      '@open-pioneer/test-utils':
        specifier: 'catalog:'
        version: 3.0.0(@emotion/is-prop-valid@1.3.1)(@types/react-dom@19.0.4(@types/react@19.0.10))(@types/react@19.0.10)(typescript@5.8.2)
      openlayers-base-packages:
        specifier: workspace:*
        version: link:../../..
    publishDirectory: dist

  src/packages/spatial-bookmarks:
    dependencies:
      '@chakra-ui/icons':
        specifier: 'catalog:'
        version: 2.2.4(@chakra-ui/react@2.10.6(@emotion/react@11.14.0(@types/react@19.0.10)(react@19.0.0))(@emotion/styled@11.14.0(@emotion/react@11.14.0(@types/react@19.0.10)(react@19.0.0))(@types/react@19.0.10)(react@19.0.0))(@types/react@19.0.10)(framer-motion@12.4.10(@emotion/is-prop-valid@1.3.1)(react-dom@19.0.0(react@19.0.0))(react@19.0.0))(react-dom@19.0.0(react@19.0.0))(react@19.0.0))(react@19.0.0)
      '@conterra/reactivity-core':
        specifier: 'catalog:'
        version: 0.4.4
      '@open-pioneer/chakra-integration':
        specifier: 'catalog:'
        version: 3.0.0(@emotion/is-prop-valid@1.3.1)(@types/react@19.0.10)
      '@open-pioneer/core':
        specifier: 'catalog:'
        version: 3.0.0
      '@open-pioneer/local-storage':
        specifier: 'catalog:'
        version: 3.0.0(@emotion/is-prop-valid@1.3.1)(@types/react@19.0.10)(typescript@5.8.2)
      '@open-pioneer/map':
        specifier: workspace:^
        version: link:../map
      '@open-pioneer/react-utils':
        specifier: 'catalog:'
        version: 3.0.0(@emotion/is-prop-valid@1.3.1)(@types/react@19.0.10)
      '@open-pioneer/reactivity':
        specifier: 'catalog:'
        version: 3.0.0
      '@open-pioneer/runtime':
        specifier: 'catalog:'
        version: 3.0.0(@emotion/is-prop-valid@1.3.1)(@types/react@19.0.10)(typescript@5.8.2)
      classnames:
        specifier: 'catalog:'
        version: 2.5.1
      ol:
        specifier: 'catalog:'
        version: 10.4.0
      react:
        specifier: 'catalog:'
        version: 19.0.0
      react-icons:
        specifier: 'catalog:'
        version: 5.5.0(react@19.0.0)
      uuid:
        specifier: 'catalog:'
        version: 11.1.0
    devDependencies:
      '@open-pioneer/map-test-utils':
        specifier: workspace:^
        version: link:../map-test-utils
      '@open-pioneer/test-utils':
        specifier: 'catalog:'
        version: 3.0.0(@emotion/is-prop-valid@1.3.1)(@types/react-dom@19.0.4(@types/react@19.0.10))(@types/react@19.0.10)(typescript@5.8.2)
      '@types/uuid':
        specifier: 'catalog:'
        version: 10.0.0
      openlayers-base-packages:
        specifier: workspace:*
        version: link:../../..
    publishDirectory: dist

  src/packages/theme:
    dependencies:
      '@open-pioneer/base-theme':
        specifier: 'catalog:'
        version: 3.0.0(@emotion/is-prop-valid@1.3.1)(@types/react@19.0.10)
      '@open-pioneer/chakra-integration':
        specifier: 'catalog:'
        version: 3.0.0(@emotion/is-prop-valid@1.3.1)(@types/react@19.0.10)
      '@open-pioneer/runtime':
        specifier: 'catalog:'
        version: 3.0.0(@emotion/is-prop-valid@1.3.1)(@types/react@19.0.10)(typescript@5.8.2)
    devDependencies:
      openlayers-base-packages:
        specifier: workspace:*
        version: link:../../..
    publishDirectory: dist

  src/packages/toc:
    dependencies:
      '@chakra-ui/icons':
        specifier: 'catalog:'
        version: 2.2.4(@chakra-ui/react@2.10.6(@emotion/react@11.14.0(@types/react@19.0.10)(react@19.0.0))(@emotion/styled@11.14.0(@emotion/react@11.14.0(@types/react@19.0.10)(react@19.0.0))(@types/react@19.0.10)(react@19.0.0))(@types/react@19.0.10)(framer-motion@12.4.10(@emotion/is-prop-valid@1.3.1)(react-dom@19.0.0(react@19.0.0))(react@19.0.0))(react-dom@19.0.0(react@19.0.0))(react@19.0.0))(react@19.0.0)
      '@conterra/reactivity-core':
        specifier: 'catalog:'
        version: 0.4.4
      '@open-pioneer/basemap-switcher':
        specifier: workspace:^
        version: link:../basemap-switcher
      '@open-pioneer/chakra-integration':
        specifier: 'catalog:'
        version: 3.0.0(@emotion/is-prop-valid@1.3.1)(@types/react@19.0.10)
      '@open-pioneer/map':
        specifier: workspace:^
        version: link:../map
      '@open-pioneer/react-utils':
        specifier: 'catalog:'
        version: 3.0.0(@emotion/is-prop-valid@1.3.1)(@types/react@19.0.10)
      '@open-pioneer/reactivity':
        specifier: 'catalog:'
        version: 3.0.0
      '@open-pioneer/runtime':
        specifier: 'catalog:'
        version: 3.0.0(@emotion/is-prop-valid@1.3.1)(@types/react@19.0.10)(typescript@5.8.2)
      classnames:
        specifier: 'catalog:'
        version: 2.5.1
      ol:
        specifier: 'catalog:'
        version: 10.4.0
      react:
        specifier: 'catalog:'
        version: 19.0.0
      react-icons:
        specifier: 'catalog:'
        version: 5.5.0(react@19.0.0)
    devDependencies:
      '@open-pioneer/map-test-utils':
        specifier: workspace:^
        version: link:../map-test-utils
      '@open-pioneer/test-utils':
        specifier: 'catalog:'
        version: 3.0.0(@emotion/is-prop-valid@1.3.1)(@types/react-dom@19.0.4(@types/react@19.0.10))(@types/react@19.0.10)(typescript@5.8.2)
      openlayers-base-packages:
        specifier: workspace:*
        version: link:../../..
      resize-observer-polyfill:
        specifier: 'catalog:'
        version: 1.5.1
    publishDirectory: dist

  src/samples/experimental-sidebar/sidebar-app:
    dependencies:
      '@chakra-ui/icons':
        specifier: 'catalog:'
        version: 2.2.4(@chakra-ui/react@2.10.6(@emotion/react@11.14.0(@types/react@19.0.10)(react@19.0.0))(@emotion/styled@11.14.0(@emotion/react@11.14.0(@types/react@19.0.10)(react@19.0.0))(@types/react@19.0.10)(react@19.0.0))(@types/react@19.0.10)(framer-motion@12.4.10(@emotion/is-prop-valid@1.3.1)(react-dom@19.0.0(react@19.0.0))(react@19.0.0))(react-dom@19.0.0(react@19.0.0))(react@19.0.0))(react@19.0.0)
      '@emotion/react':
        specifier: 'catalog:'
        version: 11.14.0(@types/react@19.0.10)(react@19.0.0)
      '@emotion/styled':
        specifier: 'catalog:'
        version: 11.14.0(@emotion/react@11.14.0(@types/react@19.0.10)(react@19.0.0))(@types/react@19.0.10)(react@19.0.0)
      '@open-pioneer/basemap-switcher':
        specifier: workspace:^
        version: link:../../../packages/basemap-switcher
      '@open-pioneer/chakra-integration':
        specifier: 'catalog:'
        version: 3.0.0(@emotion/is-prop-valid@1.3.1)(@types/react@19.0.10)
      '@open-pioneer/experimental-layout-sidebar':
        specifier: workspace:^
        version: link:../../../experimental-packages/layout-sidebar
      '@open-pioneer/map':
        specifier: workspace:^
        version: link:../../../packages/map
      '@open-pioneer/react-utils':
        specifier: 'catalog:'
        version: 3.0.0(@emotion/is-prop-valid@1.3.1)(@types/react@19.0.10)
      '@open-pioneer/runtime':
        specifier: 'catalog:'
        version: 3.0.0(@emotion/is-prop-valid@1.3.1)(@types/react@19.0.10)(typescript@5.8.2)
      '@open-pioneer/theme':
        specifier: workspace:^
        version: link:../../../packages/theme
      ol:
        specifier: 'catalog:'
        version: 10.4.0
      react:
        specifier: 'catalog:'
        version: 19.0.0
      react-dom:
        specifier: 'catalog:'
        version: 19.0.0(react@19.0.0)
      react-icons:
        specifier: 'catalog:'
        version: 5.5.0(react@19.0.0)
      react-use:
        specifier: 'catalog:'
        version: 17.6.0(react-dom@19.0.0(react@19.0.0))(react@19.0.0)

  src/samples/map-anchors/map-anchors-app:
    dependencies:
      '@open-pioneer/chakra-integration':
        specifier: 'catalog:'
        version: 3.0.0(@emotion/is-prop-valid@1.3.1)(@types/react@19.0.10)
      '@open-pioneer/map':
        specifier: workspace:^
        version: link:../../../packages/map
      '@open-pioneer/react-utils':
        specifier: 'catalog:'
        version: 3.0.0(@emotion/is-prop-valid@1.3.1)(@types/react@19.0.10)
      '@open-pioneer/runtime':
        specifier: 'catalog:'
        version: 3.0.0(@emotion/is-prop-valid@1.3.1)(@types/react@19.0.10)(typescript@5.8.2)
      ol:
        specifier: 'catalog:'
        version: 10.4.0
      react:
        specifier: 'catalog:'
        version: 19.0.0

  src/samples/map-sample/ol-app:
    dependencies:
      '@chakra-ui/icons':
        specifier: 'catalog:'
        version: 2.2.4(@chakra-ui/react@2.10.6(@emotion/react@11.14.0(@types/react@19.0.10)(react@19.0.0))(@emotion/styled@11.14.0(@emotion/react@11.14.0(@types/react@19.0.10)(react@19.0.0))(@types/react@19.0.10)(react@19.0.0))(@types/react@19.0.10)(framer-motion@12.4.10(@emotion/is-prop-valid@1.3.1)(react-dom@19.0.0(react@19.0.0))(react@19.0.0))(react-dom@19.0.0(react@19.0.0))(react@19.0.0))(react@19.0.0)
      '@conterra/reactivity-core':
        specifier: 'catalog:'
        version: 0.4.4
      '@emotion/react':
        specifier: 'catalog:'
        version: 11.14.0(@types/react@19.0.10)(react@19.0.0)
      '@emotion/styled':
        specifier: 'catalog:'
        version: 11.14.0(@emotion/react@11.14.0(@types/react@19.0.10)(react@19.0.0))(@types/react@19.0.10)(react@19.0.0)
      '@open-pioneer/chakra-integration':
        specifier: 'catalog:'
        version: 3.0.0(@emotion/is-prop-valid@1.3.1)(@types/react@19.0.10)
      '@open-pioneer/coordinate-viewer':
        specifier: workspace:^
        version: link:../../../packages/coordinate-viewer
      '@open-pioneer/editing':
        specifier: workspace:^
        version: link:../../../packages/editing
      '@open-pioneer/http':
        specifier: 'catalog:'
        version: 3.0.0(@emotion/is-prop-valid@1.3.1)(@types/react@19.0.10)(typescript@5.8.2)
      '@open-pioneer/legend':
        specifier: workspace:^
        version: link:../../../packages/legend
      '@open-pioneer/map':
        specifier: workspace:^
        version: link:../../../packages/map
      '@open-pioneer/map-navigation':
        specifier: workspace:^
        version: link:../../../packages/map-navigation
      '@open-pioneer/map-ui-components':
        specifier: workspace:^
        version: link:../../../packages/map-ui-components
      '@open-pioneer/measurement':
        specifier: workspace:^
        version: link:../../../packages/measurement
      '@open-pioneer/notifier':
        specifier: 'catalog:'
        version: 3.0.0(@chakra-ui/react@2.10.6(@emotion/react@11.14.0(@types/react@19.0.10)(react@19.0.0))(@emotion/styled@11.14.0(@emotion/react@11.14.0(@types/react@19.0.10)(react@19.0.0))(@types/react@19.0.10)(react@19.0.0))(@types/react@19.0.10)(framer-motion@12.4.10(@emotion/is-prop-valid@1.3.1)(react-dom@19.0.0(react@19.0.0))(react@19.0.0))(react-dom@19.0.0(react@19.0.0))(react@19.0.0))(@emotion/is-prop-valid@1.3.1)(@types/react@19.0.10)(typescript@5.8.2)
      '@open-pioneer/ogc-features':
        specifier: workspace:^
        version: link:../../../packages/ogc-features
      '@open-pioneer/printing':
        specifier: workspace:^
        version: link:../../../packages/printing
      '@open-pioneer/react-utils':
        specifier: 'catalog:'
        version: 3.0.0(@emotion/is-prop-valid@1.3.1)(@types/react@19.0.10)
      '@open-pioneer/reactivity':
        specifier: 'catalog:'
        version: 3.0.0
      '@open-pioneer/result-list':
        specifier: workspace:^
        version: link:../../../packages/result-list
      '@open-pioneer/runtime':
        specifier: 'catalog:'
        version: 3.0.0(@emotion/is-prop-valid@1.3.1)(@types/react@19.0.10)(typescript@5.8.2)
      '@open-pioneer/scale-bar':
        specifier: workspace:^
        version: link:../../../packages/scale-bar
      '@open-pioneer/scale-viewer':
        specifier: workspace:^
        version: link:../../../packages/scale-viewer
      '@open-pioneer/search':
        specifier: workspace:^
        version: link:../../../packages/search
      '@open-pioneer/selection':
        specifier: workspace:^
        version: link:../../../packages/selection
      '@open-pioneer/theme':
        specifier: workspace:^
        version: link:../../../packages/theme
      '@open-pioneer/toc':
        specifier: workspace:^
        version: link:../../../packages/toc
      ol:
        specifier: 'catalog:'
        version: 10.4.0
      react:
        specifier: 'catalog:'
        version: 19.0.0
      react-dom:
        specifier: 'catalog:'
        version: 19.0.0(react@19.0.0)
      react-icons:
        specifier: 'catalog:'
        version: 5.5.0(react@19.0.0)
      react-use:
        specifier: 'catalog:'
        version: 17.6.0(react-dom@19.0.0(react@19.0.0))(react@19.0.0)

  src/samples/ogc-api-sample/ogc-app:
    dependencies:
      '@open-pioneer/basemap-switcher':
        specifier: workspace:^
        version: link:../../../packages/basemap-switcher
      '@open-pioneer/chakra-integration':
        specifier: 'catalog:'
        version: 3.0.0(@emotion/is-prop-valid@1.3.1)(@types/react@19.0.10)
      '@open-pioneer/http':
        specifier: 'catalog:'
        version: 3.0.0(@emotion/is-prop-valid@1.3.1)(@types/react@19.0.10)(typescript@5.8.2)
      '@open-pioneer/map':
        specifier: workspace:^
        version: link:../../../packages/map
      '@open-pioneer/map-navigation':
        specifier: workspace:^
        version: link:../../../packages/map-navigation
      '@open-pioneer/ogc-features':
        specifier: workspace:^
        version: link:../../../packages/ogc-features
      '@open-pioneer/react-utils':
        specifier: 'catalog:'
        version: 3.0.0(@emotion/is-prop-valid@1.3.1)(@types/react@19.0.10)
      '@open-pioneer/runtime':
        specifier: 'catalog:'
        version: 3.0.0(@emotion/is-prop-valid@1.3.1)(@types/react@19.0.10)(typescript@5.8.2)
      '@open-pioneer/theme':
        specifier: workspace:^
        version: link:../../../packages/theme
      '@open-pioneer/toc':
        specifier: workspace:^
        version: link:../../../packages/toc
      ol:
        specifier: 'catalog:'
        version: 10.4.0
      ol-mapbox-style:
        specifier: 'catalog:'
        version: 12.5.0(ol@10.4.0)
      react:
        specifier: 'catalog:'
        version: 19.0.0

  src/samples/showcase/showcase-app:
    dependencies:
      '@conterra/reactivity-core':
        specifier: 'catalog:'
        version: 0.4.4
      '@emotion/react':
        specifier: 'catalog:'
        version: 11.14.0(@types/react@19.0.10)(react@19.0.0)
      '@emotion/styled':
        specifier: 'catalog:'
        version: 11.14.0(@emotion/react@11.14.0(@types/react@19.0.10)(react@19.0.0))(@types/react@19.0.10)(react@19.0.0)
      '@open-pioneer/chakra-integration':
        specifier: 'catalog:'
        version: 3.0.0(@emotion/is-prop-valid@1.3.1)(@types/react@19.0.10)
      '@open-pioneer/coordinate-search':
        specifier: workspace:^
        version: link:../../../packages/coordinate-search
      '@open-pioneer/coordinate-viewer':
        specifier: workspace:^
        version: link:../../../packages/coordinate-viewer
      '@open-pioneer/editing':
        specifier: workspace:^
        version: link:../../../packages/editing
      '@open-pioneer/geolocation':
        specifier: workspace:^
        version: link:../../../packages/geolocation
      '@open-pioneer/http':
        specifier: 'catalog:'
        version: 3.0.0(@emotion/is-prop-valid@1.3.1)(@types/react@19.0.10)(typescript@5.8.2)
      '@open-pioneer/legend':
        specifier: workspace:^
        version: link:../../../packages/legend
      '@open-pioneer/map':
        specifier: workspace:^
        version: link:../../../packages/map
      '@open-pioneer/map-navigation':
        specifier: workspace:^
        version: link:../../../packages/map-navigation
      '@open-pioneer/measurement':
        specifier: workspace:^
        version: link:../../../packages/measurement
      '@open-pioneer/notifier':
        specifier: 'catalog:'
        version: 3.0.0(@chakra-ui/react@2.10.6(@emotion/react@11.14.0(@types/react@19.0.10)(react@19.0.0))(@emotion/styled@11.14.0(@emotion/react@11.14.0(@types/react@19.0.10)(react@19.0.0))(@types/react@19.0.10)(react@19.0.0))(@types/react@19.0.10)(framer-motion@12.4.10(@emotion/is-prop-valid@1.3.1)(react-dom@19.0.0(react@19.0.0))(react@19.0.0))(react-dom@19.0.0(react@19.0.0))(react@19.0.0))(@emotion/is-prop-valid@1.3.1)(@types/react@19.0.10)(typescript@5.8.2)
      '@open-pioneer/ogc-features':
        specifier: workspace:^
        version: link:../../../packages/ogc-features
      '@open-pioneer/overview-map':
        specifier: workspace:^
        version: link:../../../packages/overview-map
      '@open-pioneer/printing':
        specifier: workspace:^
        version: link:../../../packages/printing
      '@open-pioneer/react-utils':
        specifier: 'catalog:'
        version: 3.0.0(@emotion/is-prop-valid@1.3.1)(@types/react@19.0.10)
      '@open-pioneer/reactivity':
        specifier: 'catalog:'
        version: 3.0.0
      '@open-pioneer/result-list':
        specifier: workspace:^
        version: link:../../../packages/result-list
      '@open-pioneer/runtime':
        specifier: 'catalog:'
        version: 3.0.0(@emotion/is-prop-valid@1.3.1)(@types/react@19.0.10)(typescript@5.8.2)
      '@open-pioneer/scale-bar':
        specifier: workspace:^
        version: link:../../../packages/scale-bar
      '@open-pioneer/scale-setter':
        specifier: workspace:^
        version: link:../../../packages/scale-setter
      '@open-pioneer/scale-viewer':
        specifier: workspace:^
        version: link:../../../packages/scale-viewer
      '@open-pioneer/search':
        specifier: workspace:^
        version: link:../../../packages/search
      '@open-pioneer/selection':
        specifier: workspace:^
        version: link:../../../packages/selection
      '@open-pioneer/spatial-bookmarks':
        specifier: workspace:^
        version: link:../../../packages/spatial-bookmarks
      '@open-pioneer/toc':
        specifier: workspace:^
        version: link:../../../packages/toc
      ol:
        specifier: 'catalog:'
        version: 10.4.0
      react:
        specifier: 'catalog:'
        version: 19.0.0
      react-dom:
        specifier: 'catalog:'
        version: 19.0.0(react@19.0.0)

  src/samples/test-highlight-and-zoom/highlight-and-zoom-app:
    dependencies:
      '@open-pioneer/chakra-integration':
        specifier: 'catalog:'
        version: 3.0.0(@emotion/is-prop-valid@1.3.1)(@types/react@19.0.10)
      '@open-pioneer/map':
        specifier: workspace:^
        version: link:../../../packages/map
      '@open-pioneer/react-utils':
        specifier: 'catalog:'
        version: 3.0.0(@emotion/is-prop-valid@1.3.1)(@types/react@19.0.10)
      '@open-pioneer/runtime':
        specifier: 'catalog:'
        version: 3.0.0(@emotion/is-prop-valid@1.3.1)(@types/react@19.0.10)(typescript@5.8.2)
      react:
        specifier: 'catalog:'
        version: 19.0.0

  src/samples/test-menu-fix/menu-fix-app:
    dependencies:
      '@open-pioneer/chakra-integration':
        specifier: 'catalog:'
        version: 3.0.0(@emotion/is-prop-valid@1.3.1)(@types/react@19.0.10)
      '@open-pioneer/runtime':
        specifier: 'catalog:'
        version: 3.0.0(@emotion/is-prop-valid@1.3.1)(@types/react@19.0.10)(typescript@5.8.2)
      react:
        specifier: 'catalog:'
        version: 19.0.0

  src/samples/test-printing-api/printing-api-app:
    dependencies:
      '@open-pioneer/chakra-integration':
        specifier: 'catalog:'
        version: 3.0.0(@emotion/is-prop-valid@1.3.1)(@types/react@19.0.10)
      '@open-pioneer/map':
        specifier: workspace:^
        version: link:../../../packages/map
      '@open-pioneer/printing':
        specifier: workspace:^
        version: link:../../../packages/printing
      '@open-pioneer/react-utils':
        specifier: 'catalog:'
        version: 3.0.0(@emotion/is-prop-valid@1.3.1)(@types/react@19.0.10)
      '@open-pioneer/runtime':
        specifier: 'catalog:'
        version: 3.0.0(@emotion/is-prop-valid@1.3.1)(@types/react@19.0.10)(typescript@5.8.2)
      '@open-pioneer/theme':
        specifier: workspace:^
        version: link:../../../packages/theme
      react:
        specifier: 'catalog:'
        version: 19.0.0

  src/samples/test-result-list/result-list-app:
    dependencies:
      '@open-pioneer/chakra-integration':
        specifier: 'catalog:'
        version: 3.0.0(@emotion/is-prop-valid@1.3.1)(@types/react@19.0.10)
      '@open-pioneer/map':
        specifier: workspace:^
        version: link:../../../packages/map
      '@open-pioneer/react-utils':
        specifier: 'catalog:'
        version: 3.0.0(@emotion/is-prop-valid@1.3.1)(@types/react@19.0.10)
      '@open-pioneer/result-list':
        specifier: workspace:^
        version: link:../../../packages/result-list
      '@open-pioneer/runtime':
        specifier: 'catalog:'
        version: 3.0.0(@emotion/is-prop-valid@1.3.1)(@types/react@19.0.10)(typescript@5.8.2)
      '@open-pioneer/theme':
        specifier: workspace:^
        version: link:../../../packages/theme
      react:
        specifier: 'catalog:'
        version: 19.0.0

  src/samples/test-toc/toc-app:
    dependencies:
      '@chakra-ui/icons':
        specifier: 'catalog:'
        version: 2.2.4(@chakra-ui/react@2.10.6(@emotion/react@11.14.0(@types/react@19.0.10)(react@19.0.0))(@emotion/styled@11.14.0(@emotion/react@11.14.0(@types/react@19.0.10)(react@19.0.0))(@types/react@19.0.10)(react@19.0.0))(@types/react@19.0.10)(framer-motion@12.4.10(@emotion/is-prop-valid@1.3.1)(react-dom@19.0.0(react@19.0.0))(react@19.0.0))(react-dom@19.0.0(react@19.0.0))(react@19.0.0))(react@19.0.0)
      '@emotion/react':
        specifier: 'catalog:'
        version: 11.14.0(@types/react@19.0.10)(react@19.0.0)
      '@emotion/styled':
        specifier: 'catalog:'
        version: 11.14.0(@emotion/react@11.14.0(@types/react@19.0.10)(react@19.0.0))(@types/react@19.0.10)(react@19.0.0)
      '@open-pioneer/chakra-integration':
        specifier: 'catalog:'
        version: 3.0.0(@emotion/is-prop-valid@1.3.1)(@types/react@19.0.10)
      '@open-pioneer/map':
        specifier: workspace:^
        version: link:../../../packages/map
      '@open-pioneer/map-ui-components':
        specifier: workspace:^
        version: link:../../../packages/map-ui-components
      '@open-pioneer/react-utils':
        specifier: 'catalog:'
        version: 3.0.0(@emotion/is-prop-valid@1.3.1)(@types/react@19.0.10)
      '@open-pioneer/runtime':
        specifier: 'catalog:'
        version: 3.0.0(@emotion/is-prop-valid@1.3.1)(@types/react@19.0.10)(typescript@5.8.2)
      '@open-pioneer/toc':
        specifier: workspace:^
        version: link:../../../packages/toc
      ol:
        specifier: 'catalog:'
        version: 10.4.0
      react:
        specifier: 'catalog:'
        version: 19.0.0
      react-dom:
        specifier: 'catalog:'
        version: 19.0.0(react@19.0.0)
      react-icons:
        specifier: 'catalog:'
        version: 5.5.0(react@19.0.0)

  src/testing/test-utils: {}

  support/disabled-package: {}

packages:

  '@adobe/css-tools@4.4.2':
    resolution: {integrity: sha512-baYZExFpsdkBNuvGKTKWCwKH57HRZLVtycZS05WTQNVOiXVSeAki3nU35zlRbToeMW8aHlJfyS+1C4BOv27q0A==}

  '@asamuzakjp/css-color@2.8.3':
    resolution: {integrity: sha512-GIc76d9UI1hCvOATjZPyHFmE5qhRccp3/zGfMPapK3jBi+yocEzp6BBB0UnfRYP9NP4FANqUZYb0hnfs3TM3hw==}

  '@babel/code-frame@7.26.2':
    resolution: {integrity: sha512-RJlIHRueQgwWitWgF8OdFYGZX328Ax5BCemNGlqHfplnRT9ESi8JkFlvaVYbS+UubVY6dpv87Fs2u5M29iNFVQ==}
    engines: {node: '>=6.9.0'}

  '@babel/generator@7.26.10':
    resolution: {integrity: sha512-rRHT8siFIXQrAYOYqZQVsAr8vJ+cBNqcVAY6m5V8/4QqzaPl+zDBe6cLEPRDuNOUf3ww8RfJVlOyQMoSI+5Ang==}
    engines: {node: '>=6.9.0'}

  '@babel/helper-module-imports@7.25.9':
    resolution: {integrity: sha512-tnUA4RsrmflIM6W6RFTLFSXITtl0wKjgpnLgXyowocVPrbYrLUXSBXDgTs8BlbmIzIdlBySRQjINYs2BAkiLtw==}
    engines: {node: '>=6.9.0'}

  '@babel/helper-string-parser@7.25.9':
    resolution: {integrity: sha512-4A/SCr/2KLd5jrtOMFzaKjVtAei3+2r/NChoBNoZ3EyP/+GlhoaEGoWOZUmFmoITP7zOJyHIMm+DYRd8o3PvHA==}
    engines: {node: '>=6.9.0'}

  '@babel/helper-validator-identifier@7.25.9':
    resolution: {integrity: sha512-Ed61U6XJc3CVRfkERJWDz4dJwKe7iLmmJsbOGu9wSloNSFttHV0I8g6UAgb7qnK5ly5bGLPd4oXZlxCdANBOWQ==}
    engines: {node: '>=6.9.0'}

  '@babel/parser@7.26.10':
    resolution: {integrity: sha512-6aQR2zGE/QFi8JpDLjUZEPYOs7+mhKXm86VaKFiLP35JQwQb6bwUE+XbvkH0EptsYhbNBSUGaUBLKqxH1xSgsA==}
    engines: {node: '>=6.0.0'}
    hasBin: true

  '@babel/runtime@7.26.10':
    resolution: {integrity: sha512-2WJMeRQPHKSPemqk/awGrAiuFfzBmOIPXKizAsVhWH9YJqLZ0H+HS4c8loHGgW6utJ3E/ejXQUsiGaQy2NZ9Fw==}
    engines: {node: '>=6.9.0'}

  '@babel/template@7.26.9':
    resolution: {integrity: sha512-qyRplbeIpNZhmzOysF/wFMuP9sctmh2cFzRAZOn1YapxBsE1i9bJIY586R/WBLfLcmcBlM8ROBiQURnnNy+zfA==}
    engines: {node: '>=6.9.0'}

  '@babel/traverse@7.26.10':
    resolution: {integrity: sha512-k8NuDrxr0WrPH5Aupqb2LCVURP/S0vBEn5mK6iH+GIYob66U5EtoZvcdudR2jQ4cmTwhEwW1DLB+Yyas9zjF6A==}
    engines: {node: '>=6.9.0'}

  '@babel/types@7.26.10':
    resolution: {integrity: sha512-emqcG3vHrpxUKTrxcblR36dcrcoRDvKmnL/dCL6ZsHaShW80qxCAcNhzQZrpeM765VzEos+xOi4s+r4IXzTwdQ==}
    engines: {node: '>=6.9.0'}

  '@chakra-ui/anatomy@2.3.6':
    resolution: {integrity: sha512-TjmjyQouIZzha/l8JxdBZN1pKZTj7sLpJ0YkFnQFyqHcbfWggW9jKWzY1E0VBnhtFz/xF3KC6UAVuZVSJx+y0g==}

  '@chakra-ui/hooks@2.4.4':
    resolution: {integrity: sha512-+gMwLIkabtddIL/GICU7JmnYtvfONP+fNiTfdYLV9/I1eyCz8igKgLmFJOGM6F+BpUev6hh+/+DX5ezGQ9VTbQ==}
    peerDependencies:
      react: '>=18'

  '@chakra-ui/icons@2.2.4':
    resolution: {integrity: sha512-l5QdBgwrAg3Sc2BRqtNkJpfuLw/pWRDwwT58J6c4PqQT6wzXxyNa8Q0PForu1ltB5qEiFb1kxr/F/HO1EwNa6g==}
    peerDependencies:
      '@chakra-ui/react': '>=2.0.0'
      react: '>=18'

  '@chakra-ui/react@2.10.6':
    resolution: {integrity: sha512-9cdzcUR3LV3E2as0QhZhHAH5qjbyspV12kU1E1Ibcv6/uKUi6bIfPfMSC6R/Tw8Beqhn2ClJFPqjtXzL+C0knQ==}
    peerDependencies:
      '@emotion/react': '>=11'
      '@emotion/styled': '>=11'
      framer-motion: '>=4.0.0'
      react: '>=18'
      react-dom: '>=18'

  '@chakra-ui/styled-system@2.12.2':
    resolution: {integrity: sha512-BlQ7i3+GYC0S0c72B+paa0sYo+QeNSMfz6fwQRFsc8A5Aax9i9lSdRL+vwJVC+k6r/0HWfRwk016R2RD2ihEwQ==}

  '@chakra-ui/theme-tools@2.2.8':
    resolution: {integrity: sha512-X2i2qgkG+k3DQfh/adn3zzM4Ty8QrGobVPjMl9rMrEYq3ac+pur6KVdVHy/SwwoPvB6S4i84uq7y35+KbJan9g==}
    peerDependencies:
      '@chakra-ui/styled-system': '>=2.0.0'

  '@chakra-ui/theme@3.4.8':
    resolution: {integrity: sha512-ZLMP2Gek38ZTIlj+sMZLsd1TW27yVdmUKMfBmjsr1psAeOa5bDBLKDszICjhEqk7gAbiWB7jr1/HzBXid4kduQ==}
    peerDependencies:
      '@chakra-ui/styled-system': '>=2.8.0'

  '@chakra-ui/utils@2.2.4':
    resolution: {integrity: sha512-nRpR9SnX7aLcJx7lKu8kgQWxdJso1oR/78HcBI+mzidvWdTykbTGdm5Q2R7S0PVH1IFBzBTgi6TiAjHvu96auA==}
    peerDependencies:
      react: '>=16.8.0'

  '@changesets/apply-release-plan@7.0.10':
    resolution: {integrity: sha512-wNyeIJ3yDsVspYvHnEz1xQDq18D9ifed3lI+wxRQRK4pArUcuHgCTrHv0QRnnwjhVCQACxZ+CBih3wgOct6UXw==}

  '@changesets/assemble-release-plan@6.0.4':
    resolution: {integrity: sha512-nqICnvmrwWj4w2x0fOhVj2QEGdlUuwVAwESrUo5HLzWMI1rE5SWfsr9ln+rDqWB6RQ2ZyaMZHUcU7/IRaUJS+Q==}

  '@changesets/changelog-git@0.2.1':
    resolution: {integrity: sha512-x/xEleCFLH28c3bQeQIyeZf8lFXyDFVn1SgcBiR2Tw/r4IAWlk1fzxCEZ6NxQAjF2Nwtczoen3OA2qR+UawQ8Q==}

  '@changesets/cli@2.27.9':
    resolution: {integrity: sha512-q42a/ZbDnxPpCb5Wkm6tMVIxgeI9C/bexntzTeCFBrQEdpisQqk8kCHllYZMDjYtEc1ZzumbMJAG8H0Z4rdvjg==}
    hasBin: true

  '@changesets/config@3.1.1':
    resolution: {integrity: sha512-bd+3Ap2TKXxljCggI0mKPfzCQKeV/TU4yO2h2C6vAihIo8tzseAn2e7klSuiyYYXvgu53zMN1OeYMIQkaQoWnA==}

  '@changesets/errors@0.2.0':
    resolution: {integrity: sha512-6BLOQUscTpZeGljvyQXlWOItQyU71kCdGz7Pi8H8zdw6BI0g3m43iL4xKUVPWtG+qrrL9DTjpdn8eYuCQSRpow==}

  '@changesets/get-dependents-graph@2.1.3':
    resolution: {integrity: sha512-gphr+v0mv2I3Oxt19VdWRRUxq3sseyUpX9DaHpTUmLj92Y10AGy+XOtV+kbM6L/fDcpx7/ISDFK6T8A/P3lOdQ==}

  '@changesets/get-release-plan@4.0.8':
    resolution: {integrity: sha512-MM4mq2+DQU1ZT7nqxnpveDMTkMBLnwNX44cX7NSxlXmr7f8hO6/S2MXNiXG54uf/0nYnefv0cfy4Czf/ZL/EKQ==}

  '@changesets/get-version-range-type@0.4.0':
    resolution: {integrity: sha512-hwawtob9DryoGTpixy1D3ZXbGgJu1Rhr+ySH2PvTLHvkZuQ7sRT4oQwMh0hbqZH1weAooedEjRsbrWcGLCeyVQ==}

  '@changesets/git@3.0.2':
    resolution: {integrity: sha512-r1/Kju9Y8OxRRdvna+nxpQIsMsRQn9dhhAZt94FLDeu0Hij2hnOozW8iqnHBgvu+KdnJppCveQwK4odwfw/aWQ==}

  '@changesets/logger@0.1.1':
    resolution: {integrity: sha512-OQtR36ZlnuTxKqoW4Sv6x5YIhOmClRd5pWsjZsddYxpWs517R0HkyiefQPIytCVh4ZcC5x9XaG8KTdd5iRQUfg==}

  '@changesets/parse@0.4.1':
    resolution: {integrity: sha512-iwksMs5Bf/wUItfcg+OXrEpravm5rEd9Bf4oyIPL4kVTmJQ7PNDSd6MDYkpSJR1pn7tz/k8Zf2DhTCqX08Ou+Q==}

  '@changesets/pre@2.0.2':
    resolution: {integrity: sha512-HaL/gEyFVvkf9KFg6484wR9s0qjAXlZ8qWPDkTyKF6+zqjBe/I2mygg3MbpZ++hdi0ToqNUF8cjj7fBy0dg8Ug==}

  '@changesets/read@0.6.3':
    resolution: {integrity: sha512-9H4p/OuJ3jXEUTjaVGdQEhBdqoT2cO5Ts95JTFsQyawmKzpL8FnIeJSyhTDPW1MBRDnwZlHFEM9SpPwJDY5wIg==}

  '@changesets/should-skip-package@0.1.2':
    resolution: {integrity: sha512-qAK/WrqWLNCP22UDdBTMPH5f41elVDlsNyat180A33dWxuUDyNpg6fPi/FyTZwRriVjg0L8gnjJn2F9XAoF0qw==}

  '@changesets/types@4.1.0':
    resolution: {integrity: sha512-LDQvVDv5Kb50ny2s25Fhm3d9QSZimsoUGBsUioj6MC3qbMUCuC8GPIvk/M6IvXx3lYhAs0lwWUQLb+VIEUCECw==}

  '@changesets/types@6.1.0':
    resolution: {integrity: sha512-rKQcJ+o1nKNgeoYRHKOS07tAMNd3YSN0uHaJOZYjBAgxfV7TUE7JE+z4BzZdQwb5hKaYbayKN5KrYV7ODb2rAA==}

  '@changesets/write@0.3.2':
    resolution: {integrity: sha512-kDxDrPNpUgsjDbWBvUo27PzKX4gqeKOlhibaOXDJA6kuBisGqNHv/HwGJrAu8U/dSf8ZEFIeHIPtvSlZI1kULw==}

  '@conterra/reactivity-core@0.4.4':
    resolution: {integrity: sha512-T4f+zzn/EjvYl6TIfmkbQLWTtWAV9Pe5UepRs1455Z692lfVDOKjRJK2wy1i3GN0SUBBDkKh169uaLswnfaPvQ==}

  '@csstools/color-helpers@5.0.2':
    resolution: {integrity: sha512-JqWH1vsgdGcw2RR6VliXXdA0/59LttzlU8UlRT/iUUsEeWfYq8I+K0yhihEUTTHLRm1EXvpsCx3083EU15ecsA==}
    engines: {node: '>=18'}

  '@csstools/css-calc@2.1.2':
    resolution: {integrity: sha512-TklMyb3uBB28b5uQdxjReG4L80NxAqgrECqLZFQbyLekwwlcDDS8r3f07DKqeo8C4926Br0gf/ZDe17Zv4wIuw==}
    engines: {node: '>=18'}
    peerDependencies:
      '@csstools/css-parser-algorithms': ^3.0.4
      '@csstools/css-tokenizer': ^3.0.3

  '@csstools/css-color-parser@3.0.8':
    resolution: {integrity: sha512-pdwotQjCCnRPuNi06jFuP68cykU1f3ZWExLe/8MQ1LOs8Xq+fTkYgd+2V8mWUWMrOn9iS2HftPVaMZDaXzGbhQ==}
    engines: {node: '>=18'}
    peerDependencies:
      '@csstools/css-parser-algorithms': ^3.0.4
      '@csstools/css-tokenizer': ^3.0.3

  '@csstools/css-parser-algorithms@3.0.4':
    resolution: {integrity: sha512-Up7rBoV77rv29d3uKHUIVubz1BTcgyUK72IvCQAbfbMv584xHcGKCKbWh7i8hPrRJ7qU4Y8IO3IY9m+iTB7P3A==}
    engines: {node: '>=18'}
    peerDependencies:
      '@csstools/css-tokenizer': ^3.0.3

  '@csstools/css-tokenizer@3.0.3':
    resolution: {integrity: sha512-UJnjoFsmxfKUdNYdWgOB0mWUypuLvAfQPH1+pyvRJs6euowbFkFC6P13w1l8mJyi3vxYMxc9kld5jZEGRQs6bw==}
    engines: {node: '>=18'}

  '@emotion/babel-plugin@11.13.5':
    resolution: {integrity: sha512-pxHCpT2ex+0q+HH91/zsdHkw/lXd468DIN2zvfvLtPKLLMo6gQj7oLObq8PhkrxOZb/gGCq03S3Z7PDhS8pduQ==}

  '@emotion/cache@11.14.0':
    resolution: {integrity: sha512-L/B1lc/TViYk4DcpGxtAVbx0ZyiKM5ktoIyafGkH6zg/tj+mA+NE//aPYKG0k8kCHSHVJrpLpcAlOBEXQ3SavA==}

  '@emotion/hash@0.9.2':
    resolution: {integrity: sha512-MyqliTZGuOm3+5ZRSaaBGP3USLw6+EGykkwZns2EPC5g8jJ4z9OrdZY9apkl3+UP9+sdz76YYkwCKP5gh8iY3g==}

  '@emotion/is-prop-valid@1.3.1':
    resolution: {integrity: sha512-/ACwoqx7XQi9knQs/G0qKvv5teDMhD7bXYns9N/wM8ah8iNb8jZ2uNO0YOgiq2o2poIvVtJS2YALasQuMSQ7Kw==}

  '@emotion/memoize@0.9.0':
    resolution: {integrity: sha512-30FAj7/EoJ5mwVPOWhAyCX+FPfMDrVecJAM+Iw9NRoSl4BBAQeqj4cApHHUXOVvIPgLVDsCFoz/hGD+5QQD1GQ==}

  '@emotion/react@11.14.0':
    resolution: {integrity: sha512-O000MLDBDdk/EohJPFUqvnp4qnHeYkVP5B0xEG0D/L7cOKP9kefu2DXn8dj74cQfsEzUqh+sr1RzFqiL1o+PpA==}
    peerDependencies:
      '@types/react': '*'
      react: '>=16.8.0'
    peerDependenciesMeta:
      '@types/react':
        optional: true

  '@emotion/serialize@1.3.3':
    resolution: {integrity: sha512-EISGqt7sSNWHGI76hC7x1CksiXPahbxEOrC5RjmFRJTqLyEK9/9hZvBbiYn70dw4wuwMKiEMCUlR6ZXTSWQqxA==}

  '@emotion/sheet@1.4.0':
    resolution: {integrity: sha512-fTBW9/8r2w3dXWYM4HCB1Rdp8NLibOw2+XELH5m5+AkWiL/KqYX6dc0kKYlaYyKjrQ6ds33MCdMPEwgs2z1rqg==}

  '@emotion/styled@11.14.0':
    resolution: {integrity: sha512-XxfOnXFffatap2IyCeJyNov3kiDQWoR08gPUQxvbL7fxKryGBKUZUkG6Hz48DZwVrJSVh9sJboyV1Ds4OW6SgA==}
    peerDependencies:
      '@emotion/react': ^11.0.0-rc.0
      '@types/react': '*'
      react: '>=16.8.0'
    peerDependenciesMeta:
      '@types/react':
        optional: true

  '@emotion/unitless@0.10.0':
    resolution: {integrity: sha512-dFoMUuQA20zvtVTuxZww6OHoJYgrzfKM1t52mVySDJnMSEa08ruEvdYQbhvyu6soU+NeLVd3yKfTfT0NeV6qGg==}

  '@emotion/use-insertion-effect-with-fallbacks@1.2.0':
    resolution: {integrity: sha512-yJMtVdH59sxi/aVJBpk9FQq+OR8ll5GT8oWd57UpeaKEVGab41JWaCFA7FRLoMLloOZF/c/wsPoe+bfGmRKgDg==}
    peerDependencies:
      react: '>=16.8.0'

  '@emotion/utils@1.4.2':
    resolution: {integrity: sha512-3vLclRofFziIa3J2wDh9jjbkUz9qk5Vi3IZ/FSTKViB0k+ef0fPV7dYrUIugbgupYDx7v9ud/SjrtEP8Y4xLoA==}

  '@emotion/weak-memoize@0.4.0':
    resolution: {integrity: sha512-snKqtPW01tN0ui7yu9rGv69aJXr/a/Ywvl11sUjNtEcRc+ng/mQriFL0wLXMef74iHa/EkftbDzU9F8iFbH+zg==}

  '@esbuild/aix-ppc64@0.25.0':
    resolution: {integrity: sha512-O7vun9Sf8DFjH2UtqK8Ku3LkquL9SZL8OLY1T5NZkA34+wG3OQF7cl4Ql8vdNzM6fzBbYfLaiRLIOZ+2FOCgBQ==}
    engines: {node: '>=18'}
    cpu: [ppc64]
    os: [aix]

  '@esbuild/android-arm64@0.25.0':
    resolution: {integrity: sha512-grvv8WncGjDSyUBjN9yHXNt+cq0snxXbDxy5pJtzMKGmmpPxeAmAhWxXI+01lU5rwZomDgD3kJwulEnhTRUd6g==}
    engines: {node: '>=18'}
    cpu: [arm64]
    os: [android]

  '@esbuild/android-arm@0.25.0':
    resolution: {integrity: sha512-PTyWCYYiU0+1eJKmw21lWtC+d08JDZPQ5g+kFyxP0V+es6VPPSUhM6zk8iImp2jbV6GwjX4pap0JFbUQN65X1g==}
    engines: {node: '>=18'}
    cpu: [arm]
    os: [android]

  '@esbuild/android-x64@0.25.0':
    resolution: {integrity: sha512-m/ix7SfKG5buCnxasr52+LI78SQ+wgdENi9CqyCXwjVR2X4Jkz+BpC3le3AoBPYTC9NHklwngVXvbJ9/Akhrfg==}
    engines: {node: '>=18'}
    cpu: [x64]
    os: [android]

  '@esbuild/darwin-arm64@0.25.0':
    resolution: {integrity: sha512-mVwdUb5SRkPayVadIOI78K7aAnPamoeFR2bT5nszFUZ9P8UpK4ratOdYbZZXYSqPKMHfS1wdHCJk1P1EZpRdvw==}
    engines: {node: '>=18'}
    cpu: [arm64]
    os: [darwin]

  '@esbuild/darwin-x64@0.25.0':
    resolution: {integrity: sha512-DgDaYsPWFTS4S3nWpFcMn/33ZZwAAeAFKNHNa1QN0rI4pUjgqf0f7ONmXf6d22tqTY+H9FNdgeaAa+YIFUn2Rg==}
    engines: {node: '>=18'}
    cpu: [x64]
    os: [darwin]

  '@esbuild/freebsd-arm64@0.25.0':
    resolution: {integrity: sha512-VN4ocxy6dxefN1MepBx/iD1dH5K8qNtNe227I0mnTRjry8tj5MRk4zprLEdG8WPyAPb93/e4pSgi1SoHdgOa4w==}
    engines: {node: '>=18'}
    cpu: [arm64]
    os: [freebsd]

  '@esbuild/freebsd-x64@0.25.0':
    resolution: {integrity: sha512-mrSgt7lCh07FY+hDD1TxiTyIHyttn6vnjesnPoVDNmDfOmggTLXRv8Id5fNZey1gl/V2dyVK1VXXqVsQIiAk+A==}
    engines: {node: '>=18'}
    cpu: [x64]
    os: [freebsd]

  '@esbuild/linux-arm64@0.25.0':
    resolution: {integrity: sha512-9QAQjTWNDM/Vk2bgBl17yWuZxZNQIF0OUUuPZRKoDtqF2k4EtYbpyiG5/Dk7nqeK6kIJWPYldkOcBqjXjrUlmg==}
    engines: {node: '>=18'}
    cpu: [arm64]
    os: [linux]

  '@esbuild/linux-arm@0.25.0':
    resolution: {integrity: sha512-vkB3IYj2IDo3g9xX7HqhPYxVkNQe8qTK55fraQyTzTX/fxaDtXiEnavv9geOsonh2Fd2RMB+i5cbhu2zMNWJwg==}
    engines: {node: '>=18'}
    cpu: [arm]
    os: [linux]

  '@esbuild/linux-ia32@0.25.0':
    resolution: {integrity: sha512-43ET5bHbphBegyeqLb7I1eYn2P/JYGNmzzdidq/w0T8E2SsYL1U6un2NFROFRg1JZLTzdCoRomg8Rvf9M6W6Gg==}
    engines: {node: '>=18'}
    cpu: [ia32]
    os: [linux]

  '@esbuild/linux-loong64@0.25.0':
    resolution: {integrity: sha512-fC95c/xyNFueMhClxJmeRIj2yrSMdDfmqJnyOY4ZqsALkDrrKJfIg5NTMSzVBr5YW1jf+l7/cndBfP3MSDpoHw==}
    engines: {node: '>=18'}
    cpu: [loong64]
    os: [linux]

  '@esbuild/linux-mips64el@0.25.0':
    resolution: {integrity: sha512-nkAMFju7KDW73T1DdH7glcyIptm95a7Le8irTQNO/qtkoyypZAnjchQgooFUDQhNAy4iu08N79W4T4pMBwhPwQ==}
    engines: {node: '>=18'}
    cpu: [mips64el]
    os: [linux]

  '@esbuild/linux-ppc64@0.25.0':
    resolution: {integrity: sha512-NhyOejdhRGS8Iwv+KKR2zTq2PpysF9XqY+Zk77vQHqNbo/PwZCzB5/h7VGuREZm1fixhs4Q/qWRSi5zmAiO4Fw==}
    engines: {node: '>=18'}
    cpu: [ppc64]
    os: [linux]

  '@esbuild/linux-riscv64@0.25.0':
    resolution: {integrity: sha512-5S/rbP5OY+GHLC5qXp1y/Mx//e92L1YDqkiBbO9TQOvuFXM+iDqUNG5XopAnXoRH3FjIUDkeGcY1cgNvnXp/kA==}
    engines: {node: '>=18'}
    cpu: [riscv64]
    os: [linux]

  '@esbuild/linux-s390x@0.25.0':
    resolution: {integrity: sha512-XM2BFsEBz0Fw37V0zU4CXfcfuACMrppsMFKdYY2WuTS3yi8O1nFOhil/xhKTmE1nPmVyvQJjJivgDT+xh8pXJA==}
    engines: {node: '>=18'}
    cpu: [s390x]
    os: [linux]

  '@esbuild/linux-x64@0.25.0':
    resolution: {integrity: sha512-9yl91rHw/cpwMCNytUDxwj2XjFpxML0y9HAOH9pNVQDpQrBxHy01Dx+vaMu0N1CKa/RzBD2hB4u//nfc+Sd3Cw==}
    engines: {node: '>=18'}
    cpu: [x64]
    os: [linux]

  '@esbuild/netbsd-arm64@0.25.0':
    resolution: {integrity: sha512-RuG4PSMPFfrkH6UwCAqBzauBWTygTvb1nxWasEJooGSJ/NwRw7b2HOwyRTQIU97Hq37l3npXoZGYMy3b3xYvPw==}
    engines: {node: '>=18'}
    cpu: [arm64]
    os: [netbsd]

  '@esbuild/netbsd-x64@0.25.0':
    resolution: {integrity: sha512-jl+qisSB5jk01N5f7sPCsBENCOlPiS/xptD5yxOx2oqQfyourJwIKLRA2yqWdifj3owQZCL2sn6o08dBzZGQzA==}
    engines: {node: '>=18'}
    cpu: [x64]
    os: [netbsd]

  '@esbuild/openbsd-arm64@0.25.0':
    resolution: {integrity: sha512-21sUNbq2r84YE+SJDfaQRvdgznTD8Xc0oc3p3iW/a1EVWeNj/SdUCbm5U0itZPQYRuRTW20fPMWMpcrciH2EJw==}
    engines: {node: '>=18'}
    cpu: [arm64]
    os: [openbsd]

  '@esbuild/openbsd-x64@0.25.0':
    resolution: {integrity: sha512-2gwwriSMPcCFRlPlKx3zLQhfN/2WjJ2NSlg5TKLQOJdV0mSxIcYNTMhk3H3ulL/cak+Xj0lY1Ym9ysDV1igceg==}
    engines: {node: '>=18'}
    cpu: [x64]
    os: [openbsd]

  '@esbuild/sunos-x64@0.25.0':
    resolution: {integrity: sha512-bxI7ThgLzPrPz484/S9jLlvUAHYMzy6I0XiU1ZMeAEOBcS0VePBFxh1JjTQt3Xiat5b6Oh4x7UC7IwKQKIJRIg==}
    engines: {node: '>=18'}
    cpu: [x64]
    os: [sunos]

  '@esbuild/win32-arm64@0.25.0':
    resolution: {integrity: sha512-ZUAc2YK6JW89xTbXvftxdnYy3m4iHIkDtK3CLce8wg8M2L+YZhIvO1DKpxrd0Yr59AeNNkTiic9YLf6FTtXWMw==}
    engines: {node: '>=18'}
    cpu: [arm64]
    os: [win32]

  '@esbuild/win32-ia32@0.25.0':
    resolution: {integrity: sha512-eSNxISBu8XweVEWG31/JzjkIGbGIJN/TrRoiSVZwZ6pkC6VX4Im/WV2cz559/TXLcYbcrDN8JtKgd9DJVIo8GA==}
    engines: {node: '>=18'}
    cpu: [ia32]
    os: [win32]

  '@esbuild/win32-x64@0.25.0':
    resolution: {integrity: sha512-ZENoHJBxA20C2zFzh6AI4fT6RraMzjYw4xKWemRTRmRVtN9c5DcH9r/f2ihEkMjOW5eGgrwCslG/+Y/3bL+DHQ==}
    engines: {node: '>=18'}
    cpu: [x64]
    os: [win32]

  '@eslint-community/eslint-utils@4.4.1':
    resolution: {integrity: sha512-s3O3waFUrMV8P/XaF/+ZTp1X9XBZW1a4B97ZnjQF2KYWaFD2A8KyFBsrsfSjEmjn3RGWAIuvlneuZm3CUK3jbA==}
    engines: {node: ^12.22.0 || ^14.17.0 || >=16.0.0}
    peerDependencies:
      eslint: ^6.0.0 || ^7.0.0 || >=8.0.0

  '@eslint-community/regexpp@4.12.1':
    resolution: {integrity: sha512-CCZCDJuduB9OUkFkY2IgppNZMi2lBQgD2qzwXkEia16cge2pijY/aXi96CJMquDMn3nJdlPV1A5KrJEXwfLNzQ==}
    engines: {node: ^12.0.0 || ^14.0.0 || >=16.0.0}

  '@eslint/eslintrc@2.1.4':
    resolution: {integrity: sha512-269Z39MS6wVJtsoUl10L60WdkhJVdPG24Q4eZTH3nnF6lpvSShEK3wQjDX9JRWAUPvPh7COouPpU9IrqaZFvtQ==}
    engines: {node: ^12.22.0 || ^14.17.0 || >=16.0.0}

  '@eslint/js@8.57.1':
    resolution: {integrity: sha512-d9zaMRSTIKDLhctzH12MtXvJKSSUhaHcjV+2Z+GK+EEY7XKpP5yR4x+N3TAcHTcu963nIr+TMcCb4DBCYX1z6Q==}
    engines: {node: ^12.22.0 || ^14.17.0 || >=16.0.0}

  '@floating-ui/core@1.6.9':
    resolution: {integrity: sha512-uMXCuQ3BItDUbAMhIXw7UPXRfAlOAvZzdK9BWpE60MCn+Svt3aLn9jsPTi/WNGlRUu2uI0v5S7JiIUsbsvh3fw==}

  '@floating-ui/dom@1.6.13':
    resolution: {integrity: sha512-umqzocjDgNRGTuO7Q8CU32dkHkECqI8ZdMZ5Swb6QAM0t5rnlrN3lGo1hdpscRd3WS8T6DKYK4ephgIH9iRh3w==}

  '@floating-ui/utils@0.2.9':
    resolution: {integrity: sha512-MDWhGtE+eHw5JW7lq4qhc5yRLS11ERl1c7Z6Xd0a58DozHES6EnNNwUWbMiG4J9Cgj053Bhk8zvlhFYKVhULwg==}

  '@formatjs/ecma402-abstract@2.3.3':
    resolution: {integrity: sha512-pJT1OkhplSmvvr6i3CWTPvC/FGC06MbN5TNBfRO6Ox62AEz90eMq+dVvtX9Bl3jxCEkS0tATzDarRZuOLw7oFg==}

  '@formatjs/fast-memoize@2.2.6':
    resolution: {integrity: sha512-luIXeE2LJbQnnzotY1f2U2m7xuQNj2DA8Vq4ce1BY9ebRZaoPB1+8eZ6nXpLzsxuW5spQxr7LdCg+CApZwkqkw==}

  '@formatjs/icu-messageformat-parser@2.11.1':
    resolution: {integrity: sha512-o0AhSNaOfKoic0Sn1GkFCK4MxdRsw7mPJ5/rBpIqdvcC7MIuyUSW8WChUEvrK78HhNpYOgqCQbINxCTumJLzZA==}

  '@formatjs/icu-skeleton-parser@1.8.13':
    resolution: {integrity: sha512-N/LIdTvVc1TpJmMt2jVg0Fr1F7Q1qJPdZSCs19unMskCmVQ/sa0H9L8PWt13vq+gLdLg1+pPsvBLydL1Apahjg==}

  '@formatjs/intl-localematcher@0.6.0':
    resolution: {integrity: sha512-4rB4g+3hESy1bHSBG3tDFaMY2CH67iT7yne1e+0CLTsGLDcmoEWWpJjjpWVaYgYfYuohIRuo0E+N536gd2ZHZA==}

  '@formatjs/intl@3.1.4':
    resolution: {integrity: sha512-MBwjnRtDG+E3/QauEi2swZqikDQJjrP9vH6Hl1EtGVsQFZUAWsljtXaz2s1KBrtQEtFDJ0y/mGBHEdFwcUsvqQ==}
    peerDependencies:
      typescript: '5'
    peerDependenciesMeta:
      typescript:
        optional: true

  '@gerrit0/mini-shiki@1.27.2':
    resolution: {integrity: sha512-GeWyHz8ao2gBiUW4OJnQDxXQnFgZQwwQk05t/CVVgNBN7/rK8XZ7xY6YhLVv9tH3VppWWmr9DCl3MwemB/i+Og==}

  '@humanwhocodes/config-array@0.13.0':
    resolution: {integrity: sha512-DZLEEqFWQFiyK6h5YIeynKx7JlvCYWL0cImfSRXZ9l4Sg2efkFGTuFf6vzXjK1cq6IYkU+Eg/JizXw+TD2vRNw==}
    engines: {node: '>=10.10.0'}
    deprecated: Use @eslint/config-array instead

  '@humanwhocodes/module-importer@1.0.1':
    resolution: {integrity: sha512-bxveV4V8v5Yb4ncFTT3rPSgZBOpCkjfK0y4oVVVJwIuDVBRMDXrPyXRL988i5ap9m9bnyEEjWfm5WkBmtffLfA==}
    engines: {node: '>=12.22'}

  '@humanwhocodes/object-schema@2.0.3':
    resolution: {integrity: sha512-93zYdMES/c1D69yZiKDBj0V24vqNzB/koF26KPaagAfd3P/4gUlh3Dys5ogAK+Exi9QyzlD8x/08Zt7wIKcDcA==}
    deprecated: Use @eslint/object-schema instead

  '@isaacs/cliui@8.0.2':
    resolution: {integrity: sha512-O8jcjabXaleOG9DQ0+ARXWZBTfnP4WNAqzuiJK7ll44AmxGKv/J2M4TPjxjY3znBCfvBXFzucm1twdyFybFqEA==}
    engines: {node: '>=12'}

  '@jridgewell/gen-mapping@0.3.8':
    resolution: {integrity: sha512-imAbBGkb+ebQyxKgzv5Hu2nmROxoDOXHh80evxdoXNOrvAnVx7zimzc1Oo5h9RlfV4vPXaE2iM5pOFbvOCClWA==}
    engines: {node: '>=6.0.0'}

  '@jridgewell/resolve-uri@3.1.2':
    resolution: {integrity: sha512-bRISgCIjP20/tbWSPWMEi54QVPRZExkuD9lJL+UIxUKtwVJA8wW1Trb1jMs1RFXo1CBTNZ/5hpC9QvmKWdopKw==}
    engines: {node: '>=6.0.0'}

  '@jridgewell/set-array@1.2.1':
    resolution: {integrity: sha512-R8gLRTZeyp03ymzP/6Lil/28tGeGEzhx1q2k703KGWRAI1VdvPIXdG70VJc2pAMw3NA6JKL5hhFu1sJX0Mnn/A==}
    engines: {node: '>=6.0.0'}

  '@jridgewell/sourcemap-codec@1.5.0':
    resolution: {integrity: sha512-gv3ZRaISU3fjPAgNsriBRqGWQL6quFx04YMPW/zD8XMLsU32mhCCbfbO6KZFLjvYpCZ8zyDEgqsgf+PwPaM7GQ==}

  '@jridgewell/trace-mapping@0.3.25':
    resolution: {integrity: sha512-vNk6aEwybGtawWmy/PzwnGDOjCkLWSD2wqvjGGAgOAwCGWySYXfYoxt00IJkTF+8Lb57DwOb3Aa0o9CApepiYQ==}

  '@manypkg/find-root@1.1.0':
    resolution: {integrity: sha512-mki5uBvhHzO8kYYix/WRy2WX8S3B5wdVSc9D6KcU5lQNglP2yt58/VfLuAK49glRXChosY8ap2oJ1qgma3GUVA==}

  '@manypkg/get-packages@1.1.3':
    resolution: {integrity: sha512-fo+QhuU3qE/2TQMQmbVMqaQ6EWbMhi4ABWP+O4AM1NqPBuy0OrApV5LO6BrrgnhtAHS2NH6RrVk9OL181tTi8A==}

  '@mapbox/jsonlint-lines-primitives@2.0.2':
    resolution: {integrity: sha512-rY0o9A5ECsTQRVhv7tL/OyDpGAoUB4tTvLiW1DSzQGq4bvTPhNw1VpSNjDJc5GFZ2XuyOtSWSVN05qOtcD71qQ==}
    engines: {node: '>= 0.6'}

  '@mapbox/unitbezier@0.0.1':
    resolution: {integrity: sha512-nMkuDXFv60aBr9soUG5q+GvZYL+2KZHVvsqFCzqnkGEf46U2fvmytHaEVc1/YZbiLn8X+eR3QzX1+dwDO1lxlw==}

  '@maplibre/maplibre-gl-style-spec@23.1.0':
    resolution: {integrity: sha512-R6/ihEuC5KRexmKIYkWqUv84Gm+/QwsOUgHyt1yy2XqCdGdLvlBWVWIIeTZWN4NGdwmY6xDzdSGU2R9oBLNg2w==}
    hasBin: true

  '@nodelib/fs.scandir@2.1.5':
    resolution: {integrity: sha512-vq24Bq3ym5HEQm2NKCr3yXDwjc7vTsEThRDnkp2DK9p1uqLR+DHurm/NOTo0KG7HYHU7eppKZj3MyqYuMBf62g==}
    engines: {node: '>= 8'}

  '@nodelib/fs.stat@2.0.5':
    resolution: {integrity: sha512-RkhPPp2zrqDAQA/2jNhnztcPAlv64XdhIp7a7454A5ovI7Bukxgt7MX7udwAu3zg1DcpPU0rz3VV1SeaqvY4+A==}
    engines: {node: '>= 8'}

  '@nodelib/fs.walk@1.2.8':
    resolution: {integrity: sha512-oGB+UxlgWcgQkgwo8GcEGwemoTFt3FIO9ababBmaGwXIoBKZ+GTy0pP185beGg7Llih/NSHSV2XAs1lnznocSg==}
    engines: {node: '>= 8'}

  '@nolyfill/is-core-module@1.0.39':
    resolution: {integrity: sha512-nn5ozdjYQpUCZlWGuxcJY/KpxkWQs4DcbMCmKojjyrYDEAGy4Ce19NN4v5MduafTwJlbKc99UA8YhSVqq9yPZA==}
    engines: {node: '>=12.4.0'}

  '@open-pioneer/base-theme@3.0.0':
    resolution: {integrity: sha512-h97y1vDji4l5rzni4xPbuupWSjBpl5cs7okbs0N6hZiXr5WzLqbgodQsPM9cZcw6bkwQAQ8iEZVOgwU4GzXoIw==}

  '@open-pioneer/build-common@3.0.0':
    resolution: {integrity: sha512-cezIFcvjeEknQhOChC958b6lpSiPm0WyZLcflLqRtkTP81YNkV3UmSlPpf/AxiHNdqGszxXtqRRDww8NOYquNA==}
    engines: {node: '>= 20'}

  '@open-pioneer/build-package-cli@3.0.0':
    resolution: {integrity: sha512-cTVgkrkKV5fj8j+LDvZ26XSFhCyf2L2biyAt50DhBkPl03wTiw7v0KRCG530LBSk1kbboMuFtKU8R/C6SBcfPg==}
    engines: {node: '>= 20'}
    hasBin: true

  '@open-pioneer/build-package@4.0.0':
    resolution: {integrity: sha512-xLnWsK76tMLRPZcF4L68ER+lHMnFw8acsWpAYh2XY1Wh0IM7qoFSpvksAcTY3PAQIWzBMd/vOJ1iYfq9bkLMuA==}
    engines: {node: '>= 20'}
    peerDependencies:
      sass: '*'
      typescript: '*'
    peerDependenciesMeta:
      sass:
        optional: true
      typescript:
        optional: true

  '@open-pioneer/build-support@3.0.0':
    resolution: {integrity: sha512-6uZcWpVCSNmiekOk3puo9bWel4sLPeaIWwpMCLfLZHN/sevJv3w6LxyLgHUpRQh2aHoFPZBMYb9CfsVoM4pOug==}
    engines: {node: '>= 20'}

  '@open-pioneer/chakra-integration@3.0.0':
    resolution: {integrity: sha512-iQ+8x4jH3XN6cQuJaQI7HpfmMi5YIjbpQFVZ3hLXLqEwCGeVAZDE+Jg1HtakUk4AXhc5OMi9Gkgs3JQlEzwFaw==}

  '@open-pioneer/check-pnpm-duplicates@0.2.0':
    resolution: {integrity: sha512-6XKmvVOAPpBav/d41o9p6i0R8RjxsrzK1/xDe4laV9wIftUGYhVB6dSBSESvURdJ7e0bQq9pNKPzAbhC7jOj2Q==}
    engines: {node: '>= 20'}
    hasBin: true

  '@open-pioneer/core@3.0.0':
    resolution: {integrity: sha512-m8lT9T2IModdVMm5gP/Er7y86rGgy1/IxHPTIOZa1Wj1bAYn0N5mY6KpUu3KH0kB12UbjEEJ9Asd2vnPA3llIg==}

  '@open-pioneer/http@3.0.0':
    resolution: {integrity: sha512-vrQTAJHja4SLzlhIAlZVjxgquFYLMCnea/GZHoKc7W3V45qcCHOC8mRP+IbVUlCZKx7G0qOx5YTsDSY05u6Rag==}

  '@open-pioneer/local-storage@3.0.0':
    resolution: {integrity: sha512-mfAxzk593ANG4qLSLddnM2IiA03LotswLz/l9ggi5//GArdWKC1qe8DkSPImk7w5MPRqf0nlywLLnLb90tCD1A==}

  '@open-pioneer/notifier@3.0.0':
    resolution: {integrity: sha512-fiCDuhvix85g7t6nMxL+yjiDmBJhv9q+aToZ/ViCvP6ChwbhnYh1wSkURibaOiSsOBBeBJW0RRfC7qvbGhMMAw==}

  '@open-pioneer/react-utils@3.0.0':
    resolution: {integrity: sha512-dr4OIQ35Ce4Fy3ueSAFr+uIyjndvNHM70Qlr/Y+cbykEO+6vp6P+dzaPFGyMdF2lwPw/QThHKed/c5nsN6/hfg==}

  '@open-pioneer/reactivity@3.0.0':
    resolution: {integrity: sha512-NSyT2EGYMR7BGpxJit2rovRCUed+xUan6WOKXLUtnQomnlZ2Ew3O1JI3ZGDqri0MxXec0UiIAUVX3VcYus5Rnw==}

  '@open-pioneer/runtime-react-support@3.0.0':
    resolution: {integrity: sha512-02hOMIeZHN/kvJuomqZL5Fs7BsS56IFurRh002CZHh7DiWMVAlfU8xOpQRUlIr8hL57iks4jRzh+gEmirU+VQQ==}

  '@open-pioneer/runtime@3.0.0':
    resolution: {integrity: sha512-HT0inWPQ20CCi3Tvn98wls6+KexIV2Ya/zTCxnegPPPN29Jfr8Pll4Ai985ie/eOzwJuVveKoqhBxUnEMmvrDQ==}

  '@open-pioneer/test-utils@3.0.0':
    resolution: {integrity: sha512-FnM9pBDMG2MGbx+HKgJ+bAKwe263xAZb93flsWWO4oRMLUEQGU4ve0UmRIDp5KB/cwmfybTrAPrPY6kVVxmwww==}

  '@open-pioneer/vite-plugin-pioneer@4.0.0':
    resolution: {integrity: sha512-iB9uWXfMuL6YmpV3vl+IUaj/ME4AcW65D39DSEP4ufO5vvpvf6HpH3TXYNjZkNXyr+WaKAtrkb2cWEt2EteiWA==}
    engines: {node: '>= 20'}
    peerDependencies:
      '@open-pioneer/runtime': '*'
      sass: ^1.77.6
      vite: ^6.0.0

  '@parcel/watcher-android-arm64@2.5.1':
    resolution: {integrity: sha512-KF8+j9nNbUN8vzOFDpRMsaKBHZ/mcjEjMToVMJOhTozkDonQFFrRcfdLWn6yWKCmJKmdVxSgHiYvTCef4/qcBA==}
    engines: {node: '>= 10.0.0'}
    cpu: [arm64]
    os: [android]

  '@parcel/watcher-darwin-arm64@2.5.1':
    resolution: {integrity: sha512-eAzPv5osDmZyBhou8PoF4i6RQXAfeKL9tjb3QzYuccXFMQU0ruIc/POh30ePnaOyD1UXdlKguHBmsTs53tVoPw==}
    engines: {node: '>= 10.0.0'}
    cpu: [arm64]
    os: [darwin]

  '@parcel/watcher-darwin-x64@2.5.1':
    resolution: {integrity: sha512-1ZXDthrnNmwv10A0/3AJNZ9JGlzrF82i3gNQcWOzd7nJ8aj+ILyW1MTxVk35Db0u91oD5Nlk9MBiujMlwmeXZg==}
    engines: {node: '>= 10.0.0'}
    cpu: [x64]
    os: [darwin]

  '@parcel/watcher-freebsd-x64@2.5.1':
    resolution: {integrity: sha512-SI4eljM7Flp9yPuKi8W0ird8TI/JK6CSxju3NojVI6BjHsTyK7zxA9urjVjEKJ5MBYC+bLmMcbAWlZ+rFkLpJQ==}
    engines: {node: '>= 10.0.0'}
    cpu: [x64]
    os: [freebsd]

  '@parcel/watcher-linux-arm-glibc@2.5.1':
    resolution: {integrity: sha512-RCdZlEyTs8geyBkkcnPWvtXLY44BCeZKmGYRtSgtwwnHR4dxfHRG3gR99XdMEdQ7KeiDdasJwwvNSF5jKtDwdA==}
    engines: {node: '>= 10.0.0'}
    cpu: [arm]
    os: [linux]

  '@parcel/watcher-linux-arm-musl@2.5.1':
    resolution: {integrity: sha512-6E+m/Mm1t1yhB8X412stiKFG3XykmgdIOqhjWj+VL8oHkKABfu/gjFj8DvLrYVHSBNC+/u5PeNrujiSQ1zwd1Q==}
    engines: {node: '>= 10.0.0'}
    cpu: [arm]
    os: [linux]

  '@parcel/watcher-linux-arm64-glibc@2.5.1':
    resolution: {integrity: sha512-LrGp+f02yU3BN9A+DGuY3v3bmnFUggAITBGriZHUREfNEzZh/GO06FF5u2kx8x+GBEUYfyTGamol4j3m9ANe8w==}
    engines: {node: '>= 10.0.0'}
    cpu: [arm64]
    os: [linux]

  '@parcel/watcher-linux-arm64-musl@2.5.1':
    resolution: {integrity: sha512-cFOjABi92pMYRXS7AcQv9/M1YuKRw8SZniCDw0ssQb/noPkRzA+HBDkwmyOJYp5wXcsTrhxO0zq1U11cK9jsFg==}
    engines: {node: '>= 10.0.0'}
    cpu: [arm64]
    os: [linux]

  '@parcel/watcher-linux-x64-glibc@2.5.1':
    resolution: {integrity: sha512-GcESn8NZySmfwlTsIur+49yDqSny2IhPeZfXunQi48DMugKeZ7uy1FX83pO0X22sHntJ4Ub+9k34XQCX+oHt2A==}
    engines: {node: '>= 10.0.0'}
    cpu: [x64]
    os: [linux]

  '@parcel/watcher-linux-x64-musl@2.5.1':
    resolution: {integrity: sha512-n0E2EQbatQ3bXhcH2D1XIAANAcTZkQICBPVaxMeaCVBtOpBZpWJuf7LwyWPSBDITb7In8mqQgJ7gH8CILCURXg==}
    engines: {node: '>= 10.0.0'}
    cpu: [x64]
    os: [linux]

  '@parcel/watcher-win32-arm64@2.5.1':
    resolution: {integrity: sha512-RFzklRvmc3PkjKjry3hLF9wD7ppR4AKcWNzH7kXR7GUe0Igb3Nz8fyPwtZCSquGrhU5HhUNDr/mKBqj7tqA2Vw==}
    engines: {node: '>= 10.0.0'}
    cpu: [arm64]
    os: [win32]

  '@parcel/watcher-win32-ia32@2.5.1':
    resolution: {integrity: sha512-c2KkcVN+NJmuA7CGlaGD1qJh1cLfDnQsHjE89E60vUEMlqduHGCdCLJCID5geFVM0dOtA3ZiIO8BoEQmzQVfpQ==}
    engines: {node: '>= 10.0.0'}
    cpu: [ia32]
    os: [win32]

  '@parcel/watcher-win32-x64@2.5.1':
    resolution: {integrity: sha512-9lHBdJITeNR++EvSQVUcaZoWupyHfXe1jZvGZ06O/5MflPcuPLtEphScIBL+AiCWBO46tDSHzWyD0uDmmZqsgA==}
    engines: {node: '>= 10.0.0'}
    cpu: [x64]
    os: [win32]

  '@parcel/watcher@2.5.1':
    resolution: {integrity: sha512-dfUnCxiN9H4ap84DvD2ubjw+3vUNpstxa0TneY/Paat8a3R4uQZDLSvWjmznAY/DoahqTHl9V46HF/Zs3F29pg==}
    engines: {node: '>= 10.0.0'}

  '@petamoriken/float16@3.9.1':
    resolution: {integrity: sha512-j+ejhYwY6PeB+v1kn7lZFACUIG97u90WxMuGosILFsl9d4Ovi0sjk0GlPfoEcx+FzvXZDAfioD+NGnnPamXgMA==}

  '@pnpm/constants@1001.1.0':
    resolution: {integrity: sha512-xb9dfSGi1qfUKY3r4Zy9JdC9+ZeaDxwfE7HrrGIEsBVY1hvIn6ntbR7A97z3nk44yX7vwbINNf9sizTp0WEtEw==}
    engines: {node: '>=18.12'}

  '@pnpm/crypto.hash@1000.0.0':
    resolution: {integrity: sha512-itIFxA9NUD27VSHob9bjqOH9ixfJaJJi5txqK+2GSQK2L+6I+zus0x/DxK6ezV7wWbPopBu2IM6vGV56fCTb/w==}
    engines: {node: '>=18.12'}

  '@pnpm/crypto.polyfill@1000.0.0':
    resolution: {integrity: sha512-viLJ4o3syjKiF1HVgZSnwVZlImAwQubNzdH/Ccm6lS0PZzwh94diLniSC/vBqaPgRmFkr6kspm/2vPfXA4vLsQ==}
    engines: {node: '>=18.12'}

  '@pnpm/dependency-path@1000.0.3':
    resolution: {integrity: sha512-+HsI2NKWOrq/WmRN5PynttDDaYa+5O6qvZFwAQjR0qrvu1e3Cf91mfGBtG+TXd0xZFbtN9N7z0Nt2wiRH5UIJg==}
    engines: {node: '>=18.12'}

  '@pnpm/error@1000.0.2':
    resolution: {integrity: sha512-2SfE4FFL73rE1WVIoESbqlj4sLy5nWW4M/RVdHvCRJPjlQHa9MH7m7CVJM204lz6I+eHoB+E7rL3zmpJR5wYnQ==}
    engines: {node: '>=18.12'}

  '@pnpm/git-utils@1000.0.0':
    resolution: {integrity: sha512-W6isNTNgB26n6dZUgwCw6wly+uHQ2Zh5QiRKY1HHMbLAlsnZOxsSNGnuS9euKWHxDftvPfU7uR8XB5x95T5zPQ==}
    engines: {node: '>=18.12'}

  '@pnpm/lockfile.fs@1001.1.4':
    resolution: {integrity: sha512-PZLzzrSEr3uxTbEy4/Dcmv1+HwmcInn4kTdZCwzV8k54V8KHTyr+JL9vr87v1EWAqlUNuSjLPZ8kWcfwiAtQIQ==}
    engines: {node: '>=18.12'}
    peerDependencies:
      '@pnpm/logger': '>=5.1.0 <1001.0.0'

  '@pnpm/lockfile.merger@1001.0.3':
    resolution: {integrity: sha512-Fh3Ic8xARQq7ByjaSjf3mmhjwAmQfHep+9XDcd5TVmTY5uM4MZPQT/69inU7fivGBkCVk3K5Wexv63fBNmDeQw==}
    engines: {node: '>=18.12'}

  '@pnpm/lockfile.types@1001.0.3':
    resolution: {integrity: sha512-e1IoS5LM36Rzg6N1lB9yOUdCcC522FaTAW/8dkjsWZ5GzjP7ZZTHnGTzLyyV3qGPGipkESFMmp4CrFor+PmpZA==}
    engines: {node: '>=18.12'}

  '@pnpm/lockfile.utils@1001.0.3':
    resolution: {integrity: sha512-adk8+eHlXWuO19mvxJmQI997AG0Wjf/HkK+UHhcDTkWHCZX4XHppid+3NPnXzQp/HKKNiI0HZ3EiHx3+/JNG7g==}
    engines: {node: '>=18.12'}

  '@pnpm/lockfile.walker@1001.0.3':
    resolution: {integrity: sha512-J7ZksGcNv3F9+N4qKBmPBWmkNNkJXJ7wCJSQe1YMPzRvcaIBjdYXBMwZh7mMWGJuuYiJHZv+RWU/luRFN8Vd4A==}
    engines: {node: '>=18.12'}

  '@pnpm/logger@1000.0.0':
    resolution: {integrity: sha512-v5WO9L4pT7ZjZpf7a/a3H3Xj59JPHNMFJwRS7m/01VMWrKjs89CdVIE5e/N6DwuzP750j0iKozTw6UrCVEfQjA==}
    engines: {node: '>=18.12'}

  '@pnpm/object.key-sorting@1000.0.0':
    resolution: {integrity: sha512-lL9MfhQW9P6MmQ4EdSixgQL0Ev70oNYuGNieLcy6JhfuPPrFNAIfdihbYmhJmdMBSbHZPPG3tTeJwMvXx1AZ0Q==}
    engines: {node: '>=18.12'}

  '@pnpm/patching.types@1000.0.0':
    resolution: {integrity: sha512-IzNrirYIcquD0tRGKkzj8q5eKh0zOVDL6rOu/sQSrlF6qWTu8YaWCI5LQoZPa1B5IGQTCJwhcoZlnGBHZyEXAg==}
    engines: {node: '>=18.12'}

  '@pnpm/pick-fetcher@1000.0.0':
    resolution: {integrity: sha512-/Lg6m3wcd6sRB1zHH0EZpGVkmor1+jdXdrvGtatUXxug+Gm2JzeW7Kd8LVcGyKTfFMMlT+xxhjfHKG67QNJxtA==}
    engines: {node: '>=18.12'}

  '@pnpm/ramda@0.28.1':
    resolution: {integrity: sha512-zcAG+lvU0fMziNeGXpPyCyCJYp5ZVrPElEE4t14jAmViaihohocZ+dDkcRIyAomox8pQsuZnv1EyHR+pOhmUWw==}

  '@pnpm/resolver-base@1000.1.3':
    resolution: {integrity: sha512-AVFzkNMKIkWjYyf0Pa+vlsxL8wp1Zr/XMBs4Na96d88bzSt6cuIwVL4biTE/nJ67EibKfyZW9PFNCAqXwzZHYA==}
    engines: {node: '>=18.12'}

  '@pnpm/types@1000.2.0':
    resolution: {integrity: sha512-ZNDgxznoPHS3aMKgBox1z559qnX9TkQTS7cC8KS+Af8AjPZ+08q8sUKA4ywjT/EvizwkeUTVHzdfnx98oLhhWA==}
    engines: {node: '>=18.12'}

  '@pnpm/util.lex-comparator@3.0.0':
    resolution: {integrity: sha512-ead+l3IiuVXwKDf/QJPX6G93cwhXki3yOVEA/VdAO7AhZ5vUuSBxHe6gQKEbB0QacJ4H5VsYxeM1xUgwjjOO/Q==}
    engines: {node: '>=18.12'}

  '@popperjs/core@2.11.8':
    resolution: {integrity: sha512-P1st0aksCrn9sGZhp8GMYwBnQsbvAWsZAX44oXNNvLHGqAOcoVxmjZiohstwQ7SqKnbR47akdNi+uleWD8+g6A==}

  '@preact/signals-core@1.8.0':
    resolution: {integrity: sha512-OBvUsRZqNmjzCZXWLxkZfhcgT+Fk8DDcT/8vD6a1xhDemodyy87UJRJfASMuSD8FaAIeGgGm85ydXhm7lr4fyA==}

  '@rollup/plugin-node-resolve@16.0.0':
    resolution: {integrity: sha512-0FPvAeVUT/zdWoO0jnb/V5BlBsUSNfkIOtFHzMO4H9MOklrmQFY6FduVHKucNb/aTFxvnGhj4MNj/T1oNdDfNg==}
    engines: {node: '>=14.0.0'}
    peerDependencies:
      rollup: ^2.78.0||^3.0.0||^4.0.0
    peerDependenciesMeta:
      rollup:
        optional: true

  '@rollup/pluginutils@4.2.1':
    resolution: {integrity: sha512-iKnFXr7NkdZAIHiIWE+BX5ULi/ucVFYWD6TbAV+rZctiRTY2PL6tsIKhoIOaoskiWAkgu+VsbXgUVDNLHf+InQ==}
    engines: {node: '>= 8.0.0'}

  '@rollup/pluginutils@5.1.4':
    resolution: {integrity: sha512-USm05zrsFxYLPdWWq+K3STlWiT/3ELn3RcV5hJMghpeAIhxfsUIg6mt12CBJBInWMV4VneoV7SfGv8xIwo2qNQ==}
    engines: {node: '>=14.0.0'}
    peerDependencies:
      rollup: ^1.20.0||^2.0.0||^3.0.0||^4.0.0
    peerDependenciesMeta:
      rollup:
        optional: true

  '@rollup/rollup-android-arm-eabi@4.34.9':
    resolution: {integrity: sha512-qZdlImWXur0CFakn2BJ2znJOdqYZKiedEPEVNTBrpfPjc/YuTGcaYZcdmNFTkUj3DU0ZM/AElcM8Ybww3xVLzA==}
    cpu: [arm]
    os: [android]

  '@rollup/rollup-android-arm64@4.34.9':
    resolution: {integrity: sha512-4KW7P53h6HtJf5Y608T1ISKvNIYLWRKMvfnG0c44M6In4DQVU58HZFEVhWINDZKp7FZps98G3gxwC1sb0wXUUg==}
    cpu: [arm64]
    os: [android]

  '@rollup/rollup-darwin-arm64@4.34.9':
    resolution: {integrity: sha512-0CY3/K54slrzLDjOA7TOjN1NuLKERBgk9nY5V34mhmuu673YNb+7ghaDUs6N0ujXR7fz5XaS5Aa6d2TNxZd0OQ==}
    cpu: [arm64]
    os: [darwin]

  '@rollup/rollup-darwin-x64@4.34.9':
    resolution: {integrity: sha512-eOojSEAi/acnsJVYRxnMkPFqcxSMFfrw7r2iD9Q32SGkb/Q9FpUY1UlAu1DH9T7j++gZ0lHjnm4OyH2vCI7l7Q==}
    cpu: [x64]
    os: [darwin]

  '@rollup/rollup-freebsd-arm64@4.34.9':
    resolution: {integrity: sha512-2lzjQPJbN5UnHm7bHIUKFMulGTQwdvOkouJDpPysJS+QFBGDJqcfh+CxxtG23Ik/9tEvnebQiylYoazFMAgrYw==}
    cpu: [arm64]
    os: [freebsd]

  '@rollup/rollup-freebsd-x64@4.34.9':
    resolution: {integrity: sha512-SLl0hi2Ah2H7xQYd6Qaiu01kFPzQ+hqvdYSoOtHYg/zCIFs6t8sV95kaoqjzjFwuYQLtOI0RZre/Ke0nPaQV+g==}
    cpu: [x64]
    os: [freebsd]

  '@rollup/rollup-linux-arm-gnueabihf@4.34.9':
    resolution: {integrity: sha512-88I+D3TeKItrw+Y/2ud4Tw0+3CxQ2kLgu3QvrogZ0OfkmX/DEppehus7L3TS2Q4lpB+hYyxhkQiYPJ6Mf5/dPg==}
    cpu: [arm]
    os: [linux]

  '@rollup/rollup-linux-arm-musleabihf@4.34.9':
    resolution: {integrity: sha512-3qyfWljSFHi9zH0KgtEPG4cBXHDFhwD8kwg6xLfHQ0IWuH9crp005GfoUUh/6w9/FWGBwEHg3lxK1iHRN1MFlA==}
    cpu: [arm]
    os: [linux]

  '@rollup/rollup-linux-arm64-gnu@4.34.9':
    resolution: {integrity: sha512-6TZjPHjKZUQKmVKMUowF3ewHxctrRR09eYyvT5eFv8w/fXarEra83A2mHTVJLA5xU91aCNOUnM+DWFMSbQ0Nxw==}
    cpu: [arm64]
    os: [linux]

  '@rollup/rollup-linux-arm64-musl@4.34.9':
    resolution: {integrity: sha512-LD2fytxZJZ6xzOKnMbIpgzFOuIKlxVOpiMAXawsAZ2mHBPEYOnLRK5TTEsID6z4eM23DuO88X0Tq1mErHMVq0A==}
    cpu: [arm64]
    os: [linux]

  '@rollup/rollup-linux-loongarch64-gnu@4.34.9':
    resolution: {integrity: sha512-dRAgTfDsn0TE0HI6cmo13hemKpVHOEyeciGtvlBTkpx/F65kTvShtY/EVyZEIfxFkV5JJTuQ9tP5HGBS0hfxIg==}
    cpu: [loong64]
    os: [linux]

  '@rollup/rollup-linux-powerpc64le-gnu@4.34.9':
    resolution: {integrity: sha512-PHcNOAEhkoMSQtMf+rJofwisZqaU8iQ8EaSps58f5HYll9EAY5BSErCZ8qBDMVbq88h4UxaNPlbrKqfWP8RfJA==}
    cpu: [ppc64]
    os: [linux]

  '@rollup/rollup-linux-riscv64-gnu@4.34.9':
    resolution: {integrity: sha512-Z2i0Uy5G96KBYKjeQFKbbsB54xFOL5/y1P5wNBsbXB8yE+At3oh0DVMjQVzCJRJSfReiB2tX8T6HUFZ2k8iaKg==}
    cpu: [riscv64]
    os: [linux]

  '@rollup/rollup-linux-s390x-gnu@4.34.9':
    resolution: {integrity: sha512-U+5SwTMoeYXoDzJX5dhDTxRltSrIax8KWwfaaYcynuJw8mT33W7oOgz0a+AaXtGuvhzTr2tVKh5UO8GVANTxyQ==}
    cpu: [s390x]
    os: [linux]

  '@rollup/rollup-linux-x64-gnu@4.34.9':
    resolution: {integrity: sha512-FwBHNSOjUTQLP4MG7y6rR6qbGw4MFeQnIBrMe161QGaQoBQLqSUEKlHIiVgF3g/mb3lxlxzJOpIBhaP+C+KP2A==}
    cpu: [x64]
    os: [linux]

  '@rollup/rollup-linux-x64-musl@4.34.9':
    resolution: {integrity: sha512-cYRpV4650z2I3/s6+5/LONkjIz8MBeqrk+vPXV10ORBnshpn8S32bPqQ2Utv39jCiDcO2eJTuSlPXpnvmaIgRA==}
    cpu: [x64]
    os: [linux]

  '@rollup/rollup-win32-arm64-msvc@4.34.9':
    resolution: {integrity: sha512-z4mQK9dAN6byRA/vsSgQiPeuO63wdiDxZ9yg9iyX2QTzKuQM7T4xlBoeUP/J8uiFkqxkcWndWi+W7bXdPbt27Q==}
    cpu: [arm64]
    os: [win32]

  '@rollup/rollup-win32-ia32-msvc@4.34.9':
    resolution: {integrity: sha512-KB48mPtaoHy1AwDNkAJfHXvHp24H0ryZog28spEs0V48l3H1fr4i37tiyHsgKZJnCmvxsbATdZGBpbmxTE3a9w==}
    cpu: [ia32]
    os: [win32]

  '@rollup/rollup-win32-x64-msvc@4.34.9':
    resolution: {integrity: sha512-AyleYRPU7+rgkMWbEh71fQlrzRfeP6SyMnRf9XX4fCdDPAJumdSBqYEcWPMzVQ4ScAl7E4oFfK0GUVn77xSwbw==}
    cpu: [x64]
    os: [win32]

  '@rtsao/scc@1.1.0':
    resolution: {integrity: sha512-zt6OdqaDoOnJ1ZYsCYGt9YmWzDXl4vQdKTyJev62gFhRGKdx7mcT54V9KIjg+d2wi9EXsPvAPKe7i7WjfVWB8g==}

  '@shikijs/engine-oniguruma@1.29.2':
    resolution: {integrity: sha512-7iiOx3SG8+g1MnlzZVDYiaeHe7Ez2Kf2HrJzdmGwkRisT7r4rak0e655AcM/tF9JG/kg5fMNYlLLKglbN7gBqA==}

  '@shikijs/types@1.29.2':
    resolution: {integrity: sha512-VJjK0eIijTZf0QSTODEXCqinjBn0joAHQ+aPSBzrv4O2d/QSbsMw+ZeSRx03kV34Hy7NzUvV/7NqfYGRLrASmw==}

  '@shikijs/vscode-textmate@10.0.2':
    resolution: {integrity: sha512-83yeghZ2xxin3Nj8z1NMd/NCuca+gsYXswywDy5bHvwlWL8tpTQmzGeUuHd9FC3E/SBEMvzJRwWEOz5gGes9Qg==}

  '@swc/core-darwin-arm64@1.11.7':
    resolution: {integrity: sha512-3+LhCP2H50CLI6yv/lhOtoZ5B/hi7Q/23dye1KhbSDeDprLTm/KfLJh/iQqwaHUponf5m8C2U0y6DD+HGLz8Yw==}
    engines: {node: '>=10'}
    cpu: [arm64]
    os: [darwin]

  '@swc/core-darwin-x64@1.11.7':
    resolution: {integrity: sha512-1diWpJqwX1XmOghf9ENFaeRaTtqLiqlZIW56RfOqmeZ7tPp3qS7VygWb9akptBsO5pEA5ZwNgSerD6AJlQcjAw==}
    engines: {node: '>=10'}
    cpu: [x64]
    os: [darwin]

  '@swc/core-linux-arm-gnueabihf@1.11.7':
    resolution: {integrity: sha512-MV8+hLREf0NN23NuSKemsjFaWjl/HnqdOkE7uhXTnHzg8WTwp6ddVtU5Yriv15+d/ktfLWPVAOhLHQ4gzaoa8A==}
    engines: {node: '>=10'}
    cpu: [arm]
    os: [linux]

  '@swc/core-linux-arm64-gnu@1.11.7':
    resolution: {integrity: sha512-5GNs8ZjHQy/UTSnzzn+gm1RCUpCYo43lsxYOl8mpcnZSfxkNFVpjfylBv0QuJ5qhdfZ2iU55+v4iJCwCMtw0nA==}
    engines: {node: '>=10'}
    cpu: [arm64]
    os: [linux]

  '@swc/core-linux-arm64-musl@1.11.7':
    resolution: {integrity: sha512-cTydaYBwDbVV5CspwVcCp9IevYWpGD1cF5B5KlBdjmBzxxeWyTAJRtKzn8w5/UJe/MfdAptarpqMPIs2f33YEQ==}
    engines: {node: '>=10'}
    cpu: [arm64]
    os: [linux]

  '@swc/core-linux-x64-gnu@1.11.7':
    resolution: {integrity: sha512-YAX2KfYPlbDsnZiVMI4ZwotF3VeURUrzD+emJgFf1g26F4eEmslldgnDrKybW7V+bObsH22cDqoy6jmQZgpuPQ==}
    engines: {node: '>=10'}
    cpu: [x64]
    os: [linux]

  '@swc/core-linux-x64-musl@1.11.7':
    resolution: {integrity: sha512-mYT6FTDZyYx5pailc8xt6ClS2yjKmP8jNHxA9Ce3K21n5qkKilI5M2N7NShwXkd3Ksw3F29wKrg+wvEMXTRY/A==}
    engines: {node: '>=10'}
    cpu: [x64]
    os: [linux]

  '@swc/core-win32-arm64-msvc@1.11.7':
    resolution: {integrity: sha512-uLDQEcv0BHcepypstyxKkNsW6KfLyI5jVxTbcxka+B2UnMcFpvoR87nGt2JYW0grO2SNZPoFz+UnoKL9c6JxpA==}
    engines: {node: '>=10'}
    cpu: [arm64]
    os: [win32]

  '@swc/core-win32-ia32-msvc@1.11.7':
    resolution: {integrity: sha512-wiq5G3fRizdxAJVFcon7zpyfbfrb+YShuTy+TqJ4Nf5PC0ueMOXmsmeuyQGApn6dVWtGCyymYQYt77wHeQajdA==}
    engines: {node: '>=10'}
    cpu: [ia32]
    os: [win32]

  '@swc/core-win32-x64-msvc@1.11.7':
    resolution: {integrity: sha512-/zQdqY4fHkSORxEJ2cKtRBOwglvf/8gs6Tl4Q6VMx2zFtFpIOwFQstfY5u8wBNN2Z+PkAzyUCPoi8/cQFK8HLQ==}
    engines: {node: '>=10'}
    cpu: [x64]
    os: [win32]

  '@swc/core@1.11.7':
    resolution: {integrity: sha512-ICuzjyfz8Hh3U16Mb21uCRJeJd/lUgV999GjgvPhJSISM1L8GDSB5/AMNcwuGs7gFywTKI4vAeeXWyCETUXHAg==}
    engines: {node: '>=10'}
    peerDependencies:
      '@swc/helpers': '*'
    peerDependenciesMeta:
      '@swc/helpers':
        optional: true

  '@swc/counter@0.1.3':
    resolution: {integrity: sha512-e2BR4lsJkkRlKZ/qCHPw9ZaSxc0MVUd7gtbtaB7aMvHeJVYe8sOB8DBZkP2DtISHGSku9sCK6T6cnY0CtXrOCQ==}

  '@swc/types@0.1.19':
    resolution: {integrity: sha512-WkAZaAfj44kh/UFdAQcrMP1I0nwRqpt27u+08LMBYMqmQfwwMofYoMh/48NGkMMRfC4ynpfwRbJuu8ErfNloeA==}

  '@tanstack/react-table@8.21.2':
    resolution: {integrity: sha512-11tNlEDTdIhMJba2RBH+ecJ9l1zgS2kjmexDPAraulc8jeNA4xocSNeyzextT0XJyASil4XsCYlJmf5jEWAtYg==}
    engines: {node: '>=12'}
    peerDependencies:
      react: '>=16.8'
      react-dom: '>=16.8'

  '@tanstack/table-core@8.21.2':
    resolution: {integrity: sha512-uvXk/U4cBiFMxt+p9/G7yUWI/UbHYbyghLCjlpWZ3mLeIZiUBSKcUnw9UnKkdRz7Z/N4UBuFLWQdJCjUe7HjvA==}
    engines: {node: '>=12'}

  '@testing-library/dom@10.4.0':
    resolution: {integrity: sha512-pemlzrSESWbdAloYml3bAJMEfNh1Z7EduzqPKprCH5S341frlpYnUEW0H72dLxa6IsYr+mPno20GiSm+h9dEdQ==}
    engines: {node: '>=18'}

  '@testing-library/jest-dom@6.6.3':
    resolution: {integrity: sha512-IteBhl4XqYNkM54f4ejhLRJiZNqcSCoXUOG2CPK7qbD322KjQozM4kHQOfkG2oln9b9HTYqs+Sae8vBATubxxA==}
    engines: {node: '>=14', npm: '>=6', yarn: '>=1'}

  '@testing-library/react@16.2.0':
    resolution: {integrity: sha512-2cSskAvA1QNtKc8Y9VJQRv0tm3hLVgxRGDB+KYhIaPQJ1I+RHbhIXcM+zClKXzMes/wshsMVzf4B9vS4IZpqDQ==}
    engines: {node: '>=18'}
    peerDependencies:
      '@testing-library/dom': ^10.0.0
      '@types/react': ^18.0.0 || ^19.0.0
      '@types/react-dom': ^18.0.0 || ^19.0.0
      react: ^18.0.0 || ^19.0.0
      react-dom: ^18.0.0 || ^19.0.0
    peerDependenciesMeta:
      '@types/react':
        optional: true
      '@types/react-dom':
        optional: true

  '@testing-library/user-event@14.6.1':
    resolution: {integrity: sha512-vq7fv0rnt+QTXgPxr5Hjc210p6YKq2kmdziLgnsZGgLJ9e6VAShx1pACLuRjd/AS/sr7phAR58OIIpf0LlmQNw==}
    engines: {node: '>=12', npm: '>=6'}
    peerDependencies:
      '@testing-library/dom': '>=7.21.4'

  '@types/aria-query@5.0.4':
    resolution: {integrity: sha512-rfT93uj5s0PRL7EzccGMs3brplhcrghnDoV26NqKhCAS1hVo+WdNsPvE/yb6ilfr5hi2MEk6d5EWJTKdxg8jVw==}

  '@types/eslint@8.56.12':
    resolution: {integrity: sha512-03ruubjWyOHlmljCVoxSuNDdmfZDzsrrz0P2LeJsOXr+ZwFQ+0yQIwNCwt/GYhV7Z31fgtXJTAEs+FYlEL851g==}

  '@types/estree@1.0.6':
    resolution: {integrity: sha512-AYnb1nQyY49te+VRAVgmzfcgjYS91mY5P0TKUDCLEM+gNnA+3T6rWITXRLYCpahpqSQbN5cE+gHpnPyXjHWxcw==}

  '@types/hast@3.0.4':
    resolution: {integrity: sha512-WPs+bbQw5aCj+x6laNGWLH3wviHtoCv/P3+otBhbOhJgG8qtpdAMlTCxLtsTWA7LH1Oh/bFCHsBn0TPS5m30EQ==}

  '@types/js-cookie@2.2.7':
    resolution: {integrity: sha512-aLkWa0C0vO5b4Sr798E26QgOkss68Un0bLjs7u9qxzPT5CG+8DuNTffWES58YzJs3hrVAOs1wonycqEBqNJubA==}

  '@types/js-yaml@4.0.9':
    resolution: {integrity: sha512-k4MGaQl5TGo/iipqb2UDG2UwjXziSWkh0uysQelTlJpX1qGlpUZYm8PnO4DxG1qBomtJUdYJ6qR6xdIah10JLg==}

  '@types/jsdom@21.1.7':
    resolution: {integrity: sha512-yOriVnggzrnQ3a9OKOCxaVuSug3w3/SbOj5i7VwXWZEyUNl3bLF9V3MfxGbZKuwqJOQyRfqXyROBB1CoZLFWzA==}

  '@types/json-schema@7.0.15':
    resolution: {integrity: sha512-5+fP8P8MFNC+AyZCDxrB2pkZFPGzqQWUzpSeuuVLvm8VMcorNYavBqoFcxK8bQz4Qsbn4oUEEem4wDLfcysGHA==}

  '@types/json5@0.0.29':
    resolution: {integrity: sha512-dRLjCWHYg4oaA77cxO64oO+7JwCwnIzkZPdrrC71jQmQtlhM556pwKo5bUzqvZndkVbeFLIIi+9TC40JNF5hNQ==}

  '@types/lodash.mergewith@4.6.9':
    resolution: {integrity: sha512-fgkoCAOF47K7sxrQ7Mlud2TH023itugZs2bUg8h/KzT+BnZNrR2jAOmaokbLunHNnobXVWOezAeNn/lZqwxkcw==}

  '@types/lodash@4.17.16':
    resolution: {integrity: sha512-HX7Em5NYQAXKW+1T+FiuG27NGwzJfCX3s1GjOa7ujxZa52kjJLOr4FUxT+giF6Tgxv1e+/czV/iTtBw27WTU9g==}

  '@types/node@12.20.55':
    resolution: {integrity: sha512-J8xLz7q2OFulZ2cyGTLE1TbbZcjpno7FaN6zdJNrgAdrJ+DZzh/uFR6YrTb4C+nXakvud8Q4+rbhoIWlYQbUFQ==}

  '@types/node@20.17.23':
    resolution: {integrity: sha512-8PCGZ1ZJbEZuYNTMqywO+Sj4vSKjSjT6Ua+6RFOYlEvIvKQABPtrNkoVSLSKDb4obYcMhspVKmsw8Cm10NFRUg==}

  '@types/node@22.13.9':
    resolution: {integrity: sha512-acBjXdRJ3A6Pb3tqnw9HZmyR3Fiol3aGxRCK1x3d+6CDAMjl7I649wpSd+yNURCjbOUGu9tqtLKnTGxmK6CyGw==}

  '@types/parse-json@4.0.2':
    resolution: {integrity: sha512-dISoDXWWQwUquiKsyZ4Ng+HX2KsPL7LyHKHQwgGFEA3IaKac4Obd+h2a/a6waisAoepJlBcx9paWqjA8/HVjCw==}

  '@types/proj4@2.5.6':
    resolution: {integrity: sha512-zfMrPy9fx+8DchqM0kIUGeu2tTVB5ApO1KGAYcSGFS8GoqRIkyL41xq2yCx/iV3sOLzo7v4hEgViSLTiPI1L0w==}

  '@types/raf@3.4.3':
    resolution: {integrity: sha512-c4YAvMedbPZ5tEyxzQdMoOhhJ4RD3rngZIdwC2/qDN3d7JpEhB6fiBRKVY1lg5B7Wk+uPBjn5f39j1/2MY1oOw==}

  '@types/rbush@4.0.0':
    resolution: {integrity: sha512-+N+2H39P8X+Hy1I5mC6awlTX54k3FhiUmvt7HWzGJZvF+syUAAxP/stwppS8JE84YHqFgRMv6fCy31202CMFxQ==}

  '@types/react-dom@19.0.4':
    resolution: {integrity: sha512-4fSQ8vWFkg+TGhePfUzVmat3eC14TXYSsiiDSLI0dVLsrm9gZFABjPy/Qu6TKgl1tq1Bu1yDsuQgY3A3DOjCcg==}
    peerDependencies:
      '@types/react': ^19.0.0

  '@types/react-transition-group@4.4.12':
    resolution: {integrity: sha512-8TV6R3h2j7a91c+1DXdJi3Syo69zzIZbz7Lg5tORM5LEJG7X/E6a1V3drRyBRZq7/utz7A+c4OgYLiLcYGHG6w==}
    peerDependencies:
      '@types/react': '*'

  '@types/react@19.0.10':
    resolution: {integrity: sha512-JuRQ9KXLEjaUNjTWpzuR231Z2WpIwczOkBEIvbHNCzQefFIT0L8IqE6NV6ULLyC1SI/i234JnDoMkfg+RjQj2g==}

  '@types/resolve@1.20.2':
    resolution: {integrity: sha512-60BCwRFOZCQhDncwQdxxeOEEkbc5dIMccYLwbxsS4TUNeVECQ/pBJ0j09mrHOl/JJvpRPGwO9SvE4nR2Nb/a4Q==}

  '@types/tough-cookie@4.0.5':
    resolution: {integrity: sha512-/Ad8+nIOV7Rl++6f1BdKxFSMgmoqEoYbHRpPcx3JEfv8VRsQe9Z4mCXeJBzxs7mbHY/XOZZuXlRNfhpVPbs6ZA==}

  '@types/trusted-types@2.0.7':
    resolution: {integrity: sha512-ScaPdn1dQczgbl0QFTeTOmVHFULt394XJgOQNoyVhZ6r2vLnMLJfBPd53SB52T/3G36VI1/g2MZaX0cwDuXsfw==}

  '@types/unist@3.0.3':
    resolution: {integrity: sha512-ko/gIFJRv177XgZsZcBwnqJN5x/Gien8qNOn0D5bQU/zAzVf9Zt3BlcUiLqhV9y4ARk0GbT3tnUiPNgnTXzc/Q==}

  '@types/uuid@10.0.0':
    resolution: {integrity: sha512-7gqG38EyHgyP1S+7+xomFtL+ZNHcKv6DwNaCZmJmo1vgMugyF3TCnXVg4t1uk89mLNwnLtnY3TpOpCOyp1/xHQ==}

  '@typescript-eslint/eslint-plugin@8.26.0':
    resolution: {integrity: sha512-cLr1J6pe56zjKYajK6SSSre6nl1Gj6xDp1TY0trpgPzjVbgDwd09v2Ws37LABxzkicmUjhEeg/fAUjPJJB1v5Q==}
    engines: {node: ^18.18.0 || ^20.9.0 || >=21.1.0}
    peerDependencies:
      '@typescript-eslint/parser': ^8.0.0 || ^8.0.0-alpha.0
      eslint: ^8.57.0 || ^9.0.0
      typescript: '>=4.8.4 <5.9.0'

  '@typescript-eslint/parser@8.26.0':
    resolution: {integrity: sha512-mNtXP9LTVBy14ZF3o7JG69gRPBK/2QWtQd0j0oH26HcY/foyJJau6pNUez7QrM5UHnSvwlQcJXKsk0I99B9pOA==}
    engines: {node: ^18.18.0 || ^20.9.0 || >=21.1.0}
    peerDependencies:
      eslint: ^8.57.0 || ^9.0.0
      typescript: '>=4.8.4 <5.9.0'

  '@typescript-eslint/scope-manager@8.26.0':
    resolution: {integrity: sha512-E0ntLvsfPqnPwng8b8y4OGuzh/iIOm2z8U3S9zic2TeMLW61u5IH2Q1wu0oSTkfrSzwbDJIB/Lm8O3//8BWMPA==}
    engines: {node: ^18.18.0 || ^20.9.0 || >=21.1.0}

  '@typescript-eslint/type-utils@8.26.0':
    resolution: {integrity: sha512-ruk0RNChLKz3zKGn2LwXuVoeBcUMh+jaqzN461uMMdxy5H9epZqIBtYj7UiPXRuOpaALXGbmRuZQhmwHhaS04Q==}
    engines: {node: ^18.18.0 || ^20.9.0 || >=21.1.0}
    peerDependencies:
      eslint: ^8.57.0 || ^9.0.0
      typescript: '>=4.8.4 <5.9.0'

  '@typescript-eslint/types@8.26.0':
    resolution: {integrity: sha512-89B1eP3tnpr9A8L6PZlSjBvnJhWXtYfZhECqlBl1D9Lme9mHO6iWlsprBtVenQvY1HMhax1mWOjhtL3fh/u+pA==}
    engines: {node: ^18.18.0 || ^20.9.0 || >=21.1.0}

  '@typescript-eslint/typescript-estree@8.26.0':
    resolution: {integrity: sha512-tiJ1Hvy/V/oMVRTbEOIeemA2XoylimlDQ03CgPPNaHYZbpsc78Hmngnt+WXZfJX1pjQ711V7g0H7cSJThGYfPQ==}
    engines: {node: ^18.18.0 || ^20.9.0 || >=21.1.0}
    peerDependencies:
      typescript: '>=4.8.4 <5.9.0'

  '@typescript-eslint/utils@8.26.0':
    resolution: {integrity: sha512-2L2tU3FVwhvU14LndnQCA2frYC8JnPDVKyQtWFPf8IYFMt/ykEN1bPolNhNbCVgOmdzTlWdusCTKA/9nKrf8Ig==}
    engines: {node: ^18.18.0 || ^20.9.0 || >=21.1.0}
    peerDependencies:
      eslint: ^8.57.0 || ^9.0.0
      typescript: '>=4.8.4 <5.9.0'

  '@typescript-eslint/visitor-keys@8.26.0':
    resolution: {integrity: sha512-2z8JQJWAzPdDd51dRQ/oqIJxe99/hoLIqmf8RMCAJQtYDc535W/Jt2+RTP4bP0aKeBG1F65yjIZuczOXCmbWwg==}
    engines: {node: ^18.18.0 || ^20.9.0 || >=21.1.0}

  '@ungap/structured-clone@1.3.0':
    resolution: {integrity: sha512-WmoN8qaIAo7WTYWbAZuG8PYEhn5fkz7dZrqTBZ7dtt//lL2Gwms1IcnQ5yHqjDfX8Ft5j4YzDM23f87zBfDe9g==}

  '@vitejs/plugin-react-swc@3.8.0':
    resolution: {integrity: sha512-T4sHPvS+DIqDP51ifPqa9XIRAz/kIvIi8oXcnOZZgHmMotgmmdxe/DD5tMFlt5nuIRzT0/QuiwmKlH0503Aapw==}
    peerDependencies:
      vite: ^4 || ^5 || ^6

  '@vitest/expect@3.0.7':
    resolution: {integrity: sha512-QP25f+YJhzPfHrHfYHtvRn+uvkCFCqFtW9CktfBxmB+25QqWsx7VB2As6f4GmwllHLDhXNHvqedwhvMmSnNmjw==}

  '@vitest/mocker@3.0.7':
    resolution: {integrity: sha512-qui+3BLz9Eonx4EAuR/i+QlCX6AUZ35taDQgwGkK/Tw6/WgwodSrjN1X2xf69IA/643ZX5zNKIn2svvtZDrs4w==}
    peerDependencies:
      msw: ^2.4.9
      vite: ^5.0.0 || ^6.0.0
    peerDependenciesMeta:
      msw:
        optional: true
      vite:
        optional: true

  '@vitest/pretty-format@3.0.7':
    resolution: {integrity: sha512-CiRY0BViD/V8uwuEzz9Yapyao+M9M008/9oMOSQydwbwb+CMokEq3XVaF3XK/VWaOK0Jm9z7ENhybg70Gtxsmg==}

  '@vitest/runner@3.0.7':
    resolution: {integrity: sha512-WeEl38Z0S2ZcuRTeyYqaZtm4e26tq6ZFqh5y8YD9YxfWuu0OFiGFUbnxNynwLjNRHPsXyee2M9tV7YxOTPZl2g==}

  '@vitest/snapshot@3.0.7':
    resolution: {integrity: sha512-eqTUryJWQN0Rtf5yqCGTQWsCFOQe4eNz5Twsu21xYEcnFJtMU5XvmG0vgebhdLlrHQTSq5p8vWHJIeJQV8ovsA==}

  '@vitest/spy@3.0.7':
    resolution: {integrity: sha512-4T4WcsibB0B6hrKdAZTM37ekuyFZt2cGbEGd2+L0P8ov15J1/HUsUaqkXEQPNAWr4BtPPe1gI+FYfMHhEKfR8w==}

  '@vitest/utils@3.0.7':
    resolution: {integrity: sha512-xePVpCRfooFX3rANQjwoditoXgWb1MaFbzmGuPP59MK6i13mrnDw/yEIyJudLeW6/38mCNcwCiJIGmpDPibAIg==}

  '@xobotyi/scrollbar-width@1.9.5':
    resolution: {integrity: sha512-N8tkAACJx2ww8vFMneJmaAgmjAG1tnVBZJRLRcx061tmsLRZHSEZSLuGWnwPtunsSLvSqXQ2wfp7Mgqg1I+2dQ==}

  '@zag-js/dom-query@0.31.1':
    resolution: {integrity: sha512-oiuohEXAXhBxpzzNm9k2VHGEOLC1SXlXSbRPcfBZ9so5NRQUA++zCE7cyQJqGLTZR0t3itFLlZqDbYEXRrefwg==}

  '@zag-js/element-size@0.31.1':
    resolution: {integrity: sha512-4T3yvn5NqqAjhlP326Fv+w9RqMIBbNN9H72g5q2ohwzhSgSfZzrKtjL4rs9axY/cw9UfMfXjRjEE98e5CMq7WQ==}

  '@zag-js/focus-visible@0.31.1':
    resolution: {integrity: sha512-dbLksz7FEwyFoANbpIlNnd3bVm0clQSUsnP8yUVQucStZPsuWjCrhL2jlAbGNrTrahX96ntUMXHb/sM68TibFg==}

  '@zkochan/js-yaml@0.0.7':
    resolution: {integrity: sha512-nrUSn7hzt7J6JWgWGz78ZYI8wj+gdIJdk0Ynjpp8l+trkn58Uqsf6RYrYkEK+3X18EX+TNdtJI0WxAtc+L84SQ==}
    hasBin: true

  '@zkochan/rimraf@3.0.2':
    resolution: {integrity: sha512-GBf4ua7ogWTr7fATnzk/JLowZDBnBJMm8RkMaC/KcvxZ9gxbMWix0/jImd815LmqKyIHZ7h7lADRddGMdGBuCA==}
    engines: {node: '>=18.12'}

  '@zkochan/which@2.0.3':
    resolution: {integrity: sha512-C1ReN7vt2/2O0fyTsx5xnbQuxBrmG5NMSbcIkPKCCfCTJgpZBsuRYzFXHj3nVq8vTfK7vxHUmzfCpSHgO7j4rg==}
    engines: {node: '>= 8'}
    hasBin: true

  acorn-jsx@5.3.2:
    resolution: {integrity: sha512-rq9s+JNhf0IChjtDXxllJ7g41oZk5SlXtp0LHwyA5cejwn7vKmKp4pPri6YEePv2PU65sAsegbXtIinmDFDXgQ==}
    peerDependencies:
      acorn: ^6.0.0 || ^7.0.0 || ^8.0.0

  acorn@8.14.0:
    resolution: {integrity: sha512-cl669nCJTZBsL97OF4kUQm5g5hC2uihk0NxY3WENAC0TYdILVkAyHymAntgxGkl7K+t0cXIrH5siy5S4XkFycA==}
    engines: {node: '>=0.4.0'}
    hasBin: true

  agent-base@7.1.3:
    resolution: {integrity: sha512-jRR5wdylq8CkOe6hei19GGZnxM6rBGwFl3Bg0YItGDimvjGtAvdZk4Pu6Cl4u4Igsws4a1fd1Vq3ezrhn4KmFw==}
    engines: {node: '>= 14'}

  ajv@6.12.6:
    resolution: {integrity: sha512-j3fVLgvTo527anyYyJOGTYJbG+vnnQYvE0m5mmkc1TK+nxAppkCLMIL0aZ4dblVCNoGShhm+kzE4ZUykBoMg4g==}

  ansi-colors@4.1.3:
    resolution: {integrity: sha512-/6w/C21Pm1A7aZitlI5Ni/2J6FFQN8i1Cvz3kHABAAbw93v/NlvKdVOqz7CCWz/3iv/JplRSEEZ83XION15ovw==}
    engines: {node: '>=6'}

  ansi-escapes@7.0.0:
    resolution: {integrity: sha512-GdYO7a61mR0fOlAsvC9/rIHf7L96sBc6dEWzeOu+KAea5bZyQRPIpojrVoI4AXGJS/ycu/fBTdLrUkA4ODrvjw==}
    engines: {node: '>=18'}

  ansi-regex@5.0.1:
    resolution: {integrity: sha512-quJQXlTSUGL2LH9SUXo8VwsY4soanhgo6LNSm84E1LBcE8s3O0wpdiRzyR9z/ZZJMlMWv37qOOb9pdJlMUEKFQ==}
    engines: {node: '>=8'}

  ansi-regex@6.1.0:
    resolution: {integrity: sha512-7HSX4QQb4CspciLpVFwyRe79O3xsIZDDLER21kERQ71oaPodF8jL725AgJMFAYbooIqolJoRLuM81SpeUkpkvA==}
    engines: {node: '>=12'}

  ansi-styles@4.3.0:
    resolution: {integrity: sha512-zbB9rCJAT1rbjiVDb2hqKFHNYLxgtk8NURxZ3IZwD3F6NtxbXZQCnnSi1Lkx+IDohdPlFp222wVALIheZJQSEg==}
    engines: {node: '>=8'}

  ansi-styles@5.2.0:
    resolution: {integrity: sha512-Cxwpt2SfTzTtXcfOlzGEee8O+c+MmUgGrNiBcXnuWxuFJHe6a5Hz7qwhwe5OgaSYI0IJvkLqWX1ASG+cJOkEiA==}
    engines: {node: '>=10'}

  ansi-styles@6.2.1:
    resolution: {integrity: sha512-bN798gFfQX+viw3R7yrGWRqnrN2oRkEkUjjl4JNn4E8GxxbjtG3FbrEIIY3l8/hrwUwIeCZvi4QuOTP4MErVug==}
    engines: {node: '>=12'}

  argparse@1.0.10:
    resolution: {integrity: sha512-o5Roy6tNG4SL/FOkCAN6RzjiakZS25RLYFrcMttJqbdd8BWrnA+fGz57iN5Pb06pvBGvl5gQ0B48dJlslXvoTg==}

  argparse@2.0.1:
    resolution: {integrity: sha512-8+9WqebbFzpX9OR+Wa6O29asIogeRMzcGtAINdpMHHyAg10f05aSFVBbcEqGf/PXw1EjAZ+q2/bEBg3DvurK3Q==}

  aria-hidden@1.2.4:
    resolution: {integrity: sha512-y+CcFFwelSXpLZk/7fMB2mUbGtX9lKycf1MWJ7CaTIERyitVlyQx6C+sxcROU2BAJ24OiZyK+8wj2i8AlBoS3A==}
    engines: {node: '>=10'}

  aria-query@5.3.0:
    resolution: {integrity: sha512-b0P0sZPKtyu8HkeRAfCq0IfURZK+SuwMjY1UXGBU27wpAiTwQAIlq56IbIO+ytk/JjS1fMR14ee5WBBfKi5J6A==}

  aria-query@5.3.2:
    resolution: {integrity: sha512-COROpnaoap1E2F000S62r6A60uHZnmlvomhfyT2DlTcrY1OrBKn2UhH7qn5wTC9zMvD0AY7csdPSNwKP+7WiQw==}
    engines: {node: '>= 0.4'}

  array-buffer-byte-length@1.0.2:
    resolution: {integrity: sha512-LHE+8BuR7RYGDKvnrmcuSq3tDcKv9OFEXQt/HpbZhY7V6h0zlUXutnAD82GiFx9rdieCMjkvtcsPqBwgUl1Iiw==}
    engines: {node: '>= 0.4'}

  array-includes@3.1.8:
    resolution: {integrity: sha512-itaWrbYbqpGXkGhZPGUulwnhVf5Hpy1xiCFsGqyIGglbBxmG5vSjxQen3/WGOjPpNEv1RtBLKxbmVXm8HpJStQ==}
    engines: {node: '>= 0.4'}

  array-union@2.1.0:
    resolution: {integrity: sha512-HGyxoOTYUyCM6stUe6EJgnd4EoewAI7zMdfqO+kGjnlZmBDz/cR5pf8r/cR4Wq60sL/p0IkcjUEEPwS3GFrIyw==}
    engines: {node: '>=8'}

  array.prototype.findlast@1.2.5:
    resolution: {integrity: sha512-CVvd6FHg1Z3POpBLxO6E6zr+rSKEQ9L6rZHAaY7lLfhKsWYUBBOuMs0e9o24oopj6H+geRCX0YJ+TJLBK2eHyQ==}
    engines: {node: '>= 0.4'}

  array.prototype.findlastindex@1.2.5:
    resolution: {integrity: sha512-zfETvRFA8o7EiNn++N5f/kaCw221hrpGsDmcpndVupkPzEc1Wuf3VgC0qby1BbHs7f5DVYjgtEU2LLh5bqeGfQ==}
    engines: {node: '>= 0.4'}

  array.prototype.flat@1.3.3:
    resolution: {integrity: sha512-rwG/ja1neyLqCuGZ5YYrznA62D4mZXg0i1cIskIUKSiqF3Cje9/wXAls9B9s1Wa2fomMsIv8czB8jZcPmxCXFg==}
    engines: {node: '>= 0.4'}

  array.prototype.flatmap@1.3.3:
    resolution: {integrity: sha512-Y7Wt51eKJSyi80hFrJCePGGNo5ktJCslFuboqJsbf57CCPcm5zztluPlc4/aD8sWsKvlwatezpV4U1efk8kpjg==}
    engines: {node: '>= 0.4'}

  array.prototype.tosorted@1.1.4:
    resolution: {integrity: sha512-p6Fx8B7b7ZhL/gmUsAy0D15WhvDccw3mnGNbZpi3pmeJdxtWsj2jEaI4Y6oo3XiHfzuSgPwKc04MYt6KgvC/wA==}
    engines: {node: '>= 0.4'}

  arraybuffer.prototype.slice@1.0.4:
    resolution: {integrity: sha512-BNoCY6SXXPQ7gF2opIP4GBE+Xw7U+pHMYKuzjgCN3GwiaIR09UUeKfheyIry77QtrCBlC0KK0q5/TER/tYh3PQ==}
    engines: {node: '>= 0.4'}

  assertion-error@2.0.1:
    resolution: {integrity: sha512-Izi8RQcffqCeNVgFigKli1ssklIbpHnCYc6AknXGYoB6grJqyeby7jv12JUQgmTAnIDnbck1uxksT4dzN3PWBA==}
    engines: {node: '>=12'}

  ast-types-flow@0.0.8:
    resolution: {integrity: sha512-OH/2E5Fg20h2aPrbe+QL8JZQFko0YZaF+j4mnQ7BGhfavO7OpSLa8a0y9sBwomHdSbkhTS8TQNayBfnW5DwbvQ==}

  async-function@1.0.0:
    resolution: {integrity: sha512-hsU18Ae8CDTR6Kgu9DYf0EbCr/a5iGL0rytQDobUcdpYOKokk8LEjVphnXkDkgpi0wYVsqrXuP0bZxJaTqdgoA==}
    engines: {node: '>= 0.4'}

  asynckit@0.4.0:
    resolution: {integrity: sha512-Oei9OH4tRh0YqU3GxhX79dM/mwVgvbZJaSNaRk+bshkj0S5cfHcgYakreBjrHwatXKbz+IoIdYLxrKim2MjW0Q==}

  atob@2.1.2:
    resolution: {integrity: sha512-Wm6ukoaOGJi/73p/cl2GvLjTI5JM1k/O14isD73YML8StrH/7/lRFgmg8nICZgD3bZZvjwCGxtMOD3wWNAu8cg==}
    engines: {node: '>= 4.5.0'}
    hasBin: true

  available-typed-arrays@1.0.7:
    resolution: {integrity: sha512-wvUjBtSGN7+7SjNpq/9M2Tg350UZD3q62IFZLbRAR1bSMlCo1ZaeW+BJ+D090e4hIIZLBcTDWe4Mh4jvUDajzQ==}
    engines: {node: '>= 0.4'}

  axe-core@4.10.2:
    resolution: {integrity: sha512-RE3mdQ7P3FRSe7eqCWoeQ/Z9QXrtniSjp1wUjt5nRC3WIpz5rSCve6o3fsZ2aCpJtrZjSZgjwXAoTO5k4tEI0w==}
    engines: {node: '>=4'}

  axobject-query@4.1.0:
    resolution: {integrity: sha512-qIj0G9wZbMGNLjLmg1PT6v2mE9AH2zlnADJD/2tC6E00hgmhUOfEB6greHPAfLRSufHqROIUTkw6E+M3lH0PTQ==}
    engines: {node: '>= 0.4'}

  babel-plugin-macros@3.1.0:
    resolution: {integrity: sha512-Cg7TFGpIr01vOQNODXOOaGz2NpCU5gl8x1qJFbb6hbZxR7XrcE2vtbAsTAbJ7/xwJtUuJEw8K8Zr/AE0LHlesg==}
    engines: {node: '>=10', npm: '>=6'}

  balanced-match@1.0.2:
    resolution: {integrity: sha512-3oSeUO0TMV67hN1AmbXsK4yaqU7tjiHlbxRDZOpH0KW9+CeX4bRAaX0Anxt0tx2MrpRpWwQaPwIlISEJhYU5Pw==}

  base64-arraybuffer@1.0.2:
    resolution: {integrity: sha512-I3yl4r9QB5ZRY3XuJVEPfc2XhZO6YweFPI+UovAzn+8/hb3oJ6lnysaFcjVpkCPfVWFUDvoZ8kmVDP7WyRtYtQ==}
    engines: {node: '>= 0.6.0'}

  better-path-resolve@1.0.0:
    resolution: {integrity: sha512-pbnl5XzGBdrFU/wT4jqmJVPn2B6UHPBOhzMQkY/SPUPB6QtUXtmBHBIwCbXJol93mOpGMnQyP/+BB19q04xj7g==}
    engines: {node: '>=4'}

  bole@5.0.17:
    resolution: {integrity: sha512-q6F82qEcUQTP178ZEY4WI1zdVzxy+fOnSF1dOMyC16u1fc0c24YrDPbgxA6N5wGHayCUdSBWsF8Oy7r2AKtQdA==}

  brace-expansion@1.1.11:
    resolution: {integrity: sha512-iCuPHDFgrHX7H2vEI/5xpz07zSHB00TpugqhmYtVmMO6518mCuRMoOYFldEBl0g187ufozdaHgWKcYFb61qGiA==}

  brace-expansion@2.0.1:
    resolution: {integrity: sha512-XnAIvQ8eM+kC6aULx6wuQiwVsnzsi9d3WxzV3FpWTGA19F621kwdbsAcFKXgKUHZWsy+mY6iL1sHTxWEFCytDA==}

  braces@3.0.3:
    resolution: {integrity: sha512-yQbXgO/OSZVD2IsiLlro+7Hf6Q18EJrKSEsdoMzKePKXct3gvD8oLcOQdIzGupr5Fj+EDe8gO/lxc1BzfMpxvA==}
    engines: {node: '>=8'}

  btoa@1.2.1:
    resolution: {integrity: sha512-SB4/MIGlsiVkMcHmT+pSmIPoNDoHg+7cMzmt3Uxt628MTz2487DKSqK/fuhFBrkuqrYv5UCEnACpF4dTFNKc/g==}
    engines: {node: '>= 0.4.0'}
    hasBin: true

  cac@6.7.14:
    resolution: {integrity: sha512-b6Ilus+c3RrdDk+JhLKUAQfzzgLEPy6wcXqS7f/xe1EETvsDP6GORG7SFuOs6cID5YkqchW/LXZbX5bc8j7ZcQ==}
    engines: {node: '>=8'}

  call-bind-apply-helpers@1.0.2:
    resolution: {integrity: sha512-Sp1ablJ0ivDkSzjcaJdxEunN5/XvksFJ2sMBFfq6x0ryhQV/2b/KwFe21cMpmHtPOSij8K99/wSfoEuTObmuMQ==}
    engines: {node: '>= 0.4'}

  call-bind@1.0.8:
    resolution: {integrity: sha512-oKlSFMcMwpUg2ednkhQ454wfWiU/ul3CkJe/PEHcTKuiX6RpbehUiFMXu13HalGZxfUwCQzZG747YXBn1im9ww==}
    engines: {node: '>= 0.4'}

  call-bound@1.0.4:
    resolution: {integrity: sha512-+ys997U96po4Kx/ABpBCqhA9EuxJaQWDQg7295H4hBphv3IZg0boBKuwYpt4YXp6MZ5AmZQnU/tyMTlRpaSejg==}
    engines: {node: '>= 0.4'}

  callsites@3.1.0:
    resolution: {integrity: sha512-P8BjAsXvZS+VIDUI11hHCQEv74YT67YUi5JJFNWIqL235sBmjX4+qx9Muvls5ivyNENctx46xQLQ3aTuE7ssaQ==}
    engines: {node: '>=6'}

  canvg@4.0.3:
    resolution: {integrity: sha512-fKzMoMBwus3CWo1Uy8XJc4tqqn98RoRrGV6CsIkaNiQT5lOeHuMh4fOt+LXLzn2Wqtr4p/c2TOLz4xtu4oBlFA==}
    engines: {node: '>=12.0.0'}

  chai@5.2.0:
    resolution: {integrity: sha512-mCuXncKXk5iCLhfhwTc0izo0gtEmpz5CtG2y8GiOINBlMVS6v8TMRc5TaLWKS6692m9+dVVfzgeVxR5UxWHTYw==}
    engines: {node: '>=12'}

  chakra-react-select@5.0.4:
    resolution: {integrity: sha512-iJ8031sHKSh9HDk7hmbaOs3knrjbXlcjaxw773IGlzQvcJ/m7zsiJOzhv2c1JDh8RqumBhbuC/6fMhZZ4hyjUQ==}
    peerDependencies:
      '@chakra-ui/react': 2.x
      '@emotion/react': ^11.8.1
      react: '>=18'
      react-dom: '>=18'

  chalk@3.0.0:
    resolution: {integrity: sha512-4D3B6Wf41KOYRFdszmDqMCGq5VV/uMAB273JILmO+3jAlh8X4qDtdtgCR3fxtbLEMzSx22QdhnDcJvu2u1fVwg==}
    engines: {node: '>=8'}

  chalk@4.1.2:
    resolution: {integrity: sha512-oKnbhFyRIXpUuez8iBMmyEa4nbj4IOQyuhc/wy9kY7/WVPcwIO9VA668Pu8RkO7+0G76SLROeyw9CpQ061i4mA==}
    engines: {node: '>=10'}

  chalk@5.4.1:
    resolution: {integrity: sha512-zgVZuo2WcZgfUEmsn6eO3kINexW8RAE4maiQ8QNs8CtpPCSyMiYsULR3HQYkm3w8FIA3SberyMJMSldGsW+U3w==}
    engines: {node: ^12.17.0 || ^14.13 || >=16.0.0}

  chardet@0.7.0:
    resolution: {integrity: sha512-mT8iDcrh03qDGRRmoA2hmBJnxpllMR+0/0qlzjqZES6NdiWDcZkCNAk4rPFZ9Q85r27unkiNNg8ZOiwZXBHwcA==}

  check-error@2.1.1:
    resolution: {integrity: sha512-OAlb+T7V4Op9OwdkjmguYRqncdlx5JiofwOAUkmTF+jNdHwzTaTs4sRAGpzLF3oOz5xAyDGrPgeIDFQmDOTiJw==}
    engines: {node: '>= 16'}

  chokidar@4.0.3:
    resolution: {integrity: sha512-Qgzu8kfBvo+cA4962jnP1KkS6Dop5NS6g7R5LFYJr4b8Ub94PPQXUksCw9PvXoeXPRRddRNC5C1JQUR2SMGtnA==}
    engines: {node: '>= 14.16.0'}

  ci-info@3.9.0:
    resolution: {integrity: sha512-NIxF55hv4nSqQswkAeiOi1r83xy8JldOFDTWiug55KBu9Jnblncd2U6ViHmYgHf01TPZS77NJBhBMKdWj9HQMQ==}
    engines: {node: '>=8'}

  classnames@2.5.1:
    resolution: {integrity: sha512-saHYOzhIQs6wy2sVxTM6bUDsQO4F50V9RQ22qBpEdCW+I+/Wmke2HOl6lS6dTpdxVhb88/I6+Hs+438c3lfUow==}

  cli-cursor@5.0.0:
    resolution: {integrity: sha512-aCj4O5wKyszjMmDT4tZj93kxyydN/K5zPWSCe6/0AV/AA1pqe5ZBIw0a2ZfPQV7lL5/yb5HsUreJ6UFAF1tEQw==}
    engines: {node: '>=18'}

  cli-truncate@4.0.0:
    resolution: {integrity: sha512-nPdaFdQ0h/GEigbPClz11D0v/ZJEwxmeVZGeMo3Z5StPtUTkA9o1lD6QwoirYiSDzbcwn2XcjwmCp68W1IS4TA==}
    engines: {node: '>=18'}

  color-convert@2.0.1:
    resolution: {integrity: sha512-RRECPsj7iu/xb5oKYcsFHSppFNnsj/52OVTRKb4zP5onXwVF3zVmmToNcOfGC+CRDpfK/U584fMg38ZHCaElKQ==}
    engines: {node: '>=7.0.0'}

  color-name@1.1.4:
    resolution: {integrity: sha512-dOy+3AuW3a2wNbZHIuMZpTcgjGuLU/uBL/ubcZF9OXbDo8ff4O8yVp5Bf0efS8uEoYo5q4Fx7dY9OgQGXgAsQA==}

  color-name@2.0.0:
    resolution: {integrity: sha512-SbtvAMWvASO5TE2QP07jHBMXKafgdZz8Vrsrn96fiL+O92/FN/PLARzUW5sKt013fjAprK2d2iCn2hk2Xb5oow==}
    engines: {node: '>=12.20'}

  color-parse@2.0.2:
    resolution: {integrity: sha512-eCtOz5w5ttWIUcaKLiktF+DxZO1R9KLNY/xhbV6CkhM7sR3GhVghmt6X6yOnzeaM24po+Z9/S1apbXMwA3Iepw==}

  color-rgba@3.0.0:
    resolution: {integrity: sha512-PPwZYkEY3M2THEHHV6Y95sGUie77S7X8v+h1r6LSAPF3/LL2xJ8duUXSrkic31Nzc4odPwHgUbiX/XuTYzQHQg==}

  color-space@2.3.1:
    resolution: {integrity: sha512-5DJdKYwoDji3ik/i0xSn+SiwXsfwr+1FEcCMUz2GS5speGCfGSbBMOLd84SDUBOuX8y4CvdFJmOBBJuC4wp7sQ==}

  color2k@2.0.3:
    resolution: {integrity: sha512-zW190nQTIoXcGCaU08DvVNFTmQhUpnJfVuAKfWqUQkflXKpaDdpaYoM0iluLS9lgJNHyBF58KKA2FBEwkD7wog==}

  colorette@2.0.20:
    resolution: {integrity: sha512-IfEDxwoWIjkeXL1eXcDiow4UbKjhLdq6/EuSVR9GMN7KVH3r9gQ83e73hsz1Nd1T3ijd5xv1wcWRYO+D6kCI2w==}

  combined-stream@1.0.8:
    resolution: {integrity: sha512-FQN4MRfuJeHf7cBbBMJFXhKSDq+2kAArBlmRBvcvFE5BB1HZKXtSFASDhdlz9zOYwxh8lDdnvmMOe/+5cdoEdg==}
    engines: {node: '>= 0.8'}

  commander@13.1.0:
    resolution: {integrity: sha512-/rFeCpNJQbhSZjGVwO9RFV3xPqbnERS8MmIQzCtD/zl6gpJuV/bMLuN92oG3F7d8oDEHHRrujSXNUr8fpjntKw==}
    engines: {node: '>=18'}

  comver-to-semver@1.0.0:
    resolution: {integrity: sha512-gcGtbRxjwROQOdXLUWH1fQAXqThUVRZ219aAwgtX3KfYw429/Zv6EIJRf5TBSzWdAGwePmqH7w70WTaX4MDqag==}
    engines: {node: '>=12.17'}

  concat-map@0.0.1:
    resolution: {integrity: sha512-/Srv4dswyQNBfohGpz9o6Yb3Gz3SrUDqBH5rTuhGR7ahtlbYKnVxw2bCFMRljaA7EXHaXZ8wsHdodFvbkhKmqg==}

  confbox@0.1.8:
    resolution: {integrity: sha512-RMtmw0iFkeR4YV+fUOSucriAQNb9g8zFR52MWCtl+cCZOFRNL6zeB395vPzFhEjjn4fMxXudmELnl/KF/WrK6w==}

  convert-source-map@1.9.0:
    resolution: {integrity: sha512-ASFBup0Mz1uyiIjANan1jzLQami9z1PoYSZCiiYW2FczPbenXc45FZdBZLzOT+r6+iciuEModtmCti+hjaAk0A==}

  copy-to-clipboard@3.3.3:
    resolution: {integrity: sha512-2KV8NhB5JqC3ky0r9PMCAZKbUHSwtEo4CwCs0KXgruG43gX5PMqDEBbVU4OUzw2MuAWUfsuFmWvEKG5QRfSnJA==}

  core-js@3.41.0:
    resolution: {integrity: sha512-SJ4/EHwS36QMJd6h/Rg+GyR4A5xE0FSI3eZ+iBVpfqf1x0eTSg1smWLHrA+2jQThZSh97fmSgFSU8B61nxosxA==}

  cosmiconfig@7.1.0:
    resolution: {integrity: sha512-AdmX6xUzdNASswsFtmwSt7Vj8po9IuqXm0UXz7QKPuEUmPB4XyjGfaAr2PSuELMwkRMVH1EpIkX5bTZGRB3eCA==}
    engines: {node: '>=10'}

  cross-spawn@7.0.6:
    resolution: {integrity: sha512-uV2QOWP2nWzsy2aMp8aRibhi9dlzF5Hgh5SHaB9OiTGEyDTiJJyx0uy51QXdyWbtAHNua4XJzUKca3OzKUd3vA==}
    engines: {node: '>= 8'}

  css-in-js-utils@3.1.0:
    resolution: {integrity: sha512-fJAcud6B3rRu+KHYk+Bwf+WFL2MDCJJ1XG9x137tJQ0xYxor7XziQtuGFbWNdqrvF4Tk26O3H73nfVqXt/fW1A==}

  css-line-break@2.1.0:
    resolution: {integrity: sha512-FHcKFCZcAha3LwfVBhCQbW2nCNbkZXn7KVUJcsT5/P8YmfsVja0FMPJr0B903j/E69HUphKiV9iQArX8SDYA4w==}

  css-tree@1.1.3:
    resolution: {integrity: sha512-tRpdppF7TRazZrjJ6v3stzv93qxRcSsFmW6cX0Zm2NVKpxE1WV1HblnghVv9TreireHkqI/VDEsfolRF1p6y7Q==}
    engines: {node: '>=8.0.0'}

  css.escape@1.5.1:
    resolution: {integrity: sha512-YUifsXXuknHlUsmlgyY0PKzgPOr7/FjCePfHNt0jxm83wHZi44VDMQ7/fGNkjY3/jV1MC+1CmZbaHzugyeRtpg==}

  cssstyle@4.2.1:
    resolution: {integrity: sha512-9+vem03dMXG7gDmZ62uqmRiMRNtinIZ9ZyuF6BdxzfOD+FdN5hretzynkn0ReS2DO2GSw76RWHs0UmJPI2zUjw==}
    engines: {node: '>=18'}

  csstype@3.1.3:
    resolution: {integrity: sha512-M1uQkMl8rQK/szD0LNhtqxIPLpimGm8sOBwU7lLnCpSbTyY3yeU1Vc7l4KT5zT4s/yOxHH5O7tIuuLOCnLADRw==}

  damerau-levenshtein@1.0.8:
    resolution: {integrity: sha512-sdQSFB7+llfUcQHUQO3+B8ERRj0Oa4w9POWMI/puGtuf7gFywGmkaLCElnudfTiKZV+NvHqL0ifzdrI8Ro7ESA==}

  data-urls@5.0.0:
    resolution: {integrity: sha512-ZYP5VBHshaDAiVZxjbRVcFJpc+4xGgT0bK3vzy1HLN8jTO975HEbuYzZJcHoQEY5K1a0z8YayJkyVETa08eNTg==}
    engines: {node: '>=18'}

  data-view-buffer@1.0.2:
    resolution: {integrity: sha512-EmKO5V3OLXh1rtK2wgXRansaK1/mtVdTUEiEI0W8RkvgT05kfxaH29PliLnpLP73yYO6142Q72QNa8Wx/A5CqQ==}
    engines: {node: '>= 0.4'}

  data-view-byte-length@1.0.2:
    resolution: {integrity: sha512-tuhGbE6CfTM9+5ANGf+oQb72Ky/0+s3xKUpHvShfiz2RxMFgFPjsXuRLBVMtvMs15awe45SRb83D6wH4ew6wlQ==}
    engines: {node: '>= 0.4'}

  data-view-byte-offset@1.0.1:
    resolution: {integrity: sha512-BS8PfmtDGnrgYdOonGZQdLZslWIeCGFP9tpan0hi1Co2Zr2NKADsvGYA8XxuG/4UWgJ6Cjtv+YJnB6MM69QGlQ==}
    engines: {node: '>= 0.4'}

  debug@3.2.7:
    resolution: {integrity: sha512-CFjzYYAi4ThfiQvizrFQevTTXHtnCqWfe7x1AhgEscTz6ZbLbfoLRLPugTQyBth6f8ZERVUSyWHFD/7Wu4t1XQ==}
    peerDependencies:
      supports-color: '*'
    peerDependenciesMeta:
      supports-color:
        optional: true

  debug@4.4.0:
    resolution: {integrity: sha512-6WTZ/IxCY/T6BALoZHaE4ctp9xm+Z5kY/pzYaCHRFeyVhojxlrm+46y68HA6hr0TcwEssoxNiDEUJQjfPZ/RYA==}
    engines: {node: '>=6.0'}
    peerDependencies:
      supports-color: '*'
    peerDependenciesMeta:
      supports-color:
        optional: true

  decimal.js@10.5.0:
    resolution: {integrity: sha512-8vDa8Qxvr/+d94hSh5P3IJwI5t8/c0KsMp+g8bNw9cY2icONa5aPfvKeieW1WlG0WQYwwhJ7mjui2xtiePQSXw==}

  deep-eql@5.0.2:
    resolution: {integrity: sha512-h5k/5U50IJJFpzfL6nO9jaaumfjO/f2NjK/oYB2Djzm4p9L+3T9qWpZqZ2hAbLPuuYq9wrU08WQyBTL5GbPk5Q==}
    engines: {node: '>=6'}

  deep-is@0.1.4:
    resolution: {integrity: sha512-oIPzksmTg4/MriiaYGO+okXDT7ztn/w3Eptv/+gSIdMdKsJo0u4CfYNFJPy+4SKMuCqGw2wxnA+URMg3t8a/bQ==}

  deepmerge@4.3.1:
    resolution: {integrity: sha512-3sUqbMEc77XqpdNO7FRyRog+eW3ph+GYCbj+rK+uYyRMuwsVy0rMiVtPn+QJlKFvWP/1PYpapqYn0Me2knFn+A==}
    engines: {node: '>=0.10.0'}

  define-data-property@1.1.4:
    resolution: {integrity: sha512-rBMvIzlpA8v6E+SJZoo++HAYqsLrkg7MSfIinMPFhmkorw7X+dOXVJQs+QT69zGkzMyfDnIMN2Wid1+NbL3T+A==}
    engines: {node: '>= 0.4'}

  define-properties@1.2.1:
    resolution: {integrity: sha512-8QmQKqEASLd5nx0U1B1okLElbUuuttJ/AnYmRXbbbGDWh6uS208EjD4Xqq/I9wK7u0v6O08XhTWnt5XtEbR6Dg==}
    engines: {node: '>= 0.4'}

  delayed-stream@1.0.0:
    resolution: {integrity: sha512-ZySD7Nf91aLB0RxL4KGrKHBXl7Eds1DAmEdcoVawXnLD7SDhpNgtuII2aAkg7a7QS41jxPSZ17p4VdGnMHk3MQ==}
    engines: {node: '>=0.4.0'}

  dequal@2.0.3:
    resolution: {integrity: sha512-0je+qPKHEMohvfRTCEo3CrPG6cAzAYgmzKyxRiYSSDkS6eGJdyVJm7WaYA5ECaAD9wLB2T4EEeymA5aFVcYXCA==}
    engines: {node: '>=6'}

  detect-indent@6.1.0:
    resolution: {integrity: sha512-reYkTUJAZb9gUuZ2RvVCNhVHdg62RHnJ7WJl8ftMi4diZ6NWlciOzQN88pUhSELEwflJht4oQDv0F0BMlwaYtA==}
    engines: {node: '>=8'}

  detect-libc@1.0.3:
    resolution: {integrity: sha512-pGjwhsmsp4kL2RTz08wcOlGN83otlqHeD/Z5T8GXZB+/YcpQ/dgo+lbU8ZsGxV0HIvqqxo9l7mqYwyYMD9bKDg==}
    engines: {node: '>=0.10'}
    hasBin: true

  detect-node-es@1.1.0:
    resolution: {integrity: sha512-ypdmJU/TbBby2Dxibuv7ZLW3Bs1QEmM7nHjEANfohJLvE0XVujisn1qPJcZxg+qDucsr+bP6fLD1rPS3AhJ7EQ==}

  dir-glob@3.0.1:
    resolution: {integrity: sha512-WkrWp9GR4KXfKGYzOLmTuGVi1UWFfws377n9cc55/tb6DuqyF6pcQ5AbiHEshaDpY9v6oaSr2XCDidGmMwdzIA==}
    engines: {node: '>=8'}

  doctrine@2.1.0:
    resolution: {integrity: sha512-35mSku4ZXK0vfCuHEDAwt55dg2jNajHZ1odvF+8SSr82EsZY4QmXfuWso8oEd8zRhVObSN18aM0CjSdoBX7zIw==}
    engines: {node: '>=0.10.0'}

  doctrine@3.0.0:
    resolution: {integrity: sha512-yS+Q5i3hBf7GBkd4KG8a7eBNNWNGLTaEwwYWUijIYM7zrlYDM0BFXHjjPWlWZ1Rg7UaddZeIDmi9jF3HmqiQ2w==}
    engines: {node: '>=6.0.0'}

  dom-accessibility-api@0.5.16:
    resolution: {integrity: sha512-X7BJ2yElsnOJ30pZF4uIIDfBEVgF4XEBxL9Bxhy6dnrm5hkzqmsWHGTiHqRiITNhMyFLyAiWndIJP7Z1NTteDg==}

  dom-accessibility-api@0.6.3:
    resolution: {integrity: sha512-7ZgogeTnjuHbo+ct10G9Ffp0mif17idi0IyWNVA/wcwcm7NPOD/WEHVP3n7n3MhXqxoIYm8d6MuZohYWIZ4T3w==}

  dom-helpers@5.2.1:
    resolution: {integrity: sha512-nRCa7CK3VTrM2NmGkIy4cbK7IZlgBE/PYMn55rrXefr5xXDP0LdtfPnblFDoVdcAfslJ7or6iqAUnx0CCGIWQA==}

  dompurify@3.2.4:
    resolution: {integrity: sha512-ysFSFEDVduQpyhzAob/kkuJjf5zWkZD8/A9ywSp1byueyuCfHamrCBa14/Oc2iiB0e51B+NpxSl5gmzn+Ms/mg==}

  dunder-proto@1.0.1:
    resolution: {integrity: sha512-KIN/nDJBQRcXw0MLVhZE9iQHmG68qAVIBg9CqmUYjmQIhgij9U5MFvrqkUL5FbtyyzZuOeOt0zdeRe4UY7ct+A==}
    engines: {node: '>= 0.4'}

  earcut@3.0.1:
    resolution: {integrity: sha512-0l1/0gOjESMeQyYaK5IDiPNvFeu93Z/cO0TjZh9eZ1vyCtZnA7KMZ8rQggpsJHIbGSdrqYq9OhuveadOVHCshw==}

  eastasianwidth@0.2.0:
    resolution: {integrity: sha512-I88TYZWc9XiYHRQ4/3c5rjjfgkjhLyW2luGIheGERbNQ6OY7yTybanSpDXZa8y7VUP9YmDcYa+eyq4ca7iLqWA==}

  emoji-regex@10.4.0:
    resolution: {integrity: sha512-EC+0oUMY1Rqm4O6LLrgjtYDvcVYTy7chDnM4Q7030tP4Kwj3u/pR6gP9ygnp2CJMK5Gq+9Q2oqmrFJAz01DXjw==}

  emoji-regex@8.0.0:
    resolution: {integrity: sha512-MSjYzcWNOA0ewAHpz0MxpYFvwg6yjy1NG3xteoqz644VCo/RPgnr1/GGt+ic3iJTzQ8Eu3TdM14SawnVUmGE6A==}

  emoji-regex@9.2.2:
    resolution: {integrity: sha512-L18DaJsXSUk2+42pv8mLs5jJT2hqFkFE4j21wOmgbUqsZ2hL72NsUU785g9RXgo3s0ZNgVl42TiHp3ZtOv/Vyg==}

  enhanced-resolve@5.18.1:
    resolution: {integrity: sha512-ZSW3ma5GkcQBIpwZTSRAI8N71Uuwgs93IezB7mf7R60tC8ZbJideoDNKjHn2O9KIlx6rkGTTEk1xUCK2E1Y2Yg==}
    engines: {node: '>=10.13.0'}

  enquirer@2.4.1:
    resolution: {integrity: sha512-rRqJg/6gd538VHvR3PSrdRBb/1Vy2YfzHqzvbhGIQpDRKIa4FgV/54b5Q1xYSxOOwKvjXweS26E0Q+nAMwp2pQ==}
    engines: {node: '>=8.6'}

  entities@4.5.0:
    resolution: {integrity: sha512-V0hjH4dGPh9Ao5p0MoRY6BVqtwCjhz6vI5LT8AJ55H+4g9/4vbHx1I54fS0XuclLhDHArPQCiMjDxjaL8fPxhw==}
    engines: {node: '>=0.12'}

  environment@1.1.0:
    resolution: {integrity: sha512-xUtoPkMggbz0MPyPiIWr1Kp4aeWJjDZ6SMvURhimjdZgsRuDplF5/s9hcgGhyXMhs+6vpnuoiZ2kFiu3FMnS8Q==}
    engines: {node: '>=18'}

  error-ex@1.3.2:
    resolution: {integrity: sha512-7dFHNmqeFSEt2ZBsCriorKnn3Z2pj+fd9kmI6QoWw4//DL+icEBfc0U7qJCisqrTsKTjw4fNFy2pW9OqStD84g==}

  error-stack-parser@2.1.4:
    resolution: {integrity: sha512-Sk5V6wVazPhq5MhpO+AUxJn5x7XSXGl1R93Vn7i+zS15KDVxQijejNCrz8340/2bgLBjR9GtEG8ZVKONDjcqGQ==}

  es-abstract@1.23.9:
    resolution: {integrity: sha512-py07lI0wjxAC/DcfK1S6G7iANonniZwTISvdPzk9hzeH0IZIshbuuFxLIU96OyF89Yb9hiqWn8M/bY83KY5vzA==}
    engines: {node: '>= 0.4'}

  es-define-property@1.0.1:
    resolution: {integrity: sha512-e3nRfgfUZ4rNGL232gUgX06QNyyez04KdjFrF+LTRoOXmrOgFKDg4BCdsjW8EnT69eqdYGmRpJwiPVYNrCaW3g==}
    engines: {node: '>= 0.4'}

  es-errors@1.3.0:
    resolution: {integrity: sha512-Zf5H2Kxt2xjTvbJvP2ZWLEICxA6j+hAmMzIlypy4xcBg1vKVnx89Wy0GbS+kf5cwCVFFzdCFh2XSCFNULS6csw==}
    engines: {node: '>= 0.4'}

  es-iterator-helpers@1.2.1:
    resolution: {integrity: sha512-uDn+FE1yrDzyC0pCo961B2IHbdM8y/ACZsKD4dG6WqrjV53BADjwa7D+1aom2rsNVfLyDgU/eigvlJGJ08OQ4w==}
    engines: {node: '>= 0.4'}

  es-module-lexer@1.6.0:
    resolution: {integrity: sha512-qqnD1yMU6tk/jnaMosogGySTZP8YtUgAffA9nMN+E/rjxcfRQ6IEk7IiozUjgxKoFHBGjTLnrHB/YC45r/59EQ==}

  es-object-atoms@1.1.1:
    resolution: {integrity: sha512-FGgH2h8zKNim9ljj7dankFPcICIK9Cp5bm+c2gQSYePhpaG5+esrLODihIorn+Pe6FGJzWhXQotPv73jTaldXA==}
    engines: {node: '>= 0.4'}

  es-set-tostringtag@2.1.0:
    resolution: {integrity: sha512-j6vWzfrGVfyXxge+O0x5sh6cvxAog0a/4Rdd2K36zCMV5eJ+/+tOAngRO8cODMNWbVRdVlmGZQL2YS3yR8bIUA==}
    engines: {node: '>= 0.4'}

  es-shim-unscopables@1.1.0:
    resolution: {integrity: sha512-d9T8ucsEhh8Bi1woXCf+TIKDIROLG5WCkxg8geBCbvk22kzwC5G2OnXVMO6FUsvQlgUUXQ2itephWDLqDzbeCw==}
    engines: {node: '>= 0.4'}

  es-to-primitive@1.3.0:
    resolution: {integrity: sha512-w+5mJ3GuFL+NjVtJlvydShqE1eN3h3PbI7/5LAsYJP/2qtuMXjfL2LpHSRqo4b4eSF5K/DH1JXKUAHSB2UW50g==}
    engines: {node: '>= 0.4'}

  esbuild@0.25.0:
    resolution: {integrity: sha512-BXq5mqc8ltbaN34cDqWuYKyNhX8D/Z0J1xdtdQ8UcIIIyJyz+ZMKUt58tF3SrZ85jcfN/PZYhjR5uDQAYNVbuw==}
    engines: {node: '>=18'}
    hasBin: true

  escape-string-regexp@4.0.0:
    resolution: {integrity: sha512-TtpcNJ3XAzx3Gq8sWRzJaVajRs0uVxA2YAkdb1jm2YkPz4G6egUFAyA3n5vtEIZefPk5Wa4UXbKuS5fKkJWdgA==}
    engines: {node: '>=10'}

  eslint-config-prettier@10.0.2:
    resolution: {integrity: sha512-1105/17ZIMjmCOJOPNfVdbXafLCLj3hPmkmB7dLgt7XsQ/zkxSuDerE/xgO3RxoHysR1N1whmquY0lSn2O0VLg==}
    hasBin: true
    peerDependencies:
      eslint: '>=7.0.0'

  eslint-import-resolver-node@0.3.9:
    resolution: {integrity: sha512-WFj2isz22JahUv+B788TlO3N6zL3nNJGU8CcZbPZvVEkBPaJdCV4vy5wyghty5ROFbCRnm132v8BScu5/1BQ8g==}

  eslint-import-resolver-typescript@3.8.3:
    resolution: {integrity: sha512-A0bu4Ks2QqDWNpeEgTQMPTngaMhuDu4yv6xpftBMAf+1ziXnpx+eSR1WRfoPTe2BAiAjHFZ7kSNx1fvr5g5pmQ==}
    engines: {node: ^14.18.0 || >=16.0.0}
    peerDependencies:
      eslint: '*'
      eslint-plugin-import: '*'
      eslint-plugin-import-x: '*'
    peerDependenciesMeta:
      eslint-plugin-import:
        optional: true
      eslint-plugin-import-x:
        optional: true

  eslint-module-utils@2.12.0:
    resolution: {integrity: sha512-wALZ0HFoytlyh/1+4wuZ9FJCD/leWHQzzrxJ8+rebyReSLk7LApMyd3WJaLVoN+D5+WIdJyDK1c6JnE65V4Zyg==}
    engines: {node: '>=4'}
    peerDependencies:
      '@typescript-eslint/parser': '*'
      eslint: '*'
      eslint-import-resolver-node: '*'
      eslint-import-resolver-typescript: '*'
      eslint-import-resolver-webpack: '*'
    peerDependenciesMeta:
      '@typescript-eslint/parser':
        optional: true
      eslint:
        optional: true
      eslint-import-resolver-node:
        optional: true
      eslint-import-resolver-typescript:
        optional: true
      eslint-import-resolver-webpack:
        optional: true

  eslint-plugin-header@3.1.1:
    resolution: {integrity: sha512-9vlKxuJ4qf793CmeeSrZUvVClw6amtpghq3CuWcB5cUNnWHQhgcqy5eF8oVKFk1G3Y/CbchGfEaw3wiIJaNmVg==}
    peerDependencies:
      eslint: '>=7.7.0'

  eslint-plugin-import@2.31.0:
    resolution: {integrity: sha512-ixmkI62Rbc2/w8Vfxyh1jQRTdRTF52VxwRVHl/ykPAmqG+Nb7/kNn+byLP0LxPgI7zWA16Jt82SybJInmMia3A==}
    engines: {node: '>=4'}
    peerDependencies:
      '@typescript-eslint/parser': '*'
      eslint: ^2 || ^3 || ^4 || ^5 || ^6 || ^7.2.0 || ^8 || ^9
    peerDependenciesMeta:
      '@typescript-eslint/parser':
        optional: true

  eslint-plugin-jsx-a11y@6.10.2:
    resolution: {integrity: sha512-scB3nz4WmG75pV8+3eRUQOHZlNSUhFNq37xnpgRkCCELU3XMvXAxLk1eqWWyE22Ki4Q01Fnsw9BA3cJHDPgn2Q==}
    engines: {node: '>=4.0'}
    peerDependencies:
      eslint: ^3 || ^4 || ^5 || ^6 || ^7 || ^8 || ^9

  eslint-plugin-react-hooks@5.2.0:
    resolution: {integrity: sha512-+f15FfK64YQwZdJNELETdn5ibXEUQmW1DZL6KXhNnc2heoy/sg9VJJeT7n8TlMWouzWqSWavFkIhHyIbIAEapg==}
    engines: {node: '>=10'}
    peerDependencies:
      eslint: ^3.0.0 || ^4.0.0 || ^5.0.0 || ^6.0.0 || ^7.0.0 || ^8.0.0-0 || ^9.0.0

  eslint-plugin-react@7.37.4:
    resolution: {integrity: sha512-BGP0jRmfYyvOyvMoRX/uoUeW+GqNj9y16bPQzqAHf3AYII/tDs+jMN0dBVkl88/OZwNGwrVFxE7riHsXVfy/LQ==}
    engines: {node: '>=4'}
    peerDependencies:
      eslint: ^3 || ^4 || ^5 || ^6 || ^7 || ^8 || ^9.7

  eslint-plugin-unused-imports@4.1.4:
    resolution: {integrity: sha512-YptD6IzQjDardkl0POxnnRBhU1OEePMV0nd6siHaRBbd+lyh6NAhFEobiznKU7kTsSsDeSD62Pe7kAM1b7dAZQ==}
    peerDependencies:
      '@typescript-eslint/eslint-plugin': ^8.0.0-0 || ^7.0.0 || ^6.0.0 || ^5.0.0
      eslint: ^9.0.0 || ^8.0.0
    peerDependenciesMeta:
      '@typescript-eslint/eslint-plugin':
        optional: true

  eslint-scope@7.2.2:
    resolution: {integrity: sha512-dOt21O7lTMhDM+X9mB4GX+DZrZtCUJPL/wlcTqxyrx5IvO0IYtILdtrQGQp+8n5S0gwSVmOf9NQrjMOgfQZlIg==}
    engines: {node: ^12.22.0 || ^14.17.0 || >=16.0.0}

  eslint-visitor-keys@3.4.3:
    resolution: {integrity: sha512-wpc+LXeiyiisxPlEkUzU6svyS1frIO3Mgxj1fdy7Pm8Ygzguax2N3Fa/D/ag1WqbOprdI+uY6wMUl8/a2G+iag==}
    engines: {node: ^12.22.0 || ^14.17.0 || >=16.0.0}

  eslint-visitor-keys@4.2.0:
    resolution: {integrity: sha512-UyLnSehNt62FFhSwjZlHmeokpRK59rcz29j+F1/aDgbkbRTk7wIc9XzdoasMUbRNKDM0qQt/+BJ4BrpFeABemw==}
    engines: {node: ^18.18.0 || ^20.9.0 || >=21.1.0}

  eslint@8.57.1:
    resolution: {integrity: sha512-ypowyDxpVSYpkXr9WPv2PAZCtNip1Mv5KTW0SCurXv/9iOpcrH9PaqUElksqEB6pChqHGDRCFTyrZlGhnLNGiA==}
    engines: {node: ^12.22.0 || ^14.17.0 || >=16.0.0}
    deprecated: This version is no longer supported. Please see https://eslint.org/version-support for other options.
    hasBin: true

  espree@9.6.1:
    resolution: {integrity: sha512-oruZaFkjorTpF32kDSI5/75ViwGeZginGGy2NoOSg3Q9bnwlnmDm4HLnkl0RE3n+njDXR037aY1+x58Z/zFdwQ==}
    engines: {node: ^12.22.0 || ^14.17.0 || >=16.0.0}

  esprima@4.0.1:
    resolution: {integrity: sha512-eGuFFw7Upda+g4p+QHvnW0RyTX/SVeJBDM/gCtMARO0cLuT2HcEKnTPvhjV6aGeqrCB/sbNop0Kszm0jsaWU4A==}
    engines: {node: '>=4'}
    hasBin: true

  esquery@1.6.0:
    resolution: {integrity: sha512-ca9pw9fomFcKPvFLXhBKUK90ZvGibiGOvRJNbjljY7s7uq/5YO4BOzcYtJqExdx99rF6aAcnRxHmcUHcz6sQsg==}
    engines: {node: '>=0.10'}

  esrecurse@4.3.0:
    resolution: {integrity: sha512-KmfKL3b6G+RXvP8N1vr3Tq1kL/oCFgn2NYXEtqP8/L3pKapUA4G8cFVaoF3SU323CD4XypR/ffioHmkti6/Tag==}
    engines: {node: '>=4.0'}

  estraverse@5.3.0:
    resolution: {integrity: sha512-MMdARuVEQziNTeJD8DgMqmhwR11BRQ/cBP+pLtYdSTnf3MIO8fFeiINEbX36ZdNlfU/7A9f3gUw49B3oQsvwBA==}
    engines: {node: '>=4.0'}

  estree-walker@2.0.2:
    resolution: {integrity: sha512-Rfkk/Mp/DL7JVje3u18FxFujQlTNR2q6QfMSMB7AvCBx91NGj/ba3kCfza0f6dVDbw7YlRf/nDrn7pQrCCyQ/w==}

  estree-walker@3.0.3:
    resolution: {integrity: sha512-7RUKfXgSMMkzt6ZuXmqapOurLGPPfgj6l9uRZ7lRGolvk0y2yocc35LdcxKC5PQZdn2DMqioAQ2NoWcrTKmm6g==}

  esutils@2.0.3:
    resolution: {integrity: sha512-kVscqXk4OCp68SZ0dkgEKVi6/8ij300KBWTJq32P/dYeWTSwK41WyTxalN1eRmA5Z9UU/LX9D7FWSmV9SAYx6g==}
    engines: {node: '>=0.10.0'}

  eventemitter3@5.0.1:
    resolution: {integrity: sha512-GWkBvjiSZK87ELrYOSESUYeVIc9mvLLf/nXalMOS5dYrgZq9o5OVkbZAVM06CVxYsCwH9BDZFPlQTlPA1j4ahA==}

  execa@5.1.1:
    resolution: {integrity: sha512-8uSpZZocAZRBAPIEINJj3Lo9HyGitllczc27Eh5YYojjMFMn8yHMDMaUHE2Jqfq05D/wucwI4JGURyXt1vchyg==}
    engines: {node: '>=10'}

  execa@8.0.1:
    resolution: {integrity: sha512-VyhnebXciFV2DESc+p6B+y0LjSm0krU4OgJN44qFAhBY0TJ+1V61tYD2+wHusZ6F9n5K+vl8k0sTy7PEfV4qpg==}
    engines: {node: '>=16.17'}

  expect-type@1.2.0:
    resolution: {integrity: sha512-80F22aiJ3GLyVnS/B3HzgR6RelZVumzj9jkL0Rhz4h0xYbNW9PjlQz5h3J/SShErbXBc295vseR4/MIbVmUbeA==}
    engines: {node: '>=12.0.0'}

  extendable-error@0.1.7:
    resolution: {integrity: sha512-UOiS2in6/Q0FK0R0q6UY9vYpQ21mr/Qn1KOnte7vsACuNJf514WvCCUHSRCPcgjPT2bAhNIJdlE6bVap1GKmeg==}

  external-editor@3.1.0:
    resolution: {integrity: sha512-hMQ4CX1p1izmuLYyZqLMO/qGNw10wSv9QDCPfzXfyFrOaCSSoRfqE1Kf1s5an66J5JZC62NewG+mK49jOCtQew==}
    engines: {node: '>=4'}

  fast-deep-equal@3.1.3:
    resolution: {integrity: sha512-f3qQ9oQy9j2AhBe/H9VC91wLmKBCCU/gDOnKNAYG5hswO7BLKj09Hc5HYNz9cGI++xlpDCIgDaitVs03ATR84Q==}

  fast-glob@3.3.3:
    resolution: {integrity: sha512-7MptL8U0cqcFdzIzwOTHoilX9x5BrNqye7Z/LuC7kCMRio1EMSyqRK3BEAUD7sXRq4iT4AzTVuZdhgQ2TCvYLg==}
    engines: {node: '>=8.6.0'}

  fast-json-stable-stringify@2.1.0:
    resolution: {integrity: sha512-lhd/wF+Lk98HZoTCtlVraHtfh5XYijIjalXck7saUtuanSDyLMxnHhSXEDJqHxD7msR8D0uCmqlkwjCV8xvwHw==}

  fast-levenshtein@2.0.6:
    resolution: {integrity: sha512-DCXu6Ifhqcks7TZKY3Hxp3y6qphY5SJZmrWMDrKcERSOXWQdMhU9Ig/PYrzyw/ul9jOIyh0N4M0tbC5hodg8dw==}

  fast-safe-stringify@2.1.1:
    resolution: {integrity: sha512-W+KJc2dmILlPplD/H4K9l9LcAHAfPtP6BY84uVLXQ6Evcz9Lcg33Y2z1IVblT6xdY54PXYVHEv+0Wpq8Io6zkA==}

  fast-shallow-equal@1.0.0:
    resolution: {integrity: sha512-HPtaa38cPgWvaCFmRNhlc6NG7pv6NUHqjPgVAkWGoB9mQMwYB27/K0CvOM5Czy+qpT3e8XJ6Q4aPAnzpNpzNaw==}

  fastest-stable-stringify@2.0.2:
    resolution: {integrity: sha512-bijHueCGd0LqqNK9b5oCMHc0MluJAx0cwqASgbWMvkO01lCYgIhacVRLcaDz3QnyYIRNJRDwMb41VuT6pHJ91Q==}

  fastq@1.19.1:
    resolution: {integrity: sha512-GwLTyxkCXjXbxqIhTsMI2Nui8huMPtnxg7krajPJAjnEG/iiOS7i+zCtWGZR9G0NBKbXKh6X9m9UIsYX/N6vvQ==}

  fdir@6.4.3:
    resolution: {integrity: sha512-PMXmW2y1hDDfTSRc9gaXIuCCRpuoz3Kaz8cUelp3smouvfT632ozg2vrT6lJsHKKOF59YLbOGfAWGUcKEfRMQw==}
    peerDependencies:
      picomatch: ^3 || ^4
    peerDependenciesMeta:
      picomatch:
        optional: true

  fflate@0.8.2:
    resolution: {integrity: sha512-cPJU47OaAoCbg0pBvzsgpTPhmhqI5eJjh/JIu8tPj5q+T7iLvW/JAYUqmE7KOB4R1ZyEhzBaIQpQpardBF5z8A==}

  file-entry-cache@6.0.1:
    resolution: {integrity: sha512-7Gps/XWymbLk2QLYK4NzpMOrYjMhdIxXuIvy2QBsLE6ljuodKvdkWs/cpyJJ3CVIVpH0Oi1Hvg1ovbMzLdFBBg==}
    engines: {node: ^10.12.0 || >=12.0.0}

  fill-range@7.1.1:
    resolution: {integrity: sha512-YsGpe3WHLK8ZYi4tWDg2Jy3ebRz2rXowDxnld4bkQB00cc/1Zw9AWnC0i9ztDJitivtQvaI9KaLyKrc+hBW0yg==}
    engines: {node: '>=8'}

  find-git-root@1.0.4:
    resolution: {integrity: sha512-468fmirKKgcrqfZfPn0xIpwZUUsZQcYXfx0RC2/jX39GPz83TwutQNZZhDrI6HqjO8cRejxQVaUY8GQdXopFfA==}

  find-root@1.1.0:
    resolution: {integrity: sha512-NKfW6bec6GfKc0SGx1e07QZY9PE99u0Bft/0rzSD5k3sO/vwkVUpDUKVm5Gpp5Ue3YfShPFTX2070tDs5kB9Ng==}

  find-up@4.1.0:
    resolution: {integrity: sha512-PpOwAdQ/YlXQ2vj8a3h8IipDuYRi3wceVQQGYWxNINccq40Anw7BlsEXCMbt1Zt+OLA6Fq9suIpIWD0OsnISlw==}
    engines: {node: '>=8'}

  find-up@5.0.0:
    resolution: {integrity: sha512-78/PXT1wlLLDgTzDs7sjq9hzz0vXD+zn+7wypEe4fXQxCmdmqfGsEPQxmiCSQI3ajFV91bVSsvNtrJRiW6nGng==}
    engines: {node: '>=10'}

  find-workspaces@0.3.1:
    resolution: {integrity: sha512-UDkGILGJSA1LN5Aa7McxCid4sqW3/e+UYsVwyxki3dDT0F8+ym0rAfnCkEfkL0rO7M+8/mvkim4t/s3IPHmg+w==}

  flat-cache@3.2.0:
    resolution: {integrity: sha512-CYcENa+FtcUKLmhhqyctpclsq7QF38pKjZHsGNiSQF5r4FtoKDWabFDl3hzaEQMvT1LHEysw5twgLvpYYb4vbw==}
    engines: {node: ^10.12.0 || >=12.0.0}

  flatted@3.3.3:
    resolution: {integrity: sha512-GX+ysw4PBCz0PzosHDepZGANEuFCMLrnRTiEy9McGjmkCQYwRq4A/X786G/fjM/+OjsWSU1ZrY5qyARZmO/uwg==}

  focus-lock@1.3.6:
    resolution: {integrity: sha512-Ik/6OCk9RQQ0T5Xw+hKNLWrjSMtv51dD4GRmJjbD5a58TIEpI5a5iXagKVl3Z5UuyslMCA8Xwnu76jQob62Yhg==}
    engines: {node: '>=10'}

  for-each@0.3.5:
    resolution: {integrity: sha512-dKx12eRCVIzqCxFGplyFKJMPvLEWgmNtUrpTiJIR5u97zEhRG8ySrtboPHZXx7daLxQVrl643cTzbab2tkQjxg==}
    engines: {node: '>= 0.4'}

  foreground-child@3.3.1:
    resolution: {integrity: sha512-gIXjKqtFuWEgzFRJA9WCQeSJLZDjgJUOMCMzxtvFq/37KojM1BFGufqsCy0r4qSQmYLsZYMeyRqzIWOMup03sw==}
    engines: {node: '>=14'}

  form-data@4.0.2:
    resolution: {integrity: sha512-hGfm/slu0ZabnNt4oaRZ6uREyfCj6P4fT/n6A1rGV+Z0VdGXjfOhVUpkn6qVQONHGIFwmveGXyDs75+nr6FM8w==}
    engines: {node: '>= 6'}

  framer-motion@12.4.10:
    resolution: {integrity: sha512-3Msuyjcr1Pb5hjkn4EJcRe1HumaveP0Gbv4DBMKTPKcV/1GSMkQXj+Uqgneys+9DPcZM18Hac9qY9iUEF5LZtg==}
    peerDependencies:
      '@emotion/is-prop-valid': '*'
      react: ^18.0.0 || ^19.0.0
      react-dom: ^18.0.0 || ^19.0.0
    peerDependenciesMeta:
      '@emotion/is-prop-valid':
        optional: true
      react:
        optional: true
      react-dom:
        optional: true

  framesync@6.1.2:
    resolution: {integrity: sha512-jBTqhX6KaQVDyus8muwZbBeGGP0XgujBRbQ7gM7BRdS3CadCZIHiawyzYLnafYcvZIh5j8WE7cxZKFn7dXhu9g==}

  fs-extra@11.3.0:
    resolution: {integrity: sha512-Z4XaCL6dUDHfP/jT25jJKMmtxvuwbkrD1vNSMFlo9lNLY2c5FHYSQgHPRZUjAB26TpDEoW9HCOgplrdbaPV/ew==}
    engines: {node: '>=14.14'}

  fs-extra@7.0.1:
    resolution: {integrity: sha512-YJDaCJZEnBmcbw13fvdAM9AwNOJwOzrE4pqMqBq5nFiEqXUqHwlK4B+3pUw6JNvfSPtX05xFHtYy/1ni01eGCw==}
    engines: {node: '>=6 <7 || >=8'}

  fs-extra@8.1.0:
    resolution: {integrity: sha512-yhlQgA6mnOJUKOsRUFsgJdQCvkKhcz8tlZG5HBQfReYZy46OwLcY+Zia0mtdHsOo9y/hP+CxMN0TU9QxoOtG4g==}
    engines: {node: '>=6 <7 || >=8'}

  fs.realpath@1.0.0:
    resolution: {integrity: sha512-OO0pH2lK6a0hZnAdau5ItzHPI6pUlvI7jMVnxUQRtw4owF2wk8lOSabtGDCTP4Ggrg2MbGnWO9X8K1t4+fGMDw==}

  fsevents@2.3.3:
    resolution: {integrity: sha512-5xoDfX+fL7faATnagmWPpbFtwh/R77WmMMqqHGS65C3vvB0YHrgF+B1YmZ3441tMj5n63k0212XNoJwzlhffQw==}
    engines: {node: ^8.16.0 || ^10.6.0 || >=11.0.0}
    os: [darwin]

  function-bind@1.1.2:
    resolution: {integrity: sha512-7XHNxH7qX9xG5mIwxkhumTox/MIRNcOgDrxWsMt2pAr23WHp6MrRlN7FBSFpCpr+oVO0F744iUgR82nJMfG2SA==}

  function.prototype.name@1.1.8:
    resolution: {integrity: sha512-e5iwyodOHhbMr/yNrc7fDYG4qlbIvI5gajyzPnb5TCwyhjApznQh1BMFou9b30SevY43gCJKXycoCBjMbsuW0Q==}
    engines: {node: '>= 0.4'}

  functions-have-names@1.2.3:
    resolution: {integrity: sha512-xckBUXyTIqT97tq2x2AMb+g163b5JFysYk0x4qxNFwbfQkmNZoiRHb6sPzI9/QV33WeuvVYBUIiD4NzNIyqaRQ==}

  geotiff@2.1.3:
    resolution: {integrity: sha512-PT6uoF5a1+kbC3tHmZSUsLHBp2QJlHasxxxxPW47QIY1VBKpFB+FcDvX+MxER6UzgLQZ0xDzJ9s48B9JbOCTqA==}
    engines: {node: '>=10.19'}

  get-east-asian-width@1.3.0:
    resolution: {integrity: sha512-vpeMIQKxczTD/0s2CdEWHcb0eeJe6TFjxb+J5xgX7hScxqrGuyjmv4c1D4A/gelKfyox0gJJwIHF+fLjeaM8kQ==}
    engines: {node: '>=18'}

  get-intrinsic@1.3.0:
    resolution: {integrity: sha512-9fSjSaos/fRIVIp+xSJlE6lfwhES7LNtKaCBIamHsjr2na1BiABJPo0mOjjz8GJDURarmCPGqaiVg5mfjb98CQ==}
    engines: {node: '>= 0.4'}

  get-nonce@1.0.1:
    resolution: {integrity: sha512-FJhYRoDaiatfEkUK8HKlicmu/3SGFD51q3itKDGoSTysQJBnfOcxU5GxnhE1E6soB76MbT0MBtnKJuXyAx+96Q==}
    engines: {node: '>=6'}

  get-npm-tarball-url@2.1.0:
    resolution: {integrity: sha512-ro+DiMu5DXgRBabqXupW38h7WPZ9+Ad8UjwhvsmmN8w1sU7ab0nzAXvVZ4kqYg57OrqomRtJvepX5/xvFKNtjA==}
    engines: {node: '>=12.17'}

  get-proto@1.0.1:
    resolution: {integrity: sha512-sTSfBjoXBp89JvIKIefqw7U2CCebsc74kiY6awiGogKtoSGbgjYE/G/+l9sF3MWFPNc9IcoOC4ODfKHfxFmp0g==}
    engines: {node: '>= 0.4'}

  get-stream@6.0.1:
    resolution: {integrity: sha512-ts6Wi+2j3jQjqi70w5AlN8DFnkSwC+MqmxEzdEALB2qXZYV3X/b1CTfgPLGJNMeAWxdPfU8FO1ms3NUfaHCPYg==}
    engines: {node: '>=10'}

  get-stream@8.0.1:
    resolution: {integrity: sha512-VaUJspBffn/LMCJVoMvSAdmscJyS1auj5Zulnn5UoYcY531UWmdwhRWkcGKnGU93m5HSXP9LP2usOryrBtQowA==}
    engines: {node: '>=16'}

  get-symbol-description@1.1.0:
    resolution: {integrity: sha512-w9UMqWwJxHNOvoNzSJ2oPF5wvYcvP7jUvYzhp67yEhTi17ZDBBC1z9pTdGuzjD+EFIqLSYRweZjqfiPzQ06Ebg==}
    engines: {node: '>= 0.4'}

  get-tsconfig@4.10.0:
    resolution: {integrity: sha512-kGzZ3LWWQcGIAmg6iWvXn0ei6WDtV26wzHRMwDSzmAbcXrTEXxHy6IehI6/4eT6VRKyMP1eF1VqwrVUmE/LR7A==}

  glob-parent@5.1.2:
    resolution: {integrity: sha512-AOIgSQCepiJYwP3ARnGx+5VnTu2HBYdzbGP45eLw1vr3zB3vZLeyed1sC9hnbcOc9/SrMyM5RPQrkGz4aS9Zow==}
    engines: {node: '>= 6'}

  glob-parent@6.0.2:
    resolution: {integrity: sha512-XxwI8EOhVQgWp6iDL+3b0r86f4d6AX6zSU55HfB4ydCEuXLXc5FcYeOu+nnGftS4TEju/11rt4KJPTMgbfmv4A==}
    engines: {node: '>=10.13.0'}

  glob@11.0.1:
    resolution: {integrity: sha512-zrQDm8XPnYEKawJScsnM0QzobJxlT/kHOOlRTio8IH/GrmxRE5fjllkzdaHclIuNjUQTJYH2xHNIGfdpJkDJUw==}
    engines: {node: 20 || >=22}
    hasBin: true

  glob@7.2.3:
    resolution: {integrity: sha512-nFR0zLpU2YCaRxwoCJvL6UvCH2JFyFVIvwTLsIf21AuHlMskA1hhTdk+LlYJtOlYt9v6dvszD2BGRqBL+iQK9Q==}
    deprecated: Glob versions prior to v9 are no longer supported

  globals@11.12.0:
    resolution: {integrity: sha512-WOBp/EEGUiIsJSp7wcv/y6MO+lV9UoncWqxuFfm8eBwzWNgyfBd6Gz+IeKQ9jCmyhoH99g15M3T+QaVHFjizVA==}
    engines: {node: '>=4'}

  globals@13.24.0:
    resolution: {integrity: sha512-AhO5QUcj8llrbG09iWhPU2B204J1xnPeL8kQmVorSsy+Sjj1sk8gIyh6cUocGmH4L0UuhAJy+hJMRA4mgA4mFQ==}
    engines: {node: '>=8'}

  globalthis@1.0.4:
    resolution: {integrity: sha512-DpLKbNU4WylpxJykQujfCcwYWiV/Jhm50Goo0wrVILAv5jOr9d+H+UR3PhSCD2rCCEIg0uc+G+muBTwD54JhDQ==}
    engines: {node: '>= 0.4'}

  globby@11.1.0:
    resolution: {integrity: sha512-jhIXaOzy1sb8IyocaruWSn1TjmnBVs8Ayhcy83rmxNJ8q2uWKCAj3CnJY+KpGSXCueAPc0i05kVvVKtP1t9S3g==}
    engines: {node: '>=10'}

  gopd@1.2.0:
    resolution: {integrity: sha512-ZUKRh6/kUFoAiTAtTYPZJ3hw9wNxx+BIBOijnlG9PnrJsCcSjs1wyyD6vJpaYtgnzDrKYRSqf3OO6Rfa93xsRg==}
    engines: {node: '>= 0.4'}

  graceful-fs@4.2.11:
    resolution: {integrity: sha512-RbJ5/jmFcNNCcDV5o9eTnBLJ/HszWV0P73bc+Ff4nS/rJj+YaS6IGyiOL0VoBYX+l1Wrl3k63h/KrH+nhJ0XvQ==}

  graphemer@1.4.0:
    resolution: {integrity: sha512-EtKwoO6kxCL9WO5xipiHTZlSzBm7WLT627TqC/uVRd0HKmq8NXyebnNYxDoBi7wt8eTWrUrKXCOVaFq9x1kgag==}

  handlebars@4.7.8:
    resolution: {integrity: sha512-vafaFqs8MZkRrSX7sFVUdo3ap/eNiLnb4IakshzvP56X5Nr1iGKAIqdX6tMlm6HcNRIkr6AxO5jFEoJzzpT8aQ==}
    engines: {node: '>=0.4.7'}
    hasBin: true

  happy-dom@17.2.2:
    resolution: {integrity: sha512-3I1/CrNi780sdOhuhUnFtgTWhloSc3quSZwsylI41jycx8o97M6Y4aQAu0phSexGusT7+59BxATh4L4xiY0HcA==}
    engines: {node: '>=18.0.0'}

  has-bigints@1.1.0:
    resolution: {integrity: sha512-R3pbpkcIqv2Pm3dUwgjclDRVmWpTJW2DcMzcIhEXEx1oh/CEMObMm3KLmRJOdvhM7o4uQBnwr8pzRK2sJWIqfg==}
    engines: {node: '>= 0.4'}

  has-flag@4.0.0:
    resolution: {integrity: sha512-EykJT/Q1KjTWctppgIAgfSO0tKVuZUjhgMr17kqTumMl6Afv3EISleU7qZUzoXDFTAHTDC4NOoG/ZxU3EvlMPQ==}
    engines: {node: '>=8'}

  has-property-descriptors@1.0.2:
    resolution: {integrity: sha512-55JNKuIW+vq4Ke1BjOTjM2YctQIvCT7GFzHwmfZPGo5wnrgkid0YQtnAleFSqumZm4az3n2BS+erby5ipJdgrg==}

  has-proto@1.2.0:
    resolution: {integrity: sha512-KIL7eQPfHQRC8+XluaIw7BHUwwqL19bQn4hzNgdr+1wXoU0KKj6rufu47lhY7KbJR2C6T6+PfyN0Ea7wkSS+qQ==}
    engines: {node: '>= 0.4'}

  has-symbols@1.1.0:
    resolution: {integrity: sha512-1cDNdwJ2Jaohmb3sg4OmKaMBwuC48sYni5HUw2DvsC8LjGTLK9h+eb1X6RyuOHe4hT0ULCW68iomhjUoKUqlPQ==}
    engines: {node: '>= 0.4'}

  has-tostringtag@1.0.2:
    resolution: {integrity: sha512-NqADB8VjPFLM2V0VvHUewwwsw0ZWBaIdgo+ieHtK3hasLz4qeCRjYcqfB6AQrBggRKppKF8L52/VqdVsO47Dlw==}
    engines: {node: '>= 0.4'}

  hasown@2.0.2:
    resolution: {integrity: sha512-0hJU9SCPvmMzIBdZFqNPXWa6dqh7WdH0cII9y+CyS8rG3nL48Bclra9HmKhVVUHyPWNH5Y7xDwAB7bfgSjkUMQ==}
    engines: {node: '>= 0.4'}

  hoist-non-react-statics@3.3.2:
    resolution: {integrity: sha512-/gGivxi8JPKWNm/W0jSmzcMPpfpPLc3dY/6GxhX2hQ9iGj3aDfklV4ET7NjKpSinLpJ5vafa9iiGIEZg10SfBw==}

  html-encoding-sniffer@4.0.0:
    resolution: {integrity: sha512-Y22oTqIU4uuPgEemfz7NDJz6OeKf12Lsu+QC+s3BVpda64lTiMYCyGwg5ki4vFxkMwQdeZDl2adZoqUgdFuTgQ==}
    engines: {node: '>=18'}

  html2canvas@1.4.1:
    resolution: {integrity: sha512-fPU6BHNpsyIhr8yyMpTLLxAbkaK8ArIBcmZIRiBLiDhjeqvXolaEmDGmELFuX9I4xDcaKKcJl+TKZLqruBbmWA==}
    engines: {node: '>=8.0.0'}

  http-proxy-agent@7.0.2:
    resolution: {integrity: sha512-T1gkAiYYDWYx3V5Bmyu7HcfcvL7mUrTWiM6yOfa3PIphViJ/gFPbvidQ+veqSOHci/PxBcDabeUNCzpOODJZig==}
    engines: {node: '>= 14'}

  https-proxy-agent@7.0.6:
    resolution: {integrity: sha512-vK9P5/iUfdl95AI+JVyUuIcVtd4ofvtrOr3HNtM2yxC9bnMbEdp3x01OhQNnjb8IJYi38VlTE3mBXwcfvywuSw==}
    engines: {node: '>= 14'}

  human-id@1.0.2:
    resolution: {integrity: sha512-UNopramDEhHJD+VR+ehk8rOslwSfByxPIZyJRfV739NDhN5LF1fa1MqnzKm2lGTQRjNrjK19Q5fhkgIfjlVUKw==}

  human-signals@2.1.0:
    resolution: {integrity: sha512-B4FFZ6q/T2jhhksgkbEW3HBvWIfDW85snkQgawt07S7J5QXTk6BkNV+0yAeZrM5QpMAdYlocGoljn0sJ/WQkFw==}
    engines: {node: '>=10.17.0'}

  human-signals@5.0.0:
    resolution: {integrity: sha512-AXcZb6vzzrFAUE61HnN4mpLqd/cSIwNQjtNWR0euPm6y0iqx3G4gOXaIDdtdDwZmhwe82LA6+zinmW4UBWVePQ==}
    engines: {node: '>=16.17.0'}

  husky@9.1.7:
    resolution: {integrity: sha512-5gs5ytaNjBrh5Ow3zrvdUUY+0VxIuWVL4i9irt6friV+BqdCfmV11CQTWMiBYWHbXhco+J1kHfTOUkePhCDvMA==}
    engines: {node: '>=18'}
    hasBin: true

  hyphenate-style-name@1.1.0:
    resolution: {integrity: sha512-WDC/ui2VVRrz3jOVi+XtjqkDjiVjTtFaAGiW37k6b+ohyQ5wYDOGkvCZa8+H0nx3gyvv0+BST9xuOgIyGQ00gw==}

  iconv-lite@0.4.24:
    resolution: {integrity: sha512-v3MXnZAcvnywkTUEZomIActle7RXXeedOR31wwl7VlyoXO4Qi9arvSenNQWne1TcRwhCL1HwLI21bEqdpj8/rA==}
    engines: {node: '>=0.10.0'}

  iconv-lite@0.6.3:
    resolution: {integrity: sha512-4fCk79wshMdzMp2rH06qWrJE4iolqLhCUH+OiuIgU++RB0+94NlDL81atO7GX55uUKueo0txHNtvEyI6D7WdMw==}
    engines: {node: '>=0.10.0'}

  ignore@5.3.2:
    resolution: {integrity: sha512-hsBTNUqQTDwkWtcdYI2i06Y/nUBEsNEDJKjWdigLvegy8kDuJAS8uRlpkkcQpyEXL0Z/pjDy5HBmMjRCJ2gq+g==}
    engines: {node: '>= 4'}

  immutable@5.0.3:
    resolution: {integrity: sha512-P8IdPQHq3lA1xVeBRi5VPqUm5HDgKnx0Ru51wZz5mjxHr5n3RWhjIpOFU7ybkUxfB+5IToy+OLaHYDBIWsv+uw==}

  import-fresh@3.3.1:
    resolution: {integrity: sha512-TR3KfrTZTYLPB6jUjfx6MF9WcWrHL9su5TObK4ZkYgBdWKPOFoSoQIdEuTuR82pmtxH2spWG9h6etwfr1pLBqQ==}
    engines: {node: '>=6'}

  import-meta-resolve@4.1.0:
    resolution: {integrity: sha512-I6fiaX09Xivtk+THaMfAwnA3MVA5Big1WHF1Dfx9hFuvNIWpXnorlkzhcQf6ehrqQiiZECRt1poOAkPmer3ruw==}

  imurmurhash@0.1.4:
    resolution: {integrity: sha512-JmXMZ6wuvDmLiHEml9ykzqO6lwFbof0GG4IkcGaENdCRDDmMVnny7s5HsIgHCbaq0w2MyPhDqkhTUgS2LU2PHA==}
    engines: {node: '>=0.8.19'}

  indent-string@4.0.0:
    resolution: {integrity: sha512-EdDDZu4A2OyIK7Lr/2zG+w5jmbuk1DVBnEwREQvBzspBJkCEbRa8GxU1lghYcaGJCnRWibjDXlq779X1/y5xwg==}
    engines: {node: '>=8'}

  individual@3.0.0:
    resolution: {integrity: sha512-rUY5vtT748NMRbEMrTNiFfy29BgGZwGXUi2NFUVMWQrogSLzlJvQV9eeMWi+g1aVaQ53tpyLAQtd5x/JH0Nh1g==}

  inflight@1.0.6:
    resolution: {integrity: sha512-k92I/b08q4wvFscXCLvqfsHCrjrF7yiXsQuIVvVE7N82W3+aqpzuUdBbfhWcy/FZR3/4IgflMgKLOsvPDrGCJA==}
    deprecated: This module is not supported, and leaks memory. Do not use it. Check out lru-cache if you want a good and tested way to coalesce async requests by a key value, which is much more comprehensive and powerful.

  inherits@2.0.4:
    resolution: {integrity: sha512-k/vGaX4/Yla3WzyMCvTQOXYeIHvqOKtnqBduzTHpzpQZzAskKMhZ2K+EnBiSM9zGSoIFeMpXKxa4dYeZIQqewQ==}

  inline-style-prefixer@7.0.1:
    resolution: {integrity: sha512-lhYo5qNTQp3EvSSp3sRvXMbVQTLrvGV6DycRMJ5dm2BLMiJ30wpXKdDdgX+GmJZ5uQMucwRKHamXSst3Sj/Giw==}

  internal-slot@1.1.0:
    resolution: {integrity: sha512-4gd7VpWNQNB4UKKCFFVcp1AVv+FMOgs9NKzjHKusc8jTMhd5eL1NqQqOpE0KzMds804/yHlglp3uxgluOqAPLw==}
    engines: {node: '>= 0.4'}

  intl-messageformat@10.7.15:
    resolution: {integrity: sha512-LRyExsEsefQSBjU2p47oAheoKz+EOJxSLDdjOaEjdriajfHsMXOmV/EhMvYSg9bAgCUHasuAC+mcUBe/95PfIg==}

  is-array-buffer@3.0.5:
    resolution: {integrity: sha512-DDfANUiiG2wC1qawP66qlTugJeL5HyzMpfr8lLK+jMQirGzNod0B12cFB/9q838Ru27sBwfw78/rdoU7RERz6A==}
    engines: {node: '>= 0.4'}

  is-arrayish@0.2.1:
    resolution: {integrity: sha512-zz06S8t0ozoDXMG+ube26zeCTNXcKIPJZJi8hBrF4idCLms4CG9QtK7qBl1boi5ODzFpjswb5JPmHCbMpjaYzg==}

  is-async-function@2.1.1:
    resolution: {integrity: sha512-9dgM/cZBnNvjzaMYHVoxxfPj2QXt22Ev7SuuPrs+xav0ukGB0S6d4ydZdEiM48kLx5kDV+QBPrpVnFyefL8kkQ==}
    engines: {node: '>= 0.4'}

  is-bigint@1.1.0:
    resolution: {integrity: sha512-n4ZT37wG78iz03xPRKJrHTdZbe3IicyucEtdRsV5yglwc3GyUfbAfpSeD0FJ41NbUNSt5wbhqfp1fS+BgnvDFQ==}
    engines: {node: '>= 0.4'}

  is-boolean-object@1.2.2:
    resolution: {integrity: sha512-wa56o2/ElJMYqjCjGkXri7it5FbebW5usLw/nPmCMs5DeZ7eziSYZhSmPRn0txqeW4LnAmQQU7FgqLpsEFKM4A==}
    engines: {node: '>= 0.4'}

  is-bun-module@1.3.0:
    resolution: {integrity: sha512-DgXeu5UWI0IsMQundYb5UAOzm6G2eVnarJ0byP6Tm55iZNKceD59LNPA2L4VvsScTtHcw0yEkVwSf7PC+QoLSA==}

  is-callable@1.2.7:
    resolution: {integrity: sha512-1BC0BVFhS/p0qtw6enp8e+8OD0UrK0oFLztSjNzhcKA3WDuJxxAPXzPuPtKkjEY9UUoEWlX/8fgKeu2S8i9JTA==}
    engines: {node: '>= 0.4'}

  is-core-module@2.16.1:
    resolution: {integrity: sha512-UfoeMA6fIJ8wTYFEUjelnaGI67v6+N7qXJEvQuIGa99l4xsCruSYOVSQ0uPANn4dAzm8lkYPaKLrrijLq7x23w==}
    engines: {node: '>= 0.4'}

  is-data-view@1.0.2:
    resolution: {integrity: sha512-RKtWF8pGmS87i2D6gqQu/l7EYRlVdfzemCJN/P3UOs//x1QE7mfhvzHIApBTRf7axvT6DMGwSwBXYCT0nfB9xw==}
    engines: {node: '>= 0.4'}

  is-date-object@1.1.0:
    resolution: {integrity: sha512-PwwhEakHVKTdRNVOw+/Gyh0+MzlCl4R6qKvkhuvLtPMggI1WAHt9sOwZxQLSGpUaDnrdyDsomoRgNnCfKNSXXg==}
    engines: {node: '>= 0.4'}

  is-extglob@2.1.1:
    resolution: {integrity: sha512-SbKbANkN603Vi4jEZv49LeVJMn4yGwsbzZworEoyEiutsN3nJYdbO36zfhGJ6QEDpOZIFkDtnq5JRxmvl3jsoQ==}
    engines: {node: '>=0.10.0'}

  is-finalizationregistry@1.1.1:
    resolution: {integrity: sha512-1pC6N8qWJbWoPtEjgcL2xyhQOP491EQjeUo3qTKcmV8YSDDJrOepfG8pcC7h/QgnQHYSv0mJ3Z/ZWxmatVrysg==}
    engines: {node: '>= 0.4'}

  is-fullwidth-code-point@3.0.0:
    resolution: {integrity: sha512-zymm5+u+sCsSWyD9qNaejV3DFvhCKclKdizYaJUuHA83RLjb7nSuGnddCHGv0hk+KY7BMAlsWeK4Ueg6EV6XQg==}
    engines: {node: '>=8'}

  is-fullwidth-code-point@4.0.0:
    resolution: {integrity: sha512-O4L094N2/dZ7xqVdrXhh9r1KODPJpFms8B5sGdJLPy664AgvXsreZUyCQQNItZRDlYug4xStLjNp/sz3HvBowQ==}
    engines: {node: '>=12'}

  is-fullwidth-code-point@5.0.0:
    resolution: {integrity: sha512-OVa3u9kkBbw7b8Xw5F9P+D/T9X+Z4+JruYVNapTjPYZYUznQ5YfWeFkOj606XYYW8yugTfC8Pj0hYqvi4ryAhA==}
    engines: {node: '>=18'}

  is-generator-function@1.1.0:
    resolution: {integrity: sha512-nPUB5km40q9e8UfN/Zc24eLlzdSf9OfKByBw9CIdw4H1giPMeA0OIJvbchsCu4npfI2QcMVBsGEBHKZ7wLTWmQ==}
    engines: {node: '>= 0.4'}

  is-glob@4.0.3:
    resolution: {integrity: sha512-xelSayHH36ZgE7ZWhli7pW34hNbNl8Ojv5KVmkJD4hBdD3th8Tfk9vYasLM+mXWOZhFkgZfxhLSnrwRr4elSSg==}
    engines: {node: '>=0.10.0'}

  is-map@2.0.3:
    resolution: {integrity: sha512-1Qed0/Hr2m+YqxnM09CjA2d/i6YZNfF6R2oRAOj36eUdS6qIV/huPJNSEpKbupewFs+ZsJlxsjjPbc0/afW6Lw==}
    engines: {node: '>= 0.4'}

  is-module@1.0.0:
    resolution: {integrity: sha512-51ypPSPCoTEIN9dy5Oy+h4pShgJmPCygKfyRCISBI+JoWT/2oJvK8QPxmwv7b/p239jXrm9M1mlQbyKJ5A152g==}

  is-number-object@1.1.1:
    resolution: {integrity: sha512-lZhclumE1G6VYD8VHe35wFaIif+CTy5SJIi5+3y4psDgWu4wPDoBhF8NxUOinEc7pHgiTsT6MaBb92rKhhD+Xw==}
    engines: {node: '>= 0.4'}

  is-number@7.0.0:
    resolution: {integrity: sha512-41Cifkg6e8TylSpdtTpeLVMqvSBEVzTttHvERD741+pnZ8ANv0004MRL43QKPDlK9cGvNp6NZWZUBlbGXYxxng==}
    engines: {node: '>=0.12.0'}

  is-path-inside@3.0.3:
    resolution: {integrity: sha512-Fd4gABb+ycGAmKou8eMftCupSir5lRxqf4aD/vd0cD2qc4HL07OjCeuHMr8Ro4CoMaeCKDB0/ECBOVWjTwUvPQ==}
    engines: {node: '>=8'}

  is-plain-obj@2.1.0:
    resolution: {integrity: sha512-YWnfyRwxL/+SsrWYfOpUtz5b3YD+nyfkHvjbcanzk8zgyO4ASD67uVMRt8k5bM4lLMDnXfriRhOpemw+NfT1eA==}
    engines: {node: '>=8'}

  is-potential-custom-element-name@1.0.1:
    resolution: {integrity: sha512-bCYeRA2rVibKZd+s2625gGnGF/t7DSqDs4dP7CrLA1m7jKWz6pps0LpYLJN8Q64HtmPKJ1hrN3nzPNKFEKOUiQ==}

  is-regex@1.2.1:
    resolution: {integrity: sha512-MjYsKHO5O7mCsmRGxWcLWheFqN9DJ/2TmngvjKXihe6efViPqc274+Fx/4fYj/r03+ESvBdTXK0V6tA3rgez1g==}
    engines: {node: '>= 0.4'}

  is-set@2.0.3:
    resolution: {integrity: sha512-iPAjerrse27/ygGLxw+EBR9agv9Y6uLeYVJMu+QNCoouJ1/1ri0mGrcWpfCqFZuzzx3WjtwxG098X+n4OuRkPg==}
    engines: {node: '>= 0.4'}

  is-shared-array-buffer@1.0.4:
    resolution: {integrity: sha512-ISWac8drv4ZGfwKl5slpHG9OwPNty4jOWPRIhBpxOoD+hqITiwuipOQ2bNthAzwA3B4fIjO4Nln74N0S9byq8A==}
    engines: {node: '>= 0.4'}

  is-stream@2.0.1:
    resolution: {integrity: sha512-hFoiJiTl63nn+kstHGBtewWSKnQLpyb155KHheA1l39uvtO9nWIop1p3udqPcUd/xbF1VLMO4n7OI6p7RbngDg==}
    engines: {node: '>=8'}

  is-stream@3.0.0:
    resolution: {integrity: sha512-LnQR4bZ9IADDRSkvpqMGvt/tEJWclzklNgSw48V5EAaAeDd6qGvN8ei6k5p0tvxSR171VmGyHuTiAOfxAbr8kA==}
    engines: {node: ^12.20.0 || ^14.13.1 || >=16.0.0}

  is-string@1.1.1:
    resolution: {integrity: sha512-BtEeSsoaQjlSPBemMQIrY1MY0uM6vnS1g5fmufYOtnxLGUZM2178PKbhsk7Ffv58IX+ZtcvoGwccYsh0PglkAA==}
    engines: {node: '>= 0.4'}

  is-subdir@1.2.0:
    resolution: {integrity: sha512-2AT6j+gXe/1ueqbW6fLZJiIw3F8iXGJtt0yDrZaBhAZEG1raiTxKWU+IPqMCzQAXOUCKdA4UDMgacKH25XG2Cw==}
    engines: {node: '>=4'}

  is-symbol@1.1.1:
    resolution: {integrity: sha512-9gGx6GTtCQM73BgmHQXfDmLtfjjTUDSyoxTCbp5WtoixAhfgsDirWIcVQ/IHpvI5Vgd5i/J5F7B9cN/WlVbC/w==}
    engines: {node: '>= 0.4'}

  is-typed-array@1.1.15:
    resolution: {integrity: sha512-p3EcsicXjit7SaskXHs1hA91QxgTw46Fv6EFKKGS5DRFLD8yKnohjF3hxoju94b/OcMZoQukzpPpBE9uLVKzgQ==}
    engines: {node: '>= 0.4'}

  is-weakmap@2.0.2:
    resolution: {integrity: sha512-K5pXYOm9wqY1RgjpL3YTkF39tni1XajUIkawTLUo9EZEVUFga5gSQJF8nNS7ZwJQ02y+1YCNYcMh+HIf1ZqE+w==}
    engines: {node: '>= 0.4'}

  is-weakref@1.1.1:
    resolution: {integrity: sha512-6i9mGWSlqzNMEqpCp93KwRS1uUOodk2OJ6b+sq7ZPDSy2WuI5NFIxp/254TytR8ftefexkWn5xNiHUNpPOfSew==}
    engines: {node: '>= 0.4'}

  is-weakset@2.0.4:
    resolution: {integrity: sha512-mfcwb6IzQyOKTs84CQMrOwW4gQcaTOAWJ0zzJCl2WSPDrWk/OzDaImWFH3djXhb24g4eudZfLRozAvPGw4d9hQ==}
    engines: {node: '>= 0.4'}

  is-windows@1.0.2:
    resolution: {integrity: sha512-eXK1UInq2bPmjyX6e3VHIzMLobc4J94i4AWn+Hpq3OU5KkrRC96OAcR3PRJ/pGu6m8TRnBHP9dkXQVsT/COVIA==}
    engines: {node: '>=0.10.0'}

  isarray@2.0.5:
    resolution: {integrity: sha512-xHjhDr3cNBK0BzdUJSPXZntQUx/mwMS5Rw4A7lPJ90XGAO6ISP/ePDNuo0vhqOZU+UD5JoodwCAAoZQd3FeAKw==}

  isexe@2.0.0:
    resolution: {integrity: sha512-RHxMLp9lnKHGHRng9QFhRCMbYAcVpn69smSGcq3f36xjgVVWThj4qqLbTLlq7Ssj8B+fIQ1EuCEGI2lKsyQeIw==}

  iterator.prototype@1.1.5:
    resolution: {integrity: sha512-H0dkQoCa3b2VEeKQBOxFph+JAbcrQdE7KC0UkqwpLmv2EC4P41QXP+rqo9wYodACiG5/WM5s9oDApTU8utwj9g==}
    engines: {node: '>= 0.4'}

  jackspeak@4.1.0:
    resolution: {integrity: sha512-9DDdhb5j6cpeitCbvLO7n7J4IxnbM6hoF6O1g4HQ5TfhvvKN8ywDM7668ZhMHRqVmxqhps/F6syWK2KcPxYlkw==}
    engines: {node: 20 || >=22}

  js-cookie@2.2.1:
    resolution: {integrity: sha512-HvdH2LzI/EAZcUwA8+0nKNtWHqS+ZmijLA30RwZA0bo7ToCckjK5MkGhjED9KoRcXO6BaGI3I9UIzSA1FKFPOQ==}

  js-tokens@4.0.0:
    resolution: {integrity: sha512-RdJUflcE3cUzKiMqQgsCu06FPu9UdIJO0beYbPhHN4k6apgJtifcoCtT9bcxOpYBtpD2kCM6Sbzg4CausW/PKQ==}

  js-yaml@3.14.1:
    resolution: {integrity: sha512-okMH7OXXJ7YrN9Ok3/SXrnu4iX9yOk+25nqX4imS2npuvTYDmo/QEZoqwZkYaIDk3jVvBOTOIEgEhaLOynBS9g==}
    hasBin: true

  js-yaml@4.1.0:
    resolution: {integrity: sha512-wpxZs9NoxZaJESJGIZTyDEaYpl0FKSA+FB9aJiyemKhMwkxQg63h4T1KJgUGHpTqPDNRcmmYLugrRjJlBtWvRA==}
    hasBin: true

  jsdom@26.0.0:
    resolution: {integrity: sha512-BZYDGVAIriBWTpIxYzrXjv3E/4u8+/pSG5bQdIYCbNCGOvsPkDQfTVLAIXAf9ETdCpduCVTkDe2NNZ8NIwUVzw==}
    engines: {node: '>=18'}
    peerDependencies:
      canvas: ^3.0.0
    peerDependenciesMeta:
      canvas:
        optional: true

  jsesc@3.1.0:
    resolution: {integrity: sha512-/sM3dO2FOzXjKQhJuo0Q173wf2KOo8t4I8vHy6lF9poUp7bKT0/NHE8fPX23PwfhnykfqnC2xRxOnVw5XuGIaA==}
    engines: {node: '>=6'}
    hasBin: true

  json-buffer@3.0.1:
    resolution: {integrity: sha512-4bV5BfR2mqfQTJm+V5tPPdf+ZpuhiIvTuAB5g8kcrXOZpTT/QwwVRWBywX1ozr6lEuPdbHxwaJlm9G6mI2sfSQ==}

  json-parse-even-better-errors@2.3.1:
    resolution: {integrity: sha512-xyFwyhro/JEof6Ghe2iz2NcXoj2sloNsWr/XsERDK/oiPCfaNhl5ONfp+jQdAZRQQ0IJWNzH9zIZF7li91kh2w==}

  json-schema-traverse@0.4.1:
    resolution: {integrity: sha512-xbbCH5dCYU5T8LcEhhuh7HJ88HXuW3qsI3Y0zOZFKfZEHcpWiHU/Jxzk629Brsab/mMiHQti9wMP+845RPe3Vg==}

  json-stable-stringify-without-jsonify@1.0.1:
    resolution: {integrity: sha512-Bdboy+l7tA3OGW6FjyFHWkP5LuByj1Tk33Ljyq0axyzdk9//JSi2u3fP1QSmd1KNwq6VOKYGlAu87CisVir6Pw==}

  json-stringify-pretty-compact@4.0.0:
    resolution: {integrity: sha512-3CNZ2DnrpByG9Nqj6Xo8vqbjT4F6N+tb4Gb28ESAZjYZ5yqvmc56J+/kuIwkaAMOyblTQhUW7PxMkUb8Q36N3Q==}

  json-stringify-safe@5.0.1:
    resolution: {integrity: sha512-ZClg6AaYvamvYEE82d3Iyd3vSSIjQ+odgjaTzRuO3s7toCdFKczob2i0zCh7JE8kWn17yvAWhUVxvqGwUalsRA==}

  json5@1.0.2:
    resolution: {integrity: sha512-g1MWMLBiz8FKi1e4w0UyVL3w+iJceWAFBAaBnnGKOpNa5f8TLktkbre1+s6oICydWAm+HRUGTmI+//xv2hvXYA==}
    hasBin: true

  jsonfile@4.0.0:
    resolution: {integrity: sha512-m6F1R3z8jjlf2imQHS2Qez5sjKWQzbuuhuJ/FKYFRZvPE3PuHcSMVZzfsLhGVOkfd20obL5SWEBew5ShlquNxg==}

  jsonfile@6.1.0:
    resolution: {integrity: sha512-5dgndWOriYSm5cnYaJNhalLNDKOqFwyDB/rr1E9ZsGciGvKPs8R2xYGCacuf3z6K1YKDz182fd+fY3cn3pMqXQ==}

  jspdf@3.0.1:
    resolution: {integrity: sha512-qaGIxqxetdoNnFQQXxTKUD9/Z7AloLaw94fFsOiJMxbfYdBbrBuhWmbzI8TVjrw7s3jBY1PFHofBKMV/wZPapg==}

  jsx-ast-utils@3.3.5:
    resolution: {integrity: sha512-ZZow9HBI5O6EPgSJLUb8n2NKgmVWTwCvHGwFuJlMjvLFqlGG6pjirPhtdsseaLZjSibD8eegzmYpUZwoIlj2cQ==}
    engines: {node: '>=4.0'}

  keyv@4.5.4:
    resolution: {integrity: sha512-oxVHkHR/EJf2CNXnWxRLW6mg7JyCCUcG0DtEGmL2ctUo1PNTin1PUil+r/+4r5MpVgC/fn1kjsx7mjSujKqIpw==}

  language-subtag-registry@0.3.23:
    resolution: {integrity: sha512-0K65Lea881pHotoGEa5gDlMxt3pctLi2RplBb7Ezh4rRdLEOtgi7n4EwK9lamnUCkKBqaeKRVebTq6BAxSkpXQ==}

  language-tags@1.0.9:
    resolution: {integrity: sha512-MbjN408fEndfiQXbFQ1vnd+1NoLDsnQW41410oQBXiyXDMYH5z505juWa4KUE1LqxRC7DgOgZDbKLxHIwm27hA==}
    engines: {node: '>=0.10'}

  lerc@3.0.0:
    resolution: {integrity: sha512-Rm4J/WaHhRa93nCN2mwWDZFoRVF18G1f47C+kvQWyHGEZxFpTUi73p7lMVSAndyxGt6lJ2/CFbOcf9ra5p8aww==}

  levn@0.4.1:
    resolution: {integrity: sha512-+bT2uH4E5LGE7h/n3evcS/sQlJXCpIp6ym8OWJ5eV6+67Dsql/LaaT7qJBAt2rzfoa/5QBGBhxDix1dMt2kQKQ==}
    engines: {node: '>= 0.8.0'}

  lilconfig@3.1.3:
    resolution: {integrity: sha512-/vlFKAoH5Cgt3Ie+JLhRbwOsCQePABiU3tJ1egGvyQ+33R/vcwM2Zl2QR/LzjsBeItPt3oSVXapn+m4nQDvpzw==}
    engines: {node: '>=14'}

  lines-and-columns@1.2.4:
    resolution: {integrity: sha512-7ylylesZQ/PV29jhEDl3Ufjo6ZX7gCqJr5F7PKrqc93v7fzSymt1BpwEU8nAUXs8qzzvqhbjhK5QZg6Mt/HkBg==}

  linkify-it@5.0.0:
    resolution: {integrity: sha512-5aHCbzQRADcdP+ATqnDuhhJ/MRIqDkZX5pyjFHRRysS8vZ5AbqGEoFIb6pYHPZ+L/OC2Lc+xT8uHVVR5CAK/wQ==}

  lint-staged@15.4.3:
    resolution: {integrity: sha512-FoH1vOeouNh1pw+90S+cnuoFwRfUD9ijY2GKy5h7HS3OR7JVir2N2xrsa0+Twc1B7cW72L+88geG5cW4wIhn7g==}
    engines: {node: '>=18.12.0'}
    hasBin: true

  listr2@8.2.5:
    resolution: {integrity: sha512-iyAZCeyD+c1gPyE9qpFu8af0Y+MRtmKOncdGoA2S5EY8iFq99dmmvkNnHiWo+pj0s7yH7l3KPIgee77tKpXPWQ==}
    engines: {node: '>=18.0.0'}

  locate-path@5.0.0:
    resolution: {integrity: sha512-t7hw9pI+WvuwNJXwk5zVHpyhIqzg2qTlklJOf0mVxGSbe3Fp2VieZcduNYjaLDoy6p9uGpQEGWG87WpMKlNq8g==}
    engines: {node: '>=8'}

  locate-path@6.0.0:
    resolution: {integrity: sha512-iPZK6eYjbxRu3uB4/WZ3EsEIMJFMqAoopl3R+zuq0UjcAm/MO6KCweDgPfP3elTztoKP3KtnVHxTn2NHBSDVUw==}
    engines: {node: '>=10'}

  lodash.merge@4.6.2:
    resolution: {integrity: sha512-0KpjqXRVvrYyCsX1swR/XTK0va6VQkQM6MNo7PqW77ByjAhoARA8EfrP1N4+KlKj8YS0ZUCtRT/YUuhyYDujIQ==}

  lodash.mergewith@4.6.2:
    resolution: {integrity: sha512-GK3g5RPZWTRSeLSpgP8Xhra+pnjBC56q9FZYe1d5RN3TJ35dbkGy3YqBSMbyCrlbi+CM9Z3Jk5yTL7RCsqboyQ==}

  lodash.startcase@4.4.0:
    resolution: {integrity: sha512-+WKqsK294HMSc2jEbNgpHpd0JfIBhp7rEV4aqXWqFr6AlXov+SlcgB1Fv01y2kGe3Gc8nMW7VA0SrGuSkRfIEg==}

  lodash@4.17.21:
    resolution: {integrity: sha512-v2kDEe57lecTulaDIuNTPy3Ry4gLGJ6Z1O3vE1krgXZNrsQ+LFTGHVxVjcXPs17LhbZVGedAJv8XZ1tvj5FvSg==}

  log-update@6.1.0:
    resolution: {integrity: sha512-9ie8ItPR6tjY5uYJh8K/Zrv/RMZ5VOlOWvtZdEHYSTFKZfIBPQa9tOAEeAWhd+AnIneLJ22w5fjOYtoutpWq5w==}
    engines: {node: '>=18'}

  loose-envify@1.4.0:
    resolution: {integrity: sha512-lyuxPGr/Wfhrlem2CL/UcnUc1zcqKAImBDzukY7Y5F/yQiNdko6+fRLevlw1HgMySw7f611UIY408EtxRSoK3Q==}
    hasBin: true

  loupe@3.1.3:
    resolution: {integrity: sha512-kkIp7XSkP78ZxJEsSxW3712C6teJVoeHHwgo9zJ380de7IYyJ2ISlxojcH2pC5OFLewESmnRi/+XCDIEEVyoug==}

  lru-cache@10.4.3:
    resolution: {integrity: sha512-JNAzZcXrCt42VGLuYz0zfAzDfAvJWW6AfYlDBQyDV5DClI2m5sAmK+OIO7s59XfsRsWHp02jAJrRadPRGTt6SQ==}

  lru-cache@11.0.2:
    resolution: {integrity: sha512-123qHRfJBmo2jXDbo/a5YOQrJoHF/GNQTLzQ5+IdK5pWpceK17yRc6ozlWd25FxvGKQbIUs91fDFkXmDHTKcyA==}
    engines: {node: 20 || >=22}

  lunr@2.3.9:
    resolution: {integrity: sha512-zTU3DaZaF3Rt9rhN3uBMGQD3dD2/vFQqnvZCDv4dl5iOzq2IZQqTxu90r4E5J+nP70J3ilqVCrbho2eWaeW8Ow==}

  lz-string@1.5.0:
    resolution: {integrity: sha512-h5bgJWpxJNswbU7qCrV0tIKQCaS3blPDrqKWx+QxzuzL1zGUzij9XCWLrSLsJPu5t+eWA/ycetzYAO5IOMcWAQ==}
    hasBin: true

  magic-string@0.30.17:
    resolution: {integrity: sha512-sNPKHvyjVf7gyjwS4xGTaW/mCnF8wnjtifKBEhxfZ7E/S8tQ0rssrwGNn6q8JH/ohItJfSQp9mBtQYuTlH5QnA==}

  mapbox-to-css-font@3.0.2:
    resolution: {integrity: sha512-o1vqooDELinvNkLBIdrBVUtuxwhNeYPOp/7LRrSxPYzmZ9aTYEuObrFoQzH6Gn3nv7t1nkyIbj5FcbX41FbSyg==}

  markdown-it@14.1.0:
    resolution: {integrity: sha512-a54IwgWPaeBCAAsv13YgmALOF1elABB08FxO9i+r4VFk5Vl4pKokRPeX8u5TCgSsPi6ec1otfLjdOpVcgbpshg==}
    hasBin: true

  math-intrinsics@1.1.0:
    resolution: {integrity: sha512-/IXtbwEk5HTPyEwyKX6hGkYXxM9nbj64B+ilVJnC/R6B0pH5G4V3b0pVbL7DBj4tkhBAppbQUlf6F6Xl9LHu1g==}
    engines: {node: '>= 0.4'}

  mdn-data@2.0.14:
    resolution: {integrity: sha512-dn6wd0uw5GsdswPFfsgMp5NSB0/aDe6fK94YJV/AJDYXL6HVLWBsxeq7js7Ad+mU2K9LAlwpk6kN2D5mwCPVow==}

  mdurl@2.0.0:
    resolution: {integrity: sha512-Lf+9+2r+Tdp5wXDXC4PcIBjTDtq4UKjCPMQhKIuzpJNW0b96kVqSwW0bT7FhRSfmAiFYgP+SCRvdrDozfh0U5w==}

  memoize-one@6.0.0:
    resolution: {integrity: sha512-rkpe71W0N0c0Xz6QD0eJETuWAJGnJ9afsl1srmwPrI+yBCkge5EycXXbYRyvL29zZVUWQCY7InPRCv3GDXuZNw==}

  merge-stream@2.0.0:
    resolution: {integrity: sha512-abv/qOcuPfk3URPfDzmZU1LKmuw8kT+0nIHvKrKgFrwifol/doWcdA4ZqsWQ8ENrFKkd67Mfpo/LovbIUsbt3w==}

  merge2@1.4.1:
    resolution: {integrity: sha512-8q7VEgMJW4J8tcfVPy8g09NcQwZdbwFEqhe/WZkoIzjn/3TGDwtOCYtXGxA3O8tPzpczCCDgv+P2P5y00ZJOOg==}
    engines: {node: '>= 8'}

  mgrs@1.0.0:
    resolution: {integrity: sha512-awNbTOqCxK1DBGjalK3xqWIstBZgN6fxsMSiXLs9/spqWkF2pAhb2rrYCFSsr1/tT7PhcDGjZndG8SWYn0byYA==}

  micromatch@4.0.8:
    resolution: {integrity: sha512-PXwfBhYu0hBCPw8Dn0E+WDYb7af3dSLVWKi3HGv84IdF4TyFoC0ysxFd0Goxw7nSv4T/PzEJQxsYsEiFCKo2BA==}
    engines: {node: '>=8.6'}

  mime-db@1.52.0:
    resolution: {integrity: sha512-sPU4uV7dYlvtWJxwwxHD0PuihVNiE7TyAbQ5SWxDCB9mUYvOgroQOwYQQOKPJ8CIbE+1ETVlOoK1UC2nU3gYvg==}
    engines: {node: '>= 0.6'}

  mime-types@2.1.35:
    resolution: {integrity: sha512-ZDY+bPm5zTTF+YpCrAU9nK0UgICYPT0QtT1NZWFv4s++TNkcgVaT0g6+4R2uI4MjQjzysHB1zxuWL50hzaeXiw==}
    engines: {node: '>= 0.6'}

  mimic-fn@2.1.0:
    resolution: {integrity: sha512-OqbOk5oEQeAZ8WXWydlu9HJjz9WVdEIvamMCcXmuqUYjTknH/sqsWvhQ3vgwKFRR1HpjvNBKQ37nbJgYzGqGcg==}
    engines: {node: '>=6'}

  mimic-fn@4.0.0:
    resolution: {integrity: sha512-vqiC06CuhBTUdZH+RYl8sFrL096vA45Ok5ISO6sE/Mr1jRbGH4Csnhi8f3wKVl7x8mO4Au7Ir9D3Oyv1VYMFJw==}
    engines: {node: '>=12'}

  mimic-function@5.0.1:
    resolution: {integrity: sha512-VP79XUPxV2CigYP3jWwAUFSku2aKqBH7uTAapFWCBqutsbmDo96KY5o8uh6U+/YSIn5OxJnXp73beVkpqMIGhA==}
    engines: {node: '>=18'}

  min-indent@1.0.1:
    resolution: {integrity: sha512-I9jwMn07Sy/IwOj3zVkVik2JTvgpaykDZEigL6Rx6N9LbMywwUSMtxET+7lVoDLLd3O3IXwJwvuuns8UB/HeAg==}
    engines: {node: '>=4'}

  minimatch@10.0.1:
    resolution: {integrity: sha512-ethXTt3SGGR+95gudmqJ1eNhRO7eGEGIgYA9vnPatK4/etz2MEVDno5GMCibdMTuBMyElzIlgxMna3K94XDIDQ==}
    engines: {node: 20 || >=22}

  minimatch@3.1.2:
    resolution: {integrity: sha512-J7p63hRiAjw1NDEww1W7i37+ByIrOWO5XQQAzZ3VOcL0PNybwpfmV/N05zFAzwQ9USyEcX6t3UO+K5aqBQOIHw==}

  minimatch@9.0.5:
    resolution: {integrity: sha512-G6T0ZX48xgozx7587koeX9Ys2NYy6Gmv//P89sEte9V9whIapMNF4idKxnW2QtCcLiTWlb/wfCabAtAFWhhBow==}
    engines: {node: '>=16 || 14 >=14.17'}

  minimist@1.2.8:
    resolution: {integrity: sha512-2yyAR8qBkN3YuheJanUpWC5U3bb5osDywNB8RzDVlDwDHbocAJveqqj1u8+SVD7jkWT4yvsHCpWqqWqAxb0zCA==}

  minipass@7.1.2:
    resolution: {integrity: sha512-qOOzS1cBTWYF4BH8fVePDBOO9iptMnGUEZwNc/cMWnTV2nVLZ7VoNWEPHkYczZA0pdoA7dl6e7FL659nX9S2aw==}
    engines: {node: '>=16 || 14 >=14.17'}

  mlly@1.7.4:
    resolution: {integrity: sha512-qmdSIPC4bDJXgZTCR7XosJiNKySV7O215tsPtDN9iEO/7q/76b/ijtgRu/+epFXSJhijtTCCGp3DWS549P3xKw==}

  motion-dom@12.4.10:
    resolution: {integrity: sha512-ISP5u6FTceoD6qKdLupIPU/LyXBrxGox+P2e3mBbm1+pLdlBbwv01YENJr7+1WZnW5ucVKzFScYsV1eXTCG4Xg==}

  motion-utils@12.4.10:
    resolution: {integrity: sha512-NPwZd94V013SwRf++jMrk2+HEBgPkeIE2RiOzhAuuQlqxMJPkKt/LXVh6Upl+iN8oarSGD2dlY5/bqgsYXDABA==}

  mri@1.2.0:
    resolution: {integrity: sha512-tzzskb3bG8LvYGFF/mDTpq3jpI6Q9wc3LEmBaghu+DdCssd1FakN7Bc0hVNmEyGq1bq3RgfkCb3cmQLpNPOroA==}
    engines: {node: '>=4'}

  ms@2.1.3:
    resolution: {integrity: sha512-6FlzubTLZG3J2a/NVCAleEhjzq5oxgHyaCU9yYXvcLsvoVaHJq/s5xXI6/XXP6tz7R9xAOtHnSO/tXtF3WRTlA==}

  nano-css@5.6.2:
    resolution: {integrity: sha512-+6bHaC8dSDGALM1HJjOHVXpuastdu2xFoZlC77Jh4cg+33Zcgm+Gxd+1xsnpZK14eyHObSp82+ll5y3SX75liw==}
    peerDependencies:
      react: '*'
      react-dom: '*'

  nanoid@3.3.8:
    resolution: {integrity: sha512-WNLf5Sd8oZxOm+TzppcYk8gVOgP+l58xNy58D0nbUnOxOWRWvlcCV4kUF7ltmI6PsrLl/BgKEyS4mqsGChFN0w==}
    engines: {node: ^10 || ^12 || ^13.7 || ^14 || >=15.0.1}
    hasBin: true

  natural-compare@1.4.0:
    resolution: {integrity: sha512-OWND8ei3VtNC9h7V60qff3SVobHr996CTwgxubgyQYEpg290h9J0buyECNNJexkFm5sOajh5G116RYA1c8ZMSw==}

  ndjson@2.0.0:
    resolution: {integrity: sha512-nGl7LRGrzugTtaFcJMhLbpzJM6XdivmbkdlaGcrk/LXg2KL/YBC6z1g70xh0/al+oFuVFP8N8kiWRucmeEH/qQ==}
    engines: {node: '>=10'}
    hasBin: true

  neo-async@2.6.2:
    resolution: {integrity: sha512-Yd3UES5mWCSqR+qNT93S3UoYUkqAZ9lLg8a7g9rimsWmYGK8cVToA4/sF3RrshdyV3sAGMXVUmpMYOw+dLpOuw==}

  node-addon-api@7.1.1:
    resolution: {integrity: sha512-5m3bsyrjFWE1xf7nz7YXdN4udnVtXK6/Yfgn5qnahL6bCkf2yKt4k3nuTKAtT4r3IG8JNR2ncsIMdZuAzJjHQQ==}

  normalize-path@3.0.0:
    resolution: {integrity: sha512-6eZs5Ls3WtCisHWp9S2GUy8dqkpGi4BVSz3GaqiE6ezub0512ESztXUwUB6C6IKbQkY2Pnb/mD4WYojCRwcwLA==}
    engines: {node: '>=0.10.0'}

  npm-run-path@4.0.1:
    resolution: {integrity: sha512-S48WzZW777zhNIrn7gxOlISNAqi9ZC/uQFnRdbeIHhZhCA6UqpkOT8T1G7BvfdgP4Er8gF4sUbaS0i7QvIfCWw==}
    engines: {node: '>=8'}

  npm-run-path@5.3.0:
    resolution: {integrity: sha512-ppwTtiJZq0O/ai0z7yfudtBpWIoxM8yE6nHi1X47eFR2EWORqfbu6CnPlNsjeN683eT0qG6H/Pyf9fCcvjnnnQ==}
    engines: {node: ^12.20.0 || ^14.13.1 || >=16.0.0}

  nwsapi@2.2.18:
    resolution: {integrity: sha512-p1TRH/edngVEHVbwqWnxUViEmq5znDvyB+Sik5cmuLpGOIfDf/39zLiq3swPF8Vakqn+gvNiOQAZu8djYlQILA==}

  object-assign@4.1.1:
    resolution: {integrity: sha512-rJgTQnkUnH1sFw8yT6VSU3zD3sWmu6sZhIseY8VX+GRu3P6F7Fu+JNDoXfklElbLJSnc3FUQHVe4cU5hj+BcUg==}
    engines: {node: '>=0.10.0'}

  object-inspect@1.13.4:
    resolution: {integrity: sha512-W67iLl4J2EXEGTbfeHCffrjDfitvLANg0UlX3wFUUSTx92KXRFegMHUVgSqE+wvhAbi4WqjGg9czysTV2Epbew==}
    engines: {node: '>= 0.4'}

  object-keys@1.1.1:
    resolution: {integrity: sha512-NuAESUOUMrlIXOfHKzD6bpPu3tYt3xvjNdRIQ+FeT0lNb4K8WR70CaDxhuNguS2XG+GjkyMwOzsN5ZktImfhLA==}
    engines: {node: '>= 0.4'}

  object.assign@4.1.7:
    resolution: {integrity: sha512-nK28WOo+QIjBkDduTINE4JkF/UJJKyf2EJxvJKfblDpyg0Q+pkOHNTL0Qwy6NP6FhE/EnzV73BxxqcJaXY9anw==}
    engines: {node: '>= 0.4'}

  object.entries@1.1.8:
    resolution: {integrity: sha512-cmopxi8VwRIAw/fkijJohSfpef5PdN0pMQJN6VC/ZKvn0LIknWD8KtgY6KlQdEc4tIjcQ3HxSMmnvtzIscdaYQ==}
    engines: {node: '>= 0.4'}

  object.fromentries@2.0.8:
    resolution: {integrity: sha512-k6E21FzySsSK5a21KRADBd/NGneRegFO5pLHfdQLpRDETUNJueLXs3WCzyQ3tFRDYgbq3KHGXfTbi2bs8WQ6rQ==}
    engines: {node: '>= 0.4'}

  object.groupby@1.0.3:
    resolution: {integrity: sha512-+Lhy3TQTuzXI5hevh8sBGqbmurHbbIjAi0Z4S63nthVLmLxfbj4T54a4CfZrXIrt9iP4mVAPYMo/v99taj3wjQ==}
    engines: {node: '>= 0.4'}

  object.values@1.2.1:
    resolution: {integrity: sha512-gXah6aZrcUxjWg2zR2MwouP2eHlCBzdV4pygudehaKXSGW4v2AsRQUK+lwwXhii6KFZcunEnmSUoYp5CXibxtA==}
    engines: {node: '>= 0.4'}

  ol-mapbox-style@12.5.0:
    resolution: {integrity: sha512-Wr06OhV+tHlNZzol4C3bbKwcyHjNTb+ThMa3ALRRIMKosZ8z8m6A4KyX19zfNq9TI70LugEtMa5FVR7l7BlQVw==}
    peerDependencies:
      ol: '*'

  ol@10.4.0:
    resolution: {integrity: sha512-gv3voS4wgej1WVvdCz2ZIBq3lPWy8agaf0094E79piz8IGQzHiOWPs2in1pdoPmuTNvcqGqyUFG3IbxNE6n08g==}

  once@1.4.0:
    resolution: {integrity: sha512-lNaJgI+2Q5URQBkccEKHTQOPaXdUxnZZElQTZY0MFUAuaEqe1E+Nyvgdz/aIyNi6Z9MzO5dv1H8n58/GELp3+w==}

  onetime@5.1.2:
    resolution: {integrity: sha512-kbpaSSGJTWdAY5KPVeMOKXSrPtr8C8C7wodJbcsd51jRnmD+GZu8Y0VoU6Dm5Z4vWr0Ig/1NKuWRKf7j5aaYSg==}
    engines: {node: '>=6'}

  onetime@6.0.0:
    resolution: {integrity: sha512-1FlR+gjXK7X+AsAHso35MnyN5KqGwJRi/31ft6x0M194ht7S+rWAvd7PHss9xSKMzE0asv1pyIHaJYq+BbacAQ==}
    engines: {node: '>=12'}

  onetime@7.0.0:
    resolution: {integrity: sha512-VXJjc87FScF88uafS3JllDgvAm+c/Slfz06lorj2uAY34rlUu0Nt+v8wreiImcrgAjjIHp1rXpTDlLOGw29WwQ==}
    engines: {node: '>=18'}

  optionator@0.9.4:
    resolution: {integrity: sha512-6IpQ7mKUxRcZNLIObR0hz7lxsapSSIYNZJwXPGeF0mTVqGKFIXj1DQcMoT22S3ROcLyY/rz0PWaWZ9ayWmad9g==}
    engines: {node: '>= 0.8.0'}

  os-tmpdir@1.0.2:
    resolution: {integrity: sha512-D2FR03Vir7FIu45XBY20mTb+/ZSWB00sjU9jdQXt83gDrI4Ztz5Fs7/yy74g2N5SVQY4xY1qDr4rNddwYRVX0g==}
    engines: {node: '>=0.10.0'}

  outdent@0.5.0:
    resolution: {integrity: sha512-/jHxFIzoMXdqPzTaCpFzAAWhpkSjZPF4Vsn6jAfNpmbH/ymsmd7Qc6VE9BGn0L6YMj6uwpQLxCECpus4ukKS9Q==}

  own-keys@1.0.1:
    resolution: {integrity: sha512-qFOyK5PjiWZd+QQIh+1jhdb9LpxTF0qs7Pm8o5QHYZ0M3vKqSqzsZaEB6oWlxZ+q2sJBMI/Ktgd2N5ZwQoRHfg==}
    engines: {node: '>= 0.4'}

  p-filter@2.1.0:
    resolution: {integrity: sha512-ZBxxZ5sL2HghephhpGAQdoskxplTwr7ICaehZwLIlfL6acuVgZPm8yBNuRAFBGEqtD/hmUeq9eqLg2ys9Xr/yw==}
    engines: {node: '>=8'}

  p-limit@2.3.0:
    resolution: {integrity: sha512-//88mFWSJx8lxCzwdAABTJL2MyWB12+eIY7MDL2SqLmAkeKU9qxRvWuSyTjm3FUmpBEMuFfckAIqEaVGUDxb6w==}
    engines: {node: '>=6'}

  p-limit@3.1.0:
    resolution: {integrity: sha512-TYOanM3wGwNGsZN2cVTYPArw454xnXj5qmWF1bEoAc4+cU/ol7GVh7odevjp1FNHduHc3KZMcFduxU5Xc6uJRQ==}
    engines: {node: '>=10'}

  p-locate@4.1.0:
    resolution: {integrity: sha512-R79ZZ/0wAxKGu3oYMlz8jy/kbhsNrS7SKZ7PxEHBgJ5+F2mtFW2fK2cOtBh1cHYkQsbzFV7I+EoRKe6Yt0oK7A==}
    engines: {node: '>=8'}

  p-locate@5.0.0:
    resolution: {integrity: sha512-LaNjtRWUBY++zB5nE/NwcaoMylSPk+S+ZHNB1TzdbMJMny6dynpAGt7X/tl/QYq3TIeE6nxHppbo2LGymrG5Pw==}
    engines: {node: '>=10'}

  p-map@2.1.0:
    resolution: {integrity: sha512-y3b8Kpd8OAN444hxfBbFfj1FY/RjtTd8tzYwhUqNYXx0fXx2iX4maP4Qr6qhIKbQXI02wTLAda4fYUbDagTUFw==}
    engines: {node: '>=6'}

  p-try@2.2.0:
    resolution: {integrity: sha512-R4nPAVTAU0B9D35/Gk3uJf/7XYbQcyohSKdvAxIRSNghFl4e71hVoGnBNQz9cWaXxO2I10KTC+3jMdvvoKw6dQ==}
    engines: {node: '>=6'}

  package-json-from-dist@1.0.1:
    resolution: {integrity: sha512-UEZIS3/by4OC8vL3P2dTXRETpebLI2NiI5vIrjaD/5UtrkFX/tNbwjTSRAGC/+7CAo2pIcBaRgWmcBBHcsaCIw==}

  package-manager-detector@0.2.11:
    resolution: {integrity: sha512-BEnLolu+yuz22S56CU1SUKq3XC3PkwD5wv4ikR4MfGvnRVcmzXR9DwSlW2fEamyTPyXHomBJRzgapeuBvRNzJQ==}

  pako@2.1.0:
    resolution: {integrity: sha512-w+eufiZ1WuJYgPXbV/PO3NCMEc3xqylkKHzp8bxp1uW4qaSNQUkwmLLEc3kKsfz8lpV1F8Ht3U1Cm+9Srog2ug==}

  parent-module@1.0.1:
    resolution: {integrity: sha512-GQ2EWRpQV8/o+Aw8YqtfZZPfNRWZYkbidE9k5rpl/hC3vtHHBfGm2Ifi6qWV+coDGkrUKZAxE3Lot5kcsRlh+g==}
    engines: {node: '>=6'}

  parse-headers@2.0.5:
    resolution: {integrity: sha512-ft3iAoLOB/MlwbNXgzy43SWGP6sQki2jQvAyBg/zDFAgr9bfNWZIUj42Kw2eJIl8kEi4PbgE6U1Zau/HwI75HA==}

  parse-json@5.2.0:
    resolution: {integrity: sha512-ayCKvm/phCGxOkYRSCM82iDwct8/EonSEgCSxWxD7ve6jHggsFl4fZVQBPRNgQoKiuV/odhFrGzQXZwbifC8Rg==}
    engines: {node: '>=8'}

  parse5@7.2.1:
    resolution: {integrity: sha512-BuBYQYlv1ckiPdQi/ohiivi9Sagc9JG+Ozs0r7b/0iK3sKmrb0b9FdWdBbOdx6hBCM/F9Ir82ofnBhtZOjCRPQ==}

  path-exists@4.0.0:
    resolution: {integrity: sha512-ak9Qy5Q7jYb2Wwcey5Fpvg2KoAc/ZIhLSLOSBmRmygPsGwkVVt0fZa0qrtMz+m6tJTAHfZQ8FnmB4MG4LWy7/w==}
    engines: {node: '>=8'}

  path-is-absolute@1.0.1:
    resolution: {integrity: sha512-AVbw3UJ2e9bq64vSaS9Am0fje1Pa8pbGqTTsmXfaIiMpnr5DlDhfJOuLj9Sf95ZPVDAUerDfEk88MPmPe7UCQg==}
    engines: {node: '>=0.10.0'}

  path-key@3.1.1:
    resolution: {integrity: sha512-ojmeN0qd+y0jszEtoY48r0Peq5dwMEkIlCOu6Q5f41lfkswXuKtYrhgoTpLnyIcHm24Uhqx+5Tqm2InSwLhE6Q==}
    engines: {node: '>=8'}

  path-key@4.0.0:
    resolution: {integrity: sha512-haREypq7xkM7ErfgIyA0z+Bj4AGKlMSdlQE2jvJo6huWD1EdkKYV+G/T4nq0YEF2vgTT8kqMFKo1uHn950r4SQ==}
    engines: {node: '>=12'}

  path-name@1.0.0:
    resolution: {integrity: sha512-/dcAb5vMXH0f51yvMuSUqFpxUcA8JelbRmE5mW/p4CUJxrNgK24IkstnV7ENtg2IDGBOu6izKTG6eilbnbNKWQ==}

  path-parse@1.0.7:
    resolution: {integrity: sha512-LDJzPVEEEPR+y48z93A0Ed0yXb8pAByGWo/k5YYdYgpY2/2EsOsksJrq7lOHxryrVOn1ejG6oAp8ahvOIQD8sw==}

  path-scurry@2.0.0:
    resolution: {integrity: sha512-ypGJsmGtdXUOeM5u93TyeIEfEhM6s+ljAhrk5vAvSx8uyY/02OvrZnA0YNGUrPXfpJMgI1ODd3nwz8Npx4O4cg==}
    engines: {node: 20 || >=22}

  path-type@4.0.0:
    resolution: {integrity: sha512-gDKb8aZMDeD/tZWs9P6+q0J9Mwkdl6xMV8TjnGP3qJVJ06bdMgkbBlLU8IdfOsIsFz2BW1rNVT3XuNEl8zPAvw==}
    engines: {node: '>=8'}

  pathe@2.0.3:
    resolution: {integrity: sha512-WUjGcAqP1gQacoQe+OBJsFA7Ld4DyXuUIjZ5cc75cLHvJ7dtNsTugphxIADwspS+AraAUePCKrSVtPLFj/F88w==}

  pathval@2.0.0:
    resolution: {integrity: sha512-vE7JKRyES09KiunauX7nd2Q9/L7lhok4smP9RZTDeD4MVs72Dp2qNFVz39Nz5a0FVEW0BJR6C0DYrq6unoziZA==}
    engines: {node: '>= 14.16'}

  pbf@4.0.1:
    resolution: {integrity: sha512-SuLdBvS42z33m8ejRbInMapQe8n0D3vN/Xd5fmWM3tufNgRQFBpaW2YVJxQZV4iPNqb0vEFvssMEo5w9c6BTIA==}
    hasBin: true

  performance-now@2.1.0:
    resolution: {integrity: sha512-7EAHlyLHI56VEIdK57uwHdHKIaAGbnXPiw0yWbarQZOKaKpvUIgW0jWRVLiatnM+XXlSwsanIBH/hzGMJulMow==}

  picocolors@1.1.1:
    resolution: {integrity: sha512-xceH2snhtb5M9liqDsmEw56le376mTZkEX/jEb/RxNFyegNul7eNslCXP9FDj/Lcu0X8KEyMceP2ntpaHrDEVA==}

  picomatch@2.3.1:
    resolution: {integrity: sha512-JU3teHTNjmE2VCGFzuY8EXzCDVwEqB2a8fsIvwaStHhAWJEeVd1o1QD80CU6+ZdEXXSLbSsuLwJjkCBWqRQUVA==}
    engines: {node: '>=8.6'}

  picomatch@4.0.2:
    resolution: {integrity: sha512-M7BAV6Rlcy5u+m6oPhAPFgJTzAioX/6B0DxyvDlo9l8+T3nLKbrczg2WLUyzd45L8RqfUMyGPzekbMvX2Ldkwg==}
    engines: {node: '>=12'}

  pidtree@0.6.0:
    resolution: {integrity: sha512-eG2dWTVw5bzqGRztnHExczNxt5VGsE6OwTeCG3fdUf9KBsZzO3R5OIIIzWR+iZA0NtZ+RDVdaoE2dK1cn6jH4g==}
    engines: {node: '>=0.10'}
    hasBin: true

  pify@2.3.0:
    resolution: {integrity: sha512-udgsAY+fTnvv7kI7aaxbqwWNb0AHiB0qBO89PZKPkoTmGOgdbrHDKD+0B2X4uTfJ/FT1R09r9gTsjUjNJotuog==}
    engines: {node: '>=0.10.0'}

  pify@4.0.1:
    resolution: {integrity: sha512-uB80kBFb/tfd68bVleG9T5GGsGPjJrLAUpR5PZIrhBnIaRTQRjqdJSsIKkOP6OAIFbj7GOrcudc5pNjZ+geV2g==}
    engines: {node: '>=6'}

  pkg-types@1.3.1:
    resolution: {integrity: sha512-/Jm5M4RvtBFVkKWRu2BLUTNP8/M2a+UwuAX+ae4770q1qVGtfjG+WTCupoZixokjmHiry8uI+dlY8KXYV5HVVQ==}

  possible-typed-array-names@1.1.0:
    resolution: {integrity: sha512-/+5VFTchJDoVj3bhoqi6UeymcD00DAwb1nJwamzPvHEszJ4FpF6SNNbUbOS8yI56qHzdV8eK0qEfOSiodkTdxg==}
    engines: {node: '>= 0.4'}

  postcss-import@16.1.0:
    resolution: {integrity: sha512-7hsAZ4xGXl4MW+OKEWCnF6T5jqBw80/EE9aXg1r2yyn1RsVEU8EtKXbijEODa+rg7iih4bKf7vlvTGYR4CnPNg==}
    engines: {node: '>=18.0.0'}
    peerDependencies:
      postcss: ^8.0.0

  postcss-value-parser@4.2.0:
    resolution: {integrity: sha512-1NNCs6uurfkVbeXG4S8JFT9t19m45ICnif8zWLd5oPSZ50QnwMfK+H3jv408d4jw/7Bttv5axS5IiHoLaVNHeQ==}

  postcss@8.5.3:
    resolution: {integrity: sha512-dle9A3yYxlBSrt8Fu+IpjGT8SY8hN0mlaA6GY8t0P5PjIOZemULz/E2Bnm/2dcUOena75OTNkHI76uZBNUUq3A==}
    engines: {node: ^10 || ^12 || >=14}

  prelude-ls@1.2.1:
    resolution: {integrity: sha512-vkcDPrRZo1QZLbn5RLGPpg/WmIQ65qoWWhcGKf/b5eplkkarX0m9z8ppCat4mlOqUsWpyNuYgO3VRyrYHSzX5g==}
    engines: {node: '>= 0.8.0'}

  prettier@2.8.8:
    resolution: {integrity: sha512-tdN8qQGvNjw4CHbY+XXk0JgCXn9QiF21a55rBe5LJAU+kDyC4WQn4+awm2Xfk2lQMk5fKup9XgzTZtGkjBdP9Q==}
    engines: {node: '>=10.13.0'}
    hasBin: true

  prettier@3.5.3:
    resolution: {integrity: sha512-QQtaxnoDJeAkDvDKWCLiwIXkTgRhwYDEQCghU9Z6q03iyek/rxRh/2lC3HB7P8sWT2xC/y5JDctPLBIGzHKbhw==}
    engines: {node: '>=14'}
    hasBin: true

  pretty-format@27.5.1:
    resolution: {integrity: sha512-Qb1gy5OrP5+zDf2Bvnzdl3jsTf1qXVMazbvCoKhtKqVs4/YK4ozX4gKQJJVyNe+cajNPn0KoC0MC3FUmaHWEmQ==}
    engines: {node: ^10.13.0 || ^12.13.0 || ^14.15.0 || >=15.0.0}

  proj4@2.15.0:
    resolution: {integrity: sha512-LqCNEcPdI03BrCHxPLj29vsd5afsm+0sV1H/O3nTDKrv8/LA01ea1z4QADDMjUqxSXWnrmmQDjqFm1J/uZ5RLw==}

  prop-types@15.8.1:
    resolution: {integrity: sha512-oj87CgZICdulUohogVAR7AjlC0327U4el4L6eAvOqCeudMDVU0NThNaV+b9Df4dXgSP1gXMTnPdhfe/2qDH5cg==}

  protocol-buffers-schema@3.6.0:
    resolution: {integrity: sha512-TdDRD+/QNdrCGCE7v8340QyuXd4kIWIgapsE2+n/SaGiSSbomYl4TjHlvIoCWRpE7wFt02EpB35VVA2ImcBVqw==}

  punycode.js@2.3.1:
    resolution: {integrity: sha512-uxFIHU0YlHYhDQtV4R9J6a52SLx28BCjT+4ieh7IGbgwVJWO+km431c4yRlREUAsAmt/uMjQUyQHNEPf0M39CA==}
    engines: {node: '>=6'}

  punycode@2.3.1:
    resolution: {integrity: sha512-vYt7UD1U9Wg6138shLtLOvdAu+8DsC/ilFtEVHcH+wydcSpNE20AfSOduf6MkRFahL5FY7X1oU7nKVZFtfq8Fg==}
    engines: {node: '>=6'}

  quansync@0.2.8:
    resolution: {integrity: sha512-4+saucphJMazjt7iOM27mbFCk+D9dd/zmgMDCzRZ8MEoBfYp7lAvoN38et/phRQF6wOPMy/OROBGgoWeSKyluA==}

  queue-microtask@1.2.3:
    resolution: {integrity: sha512-NuaNSa6flKT5JaSYQzJok04JzTL1CA6aGhv5rfLW3PgqA+M2ChpZQnAC8h8i4ZFkBS8X5RqkDBHA7r4hej3K9A==}

  quick-lru@6.1.2:
    resolution: {integrity: sha512-AAFUA5O1d83pIHEhJwWCq/RQcRukCkn/NSm2QsTEMle5f2hP0ChI2+3Xb051PZCkLryI/Ir1MVKviT2FIloaTQ==}
    engines: {node: '>=12'}

  quickselect@3.0.0:
    resolution: {integrity: sha512-XdjUArbK4Bm5fLLvlm5KpTFOiOThgfWWI4axAZDWg4E/0mKdZyI9tNEfds27qCi1ze/vwTR16kvmmGhRra3c2g==}

  raf@3.4.1:
    resolution: {integrity: sha512-Sq4CW4QhwOHE8ucn6J34MqtZCeWFP2aQSmrlroYgqAV1PjStIhJXxYuTgUIfkEk7zTLjmIjLmU5q+fbD1NnOJA==}

  rbush@4.0.1:
    resolution: {integrity: sha512-IP0UpfeWQujYC8Jg162rMNc01Rf0gWMMAb2Uxus/Q0qOFw4lCcq6ZnQEZwUoJqWyUGJ9th7JjwI4yIWo+uvoAQ==}

  react-clientside-effect@1.2.7:
    resolution: {integrity: sha512-gce9m0Pk/xYYMEojRI9bgvqQAkl6hm7ozQvqWPyQx+kULiatdHgkNM1QG4DQRx5N9BAzWSCJmt9mMV8/KsdgVg==}
    peerDependencies:
      react: ^16.8.0 || ^17.0.0 || ^18.0.0 || ^19.0.0 || ^19.0.0-rc

  react-dom@19.0.0:
    resolution: {integrity: sha512-4GV5sHFG0e/0AD4X+ySy6UJd3jVl1iNsNHdpad0qhABJ11twS3TTBnseqsKurKcsNqCEFeGL3uLpVChpIO3QfQ==}
    peerDependencies:
      react: ^19.0.0

  react-fast-compare@3.2.2:
    resolution: {integrity: sha512-nsO+KSNgo1SbJqJEYRE9ERzo7YtYbou/OqjSQKxV7jcKox7+usiUVZOAC+XnDOABXggQTno0Y1CpVnuWEc1boQ==}

  react-focus-lock@2.13.6:
    resolution: {integrity: sha512-ehylFFWyYtBKXjAO9+3v8d0i+cnc1trGS0vlTGhzFW1vbFXVUTmR8s2tt/ZQG8x5hElg6rhENlLG1H3EZK0Llg==}
    peerDependencies:
      '@types/react': '*'
      react: ^16.8.0 || ^17.0.0 || ^18.0.0 || ^19.0.0 || ^19.0.0-rc
    peerDependenciesMeta:
      '@types/react':
        optional: true

  react-icons@5.5.0:
    resolution: {integrity: sha512-MEFcXdkP3dLo8uumGI5xN3lDFNsRtrjbOEKDLD7yv76v4wpnEq2Lt2qeHaQOr34I/wPN3s3+N08WkQ+CW37Xiw==}
    peerDependencies:
      react: '*'

  react-is@16.13.1:
    resolution: {integrity: sha512-24e6ynE2H+OKt4kqsOvNd8kBpV65zoxbA4BVsEOB3ARVWQki/DHzaUoC5KuON/BiccDaCCTZBuOcfZs70kR8bQ==}

  react-is@17.0.2:
    resolution: {integrity: sha512-w2GsyukL62IJnlaff/nRegPQR94C/XXamvMWmSHRJ4y7Ts/4ocGRmTHvOs8PSE6pB3dWOrD/nueuU5sduBsQ4w==}

  react-remove-scroll-bar@2.3.8:
    resolution: {integrity: sha512-9r+yi9+mgU33AKcj6IbT9oRCO78WriSj6t/cF8DWBZJ9aOGPOTEDvdUDz1FwKim7QXWwmHqtdHnRJfhAxEG46Q==}
    engines: {node: '>=10'}
    peerDependencies:
      '@types/react': '*'
      react: ^16.8.0 || ^17.0.0 || ^18.0.0 || ^19.0.0
    peerDependenciesMeta:
      '@types/react':
        optional: true

  react-remove-scroll@2.6.3:
    resolution: {integrity: sha512-pnAi91oOk8g8ABQKGF5/M9qxmmOPxaAnopyTHYfqYEwJhyFrbbBtHuSgtKEoH0jpcxx5o3hXqH1mNd9/Oi+8iQ==}
    engines: {node: '>=10'}
    peerDependencies:
      '@types/react': '*'
      react: ^16.8.0 || ^17.0.0 || ^18.0.0 || ^19.0.0 || ^19.0.0-rc
    peerDependenciesMeta:
      '@types/react':
        optional: true

  react-select@5.10.1:
    resolution: {integrity: sha512-roPEZUL4aRZDx6DcsD+ZNreVl+fM8VsKn0Wtex1v4IazH60ILp5xhdlp464IsEAlJdXeD+BhDAFsBVMfvLQueA==}
    peerDependencies:
      react: ^16.8.0 || ^17.0.0 || ^18.0.0 || ^19.0.0
      react-dom: ^16.8.0 || ^17.0.0 || ^18.0.0 || ^19.0.0

  react-style-singleton@2.2.3:
    resolution: {integrity: sha512-b6jSvxvVnyptAiLjbkWLE/lOnR4lfTtDAl+eUC7RZy+QQWc6wRzIV2CE6xBuMmDxc2qIihtDCZD5NPOFl7fRBQ==}
    engines: {node: '>=10'}
    peerDependencies:
      '@types/react': '*'
      react: ^16.8.0 || ^17.0.0 || ^18.0.0 || ^19.0.0 || ^19.0.0-rc
    peerDependenciesMeta:
      '@types/react':
        optional: true

  react-transition-group@4.4.5:
    resolution: {integrity: sha512-pZcd1MCJoiKiBR2NRxeCRg13uCXbydPnmB4EOeRrY7480qNWO8IIgQG6zlDkm6uRMsURXPuKq0GWtiM59a5Q6g==}
    peerDependencies:
      react: '>=16.6.0'
      react-dom: '>=16.6.0'

  react-universal-interface@0.6.2:
    resolution: {integrity: sha512-dg8yXdcQmvgR13RIlZbTRQOoUrDciFVoSBZILwjE2LFISxZZ8loVJKAkuzswl5js8BHda79bIb2b84ehU8IjXw==}
    peerDependencies:
      react: '*'
      tslib: '*'

  react-use@17.6.0:
    resolution: {integrity: sha512-OmedEScUMKFfzn1Ir8dBxiLLSOzhKe/dPZwVxcujweSj45aNM7BEGPb9BEVIgVEqEXx6f3/TsXzwIktNgUR02g==}
    peerDependencies:
      react: '*'
      react-dom: '*'

  react@19.0.0:
    resolution: {integrity: sha512-V8AVnmPIICiWpGfm6GLzCR/W5FXLchHop40W4nXBmdlEceh16rCN8O8LNWm5bh5XUX91fh7KpA+W0TgMKmgTpQ==}
    engines: {node: '>=0.10.0'}

  read-cache@1.0.0:
    resolution: {integrity: sha512-Owdv/Ft7IjOgm/i0xvNDZ1LrRANRfew4b2prF3OWMQLxLfu3bS8FVhCsrSCMK4lR56Y9ya+AThoTpDCTxCmpRA==}

  read-yaml-file@1.1.0:
    resolution: {integrity: sha512-VIMnQi/Z4HT2Fxuwg5KrY174U1VdUIASQVWXXyqtNRtxSr9IYkn1rsI6Tb6HsrHCmB7gVpNwX6JxPTHcH6IoTA==}
    engines: {node: '>=6'}

  readable-stream@3.6.2:
    resolution: {integrity: sha512-9u/sniCrY3D5WdsERHzHE4G2YCXqoG5FTHUiCC4SIbr6XcLZBY05ya9EKjYek9O5xOAwjGq+1JdGBAS7Q9ScoA==}
    engines: {node: '>= 6'}

  readdirp@4.1.2:
    resolution: {integrity: sha512-GDhwkLfywWL2s6vEjyhri+eXmfH6j1L7JE27WhqLeYzoh/A3DBaYGEj2H/HFZCn/kMfim73FXxEJTw06WtxQwg==}
    engines: {node: '>= 14.18.0'}

  redent@3.0.0:
    resolution: {integrity: sha512-6tDA8g98We0zd0GvVeMT9arEOnTw9qM03L9cJXaCjrip1OO764RDBLBfrB4cwzNGDj5OA5ioymC9GkizgWJDUg==}
    engines: {node: '>=8'}

  reflect.getprototypeof@1.0.10:
    resolution: {integrity: sha512-00o4I+DVrefhv+nX0ulyi3biSHCPDe+yLv5o/p6d/UVlirijB8E16FtfwSAi4g3tcqrQ4lRAqQSoFEZJehYEcw==}
    engines: {node: '>= 0.4'}

  regenerator-runtime@0.14.1:
    resolution: {integrity: sha512-dYnhHh0nJoMfnkZs6GmmhFknAGRrLznOu5nc9ML+EJxGvrx6H7teuevqVqCuPcPK//3eDrrjQhehXVx9cnkGdw==}

  regexp.prototype.flags@1.5.4:
    resolution: {integrity: sha512-dYqgNSZbDwkaJ2ceRd9ojCGjBq+mOm9LmtXnAnEGyHhN/5R7iDW2TRw3h+o/jCFxus3P2LfWIIiwowAjANm7IA==}
    engines: {node: '>= 0.4'}

  resize-observer-polyfill@1.5.1:
    resolution: {integrity: sha512-LwZrotdHOo12nQuZlHEmtuXdqGoOD0OhaxopaNFxWzInpEgaLWoVuAMbTzixuosCx2nEG58ngzW3vxdWoxIgdg==}

  resolve-from@4.0.0:
    resolution: {integrity: sha512-pb/MYmXstAkysRFx8piNI1tGFNQIFA3vkE3Gq4EuA1dF6gHp/+vgZqsCGJapvy8N3Q+4o7FwvquPJcnZ7RYy4g==}
    engines: {node: '>=4'}

  resolve-from@5.0.0:
    resolution: {integrity: sha512-qYg9KP24dD5qka9J47d0aVky0N+b4fTU89LN9iDnjB5waksiC49rvMB0PrUJQGoTmH50XPiqOvAjDfaijGxYZw==}
    engines: {node: '>=8'}

  resolve-pkg-maps@1.0.0:
    resolution: {integrity: sha512-seS2Tj26TBVOC2NIc2rOe2y2ZO7efxITtLZcGSOnHHNOQ7CkiUBfw0Iw2ck6xkIhPwLhKNLS8BO+hEpngQlqzw==}

  resolve-protobuf-schema@2.1.0:
    resolution: {integrity: sha512-kI5ffTiZWmJaS/huM8wZfEMer1eRd7oJQhDuxeCLe3t7N7mX3z94CN0xPxBQxFYQTSNz9T0i+v6inKqSdK8xrQ==}

  resolve@1.22.10:
    resolution: {integrity: sha512-NPRy+/ncIMeDlTAsuqwKIiferiawhefFJtkNSW0qZJEqMEb+qBt/77B/jGeeek+F0uOeN05CDa6HXbbIgtVX4w==}
    engines: {node: '>= 0.4'}
    hasBin: true

  resolve@2.0.0-next.5:
    resolution: {integrity: sha512-U7WjGVG9sH8tvjW5SmGbQuui75FiyjAX72HX15DwBBwF9dNiQZRQAg9nnPhYy+TUnE0+VcrttuvNI8oSxZcocA==}
    hasBin: true

  restore-cursor@5.1.0:
    resolution: {integrity: sha512-oMA2dcrw6u0YfxJQXm342bFKX/E4sG9rbTzO9ptUcR/e8A33cHuvStiYOwH7fszkZlZ1z/ta9AAoPk2F4qIOHA==}
    engines: {node: '>=18'}

  reusify@1.1.0:
    resolution: {integrity: sha512-g6QUff04oZpHs0eG5p83rFLhHeV00ug/Yf9nZM6fLeUrPguBTkTQOdpAWWspMh55TZfVQDPaN3NQJfbVRAxdIw==}
    engines: {iojs: '>=1.0.0', node: '>=0.10.0'}

  rfdc@1.4.1:
    resolution: {integrity: sha512-q1b3N5QkRUWUl7iyylaaj3kOpIT0N2i9MqIEQXP73GVsN9cw3fdx8X63cEmWhJGi2PPCF23Ijp7ktmd39rawIA==}

  rgbcolor@1.0.1:
    resolution: {integrity: sha512-9aZLIrhRaD97sgVhtJOW6ckOEh6/GnvQtdVNfdZ6s67+3/XwLS9lBcQYzEEhYVeUowN7pRzMLsyGhK2i/xvWbw==}
    engines: {node: '>= 0.8.15'}

  rimraf@3.0.2:
    resolution: {integrity: sha512-JZkJMZkAGFFPP2YqXZXPbMlMBgsxzE8ILs4lMIX/2o0L9UBw9O/Y3o6wFw/i9YLapcUJWwqbi3kdxIPdC62TIA==}
    deprecated: Rimraf versions prior to v4 are no longer supported
    hasBin: true

  rimraf@6.0.1:
    resolution: {integrity: sha512-9dkvaxAsk/xNXSJzMgFqqMCuFgt2+KsOFek3TMLfo8NCPfWpBmqwyNn5Y+NX56QUYfCtsyhF3ayiboEoUmJk/A==}
    engines: {node: 20 || >=22}
    hasBin: true

  rollup-plugin-esbuild@6.2.1:
    resolution: {integrity: sha512-jTNOMGoMRhs0JuueJrJqbW8tOwxumaWYq+V5i+PD+8ecSCVkuX27tGW7BXqDgoULQ55rO7IdNxPcnsWtshz3AA==}
    engines: {node: '>=14.18.0'}
    peerDependencies:
      esbuild: '>=0.25.0'
      rollup: ^1.20.0 || ^2.0.0 || ^3.0.0 || ^4.0.0

  rollup@4.34.9:
    resolution: {integrity: sha512-nF5XYqWWp9hx/LrpC8sZvvvmq0TeTjQgaZHYmAgwysT9nh8sWnZhBnM8ZyVbbJFIQBLwHDNoMqsBZBbUo4U8sQ==}
    engines: {node: '>=18.0.0', npm: '>=8.0.0'}
    hasBin: true

  rrweb-cssom@0.8.0:
    resolution: {integrity: sha512-guoltQEx+9aMf2gDZ0s62EcV8lsXR+0w8915TC3ITdn2YueuNjdAYh/levpU9nFaoChh9RUS5ZdQMrKfVEN9tw==}

  rtl-css-js@1.16.1:
    resolution: {integrity: sha512-lRQgou1mu19e+Ya0LsTvKrVJ5TYUbqCVPAiImX3UfLTenarvPUl1QFdvu5Z3PYmHT9RCcwIfbjRQBntExyj3Zg==}

  run-parallel@1.2.0:
    resolution: {integrity: sha512-5l4VyZR86LZ/lDxZTR6jqL8AFE2S0IFLMP26AbjsLVADxHdhB/c0GUsH+y39UfCi3dzz8OlQuPmnaJOMoDHQBA==}

  rw@1.3.3:
    resolution: {integrity: sha512-PdhdWy89SiZogBLaw42zdeqtRJ//zFd2PgQavcICDUgJT5oW10QCRKbJ6bg4r0/UY2M6BWd5tkxuGFRvCkgfHQ==}

  safe-array-concat@1.1.3:
    resolution: {integrity: sha512-AURm5f0jYEOydBj7VQlVvDrjeFgthDdEF5H1dP+6mNpoXOMo1quQqJ4wvJDyRZ9+pO3kGWoOdmV08cSv2aJV6Q==}
    engines: {node: '>=0.4'}

  safe-buffer@5.2.1:
    resolution: {integrity: sha512-rp3So07KcdmmKbGvgaNxQSJr7bGVSVk5S9Eq1F+ppbRo70+YeaDxkw5Dd8NPN+GD6bjnYm2VuPuCXmpuYvmCXQ==}

  safe-execa@0.1.2:
    resolution: {integrity: sha512-vdTshSQ2JsRCgT8eKZWNJIL26C6bVqy1SOmuCMlKHegVeo8KYRobRrefOdUq9OozSPUUiSxrylteeRmLOMFfWg==}
    engines: {node: '>=12'}

  safe-push-apply@1.0.0:
    resolution: {integrity: sha512-iKE9w/Z7xCzUMIZqdBsp6pEQvwuEebH4vdpjcDWnyzaI6yl6O9FHvVpmGelvEHNsoY6wGblkxR6Zty/h00WiSA==}
    engines: {node: '>= 0.4'}

  safe-regex-test@1.1.0:
    resolution: {integrity: sha512-x/+Cz4YrimQxQccJf5mKEbIa1NzeCRNI5Ecl/ekmlYaampdNLPalVyIcCZNNH3MvmqBugV5TMYZXv0ljslUlaw==}
    engines: {node: '>= 0.4'}

  safer-buffer@2.1.2:
    resolution: {integrity: sha512-YZo3K82SD7Riyi0E1EQPojLz7kpepnSQI9IyPbHHg1XXXevb5dJI7tpyN2ADxGcQbHG7vcyRHk0cbwqcQriUtg==}

  sass@1.85.1:
    resolution: {integrity: sha512-Uk8WpxM5v+0cMR0XjX9KfRIacmSG86RH4DCCZjLU2rFh5tyutt9siAXJ7G+YfxQ99Q6wrRMbMlVl6KqUms71ag==}
    engines: {node: '>=14.0.0'}
    hasBin: true

  saxes@6.0.0:
    resolution: {integrity: sha512-xAg7SOnEhrm5zI3puOOKyy1OMcMlIJZYNJY7xLBwSze0UjhPLnWfj2GF2EpT0jmzaJKIWKHLsaSSajf35bcYnA==}
    engines: {node: '>=v12.22.7'}

  scheduler@0.25.0:
    resolution: {integrity: sha512-xFVuu11jh+xcO7JOAGJNOXld8/TcEHK/4CituBUeUb5hqxJLj9YuemAEuvm9gQ/+pgXYfbQuqAkiYu+u7YEsNA==}

  screenfull@5.2.0:
    resolution: {integrity: sha512-9BakfsO2aUQN2K9Fdbj87RJIEZ82Q9IGim7FqM5OsebfoFC6ZHXgDq/KvniuLTPdeM8wY2o6Dj3WQ7KeQCj3cA==}
    engines: {node: '>=0.10.0'}

  semver@7.7.1:
    resolution: {integrity: sha512-hlq8tAfn0m/61p4BVRcPzIGr6LKiMwo4VM6dGi6pt4qcRkmNzTcWq6eCEjEh+qXjkMDvPlOFFSGwQjoEa6gyMA==}
    engines: {node: '>=10'}
    hasBin: true

  set-function-length@1.2.2:
    resolution: {integrity: sha512-pgRc4hJ4/sNjWCSS9AmnS40x3bNMDTknHgL5UaMBTMyJnU90EgWh1Rz+MC9eFu4BuN/UwZjKQuY/1v3rM7HMfg==}
    engines: {node: '>= 0.4'}

  set-function-name@2.0.2:
    resolution: {integrity: sha512-7PGFlmtwsEADb0WYyvCMa1t+yke6daIG4Wirafur5kcf+MhUnPms1UeR0CKQdTZD81yESwMHbtn+TR+dMviakQ==}
    engines: {node: '>= 0.4'}

  set-harmonic-interval@1.0.1:
    resolution: {integrity: sha512-AhICkFV84tBP1aWqPwLZqFvAwqEoVA9kxNMniGEUvzOlm4vLmOFLiTT3UZ6bziJTy4bOVpzWGTfSCbmaayGx8g==}
    engines: {node: '>=6.9'}

  set-proto@1.0.0:
    resolution: {integrity: sha512-RJRdvCo6IAnPdsvP/7m6bsQqNnn1FCBX5ZNtFL98MmFF/4xAIJTIg1YbHW5DC2W5SKZanrC6i4HsJqlajw/dZw==}
    engines: {node: '>= 0.4'}

  shebang-command@2.0.0:
    resolution: {integrity: sha512-kHxr2zZpYtdmrN1qDjrrX/Z1rR1kG8Dx+gkpK1G4eXmvXswmcE1hTWBWYUzlraYw1/yZp6YuDY77YtvbN0dmDA==}
    engines: {node: '>=8'}

  shebang-regex@3.0.0:
    resolution: {integrity: sha512-7++dFhtcx3353uBaq8DDR4NuxBetBzC7ZQOhmTQInHEd6bSrXdiEyzCvG07Z44UYdLShWUyXt5M/yhz8ekcb1A==}
    engines: {node: '>=8'}

  side-channel-list@1.0.0:
    resolution: {integrity: sha512-FCLHtRD/gnpCiCHEiJLOwdmFP+wzCmDEkc9y7NsYxeF4u7Btsn1ZuwgwJGxImImHicJArLP4R0yX4c2KCrMrTA==}
    engines: {node: '>= 0.4'}

  side-channel-map@1.0.1:
    resolution: {integrity: sha512-VCjCNfgMsby3tTdo02nbjtM/ewra6jPHmpThenkTYh8pG9ucZ/1P8So4u4FGBek/BjpOVsDCMoLA/iuBKIFXRA==}
    engines: {node: '>= 0.4'}

  side-channel-weakmap@1.0.2:
    resolution: {integrity: sha512-WPS/HvHQTYnHisLo9McqBHOJk2FkHO/tlpvldyrnem4aeQp4hai3gythswg6p01oSoTl58rcpiFAjF2br2Ak2A==}
    engines: {node: '>= 0.4'}

  side-channel@1.1.0:
    resolution: {integrity: sha512-ZX99e6tRweoUXqR+VBrslhda51Nh5MTQwou5tnUDgbtyM0dBgmhEDtWGP/xbKn6hqfPRHujUNwz5fy/wbbhnpw==}
    engines: {node: '>= 0.4'}

  siginfo@2.0.0:
    resolution: {integrity: sha512-ybx0WO1/8bSBLEWXZvEd7gMW3Sn3JFlW3TvX1nREbDLRNQNaeNN8WK0meBwPdAaOI7TtRRRJn/Es1zhrrCHu7g==}

  signal-exit@3.0.7:
    resolution: {integrity: sha512-wnD2ZE+l+SPC/uoS0vXeE9L1+0wuaMqKlfz9AMUo38JsyLSBWSFcHR1Rri62LZc12vLr1gb3jl7iwQhgwpAbGQ==}

  signal-exit@4.1.0:
    resolution: {integrity: sha512-bzyZ1e88w9O1iNJbKnOlvYTrWPDl46O1bG0D3XInv+9tkPrxrN8jUUTiFlDkkmKWgn1M6CfIA13SuGqOa9Korw==}
    engines: {node: '>=14'}

  slash@3.0.0:
    resolution: {integrity: sha512-g9Q1haeby36OSStwb4ntCGGGaKsaVSjQ68fBxoQcutl5fS1vuY18H3wSt3jFyFtrkx+Kz0V1G85A4MyAdDMi2Q==}
    engines: {node: '>=8'}

  slice-ansi@5.0.0:
    resolution: {integrity: sha512-FC+lgizVPfie0kkhqUScwRu1O/lF6NOgJmlCgK+/LYxDCTk8sGelYaHDhFcDN+Sn3Cv+3VSa4Byeo+IMCzpMgQ==}
    engines: {node: '>=12'}

  slice-ansi@7.1.0:
    resolution: {integrity: sha512-bSiSngZ/jWeX93BqeIAbImyTbEihizcwNjFoRUIY/T1wWQsfsm2Vw1agPKylXvQTU7iASGdHhyqRlqQzfz+Htg==}
    engines: {node: '>=18'}

  sort-keys@4.2.0:
    resolution: {integrity: sha512-aUYIEU/UviqPgc8mHR6IW1EGxkAXpeRETYcrzg8cLAvUPZcpAlleSXHV2mY7G12GphSH6Gzv+4MMVSSkbdteHg==}
    engines: {node: '>=8'}

  source-map-js@1.2.1:
    resolution: {integrity: sha512-UXWMKhLOwVKb728IUtQPXxfYU+usdybtUrK/8uGE8CQMvrhOpwvzDBwj0QhSL7MQc7vIsISBG8VQ8+IDQxpfQA==}
    engines: {node: '>=0.10.0'}

  source-map@0.5.6:
    resolution: {integrity: sha512-MjZkVp0NHr5+TPihLcadqnlVoGIoWo4IBHptutGh9wI3ttUYvCG26HkSuDi+K6lsZ25syXJXcctwgyVCt//xqA==}
    engines: {node: '>=0.10.0'}

  source-map@0.5.7:
    resolution: {integrity: sha512-LbrmJOMUSdEVxIKvdcJzQC+nQhe8FUZQTXQy6+I75skNgn3OoQ0DZA8YnFa7gp8tqtL3KPf1kmo0R5DoApeSGQ==}
    engines: {node: '>=0.10.0'}

  source-map@0.6.1:
    resolution: {integrity: sha512-UjgapumWlbMhkBgzT7Ykc5YXUT46F0iKu8SGXq0bcwP5dz/h0Plj6enJqjz1Zbq2l5WaqYnrVbwWOWMyF3F47g==}
    engines: {node: '>=0.10.0'}

  spawndamnit@2.0.0:
    resolution: {integrity: sha512-j4JKEcncSjFlqIwU5L/rp2N5SIPsdxaRsIv678+TZxZ0SRDJTm8JrxJMjE/XuiEZNEir3S8l0Fa3Ke339WI4qA==}

  spawndamnit@3.0.1:
    resolution: {integrity: sha512-MmnduQUuHCoFckZoWnXsTg7JaiLBJrKFj9UI2MbRPGaJeVpsLcVBu6P/IGZovziM/YBsellCmsprgNA+w0CzVg==}

  split2@3.2.2:
    resolution: {integrity: sha512-9NThjpgZnifTkJpzTZ7Eue85S49QwpNhZTq6GRJwObb6jnLFNGB7Qm73V5HewTROPyxD0C29xqmaI68bQtV+hg==}

  sprintf-js@1.0.3:
    resolution: {integrity: sha512-D9cPgkvLlV3t3IzL0D0YLvGA9Ahk4PcvVwUbN0dSGr1aP0Nrt4AEnTUbuGvquEC0mA64Gqt1fzirlRs5ibXx8g==}

  stable-hash@0.0.4:
    resolution: {integrity: sha512-LjdcbuBeLcdETCrPn9i8AYAZ1eCtu4ECAWtP7UleOiZ9LzVxRzzUZEoZ8zB24nhkQnDWyET0I+3sWokSDS3E7g==}

  stack-generator@2.0.10:
    resolution: {integrity: sha512-mwnua/hkqM6pF4k8SnmZ2zfETsRUpWXREfA/goT8SLCV4iOFa4bzOX2nDipWAZFPTjLvQB82f5yaodMVhK0yJQ==}

  stackback@0.0.2:
    resolution: {integrity: sha512-1XMJE5fQo1jGH6Y/7ebnwPOBEkIEnT4QF32d5R1+VXdXveM0IBMJt8zfaxX1P3QhVwrYe+576+jkANtSS2mBbw==}

  stackblur-canvas@2.7.0:
    resolution: {integrity: sha512-yf7OENo23AGJhBriGx0QivY5JP6Y1HbrrDI6WLt6C5auYZXlQrheoY8hD4ibekFKz1HOfE48Ww8kMWMnJD/zcQ==}
    engines: {node: '>=0.1.14'}

  stackframe@1.3.4:
    resolution: {integrity: sha512-oeVtt7eWQS+Na6F//S4kJ2K2VbRlS9D43mAlMyVpVWovy9o+jfgH8O9agzANzaiLjclA0oYzUXEM4PurhSUChw==}

  stacktrace-gps@3.1.2:
    resolution: {integrity: sha512-GcUgbO4Jsqqg6RxfyTHFiPxdPqF+3LFmQhm7MgCuYQOYuWyqxo5pwRPz5d/u6/WYJdEnWfK4r+jGbyD8TSggXQ==}

  stacktrace-js@2.0.2:
    resolution: {integrity: sha512-Je5vBeY4S1r/RnLydLl0TBTi3F2qdfWmYsGvtfZgEI+SCprPppaIhQf5nGcal4gI4cGpCV/duLcAzT1np6sQqg==}

  std-env@3.8.1:
    resolution: {integrity: sha512-vj5lIj3Mwf9D79hBkltk5qmkFI+biIKWS2IBxEyEU3AX1tUf7AoL8nSazCOiiqQsGKIq01SClsKEzweu34uwvA==}

  string-argv@0.3.2:
    resolution: {integrity: sha512-aqD2Q0144Z+/RqG52NeHEkZauTAUWJO8c6yTftGJKO3Tja5tUgIfmIl6kExvhtxSDP7fXB6DvzkfMpCd/F3G+Q==}
    engines: {node: '>=0.6.19'}

  string-width@4.2.3:
    resolution: {integrity: sha512-wKyQRQpjJ0sIp62ErSZdGsjMJWsap5oRNihHhu6G7JVO/9jIB6UyevL+tXuOqrng8j/cxKTWyWUwvSTriiZz/g==}
    engines: {node: '>=8'}

  string-width@5.1.2:
    resolution: {integrity: sha512-HnLOCR3vjcY8beoNLtcjZ5/nxn2afmME6lhrDrebokqMap+XbeW8n9TXpPDOqdGK5qcI3oT0GKTW6wC7EMiVqA==}
    engines: {node: '>=12'}

  string-width@7.2.0:
    resolution: {integrity: sha512-tsaTIkKW9b4N+AEj+SVA+WhJzV7/zMhcSu78mLKWSk7cXMOSHsBKFWUs0fWwq8QyK3MgJBQRX6Gbi4kYbdvGkQ==}
    engines: {node: '>=18'}

  string.prototype.includes@2.0.1:
    resolution: {integrity: sha512-o7+c9bW6zpAdJHTtujeePODAhkuicdAryFsfVKwA+wGw89wJ4GTY484WTucM9hLtDEOpOvI+aHnzqnC5lHp4Rg==}
    engines: {node: '>= 0.4'}

  string.prototype.matchall@4.0.12:
    resolution: {integrity: sha512-6CC9uyBL+/48dYizRf7H7VAYCMCNTBeM78x/VTUe9bFEaxBepPJDa1Ow99LqI/1yF7kuy7Q3cQsYMrcjGUcskA==}
    engines: {node: '>= 0.4'}

  string.prototype.repeat@1.0.0:
    resolution: {integrity: sha512-0u/TldDbKD8bFCQ/4f5+mNRrXwZ8hg2w7ZR8wa16e8z9XpePWl3eGEcUD0OXpEH/VJH/2G3gjUtR3ZOiBe2S/w==}

  string.prototype.trim@1.2.10:
    resolution: {integrity: sha512-Rs66F0P/1kedk5lyYyH9uBzuiI/kNRmwJAR9quK6VOtIpZ2G+hMZd+HQbbv25MgCA6gEffoMZYxlTod4WcdrKA==}
    engines: {node: '>= 0.4'}

  string.prototype.trimend@1.0.9:
    resolution: {integrity: sha512-G7Ok5C6E/j4SGfyLCloXTrngQIQU3PWtXGst3yM7Bea9FRURf1S42ZHlZZtsNque2FN2PoUhfZXYLNWwEr4dLQ==}
    engines: {node: '>= 0.4'}

  string.prototype.trimstart@1.0.8:
    resolution: {integrity: sha512-UXSH262CSZY1tfu3G3Secr6uGLCFVPMhIqHjlgCUtCCcgihYc/xKs9djMTMUOb2j1mVSeU8EU6NWc/iQKU6Gfg==}
    engines: {node: '>= 0.4'}

  string_decoder@1.3.0:
    resolution: {integrity: sha512-hkRX8U1WjJFd8LsDJ2yQ/wWWxaopEsABU1XfkM8A+j0+85JAGppt16cr1Whg6KIbb4okU6Mql6BOj+uup/wKeA==}

  strip-ansi@6.0.1:
    resolution: {integrity: sha512-Y38VPSHcqkFrCpFnQ9vuSXmquuv5oXOKpGeT6aGrr3o3Gc9AlVa6JBfUSOCnbxGGZF+/0ooI7KrPuUSztUdU5A==}
    engines: {node: '>=8'}

  strip-ansi@7.1.0:
    resolution: {integrity: sha512-iq6eVVI64nQQTRYq2KtEg2d2uU7LElhTJwsH4YzIHZshxlgZms/wIc4VoDQTlG/IvVIrBKG06CrZnp0qv7hkcQ==}
    engines: {node: '>=12'}

  strip-bom@3.0.0:
    resolution: {integrity: sha512-vavAMRXOgBVNF6nyEEmL3DBK19iRpDcoIwW+swQ+CbGiu7lju6t+JklA1MHweoWtadgt4ISVUsXLyDq34ddcwA==}
    engines: {node: '>=4'}

  strip-bom@4.0.0:
    resolution: {integrity: sha512-3xurFv5tEgii33Zi8Jtp55wEIILR9eh34FAW00PZf+JnSsTmV/ioewSgQl97JHvgjoRGwPShsWm+IdrxB35d0w==}
    engines: {node: '>=8'}

  strip-final-newline@2.0.0:
    resolution: {integrity: sha512-BrpvfNAE3dcvq7ll3xVumzjKjZQ5tI1sEUIKr3Uoks0XUl45St3FlatVqef9prk4jRDzhW6WZg+3bk93y6pLjA==}
    engines: {node: '>=6'}

  strip-final-newline@3.0.0:
    resolution: {integrity: sha512-dOESqjYr96iWYylGObzd39EuNTa5VJxyvVAEm5Jnh7KGo75V43Hk1odPQkNDyXNmUR6k+gEiDVXnjB8HJ3crXw==}
    engines: {node: '>=12'}

  strip-indent@3.0.0:
    resolution: {integrity: sha512-laJTa3Jb+VQpaC6DseHhF7dXVqHTfJPCRDaEbid/drOhgitgYku/letMUqOXFoWV0zIIUbjpdH2t+tYj4bQMRQ==}
    engines: {node: '>=8'}

  strip-json-comments@3.1.1:
    resolution: {integrity: sha512-6fPc+R4ihwqP6N/aIv2f1gMH8lOVtWQHoqC4yK6oSDVVocumAsfCqjkXnqiYMhmMwS/mEHLp7Vehlt3ql6lEig==}
    engines: {node: '>=8'}

  stylis@4.2.0:
    resolution: {integrity: sha512-Orov6g6BB1sDfYgzWfTHDOxamtX1bE/zo104Dh9e6fqJ3PooipYyfJ0pUmrZO2wAvO8YbEyeFrkV91XTsGMSrw==}

  stylis@4.3.6:
    resolution: {integrity: sha512-yQ3rwFWRfwNUY7H5vpU0wfdkNSnvnJinhF9830Swlaxl03zsOjCfmX0ugac+3LtK0lYSgwL/KXc8oYL3mG4YFQ==}

  supports-color@7.2.0:
    resolution: {integrity: sha512-qpCAvRl9stuOHveKsn7HncJRvv501qIacKzQlO/+Lwxc9+0q2wLyv4Dfvt80/DPn2pqOBsJdDiogXGR9+OvwRw==}
    engines: {node: '>=8'}

  supports-preserve-symlinks-flag@1.0.0:
    resolution: {integrity: sha512-ot0WnXS9fgdkgIcePe6RHNk1WA8+muPa6cSjeR3V8K27q9BB1rTE3R1p7Hv0z1ZyAc8s6Vvv8DIyWf681MAt0w==}
    engines: {node: '>= 0.4'}

  svg-pathdata@6.0.3:
    resolution: {integrity: sha512-qsjeeq5YjBZ5eMdFuUa4ZosMLxgr5RZ+F+Y1OrDhuOCEInRMA3x74XdBtggJcj9kOeInz0WE+LgCPDkZFlBYJw==}
    engines: {node: '>=12.0.0'}

  symbol-tree@3.2.4:
    resolution: {integrity: sha512-9QNk5KwDF+Bvz+PyObkmSYjI5ksVUYtjW7AU22r2NKcfLJcXp96hkDWU3+XndOsUb+AQ9QhfzfCT2O+CNWT5Tw==}

  tapable@2.2.1:
    resolution: {integrity: sha512-GNzQvQTOIP6RyTfE2Qxb8ZVlNmw0n88vp1szwWRimP02mnTsx3Wtn5qRdqY9w2XduFNUgvOwhNnQsjwCp+kqaQ==}
    engines: {node: '>=6'}

  term-size@2.2.1:
    resolution: {integrity: sha512-wK0Ri4fOGjv/XPy8SBHZChl8CM7uMc5VML7SqiQ0zG7+J5Vr+RMQDoHa2CNT6KHUnTGIXH34UDMkPzAUyapBZg==}
    engines: {node: '>=8'}

  text-segmentation@1.0.3:
    resolution: {integrity: sha512-iOiPUo/BGnZ6+54OsWxZidGCsdU8YbE4PSpdPinp7DeMtUJNJBoJ/ouUSTJjHkh1KntHaltHl/gDs2FC4i5+Nw==}

  text-table@0.2.0:
    resolution: {integrity: sha512-N+8UisAXDGk8PFXP4HAzVR9nbfmVJ3zYLAWiTIoqC5v5isinhr+r5uaO8+7r3BMfuNIufIsA7RdpVgacC2cSpw==}

  throttle-debounce@3.0.1:
    resolution: {integrity: sha512-dTEWWNu6JmeVXY0ZYoPuH5cRIwc0MeGbJwah9KUNYSJwommQpCzTySTpEe8Gs1J23aeWEuAobe4Ag7EHVt/LOg==}
    engines: {node: '>=10'}

  through2@4.0.2:
    resolution: {integrity: sha512-iOqSav00cVxEEICeD7TjLB1sueEL+81Wpzp2bY17uZjZN0pWZPuo4suZ/61VujxmqSGFfgOcNuTZ85QJwNZQpw==}

  tinybench@2.9.0:
    resolution: {integrity: sha512-0+DUvqWMValLmha6lr4kD8iAMK1HzV0/aKnCtWb9v9641TnP/MFb7Pc2bxoxQjTXAErryXVgUOfv2YqNllqGeg==}

  tinyexec@0.3.2:
    resolution: {integrity: sha512-KQQR9yN7R5+OSwaK0XQoj22pwHoTlgYqmUscPYoknOoWCWfj/5/ABTMRi69FrKU5ffPVh5QcFikpWJI/P1ocHA==}

  tinyglobby@0.2.12:
    resolution: {integrity: sha512-qkf4trmKSIiMTs/E63cxH+ojC2unam7rJ0WrauAzpT3ECNTxGRMlaXxVbfxMUC/w0LaYk6jQ4y/nGR9uBO3tww==}
    engines: {node: '>=12.0.0'}

  tinypool@1.0.2:
    resolution: {integrity: sha512-al6n+QEANGFOMf/dmUMsuS5/r9B06uwlyNjZZql/zv8J7ybHCgoihBNORZCY2mzUuAnomQa2JdhyHKzZxPCrFA==}
    engines: {node: ^18.0.0 || >=20.0.0}

  tinyqueue@3.0.0:
    resolution: {integrity: sha512-gRa9gwYU3ECmQYv3lslts5hxuIa90veaEcxDYuu3QGOIAEM2mOZkVHp48ANJuu1CURtRdHKUBY5Lm1tHV+sD4g==}

  tinyrainbow@2.0.0:
    resolution: {integrity: sha512-op4nsTR47R6p0vMUUoYl/a+ljLFVtlfaXkLQmqfLR1qHma1h/ysYk4hEXZ880bf2CYgTskvTa/e196Vd5dDQXw==}
    engines: {node: '>=14.0.0'}

  tinyspy@3.0.2:
    resolution: {integrity: sha512-n1cw8k1k0x4pgA2+9XrOkFydTerNcJ1zWCO5Nn9scWHTD+5tp8dghT2x1uduQePZTZgd3Tupf+x9BxJjeJi77Q==}
    engines: {node: '>=14.0.0'}

  tldts-core@6.1.82:
    resolution: {integrity: sha512-Jabl32m21tt/d/PbDO88R43F8aY98Piiz6BVH9ShUlOAiiAELhEqwrAmBocjAqnCfoUeIsRU+h3IEzZd318F3w==}

  tldts@6.1.82:
    resolution: {integrity: sha512-KCTjNL9F7j8MzxgfTgjT+v21oYH38OidFty7dH00maWANAI2IsLw2AnThtTJi9HKALHZKQQWnNebYheadacD+g==}
    hasBin: true

  tmp@0.0.33:
    resolution: {integrity: sha512-jRCJlojKnZ3addtTOjdIqoRuPEKBvNXcGYqzO6zWZX8KfKEpnGY5jfggJQ3EjKuu8D4bJRr0y+cYJFmYbImXGw==}
    engines: {node: '>=0.6.0'}

  to-regex-range@5.0.1:
    resolution: {integrity: sha512-65P7iz6X5yEr1cwcgvQxbbIw7Uk3gOy5dIdtZ4rDveLqhrdJP+Li/Hx6tyK0NEb+2GCyneCMJiGqrADCSNk8sQ==}
    engines: {node: '>=8.0'}

  toggle-selection@1.0.6:
    resolution: {integrity: sha512-BiZS+C1OS8g/q2RRbJmy59xpyghNBqrr6k5L/uKBGRsTfxmu3ffiRnd8mlGPUVayg8pvfi5urfnu8TU7DVOkLQ==}

  tough-cookie@5.1.2:
    resolution: {integrity: sha512-FVDYdxtnj0G6Qm/DhNPSb8Ju59ULcup3tuJxkFb5K8Bv2pUXILbf0xZWU8PX8Ov19OXljbUyveOFwRMwkXzO+A==}
    engines: {node: '>=16'}

  tr46@5.0.0:
    resolution: {integrity: sha512-tk2G5R2KRwBd+ZN0zaEXpmzdKyOYksXwywulIX95MBODjSzMIuQnQ3m8JxgbhnL1LeVo7lqQKsYa1O3Htl7K5g==}
    engines: {node: '>=18'}

  ts-api-utils@2.0.1:
    resolution: {integrity: sha512-dnlgjFSVetynI8nzgJ+qF62efpglpWRk8isUEWZGWlJYySCTD6aKvbUDu+zbPeDakk3bg5H4XpitHukgfL1m9w==}
    engines: {node: '>=18.12'}
    peerDependencies:
      typescript: '>=4.8.4'

  ts-easing@0.2.0:
    resolution: {integrity: sha512-Z86EW+fFFh/IFB1fqQ3/+7Zpf9t2ebOAxNI/V6Wo7r5gqiqtxmgTlQ1qbqQcjLKYeSHPTsEmvlJUDg/EuL0uHQ==}

  tsconfig-paths@3.15.0:
    resolution: {integrity: sha512-2Ac2RgzDe/cn48GvOe3M+o82pEFewD3UPbyoUHHdKasHwJKjds4fLXWf/Ux5kATBKN20oaFGu+jbElp1pos0mg==}

  tslib@2.4.0:
    resolution: {integrity: sha512-d6xOpEDfsi2CZVlPQzGeux8XMwLT9hssAsaPYExaQMuYskwb+x1x7J371tWlbBdWHroy99KnVB6qIkUbs5X3UQ==}

  tslib@2.8.1:
    resolution: {integrity: sha512-oJFu94HQb+KVduSUQL7wnpmqnfmLsOA/nAh6b6EH0wCEoK0/mPeXU6c3wKDV83MkOuHPRHtSXKKU99IBazS/2w==}

  tsx@4.19.3:
    resolution: {integrity: sha512-4H8vUNGNjQ4V2EOoGw005+c+dGuPSnhpPBPHBtsZdGZBk/iJb4kguGlPWaZTZ3q5nMtFOEsY0nRDlh9PJyd6SQ==}
    engines: {node: '>=18.0.0'}
    hasBin: true

  type-check@0.4.0:
    resolution: {integrity: sha512-XleUoc9uwGXqjWwXaUTZAmzMcFZ5858QA2vvx1Ur5xIcixXIP+8LnFDgRplU30us6teqdlskFfu+ae4K79Ooew==}
    engines: {node: '>= 0.8.0'}

  type-fest@0.20.2:
    resolution: {integrity: sha512-Ne+eE4r0/iWnpAxD852z3A+N0Bt5RN//NjJwRd2VFHEmrywxf5vsZlh4R6lixl6B+wz/8d+maTSAkN1FIkI3LQ==}
    engines: {node: '>=10'}

  typed-array-buffer@1.0.3:
    resolution: {integrity: sha512-nAYYwfY3qnzX30IkA6AQZjVbtK6duGontcQm1WSG1MD94YLqK0515GNApXkoxKOWMusVssAHWLh9SeaoefYFGw==}
    engines: {node: '>= 0.4'}

  typed-array-byte-length@1.0.3:
    resolution: {integrity: sha512-BaXgOuIxz8n8pIq3e7Atg/7s+DpiYrxn4vdot3w9KbnBhcRQq6o3xemQdIfynqSeXeDrF32x+WvfzmOjPiY9lg==}
    engines: {node: '>= 0.4'}

  typed-array-byte-offset@1.0.4:
    resolution: {integrity: sha512-bTlAFB/FBYMcuX81gbL4OcpH5PmlFHqlCCpAl8AlEzMz5k53oNDvN8p1PNOWLEmI2x4orp3raOFB51tv9X+MFQ==}
    engines: {node: '>= 0.4'}

  typed-array-length@1.0.7:
    resolution: {integrity: sha512-3KS2b+kL7fsuk/eJZ7EQdnEmQoaho/r6KUef7hxvltNA5DR8NAUM+8wJMbJyZ4G9/7i3v5zPBIMN5aybAh2/Jg==}
    engines: {node: '>= 0.4'}

  typedoc@0.27.9:
    resolution: {integrity: sha512-/z585740YHURLl9DN2jCWe6OW7zKYm6VoQ93H0sxZ1cwHQEQrUn5BJrEnkWhfzUdyO+BLGjnKUZ9iz9hKloFDw==}
    engines: {node: '>= 18'}
    hasBin: true
    peerDependencies:
      typescript: 5.0.x || 5.1.x || 5.2.x || 5.3.x || 5.4.x || 5.5.x || 5.6.x || 5.7.x || 5.8.x

  typescript@5.8.2:
    resolution: {integrity: sha512-aJn6wq13/afZp/jT9QZmwEjDqqvSGp1VT5GVg+f/t6/oVyrgXM6BY1h9BRh/O5p3PlUPAe+WuiEZOmb/49RqoQ==}
    engines: {node: '>=14.17'}
    hasBin: true

  uc.micro@2.1.0:
    resolution: {integrity: sha512-ARDJmphmdvUk6Glw7y9DQ2bFkKBHwQHLi2lsaH6PPmz/Ka9sFOBsBluozhDltWmnv9u/cF6Rt87znRTPV+yp/A==}

  ufo@1.5.4:
    resolution: {integrity: sha512-UsUk3byDzKd04EyoZ7U4DOlxQaD14JUKQl6/P7wiX4FNvUfm3XL246n9W5AmqwW5RSFJ27NAuM0iLscAOYUiGQ==}

  uglify-js@3.19.3:
    resolution: {integrity: sha512-v3Xu+yuwBXisp6QYTcH4UbH+xYJXqnq2m/LtQVWKWzYc1iehYnLixoQDN9FH6/j9/oybfd6W9Ghwkl8+UMKTKQ==}
    engines: {node: '>=0.8.0'}
    hasBin: true

  unbox-primitive@1.1.0:
    resolution: {integrity: sha512-nWJ91DjeOkej/TA8pXQ3myruKpKEYgqvpw9lz4OPHj/NWFNluYrjbz9j01CJ8yKQd2g4jFoOkINCTW2I5LEEyw==}
    engines: {node: '>= 0.4'}

  undici-types@6.19.8:
    resolution: {integrity: sha512-ve2KP6f/JnbPBFyobGHuerC9g1FYGn/F8n1LWTwNxCEzd6IfqTwUQcNXgEtmmQ6DlRrC1hrSrBnCZPokRrDHjw==}

  undici-types@6.20.0:
    resolution: {integrity: sha512-Ny6QZ2Nju20vw1SRHe3d9jVu6gJ+4e3+MMpqu7pqE5HT6WsTSlce++GQmK5UXS8mzV8DSYHrQH+Xrf2jVcuKNg==}

  universalify@0.1.2:
    resolution: {integrity: sha512-rBJeI5CXAlmy1pV+617WB9J63U6XcazHHF2f2dbJix4XzpUF0RS3Zbj0FGIOCAva5P/d/GBOYaACQ1w+0azUkg==}
    engines: {node: '>= 4.0.0'}

  universalify@2.0.1:
    resolution: {integrity: sha512-gptHNQghINnc/vTGIk0SOFGFNXw7JVrlRUtConJRlvaw6DuX0wO5Jeko9sWrMBhh+PsYAZ7oXAiOnf/UKogyiw==}
    engines: {node: '>= 10.0.0'}

  unplugin-utils@0.2.4:
    resolution: {integrity: sha512-8U/MtpkPkkk3Atewj1+RcKIjb5WBimZ/WSLhhR3w6SsIj8XJuKTacSP8g+2JhfSGw0Cb125Y+2zA/IzJZDVbhA==}
    engines: {node: '>=18.12.0'}

  uri-js@4.4.1:
    resolution: {integrity: sha512-7rKUyy33Q1yc98pQ1DAmLtwX109F7TIfWlW1Ydo8Wl1ii1SeHieeh0HHfPeL2fMXK6z0s8ecKs9frCuLJvndBg==}

  use-callback-ref@1.3.3:
    resolution: {integrity: sha512-jQL3lRnocaFtu3V00JToYz/4QkNWswxijDaCVNZRiRTO3HQDLsdu1ZtmIUvV4yPp+rvWm5j0y0TG/S61cuijTg==}
    engines: {node: '>=10'}
    peerDependencies:
      '@types/react': '*'
      react: ^16.8.0 || ^17.0.0 || ^18.0.0 || ^19.0.0 || ^19.0.0-rc
    peerDependenciesMeta:
      '@types/react':
        optional: true

  use-isomorphic-layout-effect@1.2.0:
    resolution: {integrity: sha512-q6ayo8DWoPZT0VdG4u3D3uxcgONP3Mevx2i2b0434cwWBoL+aelL1DzkXI6w3PhTZzUeR2kaVlZn70iCiseP6w==}
    peerDependencies:
      '@types/react': '*'
      react: ^16.8.0 || ^17.0.0 || ^18.0.0 || ^19.0.0
    peerDependenciesMeta:
      '@types/react':
        optional: true

  use-sidecar@1.1.3:
    resolution: {integrity: sha512-Fedw0aZvkhynoPYlA5WXrMCAMm+nSWdZt6lzJQ7Ok8S6Q+VsHmHpRWndVRJ8Be0ZbkfPc5LRYH+5XrzXcEeLRQ==}
    engines: {node: '>=10'}
    peerDependencies:
      '@types/react': '*'
      react: ^16.8.0 || ^17.0.0 || ^18.0.0 || ^19.0.0 || ^19.0.0-rc
    peerDependenciesMeta:
      '@types/react':
        optional: true

  util-deprecate@1.0.2:
    resolution: {integrity: sha512-EPD5q1uXyFxJpCrLnCc1nHnq3gOa6DZBocAIiI2TaSCA7VCJ1UJDMagCzIkXNsUYfD1daK//LTEQ8xiIbrHtcw==}

  utrie@1.0.2:
    resolution: {integrity: sha512-1MLa5ouZiOmQzUbjbu9VmjLzn1QLXBhwpUa7kdLUQK+KQ5KA9I1vk5U4YHe/X2Ch7PYnJfWuWT+VbuxbGwljhw==}

  uuid@11.1.0:
    resolution: {integrity: sha512-0/A9rDy9P7cJ+8w1c9WD9V//9Wj15Ce2MPz8Ri6032usz+NfePxx5AcN3bN+r6ZL6jEo066/yNYB3tn4pQEx+A==}
    hasBin: true

  vite-node@3.0.7:
    resolution: {integrity: sha512-2fX0QwX4GkkkpULXdT1Pf4q0tC1i1lFOyseKoonavXUNlQ77KpW2XqBGGNIm/J4Ows4KxgGJzDguYVPKwG/n5A==}
    engines: {node: ^18.0.0 || ^20.0.0 || >=22.0.0}
    hasBin: true

  vite-plugin-eslint@1.8.1:
    resolution: {integrity: sha512-PqdMf3Y2fLO9FsNPmMX+//2BF5SF8nEWspZdgl4kSt7UvHDRHVVfHvxsD7ULYzZrJDGRxR81Nq7TOFgwMnUang==}
    peerDependencies:
      eslint: '>=7'
      vite: '>=2'

  vite@6.2.6:
    resolution: {integrity: sha512-9xpjNl3kR4rVDZgPNdTL0/c6ao4km69a/2ihNQbcANz8RuCOK3hQBmLSJf3bRKVQjVMda+YvizNE8AwvogcPbw==}
    engines: {node: ^18.0.0 || ^20.0.0 || >=22.0.0}
    hasBin: true
    peerDependencies:
      '@types/node': ^18.0.0 || ^20.0.0 || >=22.0.0
      jiti: '>=1.21.0'
      less: '*'
      lightningcss: ^1.21.0
      sass: '*'
      sass-embedded: '*'
      stylus: '*'
      sugarss: '*'
      terser: ^5.16.0
      tsx: ^4.8.1
      yaml: ^2.4.2
    peerDependenciesMeta:
      '@types/node':
        optional: true
      jiti:
        optional: true
      less:
        optional: true
      lightningcss:
        optional: true
      sass:
        optional: true
      sass-embedded:
        optional: true
      stylus:
        optional: true
      sugarss:
        optional: true
      terser:
        optional: true
      tsx:
        optional: true
      yaml:
        optional: true

  vitefu@1.0.6:
    resolution: {integrity: sha512-+Rex1GlappUyNN6UfwbVZne/9cYC4+R2XDk9xkNXBKMw6HQagdX9PgZ8V2v1WUSK1wfBLp7qbI1+XSNIlB1xmA==}
    peerDependencies:
      vite: ^3.0.0 || ^4.0.0 || ^5.0.0 || ^6.0.0
    peerDependenciesMeta:
      vite:
        optional: true

  vitest@3.0.7:
    resolution: {integrity: sha512-IP7gPK3LS3Fvn44x30X1dM9vtawm0aesAa2yBIZ9vQf+qB69NXC5776+Qmcr7ohUXIQuLhk7xQR0aSUIDPqavg==}
    engines: {node: ^18.0.0 || ^20.0.0 || >=22.0.0}
    hasBin: true
    peerDependencies:
      '@edge-runtime/vm': '*'
      '@types/debug': ^4.1.12
      '@types/node': ^18.0.0 || ^20.0.0 || >=22.0.0
      '@vitest/browser': 3.0.7
      '@vitest/ui': 3.0.7
      happy-dom: '*'
      jsdom: '*'
    peerDependenciesMeta:
      '@edge-runtime/vm':
        optional: true
      '@types/debug':
        optional: true
      '@types/node':
        optional: true
      '@vitest/browser':
        optional: true
      '@vitest/ui':
        optional: true
      happy-dom:
        optional: true
      jsdom:
        optional: true

  w3c-xmlserializer@5.0.0:
    resolution: {integrity: sha512-o8qghlI8NZHU1lLPrpi2+Uq7abh4GGPpYANlalzWxyWteJOCsr/P+oPBA49TOLu5FTZO4d3F9MnWJfiMo4BkmA==}
    engines: {node: '>=18'}

  web-worker@1.5.0:
    resolution: {integrity: sha512-RiMReJrTAiA+mBjGONMnjVDP2u3p9R1vkcGz6gDIrOMT3oGuYwX2WRMYI9ipkphSuE5XKEhydbhNEJh4NY9mlw==}

  webidl-conversions@7.0.0:
    resolution: {integrity: sha512-VwddBukDzu71offAQR975unBIGqfKZpM+8ZX6ySk8nYhVoo5CYaZyzt3YBvYtRtO+aoGlqxPg/B87NGVZ/fu6g==}
    engines: {node: '>=12'}

  whatwg-encoding@3.1.1:
    resolution: {integrity: sha512-6qN4hJdMwfYBtE3YBTTHhoeuUrDBPZmbQaxWAqSALV/MeEnR5z1xd8UKud2RAkFoPkmB+hli1TZSnyi84xz1vQ==}
    engines: {node: '>=18'}

  whatwg-mimetype@3.0.0:
    resolution: {integrity: sha512-nt+N2dzIutVRxARx1nghPKGv1xHikU7HKdfafKkLNLindmPU/ch3U31NOCGGA/dmPcmb1VlofO0vnKAcsm0o/Q==}
    engines: {node: '>=12'}

  whatwg-mimetype@4.0.0:
    resolution: {integrity: sha512-QaKxh0eNIi2mE9p2vEdzfagOKHCcj1pJ56EEHGQOVxp8r9/iszLUUV7v89x9O1p/T+NlTM5W7jW6+cz4Fq1YVg==}
    engines: {node: '>=18'}

  whatwg-url@14.1.1:
    resolution: {integrity: sha512-mDGf9diDad/giZ/Sm9Xi2YcyzaFpbdLpJPr+E9fSkyQ7KpQD4SdFcugkRQYzhmfI4KeV4Qpnn2sKPdo+kmsgRQ==}
    engines: {node: '>=18'}

  which-boxed-primitive@1.1.1:
    resolution: {integrity: sha512-TbX3mj8n0odCBFVlY8AxkqcHASw3L60jIuF8jFP78az3C2YhmGvqbHBpAjTRH2/xqYunrJ9g1jSyjCjpoWzIAA==}
    engines: {node: '>= 0.4'}

  which-builtin-type@1.2.1:
    resolution: {integrity: sha512-6iBczoX+kDQ7a3+YJBnh3T+KZRxM/iYNPXicqk66/Qfm1b93iu+yOImkg0zHbj5LNOcNv1TEADiZ0xa34B4q6Q==}
    engines: {node: '>= 0.4'}

  which-collection@1.0.2:
    resolution: {integrity: sha512-K4jVyjnBdgvc86Y6BkaLZEN933SwYOuBFkdmBu9ZfkcAbdVbpITnDmjvZ/aQjRXQrv5EPkTnD1s39GiiqbngCw==}
    engines: {node: '>= 0.4'}

  which-typed-array@1.1.18:
    resolution: {integrity: sha512-qEcY+KJYlWyLH9vNbsr6/5j59AXk5ni5aakf8ldzBvGde6Iz4sxZGkJyWSAueTG7QhOvNRYb1lDdFmL5Td0QKA==}
    engines: {node: '>= 0.4'}

  which@2.0.2:
    resolution: {integrity: sha512-BLI3Tl1TW3Pvl70l3yq3Y64i+awpwXqsGBYWkkqMtnbXgrMD+yj7rhW0kuEDxzJaYXGjEW5ogapKNMEKNMjibA==}
    engines: {node: '>= 8'}
    hasBin: true

  why-is-node-running@2.3.0:
    resolution: {integrity: sha512-hUrmaWBdVDcxvYqnyh09zunKzROWjbZTiNy8dBEjkS7ehEDQibXJ7XvlmtbwuTclUiIyN+CyXQD4Vmko8fNm8w==}
    engines: {node: '>=8'}
    hasBin: true

  wkt-parser@1.4.0:
    resolution: {integrity: sha512-qpwO7Ihds/YYDTi1aADFTI1Sm9YC/tTe3SHD24EeIlZxy7Ik6a1b4HOz7jAi0xdUAw487duqpo8OGu+Tf4nwlQ==}

  word-wrap@1.2.5:
    resolution: {integrity: sha512-BN22B5eaMMI9UMtjrGd5g5eCYPpCPDUy0FJXbYsaT5zYxjFOckS53SQDE3pWkVoWpHXVb3BrYcEN4Twa55B5cA==}
    engines: {node: '>=0.10.0'}

  wordwrap@1.0.0:
    resolution: {integrity: sha512-gvVzJFlPycKc5dZN4yPkP8w7Dc37BtP1yczEneOb4uq34pXZcvrtRTmWV8W+Ume+XCxKgbjM+nevkyFPMybd4Q==}

  wrap-ansi@7.0.0:
    resolution: {integrity: sha512-YVGIj2kamLSTxw6NsZjoBxfSwsn0ycdesmc4p+Q21c5zPuZ1pl+NfxVdxPtdHvmNVOQ6XSYG4AUtyt/Fi7D16Q==}
    engines: {node: '>=10'}

  wrap-ansi@8.1.0:
    resolution: {integrity: sha512-si7QWI6zUMq56bESFvagtmzMdGOtoxfR+Sez11Mobfc7tm+VkUckk9bW2UeffTGVUbOksxmSw0AA2gs8g71NCQ==}
    engines: {node: '>=12'}

  wrap-ansi@9.0.0:
    resolution: {integrity: sha512-G8ura3S+3Z2G+mkgNRq8dqaFZAuxfsxpBB8OCTGRTCtp+l/v9nbFNmCUP1BZMts3G1142MsZfn6eeUKrr4PD1Q==}
    engines: {node: '>=18'}

  wrappy@1.0.2:
    resolution: {integrity: sha512-l4Sp/DRseor9wL6EvV2+TuQn63dMkPjZ/sp9XkghTEbV9KlPS1xUsZ3u7/IQO4wxtcFB4bgpQPRcR3QCvezPcQ==}

  write-file-atomic@5.0.1:
    resolution: {integrity: sha512-+QU2zd6OTD8XWIJCbffaiQeH9U73qIqafo1x6V1snCWYGJf6cVE0cDR4D8xRzcEnfI21IFrUPzPGtcPf8AC+Rw==}
    engines: {node: ^14.17.0 || ^16.13.0 || >=18.0.0}

  ws@8.18.1:
    resolution: {integrity: sha512-RKW2aJZMXeMxVpnZ6bck+RswznaxmzdULiBr6KY7XkTnW8uvt0iT9H5DkHUChXrc+uurzwa0rVI16n/Xzjdz1w==}
    engines: {node: '>=10.0.0'}
    peerDependencies:
      bufferutil: ^4.0.1
      utf-8-validate: '>=5.0.2'
    peerDependenciesMeta:
      bufferutil:
        optional: true
      utf-8-validate:
        optional: true

  xml-name-validator@5.0.0:
    resolution: {integrity: sha512-EvGK8EJ3DhaHfbRlETOWAS5pO9MZITeauHKJyb8wyajUfQUenkIg2MvLDTZ4T/TgIcm3HU0TFBgWWboAZ30UHg==}
    engines: {node: '>=18'}

  xml-utils@1.10.1:
    resolution: {integrity: sha512-Dn6vJ1Z9v1tepSjvnCpwk5QqwIPcEFKdgnjqfYOABv1ngSofuAhtlugcUC3ehS1OHdgDWSG6C5mvj+Qm15udTQ==}

  xmlchars@2.2.0:
    resolution: {integrity: sha512-JZnDKK8B0RCDw84FNdDAIpZK+JuJw+s7Lz8nksI7SIuU3UXJJslUthsi+uWBUYOwPFwW7W7PRLRfUKpxjtjFCw==}

  yaml@1.10.2:
    resolution: {integrity: sha512-r3vXyErRCYJ7wg28yvBY5VSoAF8ZvlcW9/BwUzEtUsjvX/DKs24dIkuwjtuprwJJHsbyUbLApepYTR1BN4uHrg==}
    engines: {node: '>= 6'}

  yaml@2.7.0:
    resolution: {integrity: sha512-+hSoy/QHluxmC9kCIJyL/uyFmLmc+e5CFR5Wa+bpIhIj85LVb9ZH2nVnqrHoSvKogwODv0ClqZkmiSSaIH5LTA==}
    engines: {node: '>= 14'}
    hasBin: true

  yocto-queue@0.1.0:
    resolution: {integrity: sha512-rVksvsnNCdJ/ohGc6xgPwyN8eheCxsiLM8mxuE/t/mOVqJewPuO1miLpTHQiRgTKCLexL4MeAFVagts7HmNZ2Q==}
    engines: {node: '>=10'}

  zod-validation-error@3.4.0:
    resolution: {integrity: sha512-ZOPR9SVY6Pb2qqO5XHt+MkkTRxGXb4EVtnjc9JpXUOtUB1T9Ru7mZOT361AN3MsetVe7R0a1KZshJDZdgp9miQ==}
    engines: {node: '>=18.0.0'}
    peerDependencies:
      zod: ^3.18.0

  zod@3.24.2:
    resolution: {integrity: sha512-lY7CDW43ECgW9u1TcT3IoXHflywfVqDYze4waEz812jR/bZ8FHDsl7pFQoSZTz5N+2NqRXs8GBwnAwo3ZNxqhQ==}

  zstddec@0.1.0:
    resolution: {integrity: sha512-w2NTI8+3l3eeltKAdK8QpiLo/flRAr2p8AGeakfMZOXBxOg9HIu4LVDxBi81sYgVhFhdJjv1OrB5ssI8uFPoLg==}

snapshots:

  '@adobe/css-tools@4.4.2': {}

  '@asamuzakjp/css-color@2.8.3':
    dependencies:
      '@csstools/css-calc': 2.1.2(@csstools/css-parser-algorithms@3.0.4(@csstools/css-tokenizer@3.0.3))(@csstools/css-tokenizer@3.0.3)
      '@csstools/css-color-parser': 3.0.8(@csstools/css-parser-algorithms@3.0.4(@csstools/css-tokenizer@3.0.3))(@csstools/css-tokenizer@3.0.3)
      '@csstools/css-parser-algorithms': 3.0.4(@csstools/css-tokenizer@3.0.3)
      '@csstools/css-tokenizer': 3.0.3
      lru-cache: 10.4.3

  '@babel/code-frame@7.26.2':
    dependencies:
      '@babel/helper-validator-identifier': 7.25.9
      js-tokens: 4.0.0
      picocolors: 1.1.1

  '@babel/generator@7.26.10':
    dependencies:
      '@babel/parser': 7.26.10
      '@babel/types': 7.26.10
      '@jridgewell/gen-mapping': 0.3.8
      '@jridgewell/trace-mapping': 0.3.25
      jsesc: 3.1.0

  '@babel/helper-module-imports@7.25.9':
    dependencies:
      '@babel/traverse': 7.26.10
      '@babel/types': 7.26.10
    transitivePeerDependencies:
      - supports-color

  '@babel/helper-string-parser@7.25.9': {}

  '@babel/helper-validator-identifier@7.25.9': {}

  '@babel/parser@7.26.10':
    dependencies:
      '@babel/types': 7.26.10

  '@babel/runtime@7.26.10':
    dependencies:
      regenerator-runtime: 0.14.1

  '@babel/template@7.26.9':
    dependencies:
      '@babel/code-frame': 7.26.2
      '@babel/parser': 7.26.10
      '@babel/types': 7.26.10

  '@babel/traverse@7.26.10':
    dependencies:
      '@babel/code-frame': 7.26.2
      '@babel/generator': 7.26.10
      '@babel/parser': 7.26.10
      '@babel/template': 7.26.9
      '@babel/types': 7.26.10
      debug: 4.4.0
      globals: 11.12.0
    transitivePeerDependencies:
      - supports-color

  '@babel/types@7.26.10':
    dependencies:
      '@babel/helper-string-parser': 7.25.9
      '@babel/helper-validator-identifier': 7.25.9

  '@chakra-ui/anatomy@2.3.6': {}

  '@chakra-ui/hooks@2.4.4(patch_hash=mayfbuoknaogevz43ogq74es4q)(react@19.0.0)':
    dependencies:
      '@chakra-ui/utils': 2.2.4(react@19.0.0)
      '@zag-js/element-size': 0.31.1
      copy-to-clipboard: 3.3.3
      framesync: 6.1.2
      react: 19.0.0

  '@chakra-ui/icons@2.2.4(@chakra-ui/react@2.10.6(@emotion/react@11.14.0(@types/react@19.0.10)(react@19.0.0))(@emotion/styled@11.14.0(@emotion/react@11.14.0(@types/react@19.0.10)(react@19.0.0))(@types/react@19.0.10)(react@19.0.0))(@types/react@19.0.10)(framer-motion@12.4.10(@emotion/is-prop-valid@1.3.1)(react-dom@19.0.0(react@19.0.0))(react@19.0.0))(react-dom@19.0.0(react@19.0.0))(react@19.0.0))(react@19.0.0)':
    dependencies:
      '@chakra-ui/react': 2.10.6(@emotion/react@11.14.0(@types/react@19.0.10)(react@19.0.0))(@emotion/styled@11.14.0(@emotion/react@11.14.0(@types/react@19.0.10)(react@19.0.0))(@types/react@19.0.10)(react@19.0.0))(@types/react@19.0.10)(framer-motion@12.4.10(@emotion/is-prop-valid@1.3.1)(react-dom@19.0.0(react@19.0.0))(react@19.0.0))(react-dom@19.0.0(react@19.0.0))(react@19.0.0)
      react: 19.0.0

  '@chakra-ui/react@2.10.6(@emotion/react@11.14.0(@types/react@19.0.10)(react@19.0.0))(@emotion/styled@11.14.0(@emotion/react@11.14.0(@types/react@19.0.10)(react@19.0.0))(@types/react@19.0.10)(react@19.0.0))(@types/react@19.0.10)(framer-motion@12.4.10(@emotion/is-prop-valid@1.3.1)(react-dom@19.0.0(react@19.0.0))(react@19.0.0))(react-dom@19.0.0(react@19.0.0))(react@19.0.0)':
    dependencies:
      '@chakra-ui/hooks': 2.4.4(patch_hash=mayfbuoknaogevz43ogq74es4q)(react@19.0.0)
      '@chakra-ui/styled-system': 2.12.2(react@19.0.0)
      '@chakra-ui/theme': 3.4.8(@chakra-ui/styled-system@2.12.2(react@19.0.0))(react@19.0.0)
      '@chakra-ui/utils': 2.2.4(react@19.0.0)
      '@emotion/react': 11.14.0(@types/react@19.0.10)(react@19.0.0)
      '@emotion/styled': 11.14.0(@emotion/react@11.14.0(@types/react@19.0.10)(react@19.0.0))(@types/react@19.0.10)(react@19.0.0)
      '@popperjs/core': 2.11.8
      '@zag-js/focus-visible': 0.31.1
      aria-hidden: 1.2.4
      framer-motion: 12.4.10(@emotion/is-prop-valid@1.3.1)(react-dom@19.0.0(react@19.0.0))(react@19.0.0)
      react: 19.0.0
      react-dom: 19.0.0(react@19.0.0)
      react-fast-compare: 3.2.2
      react-focus-lock: 2.13.6(@types/react@19.0.10)(react@19.0.0)
      react-remove-scroll: 2.6.3(@types/react@19.0.10)(react@19.0.0)
    transitivePeerDependencies:
      - '@types/react'

  '@chakra-ui/styled-system@2.12.2(react@19.0.0)':
    dependencies:
      '@chakra-ui/utils': 2.2.4(react@19.0.0)
      csstype: 3.1.3
    transitivePeerDependencies:
      - react

  '@chakra-ui/theme-tools@2.2.8(@chakra-ui/styled-system@2.12.2(react@19.0.0))(react@19.0.0)':
    dependencies:
      '@chakra-ui/anatomy': 2.3.6
      '@chakra-ui/styled-system': 2.12.2(react@19.0.0)
      '@chakra-ui/utils': 2.2.4(react@19.0.0)
      color2k: 2.0.3
    transitivePeerDependencies:
      - react

  '@chakra-ui/theme@3.4.8(@chakra-ui/styled-system@2.12.2(react@19.0.0))(react@19.0.0)':
    dependencies:
      '@chakra-ui/anatomy': 2.3.6
      '@chakra-ui/styled-system': 2.12.2(react@19.0.0)
      '@chakra-ui/theme-tools': 2.2.8(@chakra-ui/styled-system@2.12.2(react@19.0.0))(react@19.0.0)
      '@chakra-ui/utils': 2.2.4(react@19.0.0)
    transitivePeerDependencies:
      - react

  '@chakra-ui/utils@2.2.4(react@19.0.0)':
    dependencies:
      '@types/lodash.mergewith': 4.6.9
      lodash.mergewith: 4.6.2
      react: 19.0.0

  '@changesets/apply-release-plan@7.0.10':
    dependencies:
      '@changesets/config': 3.1.1
      '@changesets/get-version-range-type': 0.4.0
      '@changesets/git': 3.0.2
      '@changesets/should-skip-package': 0.1.2
      '@changesets/types': 6.1.0
      '@manypkg/get-packages': 1.1.3
      detect-indent: 6.1.0
      fs-extra: 7.0.1
      lodash.startcase: 4.4.0
      outdent: 0.5.0
      prettier: 2.8.8
      resolve-from: 5.0.0
      semver: 7.7.1

  '@changesets/assemble-release-plan@6.0.4(patch_hash=h7fa74ddz2lm7t3hquqctf7dgq)':
    dependencies:
      '@changesets/errors': 0.2.0
      '@changesets/get-dependents-graph': 2.1.3
      '@changesets/should-skip-package': 0.1.2
      '@changesets/types': 6.1.0
      '@manypkg/get-packages': 1.1.3
      semver: 7.7.1

  '@changesets/changelog-git@0.2.1':
    dependencies:
      '@changesets/types': 6.1.0

  '@changesets/cli@2.27.9':
    dependencies:
      '@changesets/apply-release-plan': 7.0.10
      '@changesets/assemble-release-plan': 6.0.4(patch_hash=h7fa74ddz2lm7t3hquqctf7dgq)
      '@changesets/changelog-git': 0.2.1
      '@changesets/config': 3.1.1
      '@changesets/errors': 0.2.0
      '@changesets/get-dependents-graph': 2.1.3
      '@changesets/get-release-plan': 4.0.8
      '@changesets/git': 3.0.2
      '@changesets/logger': 0.1.1
      '@changesets/pre': 2.0.2
      '@changesets/read': 0.6.3
      '@changesets/should-skip-package': 0.1.2
      '@changesets/types': 6.1.0
      '@changesets/write': 0.3.2
      '@manypkg/get-packages': 1.1.3
      ansi-colors: 4.1.3
      ci-info: 3.9.0
      enquirer: 2.4.1
      external-editor: 3.1.0
      fs-extra: 7.0.1
      mri: 1.2.0
      p-limit: 2.3.0
      package-manager-detector: 0.2.11
      picocolors: 1.1.1
      resolve-from: 5.0.0
      semver: 7.7.1
      spawndamnit: 2.0.0
      term-size: 2.2.1

  '@changesets/config@3.1.1':
    dependencies:
      '@changesets/errors': 0.2.0
      '@changesets/get-dependents-graph': 2.1.3
      '@changesets/logger': 0.1.1
      '@changesets/types': 6.1.0
      '@manypkg/get-packages': 1.1.3
      fs-extra: 7.0.1
      micromatch: 4.0.8

  '@changesets/errors@0.2.0':
    dependencies:
      extendable-error: 0.1.7

  '@changesets/get-dependents-graph@2.1.3':
    dependencies:
      '@changesets/types': 6.1.0
      '@manypkg/get-packages': 1.1.3
      picocolors: 1.1.1
      semver: 7.7.1

  '@changesets/get-release-plan@4.0.8':
    dependencies:
      '@changesets/assemble-release-plan': 6.0.4(patch_hash=h7fa74ddz2lm7t3hquqctf7dgq)
      '@changesets/config': 3.1.1
      '@changesets/pre': 2.0.2
      '@changesets/read': 0.6.3
      '@changesets/types': 6.1.0
      '@manypkg/get-packages': 1.1.3

  '@changesets/get-version-range-type@0.4.0': {}

  '@changesets/git@3.0.2':
    dependencies:
      '@changesets/errors': 0.2.0
      '@manypkg/get-packages': 1.1.3
      is-subdir: 1.2.0
      micromatch: 4.0.8
      spawndamnit: 3.0.1

  '@changesets/logger@0.1.1':
    dependencies:
      picocolors: 1.1.1

  '@changesets/parse@0.4.1':
    dependencies:
      '@changesets/types': 6.1.0
      js-yaml: 3.14.1

  '@changesets/pre@2.0.2':
    dependencies:
      '@changesets/errors': 0.2.0
      '@changesets/types': 6.1.0
      '@manypkg/get-packages': 1.1.3
      fs-extra: 7.0.1

  '@changesets/read@0.6.3':
    dependencies:
      '@changesets/git': 3.0.2
      '@changesets/logger': 0.1.1
      '@changesets/parse': 0.4.1
      '@changesets/types': 6.1.0
      fs-extra: 7.0.1
      p-filter: 2.1.0
      picocolors: 1.1.1

  '@changesets/should-skip-package@0.1.2':
    dependencies:
      '@changesets/types': 6.1.0
      '@manypkg/get-packages': 1.1.3

  '@changesets/types@4.1.0': {}

  '@changesets/types@6.1.0': {}

  '@changesets/write@0.3.2':
    dependencies:
      '@changesets/types': 6.1.0
      fs-extra: 7.0.1
      human-id: 1.0.2
      prettier: 2.8.8

  '@conterra/reactivity-core@0.4.4':
    dependencies:
      '@preact/signals-core': 1.8.0

  '@csstools/color-helpers@5.0.2': {}

  '@csstools/css-calc@2.1.2(@csstools/css-parser-algorithms@3.0.4(@csstools/css-tokenizer@3.0.3))(@csstools/css-tokenizer@3.0.3)':
    dependencies:
      '@csstools/css-parser-algorithms': 3.0.4(@csstools/css-tokenizer@3.0.3)
      '@csstools/css-tokenizer': 3.0.3

  '@csstools/css-color-parser@3.0.8(@csstools/css-parser-algorithms@3.0.4(@csstools/css-tokenizer@3.0.3))(@csstools/css-tokenizer@3.0.3)':
    dependencies:
      '@csstools/color-helpers': 5.0.2
      '@csstools/css-calc': 2.1.2(@csstools/css-parser-algorithms@3.0.4(@csstools/css-tokenizer@3.0.3))(@csstools/css-tokenizer@3.0.3)
      '@csstools/css-parser-algorithms': 3.0.4(@csstools/css-tokenizer@3.0.3)
      '@csstools/css-tokenizer': 3.0.3

  '@csstools/css-parser-algorithms@3.0.4(@csstools/css-tokenizer@3.0.3)':
    dependencies:
      '@csstools/css-tokenizer': 3.0.3

  '@csstools/css-tokenizer@3.0.3': {}

  '@emotion/babel-plugin@11.13.5':
    dependencies:
      '@babel/helper-module-imports': 7.25.9
      '@babel/runtime': 7.26.10
      '@emotion/hash': 0.9.2
      '@emotion/memoize': 0.9.0
      '@emotion/serialize': 1.3.3
      babel-plugin-macros: 3.1.0
      convert-source-map: 1.9.0
      escape-string-regexp: 4.0.0
      find-root: 1.1.0
      source-map: 0.5.7
      stylis: 4.2.0
    transitivePeerDependencies:
      - supports-color

  '@emotion/cache@11.14.0':
    dependencies:
      '@emotion/memoize': 0.9.0
      '@emotion/sheet': 1.4.0
      '@emotion/utils': 1.4.2
      '@emotion/weak-memoize': 0.4.0
      stylis: 4.2.0

  '@emotion/hash@0.9.2': {}

  '@emotion/is-prop-valid@1.3.1':
    dependencies:
      '@emotion/memoize': 0.9.0

  '@emotion/memoize@0.9.0': {}

  '@emotion/react@11.14.0(@types/react@19.0.10)(react@19.0.0)':
    dependencies:
      '@babel/runtime': 7.26.10
      '@emotion/babel-plugin': 11.13.5
      '@emotion/cache': 11.14.0
      '@emotion/serialize': 1.3.3
      '@emotion/use-insertion-effect-with-fallbacks': 1.2.0(react@19.0.0)
      '@emotion/utils': 1.4.2
      '@emotion/weak-memoize': 0.4.0
      hoist-non-react-statics: 3.3.2
      react: 19.0.0
    optionalDependencies:
      '@types/react': 19.0.10
    transitivePeerDependencies:
      - supports-color

  '@emotion/serialize@1.3.3':
    dependencies:
      '@emotion/hash': 0.9.2
      '@emotion/memoize': 0.9.0
      '@emotion/unitless': 0.10.0
      '@emotion/utils': 1.4.2
      csstype: 3.1.3

  '@emotion/sheet@1.4.0': {}

  '@emotion/styled@11.14.0(@emotion/react@11.14.0(@types/react@19.0.10)(react@19.0.0))(@types/react@19.0.10)(react@19.0.0)':
    dependencies:
      '@babel/runtime': 7.26.10
      '@emotion/babel-plugin': 11.13.5
      '@emotion/is-prop-valid': 1.3.1
      '@emotion/react': 11.14.0(@types/react@19.0.10)(react@19.0.0)
      '@emotion/serialize': 1.3.3
      '@emotion/use-insertion-effect-with-fallbacks': 1.2.0(react@19.0.0)
      '@emotion/utils': 1.4.2
      react: 19.0.0
    optionalDependencies:
      '@types/react': 19.0.10
    transitivePeerDependencies:
      - supports-color

  '@emotion/unitless@0.10.0': {}

  '@emotion/use-insertion-effect-with-fallbacks@1.2.0(react@19.0.0)':
    dependencies:
      react: 19.0.0

  '@emotion/utils@1.4.2': {}

  '@emotion/weak-memoize@0.4.0': {}

  '@esbuild/aix-ppc64@0.25.0':
    optional: true

  '@esbuild/android-arm64@0.25.0':
    optional: true

  '@esbuild/android-arm@0.25.0':
    optional: true

  '@esbuild/android-x64@0.25.0':
    optional: true

  '@esbuild/darwin-arm64@0.25.0':
    optional: true

  '@esbuild/darwin-x64@0.25.0':
    optional: true

  '@esbuild/freebsd-arm64@0.25.0':
    optional: true

  '@esbuild/freebsd-x64@0.25.0':
    optional: true

  '@esbuild/linux-arm64@0.25.0':
    optional: true

  '@esbuild/linux-arm@0.25.0':
    optional: true

  '@esbuild/linux-ia32@0.25.0':
    optional: true

  '@esbuild/linux-loong64@0.25.0':
    optional: true

  '@esbuild/linux-mips64el@0.25.0':
    optional: true

  '@esbuild/linux-ppc64@0.25.0':
    optional: true

  '@esbuild/linux-riscv64@0.25.0':
    optional: true

  '@esbuild/linux-s390x@0.25.0':
    optional: true

  '@esbuild/linux-x64@0.25.0':
    optional: true

  '@esbuild/netbsd-arm64@0.25.0':
    optional: true

  '@esbuild/netbsd-x64@0.25.0':
    optional: true

  '@esbuild/openbsd-arm64@0.25.0':
    optional: true

  '@esbuild/openbsd-x64@0.25.0':
    optional: true

  '@esbuild/sunos-x64@0.25.0':
    optional: true

  '@esbuild/win32-arm64@0.25.0':
    optional: true

  '@esbuild/win32-ia32@0.25.0':
    optional: true

  '@esbuild/win32-x64@0.25.0':
    optional: true

  '@eslint-community/eslint-utils@4.4.1(eslint@8.57.1)':
    dependencies:
      eslint: 8.57.1
      eslint-visitor-keys: 3.4.3

  '@eslint-community/regexpp@4.12.1': {}

  '@eslint/eslintrc@2.1.4':
    dependencies:
      ajv: 6.12.6
      debug: 4.4.0
      espree: 9.6.1
      globals: 13.24.0
      ignore: 5.3.2
      import-fresh: 3.3.1
      js-yaml: 4.1.0
      minimatch: 3.1.2
      strip-json-comments: 3.1.1
    transitivePeerDependencies:
      - supports-color

  '@eslint/js@8.57.1': {}

  '@floating-ui/core@1.6.9':
    dependencies:
      '@floating-ui/utils': 0.2.9

  '@floating-ui/dom@1.6.13':
    dependencies:
      '@floating-ui/core': 1.6.9
      '@floating-ui/utils': 0.2.9

  '@floating-ui/utils@0.2.9': {}

  '@formatjs/ecma402-abstract@2.3.3':
    dependencies:
      '@formatjs/fast-memoize': 2.2.6
      '@formatjs/intl-localematcher': 0.6.0
      decimal.js: 10.5.0
      tslib: 2.8.1

  '@formatjs/fast-memoize@2.2.6':
    dependencies:
      tslib: 2.8.1

  '@formatjs/icu-messageformat-parser@2.11.1':
    dependencies:
      '@formatjs/ecma402-abstract': 2.3.3
      '@formatjs/icu-skeleton-parser': 1.8.13
      tslib: 2.8.1

  '@formatjs/icu-skeleton-parser@1.8.13':
    dependencies:
      '@formatjs/ecma402-abstract': 2.3.3
      tslib: 2.8.1

  '@formatjs/intl-localematcher@0.6.0':
    dependencies:
      tslib: 2.8.1

  '@formatjs/intl@3.1.4(typescript@5.8.2)':
    dependencies:
      '@formatjs/ecma402-abstract': 2.3.3
      '@formatjs/fast-memoize': 2.2.6
      '@formatjs/icu-messageformat-parser': 2.11.1
      intl-messageformat: 10.7.15
      tslib: 2.8.1
    optionalDependencies:
      typescript: 5.8.2

  '@gerrit0/mini-shiki@1.27.2':
    dependencies:
      '@shikijs/engine-oniguruma': 1.29.2
      '@shikijs/types': 1.29.2
      '@shikijs/vscode-textmate': 10.0.2

  '@humanwhocodes/config-array@0.13.0':
    dependencies:
      '@humanwhocodes/object-schema': 2.0.3
      debug: 4.4.0
      minimatch: 3.1.2
    transitivePeerDependencies:
      - supports-color

  '@humanwhocodes/module-importer@1.0.1': {}

  '@humanwhocodes/object-schema@2.0.3': {}

  '@isaacs/cliui@8.0.2':
    dependencies:
      string-width: 5.1.2
      string-width-cjs: string-width@4.2.3
      strip-ansi: 7.1.0
      strip-ansi-cjs: strip-ansi@6.0.1
      wrap-ansi: 8.1.0
      wrap-ansi-cjs: wrap-ansi@7.0.0

  '@jridgewell/gen-mapping@0.3.8':
    dependencies:
      '@jridgewell/set-array': 1.2.1
      '@jridgewell/sourcemap-codec': 1.5.0
      '@jridgewell/trace-mapping': 0.3.25

  '@jridgewell/resolve-uri@3.1.2': {}

  '@jridgewell/set-array@1.2.1': {}

  '@jridgewell/sourcemap-codec@1.5.0': {}

  '@jridgewell/trace-mapping@0.3.25':
    dependencies:
      '@jridgewell/resolve-uri': 3.1.2
      '@jridgewell/sourcemap-codec': 1.5.0

  '@manypkg/find-root@1.1.0':
    dependencies:
      '@babel/runtime': 7.26.10
      '@types/node': 12.20.55
      find-up: 4.1.0
      fs-extra: 8.1.0

  '@manypkg/get-packages@1.1.3':
    dependencies:
      '@babel/runtime': 7.26.10
      '@changesets/types': 4.1.0
      '@manypkg/find-root': 1.1.0
      fs-extra: 8.1.0
      globby: 11.1.0
      read-yaml-file: 1.1.0

  '@mapbox/jsonlint-lines-primitives@2.0.2': {}

  '@mapbox/unitbezier@0.0.1': {}

  '@maplibre/maplibre-gl-style-spec@23.1.0':
    dependencies:
      '@mapbox/jsonlint-lines-primitives': 2.0.2
      '@mapbox/unitbezier': 0.0.1
      json-stringify-pretty-compact: 4.0.0
      minimist: 1.2.8
      quickselect: 3.0.0
      rw: 1.3.3
      tinyqueue: 3.0.0

  '@nodelib/fs.scandir@2.1.5':
    dependencies:
      '@nodelib/fs.stat': 2.0.5
      run-parallel: 1.2.0

  '@nodelib/fs.stat@2.0.5': {}

  '@nodelib/fs.walk@1.2.8':
    dependencies:
      '@nodelib/fs.scandir': 2.1.5
      fastq: 1.19.1

  '@nolyfill/is-core-module@1.0.39': {}

  '@open-pioneer/base-theme@3.0.0(@emotion/is-prop-valid@1.3.1)(@types/react@19.0.10)':
    dependencies:
      '@open-pioneer/chakra-integration': 3.0.0(@emotion/is-prop-valid@1.3.1)(@types/react@19.0.10)
    transitivePeerDependencies:
      - '@emotion/is-prop-valid'
      - '@types/react'
      - supports-color

  '@open-pioneer/build-common@3.0.0':
    dependencies:
      semver: 7.7.1
      zod: 3.24.2
      zod-validation-error: 3.4.0(zod@3.24.2)

  '@open-pioneer/build-package-cli@3.0.0(sass@1.85.1)(typescript@5.8.2)':
    dependencies:
      '@open-pioneer/build-package': 4.0.0(sass@1.85.1)(typescript@5.8.2)
      chalk: 5.4.1
      commander: 13.1.0
    transitivePeerDependencies:
      - sass
      - supports-color
      - typescript

  '@open-pioneer/build-package@4.0.0(sass@1.85.1)(typescript@5.8.2)':
    dependencies:
      '@open-pioneer/build-common': 3.0.0
      '@open-pioneer/build-support': 3.0.0
      '@rollup/plugin-node-resolve': 16.0.0(rollup@4.34.9)
      chalk: 5.4.1
      debug: 4.4.0
      esbuild: 0.25.0
      fast-glob: 3.3.3
      find-git-root: 1.0.4
      find-workspaces: 0.3.1
      fs-extra: 11.3.0
      import-meta-resolve: 4.1.0
      postcss: 8.5.3
      postcss-import: 16.1.0(postcss@8.5.3)
      rollup: 4.34.9
      rollup-plugin-esbuild: 6.2.1(esbuild@0.25.0)(rollup@4.34.9)
    optionalDependencies:
      sass: 1.85.1
      typescript: 5.8.2
    transitivePeerDependencies:
      - supports-color

  '@open-pioneer/build-support@3.0.0': {}

  '@open-pioneer/chakra-integration@3.0.0(@emotion/is-prop-valid@1.3.1)(@types/react@19.0.10)':
    dependencies:
      '@chakra-ui/react': 2.10.6(@emotion/react@11.14.0(@types/react@19.0.10)(react@19.0.0))(@emotion/styled@11.14.0(@emotion/react@11.14.0(@types/react@19.0.10)(react@19.0.0))(@types/react@19.0.10)(react@19.0.0))(@types/react@19.0.10)(framer-motion@12.4.10(@emotion/is-prop-valid@1.3.1)(react-dom@19.0.0(react@19.0.0))(react@19.0.0))(react-dom@19.0.0(react@19.0.0))(react@19.0.0)
      '@emotion/cache': 11.14.0
      '@emotion/react': 11.14.0(@types/react@19.0.10)(react@19.0.0)
      '@emotion/styled': 11.14.0(@emotion/react@11.14.0(@types/react@19.0.10)(react@19.0.0))(@types/react@19.0.10)(react@19.0.0)
      framer-motion: 12.4.10(@emotion/is-prop-valid@1.3.1)(react-dom@19.0.0(react@19.0.0))(react@19.0.0)
      react: 19.0.0
      react-dom: 19.0.0(react@19.0.0)
    transitivePeerDependencies:
      - '@emotion/is-prop-valid'
      - '@types/react'
      - supports-color

  '@open-pioneer/check-pnpm-duplicates@0.2.0(@pnpm/logger@1000.0.0)':
    dependencies:
      '@pnpm/lockfile.fs': 1001.1.4(@pnpm/logger@1000.0.0)
      '@pnpm/lockfile.utils': 1001.0.3
      '@pnpm/lockfile.walker': 1001.0.3
      '@pnpm/types': 1000.2.0
      chalk: 5.4.1
      commander: 13.1.0
      js-yaml: 4.1.0
    transitivePeerDependencies:
      - '@pnpm/logger'

  '@open-pioneer/core@3.0.0': {}

  '@open-pioneer/http@3.0.0(@emotion/is-prop-valid@1.3.1)(@types/react@19.0.10)(typescript@5.8.2)':
    dependencies:
      '@open-pioneer/core': 3.0.0
      '@open-pioneer/runtime': 3.0.0(@emotion/is-prop-valid@1.3.1)(@types/react@19.0.10)(typescript@5.8.2)
    transitivePeerDependencies:
      - '@emotion/is-prop-valid'
      - '@types/react'
      - supports-color
      - typescript

  '@open-pioneer/local-storage@3.0.0(@emotion/is-prop-valid@1.3.1)(@types/react@19.0.10)(typescript@5.8.2)':
    dependencies:
      '@open-pioneer/core': 3.0.0
      '@open-pioneer/runtime': 3.0.0(@emotion/is-prop-valid@1.3.1)(@types/react@19.0.10)(typescript@5.8.2)
    transitivePeerDependencies:
      - '@emotion/is-prop-valid'
      - '@types/react'
      - supports-color
      - typescript

  '@open-pioneer/notifier@3.0.0(@chakra-ui/react@2.10.6(@emotion/react@11.14.0(@types/react@19.0.10)(react@19.0.0))(@emotion/styled@11.14.0(@emotion/react@11.14.0(@types/react@19.0.10)(react@19.0.0))(@types/react@19.0.10)(react@19.0.0))(@types/react@19.0.10)(framer-motion@12.4.10(@emotion/is-prop-valid@1.3.1)(react-dom@19.0.0(react@19.0.0))(react@19.0.0))(react-dom@19.0.0(react@19.0.0))(react@19.0.0))(@emotion/is-prop-valid@1.3.1)(@types/react@19.0.10)(typescript@5.8.2)':
    dependencies:
      '@chakra-ui/icons': 2.2.4(@chakra-ui/react@2.10.6(@emotion/react@11.14.0(@types/react@19.0.10)(react@19.0.0))(@emotion/styled@11.14.0(@emotion/react@11.14.0(@types/react@19.0.10)(react@19.0.0))(@types/react@19.0.10)(react@19.0.0))(@types/react@19.0.10)(framer-motion@12.4.10(@emotion/is-prop-valid@1.3.1)(react-dom@19.0.0(react@19.0.0))(react@19.0.0))(react-dom@19.0.0(react@19.0.0))(react@19.0.0))(react@19.0.0)
      '@open-pioneer/chakra-integration': 3.0.0(@emotion/is-prop-valid@1.3.1)(@types/react@19.0.10)
      '@open-pioneer/core': 3.0.0
      '@open-pioneer/react-utils': 3.0.0(@emotion/is-prop-valid@1.3.1)(@types/react@19.0.10)
      '@open-pioneer/runtime': 3.0.0(@emotion/is-prop-valid@1.3.1)(@types/react@19.0.10)(typescript@5.8.2)
      react: 19.0.0
    transitivePeerDependencies:
      - '@chakra-ui/react'
      - '@emotion/is-prop-valid'
      - '@types/react'
      - supports-color
      - typescript

  '@open-pioneer/react-utils@3.0.0(@emotion/is-prop-valid@1.3.1)(@types/react@19.0.10)':
    dependencies:
      '@open-pioneer/chakra-integration': 3.0.0(@emotion/is-prop-valid@1.3.1)(@types/react@19.0.10)
      '@open-pioneer/core': 3.0.0
      classnames: 2.5.1
      react: 19.0.0
    transitivePeerDependencies:
      - '@emotion/is-prop-valid'
      - '@types/react'
      - supports-color

  '@open-pioneer/reactivity@3.0.0':
    dependencies:
      '@conterra/reactivity-core': 0.4.4
      react: 19.0.0

  '@open-pioneer/runtime-react-support@3.0.0':
    dependencies:
      react: 19.0.0

  '@open-pioneer/runtime@3.0.0(@emotion/is-prop-valid@1.3.1)(@types/react@19.0.10)(typescript@5.8.2)':
    dependencies:
      '@formatjs/intl': 3.1.4(typescript@5.8.2)
      '@open-pioneer/base-theme': 3.0.0(@emotion/is-prop-valid@1.3.1)(@types/react@19.0.10)
      '@open-pioneer/chakra-integration': 3.0.0(@emotion/is-prop-valid@1.3.1)(@types/react@19.0.10)
      '@open-pioneer/core': 3.0.0
      '@open-pioneer/runtime-react-support': 3.0.0
      react: 19.0.0
      react-dom: 19.0.0(react@19.0.0)
    transitivePeerDependencies:
      - '@emotion/is-prop-valid'
      - '@types/react'
      - supports-color
      - typescript

  '@open-pioneer/test-utils@3.0.0(@emotion/is-prop-valid@1.3.1)(@types/react-dom@19.0.4(@types/react@19.0.10))(@types/react@19.0.10)(typescript@5.8.2)':
    dependencies:
      '@formatjs/intl': 3.1.4(typescript@5.8.2)
      '@open-pioneer/chakra-integration': 3.0.0(@emotion/is-prop-valid@1.3.1)(@types/react@19.0.10)
      '@open-pioneer/runtime-react-support': 3.0.0
      '@testing-library/dom': 10.4.0
      '@testing-library/react': 16.2.0(@testing-library/dom@10.4.0)(@types/react-dom@19.0.4(@types/react@19.0.10))(@types/react@19.0.10)(react-dom@19.0.0(react@19.0.0))(react@19.0.0)
      react: 19.0.0
      react-dom: 19.0.0(react@19.0.0)
    transitivePeerDependencies:
      - '@emotion/is-prop-valid'
      - '@types/react'
      - '@types/react-dom'
      - supports-color
      - typescript

<<<<<<< HEAD
  '@open-pioneer/vite-plugin-pioneer@4.0.0(@open-pioneer/runtime@3.0.0(@emotion/is-prop-valid@1.3.1)(@types/react@19.0.10)(typescript@5.8.2))(sass@1.85.1)(vite@6.2.5(@types/node@20.17.23)(sass@1.85.1)(tsx@4.19.3)(yaml@2.7.0))':
=======
  '@open-pioneer/vite-plugin-pioneer@4.0.0(@open-pioneer/runtime@3.0.0(@types/react@19.0.10)(typescript@5.7.3))(sass@1.85.0)(vite@6.2.6(@types/node@20.17.19)(sass@1.85.0)(tsx@4.19.3)(yaml@2.7.0))':
>>>>>>> f3b881d4
    dependencies:
      '@babel/generator': 7.26.10
      '@babel/template': 7.26.9
      '@babel/types': 7.26.10
      '@open-pioneer/build-common': 3.0.0
      '@open-pioneer/runtime': 3.0.0(@emotion/is-prop-valid@1.3.1)(@types/react@19.0.10)(typescript@5.8.2)
      debug: 4.4.0
      js-yaml: 4.1.0
<<<<<<< HEAD
      sass: 1.85.1
      vite: 6.2.5(@types/node@20.17.23)(sass@1.85.1)(tsx@4.19.3)(yaml@2.7.0)
      vitefu: 1.0.6(vite@6.2.5(@types/node@20.17.23)(sass@1.85.1)(tsx@4.19.3)(yaml@2.7.0))
=======
      sass: 1.85.0
      vite: 6.2.6(@types/node@20.17.19)(sass@1.85.0)(tsx@4.19.3)(yaml@2.7.0)
      vitefu: 1.0.5(vite@6.2.6(@types/node@20.17.19)(sass@1.85.0)(tsx@4.19.3)(yaml@2.7.0))
>>>>>>> f3b881d4
      zod: 3.24.2
      zod-validation-error: 3.4.0(zod@3.24.2)
    transitivePeerDependencies:
      - supports-color

  '@parcel/watcher-android-arm64@2.5.1':
    optional: true

  '@parcel/watcher-darwin-arm64@2.5.1':
    optional: true

  '@parcel/watcher-darwin-x64@2.5.1':
    optional: true

  '@parcel/watcher-freebsd-x64@2.5.1':
    optional: true

  '@parcel/watcher-linux-arm-glibc@2.5.1':
    optional: true

  '@parcel/watcher-linux-arm-musl@2.5.1':
    optional: true

  '@parcel/watcher-linux-arm64-glibc@2.5.1':
    optional: true

  '@parcel/watcher-linux-arm64-musl@2.5.1':
    optional: true

  '@parcel/watcher-linux-x64-glibc@2.5.1':
    optional: true

  '@parcel/watcher-linux-x64-musl@2.5.1':
    optional: true

  '@parcel/watcher-win32-arm64@2.5.1':
    optional: true

  '@parcel/watcher-win32-ia32@2.5.1':
    optional: true

  '@parcel/watcher-win32-x64@2.5.1':
    optional: true

  '@parcel/watcher@2.5.1':
    dependencies:
      detect-libc: 1.0.3
      is-glob: 4.0.3
      micromatch: 4.0.8
      node-addon-api: 7.1.1
    optionalDependencies:
      '@parcel/watcher-android-arm64': 2.5.1
      '@parcel/watcher-darwin-arm64': 2.5.1
      '@parcel/watcher-darwin-x64': 2.5.1
      '@parcel/watcher-freebsd-x64': 2.5.1
      '@parcel/watcher-linux-arm-glibc': 2.5.1
      '@parcel/watcher-linux-arm-musl': 2.5.1
      '@parcel/watcher-linux-arm64-glibc': 2.5.1
      '@parcel/watcher-linux-arm64-musl': 2.5.1
      '@parcel/watcher-linux-x64-glibc': 2.5.1
      '@parcel/watcher-linux-x64-musl': 2.5.1
      '@parcel/watcher-win32-arm64': 2.5.1
      '@parcel/watcher-win32-ia32': 2.5.1
      '@parcel/watcher-win32-x64': 2.5.1
    optional: true

  '@petamoriken/float16@3.9.1': {}

  '@pnpm/constants@1001.1.0': {}

  '@pnpm/crypto.hash@1000.0.0':
    dependencies:
      '@pnpm/crypto.polyfill': 1000.0.0

  '@pnpm/crypto.polyfill@1000.0.0': {}

  '@pnpm/dependency-path@1000.0.3':
    dependencies:
      '@pnpm/crypto.hash': 1000.0.0
      '@pnpm/types': 1000.2.0
      semver: 7.7.1

  '@pnpm/error@1000.0.2':
    dependencies:
      '@pnpm/constants': 1001.1.0

  '@pnpm/git-utils@1000.0.0':
    dependencies:
      execa: safe-execa@0.1.2

  '@pnpm/lockfile.fs@1001.1.4(@pnpm/logger@1000.0.0)':
    dependencies:
      '@pnpm/constants': 1001.1.0
      '@pnpm/dependency-path': 1000.0.3
      '@pnpm/error': 1000.0.2
      '@pnpm/git-utils': 1000.0.0
      '@pnpm/lockfile.merger': 1001.0.3
      '@pnpm/lockfile.types': 1001.0.3
      '@pnpm/lockfile.utils': 1001.0.3
      '@pnpm/logger': 1000.0.0
      '@pnpm/object.key-sorting': 1000.0.0
      '@pnpm/types': 1000.2.0
      '@zkochan/rimraf': 3.0.2
      comver-to-semver: 1.0.0
      js-yaml: '@zkochan/js-yaml@0.0.7'
      normalize-path: 3.0.0
      ramda: '@pnpm/ramda@0.28.1'
      semver: 7.7.1
      strip-bom: 4.0.0
      write-file-atomic: 5.0.1

  '@pnpm/lockfile.merger@1001.0.3':
    dependencies:
      '@pnpm/lockfile.types': 1001.0.3
      '@pnpm/types': 1000.2.0
      comver-to-semver: 1.0.0
      ramda: '@pnpm/ramda@0.28.1'
      semver: 7.7.1

  '@pnpm/lockfile.types@1001.0.3':
    dependencies:
      '@pnpm/patching.types': 1000.0.0
      '@pnpm/types': 1000.2.0

  '@pnpm/lockfile.utils@1001.0.3':
    dependencies:
      '@pnpm/dependency-path': 1000.0.3
      '@pnpm/lockfile.types': 1001.0.3
      '@pnpm/pick-fetcher': 1000.0.0
      '@pnpm/resolver-base': 1000.1.3
      '@pnpm/types': 1000.2.0
      get-npm-tarball-url: 2.1.0
      ramda: '@pnpm/ramda@0.28.1'

  '@pnpm/lockfile.walker@1001.0.3':
    dependencies:
      '@pnpm/dependency-path': 1000.0.3
      '@pnpm/lockfile.types': 1001.0.3
      '@pnpm/types': 1000.2.0

  '@pnpm/logger@1000.0.0':
    dependencies:
      bole: 5.0.17
      ndjson: 2.0.0

  '@pnpm/object.key-sorting@1000.0.0':
    dependencies:
      '@pnpm/util.lex-comparator': 3.0.0
      sort-keys: 4.2.0

  '@pnpm/patching.types@1000.0.0': {}

  '@pnpm/pick-fetcher@1000.0.0': {}

  '@pnpm/ramda@0.28.1': {}

  '@pnpm/resolver-base@1000.1.3':
    dependencies:
      '@pnpm/types': 1000.2.0

  '@pnpm/types@1000.2.0': {}

  '@pnpm/util.lex-comparator@3.0.0': {}

  '@popperjs/core@2.11.8': {}

  '@preact/signals-core@1.8.0': {}

  '@rollup/plugin-node-resolve@16.0.0(rollup@4.34.9)':
    dependencies:
      '@rollup/pluginutils': 5.1.4(rollup@4.34.9)
      '@types/resolve': 1.20.2
      deepmerge: 4.3.1
      is-module: 1.0.0
      resolve: 1.22.10
    optionalDependencies:
      rollup: 4.34.9

  '@rollup/pluginutils@4.2.1':
    dependencies:
      estree-walker: 2.0.2
      picomatch: 2.3.1

  '@rollup/pluginutils@5.1.4(rollup@4.34.9)':
    dependencies:
      '@types/estree': 1.0.6
      estree-walker: 2.0.2
      picomatch: 4.0.2
    optionalDependencies:
      rollup: 4.34.9

  '@rollup/rollup-android-arm-eabi@4.34.9':
    optional: true

  '@rollup/rollup-android-arm64@4.34.9':
    optional: true

  '@rollup/rollup-darwin-arm64@4.34.9':
    optional: true

  '@rollup/rollup-darwin-x64@4.34.9':
    optional: true

  '@rollup/rollup-freebsd-arm64@4.34.9':
    optional: true

  '@rollup/rollup-freebsd-x64@4.34.9':
    optional: true

  '@rollup/rollup-linux-arm-gnueabihf@4.34.9':
    optional: true

  '@rollup/rollup-linux-arm-musleabihf@4.34.9':
    optional: true

  '@rollup/rollup-linux-arm64-gnu@4.34.9':
    optional: true

  '@rollup/rollup-linux-arm64-musl@4.34.9':
    optional: true

  '@rollup/rollup-linux-loongarch64-gnu@4.34.9':
    optional: true

  '@rollup/rollup-linux-powerpc64le-gnu@4.34.9':
    optional: true

  '@rollup/rollup-linux-riscv64-gnu@4.34.9':
    optional: true

  '@rollup/rollup-linux-s390x-gnu@4.34.9':
    optional: true

  '@rollup/rollup-linux-x64-gnu@4.34.9':
    optional: true

  '@rollup/rollup-linux-x64-musl@4.34.9':
    optional: true

  '@rollup/rollup-win32-arm64-msvc@4.34.9':
    optional: true

  '@rollup/rollup-win32-ia32-msvc@4.34.9':
    optional: true

  '@rollup/rollup-win32-x64-msvc@4.34.9':
    optional: true

  '@rtsao/scc@1.1.0': {}

  '@shikijs/engine-oniguruma@1.29.2':
    dependencies:
      '@shikijs/types': 1.29.2
      '@shikijs/vscode-textmate': 10.0.2

  '@shikijs/types@1.29.2':
    dependencies:
      '@shikijs/vscode-textmate': 10.0.2
      '@types/hast': 3.0.4

  '@shikijs/vscode-textmate@10.0.2': {}

  '@swc/core-darwin-arm64@1.11.7':
    optional: true

  '@swc/core-darwin-x64@1.11.7':
    optional: true

  '@swc/core-linux-arm-gnueabihf@1.11.7':
    optional: true

  '@swc/core-linux-arm64-gnu@1.11.7':
    optional: true

  '@swc/core-linux-arm64-musl@1.11.7':
    optional: true

  '@swc/core-linux-x64-gnu@1.11.7':
    optional: true

  '@swc/core-linux-x64-musl@1.11.7':
    optional: true

  '@swc/core-win32-arm64-msvc@1.11.7':
    optional: true

  '@swc/core-win32-ia32-msvc@1.11.7':
    optional: true

  '@swc/core-win32-x64-msvc@1.11.7':
    optional: true

  '@swc/core@1.11.7':
    dependencies:
      '@swc/counter': 0.1.3
      '@swc/types': 0.1.19
    optionalDependencies:
      '@swc/core-darwin-arm64': 1.11.7
      '@swc/core-darwin-x64': 1.11.7
      '@swc/core-linux-arm-gnueabihf': 1.11.7
      '@swc/core-linux-arm64-gnu': 1.11.7
      '@swc/core-linux-arm64-musl': 1.11.7
      '@swc/core-linux-x64-gnu': 1.11.7
      '@swc/core-linux-x64-musl': 1.11.7
      '@swc/core-win32-arm64-msvc': 1.11.7
      '@swc/core-win32-ia32-msvc': 1.11.7
      '@swc/core-win32-x64-msvc': 1.11.7

  '@swc/counter@0.1.3': {}

  '@swc/types@0.1.19':
    dependencies:
      '@swc/counter': 0.1.3

  '@tanstack/react-table@8.21.2(react-dom@19.0.0(react@19.0.0))(react@19.0.0)':
    dependencies:
      '@tanstack/table-core': 8.21.2
      react: 19.0.0
      react-dom: 19.0.0(react@19.0.0)

  '@tanstack/table-core@8.21.2': {}

  '@testing-library/dom@10.4.0':
    dependencies:
      '@babel/code-frame': 7.26.2
      '@babel/runtime': 7.26.10
      '@types/aria-query': 5.0.4
      aria-query: 5.3.0
      chalk: 4.1.2
      dom-accessibility-api: 0.5.16
      lz-string: 1.5.0
      pretty-format: 27.5.1

  '@testing-library/jest-dom@6.6.3':
    dependencies:
      '@adobe/css-tools': 4.4.2
      aria-query: 5.3.2
      chalk: 3.0.0
      css.escape: 1.5.1
      dom-accessibility-api: 0.6.3
      lodash: 4.17.21
      redent: 3.0.0

  '@testing-library/react@16.2.0(@testing-library/dom@10.4.0)(@types/react-dom@19.0.4(@types/react@19.0.10))(@types/react@19.0.10)(react-dom@19.0.0(react@19.0.0))(react@19.0.0)':
    dependencies:
      '@babel/runtime': 7.26.10
      '@testing-library/dom': 10.4.0
      react: 19.0.0
      react-dom: 19.0.0(react@19.0.0)
    optionalDependencies:
      '@types/react': 19.0.10
      '@types/react-dom': 19.0.4(@types/react@19.0.10)

  '@testing-library/user-event@14.6.1(@testing-library/dom@10.4.0)':
    dependencies:
      '@testing-library/dom': 10.4.0

  '@types/aria-query@5.0.4': {}

  '@types/eslint@8.56.12':
    dependencies:
      '@types/estree': 1.0.6
      '@types/json-schema': 7.0.15

  '@types/estree@1.0.6': {}

  '@types/hast@3.0.4':
    dependencies:
      '@types/unist': 3.0.3

  '@types/js-cookie@2.2.7': {}

  '@types/js-yaml@4.0.9': {}

  '@types/jsdom@21.1.7':
    dependencies:
      '@types/node': 22.13.9
      '@types/tough-cookie': 4.0.5
      parse5: 7.2.1

  '@types/json-schema@7.0.15': {}

  '@types/json5@0.0.29': {}

  '@types/lodash.mergewith@4.6.9':
    dependencies:
      '@types/lodash': 4.17.16

  '@types/lodash@4.17.16': {}

  '@types/node@12.20.55': {}

  '@types/node@20.17.23':
    dependencies:
      undici-types: 6.19.8

  '@types/node@22.13.9':
    dependencies:
      undici-types: 6.20.0

  '@types/parse-json@4.0.2': {}

  '@types/proj4@2.5.6': {}

  '@types/raf@3.4.3':
    optional: true

  '@types/rbush@4.0.0': {}

  '@types/react-dom@19.0.4(@types/react@19.0.10)':
    dependencies:
      '@types/react': 19.0.10

  '@types/react-transition-group@4.4.12(@types/react@19.0.10)':
    dependencies:
      '@types/react': 19.0.10

  '@types/react@19.0.10':
    dependencies:
      csstype: 3.1.3

  '@types/resolve@1.20.2': {}

  '@types/tough-cookie@4.0.5': {}

  '@types/trusted-types@2.0.7':
    optional: true

  '@types/unist@3.0.3': {}

  '@types/uuid@10.0.0': {}

  '@typescript-eslint/eslint-plugin@8.26.0(@typescript-eslint/parser@8.26.0(eslint@8.57.1)(typescript@5.8.2))(eslint@8.57.1)(typescript@5.8.2)':
    dependencies:
      '@eslint-community/regexpp': 4.12.1
      '@typescript-eslint/parser': 8.26.0(eslint@8.57.1)(typescript@5.8.2)
      '@typescript-eslint/scope-manager': 8.26.0
      '@typescript-eslint/type-utils': 8.26.0(eslint@8.57.1)(typescript@5.8.2)
      '@typescript-eslint/utils': 8.26.0(eslint@8.57.1)(typescript@5.8.2)
      '@typescript-eslint/visitor-keys': 8.26.0
      eslint: 8.57.1
      graphemer: 1.4.0
      ignore: 5.3.2
      natural-compare: 1.4.0
      ts-api-utils: 2.0.1(typescript@5.8.2)
      typescript: 5.8.2
    transitivePeerDependencies:
      - supports-color

  '@typescript-eslint/parser@8.26.0(eslint@8.57.1)(typescript@5.8.2)':
    dependencies:
      '@typescript-eslint/scope-manager': 8.26.0
      '@typescript-eslint/types': 8.26.0
      '@typescript-eslint/typescript-estree': 8.26.0(typescript@5.8.2)
      '@typescript-eslint/visitor-keys': 8.26.0
      debug: 4.4.0
      eslint: 8.57.1
      typescript: 5.8.2
    transitivePeerDependencies:
      - supports-color

  '@typescript-eslint/scope-manager@8.26.0':
    dependencies:
      '@typescript-eslint/types': 8.26.0
      '@typescript-eslint/visitor-keys': 8.26.0

  '@typescript-eslint/type-utils@8.26.0(eslint@8.57.1)(typescript@5.8.2)':
    dependencies:
      '@typescript-eslint/typescript-estree': 8.26.0(typescript@5.8.2)
      '@typescript-eslint/utils': 8.26.0(eslint@8.57.1)(typescript@5.8.2)
      debug: 4.4.0
      eslint: 8.57.1
      ts-api-utils: 2.0.1(typescript@5.8.2)
      typescript: 5.8.2
    transitivePeerDependencies:
      - supports-color

  '@typescript-eslint/types@8.26.0': {}

  '@typescript-eslint/typescript-estree@8.26.0(typescript@5.8.2)':
    dependencies:
      '@typescript-eslint/types': 8.26.0
      '@typescript-eslint/visitor-keys': 8.26.0
      debug: 4.4.0
      fast-glob: 3.3.3
      is-glob: 4.0.3
      minimatch: 9.0.5
      semver: 7.7.1
      ts-api-utils: 2.0.1(typescript@5.8.2)
      typescript: 5.8.2
    transitivePeerDependencies:
      - supports-color

  '@typescript-eslint/utils@8.26.0(eslint@8.57.1)(typescript@5.8.2)':
    dependencies:
      '@eslint-community/eslint-utils': 4.4.1(eslint@8.57.1)
      '@typescript-eslint/scope-manager': 8.26.0
      '@typescript-eslint/types': 8.26.0
      '@typescript-eslint/typescript-estree': 8.26.0(typescript@5.8.2)
      eslint: 8.57.1
      typescript: 5.8.2
    transitivePeerDependencies:
      - supports-color

  '@typescript-eslint/visitor-keys@8.26.0':
    dependencies:
      '@typescript-eslint/types': 8.26.0
      eslint-visitor-keys: 4.2.0

  '@ungap/structured-clone@1.3.0': {}

<<<<<<< HEAD
  '@vitejs/plugin-react-swc@3.8.0(vite@6.2.5(@types/node@20.17.23)(sass@1.85.1)(tsx@4.19.3)(yaml@2.7.0))':
    dependencies:
      '@swc/core': 1.11.7
      vite: 6.2.5(@types/node@20.17.23)(sass@1.85.1)(tsx@4.19.3)(yaml@2.7.0)
=======
  '@vitejs/plugin-react-swc@3.8.0(vite@6.2.6(@types/node@20.17.19)(sass@1.85.0)(tsx@4.19.3)(yaml@2.7.0))':
    dependencies:
      '@swc/core': 1.10.18
      vite: 6.2.6(@types/node@20.17.19)(sass@1.85.0)(tsx@4.19.3)(yaml@2.7.0)
>>>>>>> f3b881d4
    transitivePeerDependencies:
      - '@swc/helpers'

  '@vitest/expect@3.0.7':
    dependencies:
      '@vitest/spy': 3.0.7
      '@vitest/utils': 3.0.7
      chai: 5.2.0
      tinyrainbow: 2.0.0

<<<<<<< HEAD
  '@vitest/mocker@3.0.7(vite@6.2.5(@types/node@20.17.23)(sass@1.85.1)(tsx@4.19.3)(yaml@2.7.0))':
=======
  '@vitest/mocker@3.0.6(vite@6.2.6(@types/node@20.17.19)(sass@1.85.0)(tsx@4.19.3)(yaml@2.7.0))':
>>>>>>> f3b881d4
    dependencies:
      '@vitest/spy': 3.0.7
      estree-walker: 3.0.3
      magic-string: 0.30.17
    optionalDependencies:
<<<<<<< HEAD
      vite: 6.2.5(@types/node@20.17.23)(sass@1.85.1)(tsx@4.19.3)(yaml@2.7.0)
=======
      vite: 6.2.6(@types/node@20.17.19)(sass@1.85.0)(tsx@4.19.3)(yaml@2.7.0)
>>>>>>> f3b881d4

  '@vitest/pretty-format@3.0.7':
    dependencies:
      tinyrainbow: 2.0.0

  '@vitest/runner@3.0.7':
    dependencies:
      '@vitest/utils': 3.0.7
      pathe: 2.0.3

  '@vitest/snapshot@3.0.7':
    dependencies:
      '@vitest/pretty-format': 3.0.7
      magic-string: 0.30.17
      pathe: 2.0.3

  '@vitest/spy@3.0.7':
    dependencies:
      tinyspy: 3.0.2

  '@vitest/utils@3.0.7':
    dependencies:
      '@vitest/pretty-format': 3.0.7
      loupe: 3.1.3
      tinyrainbow: 2.0.0

  '@xobotyi/scrollbar-width@1.9.5': {}

  '@zag-js/dom-query@0.31.1': {}

  '@zag-js/element-size@0.31.1': {}

  '@zag-js/focus-visible@0.31.1':
    dependencies:
      '@zag-js/dom-query': 0.31.1

  '@zkochan/js-yaml@0.0.7':
    dependencies:
      argparse: 2.0.1

  '@zkochan/rimraf@3.0.2': {}

  '@zkochan/which@2.0.3':
    dependencies:
      isexe: 2.0.0

  acorn-jsx@5.3.2(acorn@8.14.0):
    dependencies:
      acorn: 8.14.0

  acorn@8.14.0: {}

  agent-base@7.1.3: {}

  ajv@6.12.6:
    dependencies:
      fast-deep-equal: 3.1.3
      fast-json-stable-stringify: 2.1.0
      json-schema-traverse: 0.4.1
      uri-js: 4.4.1

  ansi-colors@4.1.3: {}

  ansi-escapes@7.0.0:
    dependencies:
      environment: 1.1.0

  ansi-regex@5.0.1: {}

  ansi-regex@6.1.0: {}

  ansi-styles@4.3.0:
    dependencies:
      color-convert: 2.0.1

  ansi-styles@5.2.0: {}

  ansi-styles@6.2.1: {}

  argparse@1.0.10:
    dependencies:
      sprintf-js: 1.0.3

  argparse@2.0.1: {}

  aria-hidden@1.2.4:
    dependencies:
      tslib: 2.8.1

  aria-query@5.3.0:
    dependencies:
      dequal: 2.0.3

  aria-query@5.3.2: {}

  array-buffer-byte-length@1.0.2:
    dependencies:
      call-bound: 1.0.4
      is-array-buffer: 3.0.5

  array-includes@3.1.8:
    dependencies:
      call-bind: 1.0.8
      define-properties: 1.2.1
      es-abstract: 1.23.9
      es-object-atoms: 1.1.1
      get-intrinsic: 1.3.0
      is-string: 1.1.1

  array-union@2.1.0: {}

  array.prototype.findlast@1.2.5:
    dependencies:
      call-bind: 1.0.8
      define-properties: 1.2.1
      es-abstract: 1.23.9
      es-errors: 1.3.0
      es-object-atoms: 1.1.1
      es-shim-unscopables: 1.1.0

  array.prototype.findlastindex@1.2.5:
    dependencies:
      call-bind: 1.0.8
      define-properties: 1.2.1
      es-abstract: 1.23.9
      es-errors: 1.3.0
      es-object-atoms: 1.1.1
      es-shim-unscopables: 1.1.0

  array.prototype.flat@1.3.3:
    dependencies:
      call-bind: 1.0.8
      define-properties: 1.2.1
      es-abstract: 1.23.9
      es-shim-unscopables: 1.1.0

  array.prototype.flatmap@1.3.3:
    dependencies:
      call-bind: 1.0.8
      define-properties: 1.2.1
      es-abstract: 1.23.9
      es-shim-unscopables: 1.1.0

  array.prototype.tosorted@1.1.4:
    dependencies:
      call-bind: 1.0.8
      define-properties: 1.2.1
      es-abstract: 1.23.9
      es-errors: 1.3.0
      es-shim-unscopables: 1.1.0

  arraybuffer.prototype.slice@1.0.4:
    dependencies:
      array-buffer-byte-length: 1.0.2
      call-bind: 1.0.8
      define-properties: 1.2.1
      es-abstract: 1.23.9
      es-errors: 1.3.0
      get-intrinsic: 1.3.0
      is-array-buffer: 3.0.5

  assertion-error@2.0.1: {}

  ast-types-flow@0.0.8: {}

  async-function@1.0.0: {}

  asynckit@0.4.0: {}

  atob@2.1.2: {}

  available-typed-arrays@1.0.7:
    dependencies:
      possible-typed-array-names: 1.1.0

  axe-core@4.10.2: {}

  axobject-query@4.1.0: {}

  babel-plugin-macros@3.1.0:
    dependencies:
      '@babel/runtime': 7.26.10
      cosmiconfig: 7.1.0
      resolve: 1.22.10

  balanced-match@1.0.2: {}

  base64-arraybuffer@1.0.2: {}

  better-path-resolve@1.0.0:
    dependencies:
      is-windows: 1.0.2

  bole@5.0.17:
    dependencies:
      fast-safe-stringify: 2.1.1
      individual: 3.0.0

  brace-expansion@1.1.11:
    dependencies:
      balanced-match: 1.0.2
      concat-map: 0.0.1

  brace-expansion@2.0.1:
    dependencies:
      balanced-match: 1.0.2

  braces@3.0.3:
    dependencies:
      fill-range: 7.1.1

  btoa@1.2.1: {}

  cac@6.7.14: {}

  call-bind-apply-helpers@1.0.2:
    dependencies:
      es-errors: 1.3.0
      function-bind: 1.1.2

  call-bind@1.0.8:
    dependencies:
      call-bind-apply-helpers: 1.0.2
      es-define-property: 1.0.1
      get-intrinsic: 1.3.0
      set-function-length: 1.2.2

  call-bound@1.0.4:
    dependencies:
      call-bind-apply-helpers: 1.0.2
      get-intrinsic: 1.3.0

  callsites@3.1.0: {}

  canvg@4.0.3:
    dependencies:
      '@types/raf': 3.4.3
      raf: 3.4.1
      rgbcolor: 1.0.1
      stackblur-canvas: 2.7.0
      svg-pathdata: 6.0.3
    optional: true

  chai@5.2.0:
    dependencies:
      assertion-error: 2.0.1
      check-error: 2.1.1
      deep-eql: 5.0.2
      loupe: 3.1.3
      pathval: 2.0.0

  chakra-react-select@5.0.4(@chakra-ui/react@2.10.6(@emotion/react@11.14.0(@types/react@19.0.10)(react@19.0.0))(@emotion/styled@11.14.0(@emotion/react@11.14.0(@types/react@19.0.10)(react@19.0.0))(@types/react@19.0.10)(react@19.0.0))(@types/react@19.0.10)(framer-motion@12.4.10(@emotion/is-prop-valid@1.3.1)(react-dom@19.0.0(react@19.0.0))(react@19.0.0))(react-dom@19.0.0(react@19.0.0))(react@19.0.0))(@emotion/react@11.14.0(@types/react@19.0.10)(react@19.0.0))(@types/react@19.0.10)(react-dom@19.0.0(react@19.0.0))(react@19.0.0):
    dependencies:
      '@chakra-ui/react': 2.10.6(@emotion/react@11.14.0(@types/react@19.0.10)(react@19.0.0))(@emotion/styled@11.14.0(@emotion/react@11.14.0(@types/react@19.0.10)(react@19.0.0))(@types/react@19.0.10)(react@19.0.0))(@types/react@19.0.10)(framer-motion@12.4.10(@emotion/is-prop-valid@1.3.1)(react-dom@19.0.0(react@19.0.0))(react@19.0.0))(react-dom@19.0.0(react@19.0.0))(react@19.0.0)
      '@emotion/react': 11.14.0(@types/react@19.0.10)(react@19.0.0)
      react: 19.0.0
      react-dom: 19.0.0(react@19.0.0)
      react-select: 5.10.1(patch_hash=benwgmj73vuqed6j4bcic264ha)(@types/react@19.0.10)(react-dom@19.0.0(react@19.0.0))(react@19.0.0)
    transitivePeerDependencies:
      - '@types/react'
      - supports-color

  chalk@3.0.0:
    dependencies:
      ansi-styles: 4.3.0
      supports-color: 7.2.0

  chalk@4.1.2:
    dependencies:
      ansi-styles: 4.3.0
      supports-color: 7.2.0

  chalk@5.4.1: {}

  chardet@0.7.0: {}

  check-error@2.1.1: {}

  chokidar@4.0.3:
    dependencies:
      readdirp: 4.1.2

  ci-info@3.9.0: {}

  classnames@2.5.1: {}

  cli-cursor@5.0.0:
    dependencies:
      restore-cursor: 5.1.0

  cli-truncate@4.0.0:
    dependencies:
      slice-ansi: 5.0.0
      string-width: 7.2.0

  color-convert@2.0.1:
    dependencies:
      color-name: 1.1.4

  color-name@1.1.4: {}

  color-name@2.0.0: {}

  color-parse@2.0.2:
    dependencies:
      color-name: 2.0.0

  color-rgba@3.0.0:
    dependencies:
      color-parse: 2.0.2
      color-space: 2.3.1

  color-space@2.3.1: {}

  color2k@2.0.3: {}

  colorette@2.0.20: {}

  combined-stream@1.0.8:
    dependencies:
      delayed-stream: 1.0.0

  commander@13.1.0: {}

  comver-to-semver@1.0.0: {}

  concat-map@0.0.1: {}

  confbox@0.1.8: {}

  convert-source-map@1.9.0: {}

  copy-to-clipboard@3.3.3:
    dependencies:
      toggle-selection: 1.0.6

  core-js@3.41.0:
    optional: true

  cosmiconfig@7.1.0:
    dependencies:
      '@types/parse-json': 4.0.2
      import-fresh: 3.3.1
      parse-json: 5.2.0
      path-type: 4.0.0
      yaml: 1.10.2

  cross-spawn@7.0.6:
    dependencies:
      path-key: 3.1.1
      shebang-command: 2.0.0
      which: 2.0.2

  css-in-js-utils@3.1.0:
    dependencies:
      hyphenate-style-name: 1.1.0

  css-line-break@2.1.0:
    dependencies:
      utrie: 1.0.2

  css-tree@1.1.3:
    dependencies:
      mdn-data: 2.0.14
      source-map: 0.6.1

  css.escape@1.5.1: {}

  cssstyle@4.2.1:
    dependencies:
      '@asamuzakjp/css-color': 2.8.3
      rrweb-cssom: 0.8.0

  csstype@3.1.3: {}

  damerau-levenshtein@1.0.8: {}

  data-urls@5.0.0:
    dependencies:
      whatwg-mimetype: 4.0.0
      whatwg-url: 14.1.1

  data-view-buffer@1.0.2:
    dependencies:
      call-bound: 1.0.4
      es-errors: 1.3.0
      is-data-view: 1.0.2

  data-view-byte-length@1.0.2:
    dependencies:
      call-bound: 1.0.4
      es-errors: 1.3.0
      is-data-view: 1.0.2

  data-view-byte-offset@1.0.1:
    dependencies:
      call-bound: 1.0.4
      es-errors: 1.3.0
      is-data-view: 1.0.2

  debug@3.2.7:
    dependencies:
      ms: 2.1.3

  debug@4.4.0:
    dependencies:
      ms: 2.1.3

  decimal.js@10.5.0: {}

  deep-eql@5.0.2: {}

  deep-is@0.1.4: {}

  deepmerge@4.3.1: {}

  define-data-property@1.1.4:
    dependencies:
      es-define-property: 1.0.1
      es-errors: 1.3.0
      gopd: 1.2.0

  define-properties@1.2.1:
    dependencies:
      define-data-property: 1.1.4
      has-property-descriptors: 1.0.2
      object-keys: 1.1.1

  delayed-stream@1.0.0: {}

  dequal@2.0.3: {}

  detect-indent@6.1.0: {}

  detect-libc@1.0.3:
    optional: true

  detect-node-es@1.1.0: {}

  dir-glob@3.0.1:
    dependencies:
      path-type: 4.0.0

  doctrine@2.1.0:
    dependencies:
      esutils: 2.0.3

  doctrine@3.0.0:
    dependencies:
      esutils: 2.0.3

  dom-accessibility-api@0.5.16: {}

  dom-accessibility-api@0.6.3: {}

  dom-helpers@5.2.1:
    dependencies:
      '@babel/runtime': 7.26.10
      csstype: 3.1.3

  dompurify@3.2.4:
    optionalDependencies:
      '@types/trusted-types': 2.0.7
    optional: true

  dunder-proto@1.0.1:
    dependencies:
      call-bind-apply-helpers: 1.0.2
      es-errors: 1.3.0
      gopd: 1.2.0

  earcut@3.0.1: {}

  eastasianwidth@0.2.0: {}

  emoji-regex@10.4.0: {}

  emoji-regex@8.0.0: {}

  emoji-regex@9.2.2: {}

  enhanced-resolve@5.18.1:
    dependencies:
      graceful-fs: 4.2.11
      tapable: 2.2.1

  enquirer@2.4.1:
    dependencies:
      ansi-colors: 4.1.3
      strip-ansi: 6.0.1

  entities@4.5.0: {}

  environment@1.1.0: {}

  error-ex@1.3.2:
    dependencies:
      is-arrayish: 0.2.1

  error-stack-parser@2.1.4:
    dependencies:
      stackframe: 1.3.4

  es-abstract@1.23.9:
    dependencies:
      array-buffer-byte-length: 1.0.2
      arraybuffer.prototype.slice: 1.0.4
      available-typed-arrays: 1.0.7
      call-bind: 1.0.8
      call-bound: 1.0.4
      data-view-buffer: 1.0.2
      data-view-byte-length: 1.0.2
      data-view-byte-offset: 1.0.1
      es-define-property: 1.0.1
      es-errors: 1.3.0
      es-object-atoms: 1.1.1
      es-set-tostringtag: 2.1.0
      es-to-primitive: 1.3.0
      function.prototype.name: 1.1.8
      get-intrinsic: 1.3.0
      get-proto: 1.0.1
      get-symbol-description: 1.1.0
      globalthis: 1.0.4
      gopd: 1.2.0
      has-property-descriptors: 1.0.2
      has-proto: 1.2.0
      has-symbols: 1.1.0
      hasown: 2.0.2
      internal-slot: 1.1.0
      is-array-buffer: 3.0.5
      is-callable: 1.2.7
      is-data-view: 1.0.2
      is-regex: 1.2.1
      is-shared-array-buffer: 1.0.4
      is-string: 1.1.1
      is-typed-array: 1.1.15
      is-weakref: 1.1.1
      math-intrinsics: 1.1.0
      object-inspect: 1.13.4
      object-keys: 1.1.1
      object.assign: 4.1.7
      own-keys: 1.0.1
      regexp.prototype.flags: 1.5.4
      safe-array-concat: 1.1.3
      safe-push-apply: 1.0.0
      safe-regex-test: 1.1.0
      set-proto: 1.0.0
      string.prototype.trim: 1.2.10
      string.prototype.trimend: 1.0.9
      string.prototype.trimstart: 1.0.8
      typed-array-buffer: 1.0.3
      typed-array-byte-length: 1.0.3
      typed-array-byte-offset: 1.0.4
      typed-array-length: 1.0.7
      unbox-primitive: 1.1.0
      which-typed-array: 1.1.18

  es-define-property@1.0.1: {}

  es-errors@1.3.0: {}

  es-iterator-helpers@1.2.1:
    dependencies:
      call-bind: 1.0.8
      call-bound: 1.0.4
      define-properties: 1.2.1
      es-abstract: 1.23.9
      es-errors: 1.3.0
      es-set-tostringtag: 2.1.0
      function-bind: 1.1.2
      get-intrinsic: 1.3.0
      globalthis: 1.0.4
      gopd: 1.2.0
      has-property-descriptors: 1.0.2
      has-proto: 1.2.0
      has-symbols: 1.1.0
      internal-slot: 1.1.0
      iterator.prototype: 1.1.5
      safe-array-concat: 1.1.3

  es-module-lexer@1.6.0: {}

  es-object-atoms@1.1.1:
    dependencies:
      es-errors: 1.3.0

  es-set-tostringtag@2.1.0:
    dependencies:
      es-errors: 1.3.0
      get-intrinsic: 1.3.0
      has-tostringtag: 1.0.2
      hasown: 2.0.2

  es-shim-unscopables@1.1.0:
    dependencies:
      hasown: 2.0.2

  es-to-primitive@1.3.0:
    dependencies:
      is-callable: 1.2.7
      is-date-object: 1.1.0
      is-symbol: 1.1.1

  esbuild@0.25.0:
    optionalDependencies:
      '@esbuild/aix-ppc64': 0.25.0
      '@esbuild/android-arm': 0.25.0
      '@esbuild/android-arm64': 0.25.0
      '@esbuild/android-x64': 0.25.0
      '@esbuild/darwin-arm64': 0.25.0
      '@esbuild/darwin-x64': 0.25.0
      '@esbuild/freebsd-arm64': 0.25.0
      '@esbuild/freebsd-x64': 0.25.0
      '@esbuild/linux-arm': 0.25.0
      '@esbuild/linux-arm64': 0.25.0
      '@esbuild/linux-ia32': 0.25.0
      '@esbuild/linux-loong64': 0.25.0
      '@esbuild/linux-mips64el': 0.25.0
      '@esbuild/linux-ppc64': 0.25.0
      '@esbuild/linux-riscv64': 0.25.0
      '@esbuild/linux-s390x': 0.25.0
      '@esbuild/linux-x64': 0.25.0
      '@esbuild/netbsd-arm64': 0.25.0
      '@esbuild/netbsd-x64': 0.25.0
      '@esbuild/openbsd-arm64': 0.25.0
      '@esbuild/openbsd-x64': 0.25.0
      '@esbuild/sunos-x64': 0.25.0
      '@esbuild/win32-arm64': 0.25.0
      '@esbuild/win32-ia32': 0.25.0
      '@esbuild/win32-x64': 0.25.0

  escape-string-regexp@4.0.0: {}

  eslint-config-prettier@10.0.2(eslint@8.57.1):
    dependencies:
      eslint: 8.57.1

  eslint-import-resolver-node@0.3.9:
    dependencies:
      debug: 3.2.7
      is-core-module: 2.16.1
      resolve: 1.22.10
    transitivePeerDependencies:
      - supports-color

  eslint-import-resolver-typescript@3.8.3(eslint-plugin-import@2.31.0)(eslint@8.57.1):
    dependencies:
      '@nolyfill/is-core-module': 1.0.39
      debug: 4.4.0
      enhanced-resolve: 5.18.1
      eslint: 8.57.1
      get-tsconfig: 4.10.0
      is-bun-module: 1.3.0
      stable-hash: 0.0.4
      tinyglobby: 0.2.12
    optionalDependencies:
      eslint-plugin-import: 2.31.0(@typescript-eslint/parser@8.26.0(eslint@8.57.1)(typescript@5.8.2))(eslint-import-resolver-typescript@3.8.3)(eslint@8.57.1)
    transitivePeerDependencies:
      - supports-color

  eslint-module-utils@2.12.0(@typescript-eslint/parser@8.26.0(eslint@8.57.1)(typescript@5.8.2))(eslint-import-resolver-node@0.3.9)(eslint-import-resolver-typescript@3.8.3)(eslint@8.57.1):
    dependencies:
      debug: 3.2.7
    optionalDependencies:
      '@typescript-eslint/parser': 8.26.0(eslint@8.57.1)(typescript@5.8.2)
      eslint: 8.57.1
      eslint-import-resolver-node: 0.3.9
      eslint-import-resolver-typescript: 3.8.3(eslint-plugin-import@2.31.0)(eslint@8.57.1)
    transitivePeerDependencies:
      - supports-color

  eslint-plugin-header@3.1.1(eslint@8.57.1):
    dependencies:
      eslint: 8.57.1

  eslint-plugin-import@2.31.0(@typescript-eslint/parser@8.26.0(eslint@8.57.1)(typescript@5.8.2))(eslint-import-resolver-typescript@3.8.3)(eslint@8.57.1):
    dependencies:
      '@rtsao/scc': 1.1.0
      array-includes: 3.1.8
      array.prototype.findlastindex: 1.2.5
      array.prototype.flat: 1.3.3
      array.prototype.flatmap: 1.3.3
      debug: 3.2.7
      doctrine: 2.1.0
      eslint: 8.57.1
      eslint-import-resolver-node: 0.3.9
      eslint-module-utils: 2.12.0(@typescript-eslint/parser@8.26.0(eslint@8.57.1)(typescript@5.8.2))(eslint-import-resolver-node@0.3.9)(eslint-import-resolver-typescript@3.8.3)(eslint@8.57.1)
      hasown: 2.0.2
      is-core-module: 2.16.1
      is-glob: 4.0.3
      minimatch: 3.1.2
      object.fromentries: 2.0.8
      object.groupby: 1.0.3
      object.values: 1.2.1
      semver: 7.7.1
      string.prototype.trimend: 1.0.9
      tsconfig-paths: 3.15.0
    optionalDependencies:
      '@typescript-eslint/parser': 8.26.0(eslint@8.57.1)(typescript@5.8.2)
    transitivePeerDependencies:
      - eslint-import-resolver-typescript
      - eslint-import-resolver-webpack
      - supports-color

  eslint-plugin-jsx-a11y@6.10.2(eslint@8.57.1):
    dependencies:
      aria-query: 5.3.2
      array-includes: 3.1.8
      array.prototype.flatmap: 1.3.3
      ast-types-flow: 0.0.8
      axe-core: 4.10.2
      axobject-query: 4.1.0
      damerau-levenshtein: 1.0.8
      emoji-regex: 9.2.2
      eslint: 8.57.1
      hasown: 2.0.2
      jsx-ast-utils: 3.3.5
      language-tags: 1.0.9
      minimatch: 3.1.2
      object.fromentries: 2.0.8
      safe-regex-test: 1.1.0
      string.prototype.includes: 2.0.1

  eslint-plugin-react-hooks@5.2.0(eslint@8.57.1):
    dependencies:
      eslint: 8.57.1

  eslint-plugin-react@7.37.4(eslint@8.57.1):
    dependencies:
      array-includes: 3.1.8
      array.prototype.findlast: 1.2.5
      array.prototype.flatmap: 1.3.3
      array.prototype.tosorted: 1.1.4
      doctrine: 2.1.0
      es-iterator-helpers: 1.2.1
      eslint: 8.57.1
      estraverse: 5.3.0
      hasown: 2.0.2
      jsx-ast-utils: 3.3.5
      minimatch: 3.1.2
      object.entries: 1.1.8
      object.fromentries: 2.0.8
      object.values: 1.2.1
      prop-types: 15.8.1
      resolve: 2.0.0-next.5
      semver: 7.7.1
      string.prototype.matchall: 4.0.12
      string.prototype.repeat: 1.0.0

  eslint-plugin-unused-imports@4.1.4(@typescript-eslint/eslint-plugin@8.26.0(@typescript-eslint/parser@8.26.0(eslint@8.57.1)(typescript@5.8.2))(eslint@8.57.1)(typescript@5.8.2))(eslint@8.57.1):
    dependencies:
      eslint: 8.57.1
    optionalDependencies:
      '@typescript-eslint/eslint-plugin': 8.26.0(@typescript-eslint/parser@8.26.0(eslint@8.57.1)(typescript@5.8.2))(eslint@8.57.1)(typescript@5.8.2)

  eslint-scope@7.2.2:
    dependencies:
      esrecurse: 4.3.0
      estraverse: 5.3.0

  eslint-visitor-keys@3.4.3: {}

  eslint-visitor-keys@4.2.0: {}

  eslint@8.57.1:
    dependencies:
      '@eslint-community/eslint-utils': 4.4.1(eslint@8.57.1)
      '@eslint-community/regexpp': 4.12.1
      '@eslint/eslintrc': 2.1.4
      '@eslint/js': 8.57.1
      '@humanwhocodes/config-array': 0.13.0
      '@humanwhocodes/module-importer': 1.0.1
      '@nodelib/fs.walk': 1.2.8
      '@ungap/structured-clone': 1.3.0
      ajv: 6.12.6
      chalk: 4.1.2
      cross-spawn: 7.0.6
      debug: 4.4.0
      doctrine: 3.0.0
      escape-string-regexp: 4.0.0
      eslint-scope: 7.2.2
      eslint-visitor-keys: 3.4.3
      espree: 9.6.1
      esquery: 1.6.0
      esutils: 2.0.3
      fast-deep-equal: 3.1.3
      file-entry-cache: 6.0.1
      find-up: 5.0.0
      glob-parent: 6.0.2
      globals: 13.24.0
      graphemer: 1.4.0
      ignore: 5.3.2
      imurmurhash: 0.1.4
      is-glob: 4.0.3
      is-path-inside: 3.0.3
      js-yaml: 4.1.0
      json-stable-stringify-without-jsonify: 1.0.1
      levn: 0.4.1
      lodash.merge: 4.6.2
      minimatch: 3.1.2
      natural-compare: 1.4.0
      optionator: 0.9.4
      strip-ansi: 6.0.1
      text-table: 0.2.0
    transitivePeerDependencies:
      - supports-color

  espree@9.6.1:
    dependencies:
      acorn: 8.14.0
      acorn-jsx: 5.3.2(acorn@8.14.0)
      eslint-visitor-keys: 3.4.3

  esprima@4.0.1: {}

  esquery@1.6.0:
    dependencies:
      estraverse: 5.3.0

  esrecurse@4.3.0:
    dependencies:
      estraverse: 5.3.0

  estraverse@5.3.0: {}

  estree-walker@2.0.2: {}

  estree-walker@3.0.3:
    dependencies:
      '@types/estree': 1.0.6

  esutils@2.0.3: {}

  eventemitter3@5.0.1: {}

  execa@5.1.1:
    dependencies:
      cross-spawn: 7.0.6
      get-stream: 6.0.1
      human-signals: 2.1.0
      is-stream: 2.0.1
      merge-stream: 2.0.0
      npm-run-path: 4.0.1
      onetime: 5.1.2
      signal-exit: 3.0.7
      strip-final-newline: 2.0.0

  execa@8.0.1:
    dependencies:
      cross-spawn: 7.0.6
      get-stream: 8.0.1
      human-signals: 5.0.0
      is-stream: 3.0.0
      merge-stream: 2.0.0
      npm-run-path: 5.3.0
      onetime: 6.0.0
      signal-exit: 4.1.0
      strip-final-newline: 3.0.0

  expect-type@1.2.0: {}

  extendable-error@0.1.7: {}

  external-editor@3.1.0:
    dependencies:
      chardet: 0.7.0
      iconv-lite: 0.4.24
      tmp: 0.0.33

  fast-deep-equal@3.1.3: {}

  fast-glob@3.3.3:
    dependencies:
      '@nodelib/fs.stat': 2.0.5
      '@nodelib/fs.walk': 1.2.8
      glob-parent: 5.1.2
      merge2: 1.4.1
      micromatch: 4.0.8

  fast-json-stable-stringify@2.1.0: {}

  fast-levenshtein@2.0.6: {}

  fast-safe-stringify@2.1.1: {}

  fast-shallow-equal@1.0.0: {}

  fastest-stable-stringify@2.0.2: {}

  fastq@1.19.1:
    dependencies:
      reusify: 1.1.0

  fdir@6.4.3(picomatch@4.0.2):
    optionalDependencies:
      picomatch: 4.0.2

  fflate@0.8.2: {}

  file-entry-cache@6.0.1:
    dependencies:
      flat-cache: 3.2.0

  fill-range@7.1.1:
    dependencies:
      to-regex-range: 5.0.1

  find-git-root@1.0.4: {}

  find-root@1.1.0: {}

  find-up@4.1.0:
    dependencies:
      locate-path: 5.0.0
      path-exists: 4.0.0

  find-up@5.0.0:
    dependencies:
      locate-path: 6.0.0
      path-exists: 4.0.0

  find-workspaces@0.3.1:
    dependencies:
      fast-glob: 3.3.3
      pkg-types: 1.3.1
      yaml: 2.7.0

  flat-cache@3.2.0:
    dependencies:
      flatted: 3.3.3
      keyv: 4.5.4
      rimraf: 3.0.2

  flatted@3.3.3: {}

  focus-lock@1.3.6:
    dependencies:
      tslib: 2.8.1

  for-each@0.3.5:
    dependencies:
      is-callable: 1.2.7

  foreground-child@3.3.1:
    dependencies:
      cross-spawn: 7.0.6
      signal-exit: 4.1.0

  form-data@4.0.2:
    dependencies:
      asynckit: 0.4.0
      combined-stream: 1.0.8
      es-set-tostringtag: 2.1.0
      mime-types: 2.1.35

  framer-motion@12.4.10(@emotion/is-prop-valid@1.3.1)(react-dom@19.0.0(react@19.0.0))(react@19.0.0):
    dependencies:
      motion-dom: 12.4.10
      motion-utils: 12.4.10
      tslib: 2.8.1
    optionalDependencies:
      '@emotion/is-prop-valid': 1.3.1
      react: 19.0.0
      react-dom: 19.0.0(react@19.0.0)

  framesync@6.1.2:
    dependencies:
      tslib: 2.4.0

  fs-extra@11.3.0:
    dependencies:
      graceful-fs: 4.2.11
      jsonfile: 6.1.0
      universalify: 2.0.1

  fs-extra@7.0.1:
    dependencies:
      graceful-fs: 4.2.11
      jsonfile: 4.0.0
      universalify: 0.1.2

  fs-extra@8.1.0:
    dependencies:
      graceful-fs: 4.2.11
      jsonfile: 4.0.0
      universalify: 0.1.2

  fs.realpath@1.0.0: {}

  fsevents@2.3.3:
    optional: true

  function-bind@1.1.2: {}

  function.prototype.name@1.1.8:
    dependencies:
      call-bind: 1.0.8
      call-bound: 1.0.4
      define-properties: 1.2.1
      functions-have-names: 1.2.3
      hasown: 2.0.2
      is-callable: 1.2.7

  functions-have-names@1.2.3: {}

  geotiff@2.1.3:
    dependencies:
      '@petamoriken/float16': 3.9.1
      lerc: 3.0.0
      pako: 2.1.0
      parse-headers: 2.0.5
      quick-lru: 6.1.2
      web-worker: 1.5.0
      xml-utils: 1.10.1
      zstddec: 0.1.0

  get-east-asian-width@1.3.0: {}

  get-intrinsic@1.3.0:
    dependencies:
      call-bind-apply-helpers: 1.0.2
      es-define-property: 1.0.1
      es-errors: 1.3.0
      es-object-atoms: 1.1.1
      function-bind: 1.1.2
      get-proto: 1.0.1
      gopd: 1.2.0
      has-symbols: 1.1.0
      hasown: 2.0.2
      math-intrinsics: 1.1.0

  get-nonce@1.0.1: {}

  get-npm-tarball-url@2.1.0: {}

  get-proto@1.0.1:
    dependencies:
      dunder-proto: 1.0.1
      es-object-atoms: 1.1.1

  get-stream@6.0.1: {}

  get-stream@8.0.1: {}

  get-symbol-description@1.1.0:
    dependencies:
      call-bound: 1.0.4
      es-errors: 1.3.0
      get-intrinsic: 1.3.0

  get-tsconfig@4.10.0:
    dependencies:
      resolve-pkg-maps: 1.0.0

  glob-parent@5.1.2:
    dependencies:
      is-glob: 4.0.3

  glob-parent@6.0.2:
    dependencies:
      is-glob: 4.0.3

  glob@11.0.1:
    dependencies:
      foreground-child: 3.3.1
      jackspeak: 4.1.0
      minimatch: 10.0.1
      minipass: 7.1.2
      package-json-from-dist: 1.0.1
      path-scurry: 2.0.0

  glob@7.2.3:
    dependencies:
      fs.realpath: 1.0.0
      inflight: 1.0.6
      inherits: 2.0.4
      minimatch: 3.1.2
      once: 1.4.0
      path-is-absolute: 1.0.1

  globals@11.12.0: {}

  globals@13.24.0:
    dependencies:
      type-fest: 0.20.2

  globalthis@1.0.4:
    dependencies:
      define-properties: 1.2.1
      gopd: 1.2.0

  globby@11.1.0:
    dependencies:
      array-union: 2.1.0
      dir-glob: 3.0.1
      fast-glob: 3.3.3
      ignore: 5.3.2
      merge2: 1.4.1
      slash: 3.0.0

  gopd@1.2.0: {}

  graceful-fs@4.2.11: {}

  graphemer@1.4.0: {}

  handlebars@4.7.8:
    dependencies:
      minimist: 1.2.8
      neo-async: 2.6.2
      source-map: 0.6.1
      wordwrap: 1.0.0
    optionalDependencies:
      uglify-js: 3.19.3

  happy-dom@17.2.2:
    dependencies:
      webidl-conversions: 7.0.0
      whatwg-mimetype: 3.0.0

  has-bigints@1.1.0: {}

  has-flag@4.0.0: {}

  has-property-descriptors@1.0.2:
    dependencies:
      es-define-property: 1.0.1

  has-proto@1.2.0:
    dependencies:
      dunder-proto: 1.0.1

  has-symbols@1.1.0: {}

  has-tostringtag@1.0.2:
    dependencies:
      has-symbols: 1.1.0

  hasown@2.0.2:
    dependencies:
      function-bind: 1.1.2

  hoist-non-react-statics@3.3.2:
    dependencies:
      react-is: 16.13.1

  html-encoding-sniffer@4.0.0:
    dependencies:
      whatwg-encoding: 3.1.1

  html2canvas@1.4.1:
    dependencies:
      css-line-break: 2.1.0
      text-segmentation: 1.0.3

  http-proxy-agent@7.0.2:
    dependencies:
      agent-base: 7.1.3
      debug: 4.4.0
    transitivePeerDependencies:
      - supports-color

  https-proxy-agent@7.0.6:
    dependencies:
      agent-base: 7.1.3
      debug: 4.4.0
    transitivePeerDependencies:
      - supports-color

  human-id@1.0.2: {}

  human-signals@2.1.0: {}

  human-signals@5.0.0: {}

  husky@9.1.7: {}

  hyphenate-style-name@1.1.0: {}

  iconv-lite@0.4.24:
    dependencies:
      safer-buffer: 2.1.2

  iconv-lite@0.6.3:
    dependencies:
      safer-buffer: 2.1.2

  ignore@5.3.2: {}

  immutable@5.0.3: {}

  import-fresh@3.3.1:
    dependencies:
      parent-module: 1.0.1
      resolve-from: 4.0.0

  import-meta-resolve@4.1.0: {}

  imurmurhash@0.1.4: {}

  indent-string@4.0.0: {}

  individual@3.0.0: {}

  inflight@1.0.6:
    dependencies:
      once: 1.4.0
      wrappy: 1.0.2

  inherits@2.0.4: {}

  inline-style-prefixer@7.0.1:
    dependencies:
      css-in-js-utils: 3.1.0

  internal-slot@1.1.0:
    dependencies:
      es-errors: 1.3.0
      hasown: 2.0.2
      side-channel: 1.1.0

  intl-messageformat@10.7.15:
    dependencies:
      '@formatjs/ecma402-abstract': 2.3.3
      '@formatjs/fast-memoize': 2.2.6
      '@formatjs/icu-messageformat-parser': 2.11.1
      tslib: 2.8.1

  is-array-buffer@3.0.5:
    dependencies:
      call-bind: 1.0.8
      call-bound: 1.0.4
      get-intrinsic: 1.3.0

  is-arrayish@0.2.1: {}

  is-async-function@2.1.1:
    dependencies:
      async-function: 1.0.0
      call-bound: 1.0.4
      get-proto: 1.0.1
      has-tostringtag: 1.0.2
      safe-regex-test: 1.1.0

  is-bigint@1.1.0:
    dependencies:
      has-bigints: 1.1.0

  is-boolean-object@1.2.2:
    dependencies:
      call-bound: 1.0.4
      has-tostringtag: 1.0.2

  is-bun-module@1.3.0:
    dependencies:
      semver: 7.7.1

  is-callable@1.2.7: {}

  is-core-module@2.16.1:
    dependencies:
      hasown: 2.0.2

  is-data-view@1.0.2:
    dependencies:
      call-bound: 1.0.4
      get-intrinsic: 1.3.0
      is-typed-array: 1.1.15

  is-date-object@1.1.0:
    dependencies:
      call-bound: 1.0.4
      has-tostringtag: 1.0.2

  is-extglob@2.1.1: {}

  is-finalizationregistry@1.1.1:
    dependencies:
      call-bound: 1.0.4

  is-fullwidth-code-point@3.0.0: {}

  is-fullwidth-code-point@4.0.0: {}

  is-fullwidth-code-point@5.0.0:
    dependencies:
      get-east-asian-width: 1.3.0

  is-generator-function@1.1.0:
    dependencies:
      call-bound: 1.0.4
      get-proto: 1.0.1
      has-tostringtag: 1.0.2
      safe-regex-test: 1.1.0

  is-glob@4.0.3:
    dependencies:
      is-extglob: 2.1.1

  is-map@2.0.3: {}

  is-module@1.0.0: {}

  is-number-object@1.1.1:
    dependencies:
      call-bound: 1.0.4
      has-tostringtag: 1.0.2

  is-number@7.0.0: {}

  is-path-inside@3.0.3: {}

  is-plain-obj@2.1.0: {}

  is-potential-custom-element-name@1.0.1: {}

  is-regex@1.2.1:
    dependencies:
      call-bound: 1.0.4
      gopd: 1.2.0
      has-tostringtag: 1.0.2
      hasown: 2.0.2

  is-set@2.0.3: {}

  is-shared-array-buffer@1.0.4:
    dependencies:
      call-bound: 1.0.4

  is-stream@2.0.1: {}

  is-stream@3.0.0: {}

  is-string@1.1.1:
    dependencies:
      call-bound: 1.0.4
      has-tostringtag: 1.0.2

  is-subdir@1.2.0:
    dependencies:
      better-path-resolve: 1.0.0

  is-symbol@1.1.1:
    dependencies:
      call-bound: 1.0.4
      has-symbols: 1.1.0
      safe-regex-test: 1.1.0

  is-typed-array@1.1.15:
    dependencies:
      which-typed-array: 1.1.18

  is-weakmap@2.0.2: {}

  is-weakref@1.1.1:
    dependencies:
      call-bound: 1.0.4

  is-weakset@2.0.4:
    dependencies:
      call-bound: 1.0.4
      get-intrinsic: 1.3.0

  is-windows@1.0.2: {}

  isarray@2.0.5: {}

  isexe@2.0.0: {}

  iterator.prototype@1.1.5:
    dependencies:
      define-data-property: 1.1.4
      es-object-atoms: 1.1.1
      get-intrinsic: 1.3.0
      get-proto: 1.0.1
      has-symbols: 1.1.0
      set-function-name: 2.0.2

  jackspeak@4.1.0:
    dependencies:
      '@isaacs/cliui': 8.0.2

  js-cookie@2.2.1: {}

  js-tokens@4.0.0: {}

  js-yaml@3.14.1:
    dependencies:
      argparse: 1.0.10
      esprima: 4.0.1

  js-yaml@4.1.0:
    dependencies:
      argparse: 2.0.1

  jsdom@26.0.0:
    dependencies:
      cssstyle: 4.2.1
      data-urls: 5.0.0
      decimal.js: 10.5.0
      form-data: 4.0.2
      html-encoding-sniffer: 4.0.0
      http-proxy-agent: 7.0.2
      https-proxy-agent: 7.0.6
      is-potential-custom-element-name: 1.0.1
      nwsapi: 2.2.18
      parse5: 7.2.1
      rrweb-cssom: 0.8.0
      saxes: 6.0.0
      symbol-tree: 3.2.4
      tough-cookie: 5.1.2
      w3c-xmlserializer: 5.0.0
      webidl-conversions: 7.0.0
      whatwg-encoding: 3.1.1
      whatwg-mimetype: 4.0.0
      whatwg-url: 14.1.1
      ws: 8.18.1
      xml-name-validator: 5.0.0
    transitivePeerDependencies:
      - bufferutil
      - supports-color
      - utf-8-validate

  jsesc@3.1.0: {}

  json-buffer@3.0.1: {}

  json-parse-even-better-errors@2.3.1: {}

  json-schema-traverse@0.4.1: {}

  json-stable-stringify-without-jsonify@1.0.1: {}

  json-stringify-pretty-compact@4.0.0: {}

  json-stringify-safe@5.0.1: {}

  json5@1.0.2:
    dependencies:
      minimist: 1.2.8

  jsonfile@4.0.0:
    optionalDependencies:
      graceful-fs: 4.2.11

  jsonfile@6.1.0:
    dependencies:
      universalify: 2.0.1
    optionalDependencies:
      graceful-fs: 4.2.11

  jspdf@3.0.1:
    dependencies:
      '@babel/runtime': 7.26.10
      atob: 2.1.2
      btoa: 1.2.1
      fflate: 0.8.2
    optionalDependencies:
      canvg: 4.0.3
      core-js: 3.41.0
      dompurify: 3.2.4
      html2canvas: 1.4.1

  jsx-ast-utils@3.3.5:
    dependencies:
      array-includes: 3.1.8
      array.prototype.flat: 1.3.3
      object.assign: 4.1.7
      object.values: 1.2.1

  keyv@4.5.4:
    dependencies:
      json-buffer: 3.0.1

  language-subtag-registry@0.3.23: {}

  language-tags@1.0.9:
    dependencies:
      language-subtag-registry: 0.3.23

  lerc@3.0.0: {}

  levn@0.4.1:
    dependencies:
      prelude-ls: 1.2.1
      type-check: 0.4.0

  lilconfig@3.1.3: {}

  lines-and-columns@1.2.4: {}

  linkify-it@5.0.0:
    dependencies:
      uc.micro: 2.1.0

  lint-staged@15.4.3:
    dependencies:
      chalk: 5.4.1
      commander: 13.1.0
      debug: 4.4.0
      execa: 8.0.1
      lilconfig: 3.1.3
      listr2: 8.2.5
      micromatch: 4.0.8
      pidtree: 0.6.0
      string-argv: 0.3.2
      yaml: 2.7.0
    transitivePeerDependencies:
      - supports-color

  listr2@8.2.5:
    dependencies:
      cli-truncate: 4.0.0
      colorette: 2.0.20
      eventemitter3: 5.0.1
      log-update: 6.1.0
      rfdc: 1.4.1
      wrap-ansi: 9.0.0

  locate-path@5.0.0:
    dependencies:
      p-locate: 4.1.0

  locate-path@6.0.0:
    dependencies:
      p-locate: 5.0.0

  lodash.merge@4.6.2: {}

  lodash.mergewith@4.6.2: {}

  lodash.startcase@4.4.0: {}

  lodash@4.17.21: {}

  log-update@6.1.0:
    dependencies:
      ansi-escapes: 7.0.0
      cli-cursor: 5.0.0
      slice-ansi: 7.1.0
      strip-ansi: 7.1.0
      wrap-ansi: 9.0.0

  loose-envify@1.4.0:
    dependencies:
      js-tokens: 4.0.0

  loupe@3.1.3: {}

  lru-cache@10.4.3: {}

  lru-cache@11.0.2: {}

  lunr@2.3.9: {}

  lz-string@1.5.0: {}

  magic-string@0.30.17:
    dependencies:
      '@jridgewell/sourcemap-codec': 1.5.0

  mapbox-to-css-font@3.0.2: {}

  markdown-it@14.1.0:
    dependencies:
      argparse: 2.0.1
      entities: 4.5.0
      linkify-it: 5.0.0
      mdurl: 2.0.0
      punycode.js: 2.3.1
      uc.micro: 2.1.0

  math-intrinsics@1.1.0: {}

  mdn-data@2.0.14: {}

  mdurl@2.0.0: {}

  memoize-one@6.0.0: {}

  merge-stream@2.0.0: {}

  merge2@1.4.1: {}

  mgrs@1.0.0: {}

  micromatch@4.0.8:
    dependencies:
      braces: 3.0.3
      picomatch: 2.3.1

  mime-db@1.52.0: {}

  mime-types@2.1.35:
    dependencies:
      mime-db: 1.52.0

  mimic-fn@2.1.0: {}

  mimic-fn@4.0.0: {}

  mimic-function@5.0.1: {}

  min-indent@1.0.1: {}

  minimatch@10.0.1:
    dependencies:
      brace-expansion: 2.0.1

  minimatch@3.1.2:
    dependencies:
      brace-expansion: 1.1.11

  minimatch@9.0.5:
    dependencies:
      brace-expansion: 2.0.1

  minimist@1.2.8: {}

  minipass@7.1.2: {}

  mlly@1.7.4:
    dependencies:
      acorn: 8.14.0
      pathe: 2.0.3
      pkg-types: 1.3.1
      ufo: 1.5.4

  motion-dom@12.4.10:
    dependencies:
      motion-utils: 12.4.10

  motion-utils@12.4.10: {}

  mri@1.2.0: {}

  ms@2.1.3: {}

  nano-css@5.6.2(react-dom@19.0.0(react@19.0.0))(react@19.0.0):
    dependencies:
      '@jridgewell/sourcemap-codec': 1.5.0
      css-tree: 1.1.3
      csstype: 3.1.3
      fastest-stable-stringify: 2.0.2
      inline-style-prefixer: 7.0.1
      react: 19.0.0
      react-dom: 19.0.0(react@19.0.0)
      rtl-css-js: 1.16.1
      stacktrace-js: 2.0.2
      stylis: 4.3.6

  nanoid@3.3.8: {}

  natural-compare@1.4.0: {}

  ndjson@2.0.0:
    dependencies:
      json-stringify-safe: 5.0.1
      minimist: 1.2.8
      readable-stream: 3.6.2
      split2: 3.2.2
      through2: 4.0.2

  neo-async@2.6.2: {}

  node-addon-api@7.1.1:
    optional: true

  normalize-path@3.0.0: {}

  npm-run-path@4.0.1:
    dependencies:
      path-key: 3.1.1

  npm-run-path@5.3.0:
    dependencies:
      path-key: 4.0.0

  nwsapi@2.2.18: {}

  object-assign@4.1.1: {}

  object-inspect@1.13.4: {}

  object-keys@1.1.1: {}

  object.assign@4.1.7:
    dependencies:
      call-bind: 1.0.8
      call-bound: 1.0.4
      define-properties: 1.2.1
      es-object-atoms: 1.1.1
      has-symbols: 1.1.0
      object-keys: 1.1.1

  object.entries@1.1.8:
    dependencies:
      call-bind: 1.0.8
      define-properties: 1.2.1
      es-object-atoms: 1.1.1

  object.fromentries@2.0.8:
    dependencies:
      call-bind: 1.0.8
      define-properties: 1.2.1
      es-abstract: 1.23.9
      es-object-atoms: 1.1.1

  object.groupby@1.0.3:
    dependencies:
      call-bind: 1.0.8
      define-properties: 1.2.1
      es-abstract: 1.23.9

  object.values@1.2.1:
    dependencies:
      call-bind: 1.0.8
      call-bound: 1.0.4
      define-properties: 1.2.1
      es-object-atoms: 1.1.1

  ol-mapbox-style@12.5.0(ol@10.4.0):
    dependencies:
      '@maplibre/maplibre-gl-style-spec': 23.1.0
      mapbox-to-css-font: 3.0.2
      ol: 10.4.0

  ol@10.4.0:
    dependencies:
      '@types/rbush': 4.0.0
      color-rgba: 3.0.0
      color-space: 2.3.1
      earcut: 3.0.1
      geotiff: 2.1.3
      pbf: 4.0.1
      rbush: 4.0.1

  once@1.4.0:
    dependencies:
      wrappy: 1.0.2

  onetime@5.1.2:
    dependencies:
      mimic-fn: 2.1.0

  onetime@6.0.0:
    dependencies:
      mimic-fn: 4.0.0

  onetime@7.0.0:
    dependencies:
      mimic-function: 5.0.1

  optionator@0.9.4:
    dependencies:
      deep-is: 0.1.4
      fast-levenshtein: 2.0.6
      levn: 0.4.1
      prelude-ls: 1.2.1
      type-check: 0.4.0
      word-wrap: 1.2.5

  os-tmpdir@1.0.2: {}

  outdent@0.5.0: {}

  own-keys@1.0.1:
    dependencies:
      get-intrinsic: 1.3.0
      object-keys: 1.1.1
      safe-push-apply: 1.0.0

  p-filter@2.1.0:
    dependencies:
      p-map: 2.1.0

  p-limit@2.3.0:
    dependencies:
      p-try: 2.2.0

  p-limit@3.1.0:
    dependencies:
      yocto-queue: 0.1.0

  p-locate@4.1.0:
    dependencies:
      p-limit: 2.3.0

  p-locate@5.0.0:
    dependencies:
      p-limit: 3.1.0

  p-map@2.1.0: {}

  p-try@2.2.0: {}

  package-json-from-dist@1.0.1: {}

  package-manager-detector@0.2.11:
    dependencies:
      quansync: 0.2.8

  pako@2.1.0: {}

  parent-module@1.0.1:
    dependencies:
      callsites: 3.1.0

  parse-headers@2.0.5: {}

  parse-json@5.2.0:
    dependencies:
      '@babel/code-frame': 7.26.2
      error-ex: 1.3.2
      json-parse-even-better-errors: 2.3.1
      lines-and-columns: 1.2.4

  parse5@7.2.1:
    dependencies:
      entities: 4.5.0

  path-exists@4.0.0: {}

  path-is-absolute@1.0.1: {}

  path-key@3.1.1: {}

  path-key@4.0.0: {}

  path-name@1.0.0: {}

  path-parse@1.0.7: {}

  path-scurry@2.0.0:
    dependencies:
      lru-cache: 11.0.2
      minipass: 7.1.2

  path-type@4.0.0: {}

  pathe@2.0.3: {}

  pathval@2.0.0: {}

  pbf@4.0.1:
    dependencies:
      resolve-protobuf-schema: 2.1.0

  performance-now@2.1.0:
    optional: true

  picocolors@1.1.1: {}

  picomatch@2.3.1: {}

  picomatch@4.0.2: {}

  pidtree@0.6.0: {}

  pify@2.3.0: {}

  pify@4.0.1: {}

  pkg-types@1.3.1:
    dependencies:
      confbox: 0.1.8
      mlly: 1.7.4
      pathe: 2.0.3

  possible-typed-array-names@1.1.0: {}

  postcss-import@16.1.0(postcss@8.5.3):
    dependencies:
      postcss: 8.5.3
      postcss-value-parser: 4.2.0
      read-cache: 1.0.0
      resolve: 1.22.10

  postcss-value-parser@4.2.0: {}

  postcss@8.5.3:
    dependencies:
      nanoid: 3.3.8
      picocolors: 1.1.1
      source-map-js: 1.2.1

  prelude-ls@1.2.1: {}

  prettier@2.8.8: {}

  prettier@3.5.3: {}

  pretty-format@27.5.1:
    dependencies:
      ansi-regex: 5.0.1
      ansi-styles: 5.2.0
      react-is: 17.0.2

  proj4@2.15.0:
    dependencies:
      mgrs: 1.0.0
      wkt-parser: 1.4.0

  prop-types@15.8.1:
    dependencies:
      loose-envify: 1.4.0
      object-assign: 4.1.1
      react-is: 16.13.1

  protocol-buffers-schema@3.6.0: {}

  punycode.js@2.3.1: {}

  punycode@2.3.1: {}

  quansync@0.2.8: {}

  queue-microtask@1.2.3: {}

  quick-lru@6.1.2: {}

  quickselect@3.0.0: {}

  raf@3.4.1:
    dependencies:
      performance-now: 2.1.0
    optional: true

  rbush@4.0.1:
    dependencies:
      quickselect: 3.0.0

  react-clientside-effect@1.2.7(react@19.0.0):
    dependencies:
      '@babel/runtime': 7.26.10
      react: 19.0.0

  react-dom@19.0.0(react@19.0.0):
    dependencies:
      react: 19.0.0
      scheduler: 0.25.0

  react-fast-compare@3.2.2: {}

  react-focus-lock@2.13.6(@types/react@19.0.10)(react@19.0.0):
    dependencies:
      '@babel/runtime': 7.26.10
      focus-lock: 1.3.6
      prop-types: 15.8.1
      react: 19.0.0
      react-clientside-effect: 1.2.7(react@19.0.0)
      use-callback-ref: 1.3.3(@types/react@19.0.10)(react@19.0.0)
      use-sidecar: 1.1.3(@types/react@19.0.10)(react@19.0.0)
    optionalDependencies:
      '@types/react': 19.0.10

  react-icons@5.5.0(react@19.0.0):
    dependencies:
      react: 19.0.0

  react-is@16.13.1: {}

  react-is@17.0.2: {}

  react-remove-scroll-bar@2.3.8(@types/react@19.0.10)(react@19.0.0):
    dependencies:
      react: 19.0.0
      react-style-singleton: 2.2.3(@types/react@19.0.10)(react@19.0.0)
      tslib: 2.8.1
    optionalDependencies:
      '@types/react': 19.0.10

  react-remove-scroll@2.6.3(@types/react@19.0.10)(react@19.0.0):
    dependencies:
      react: 19.0.0
      react-remove-scroll-bar: 2.3.8(@types/react@19.0.10)(react@19.0.0)
      react-style-singleton: 2.2.3(@types/react@19.0.10)(react@19.0.0)
      tslib: 2.8.1
      use-callback-ref: 1.3.3(@types/react@19.0.10)(react@19.0.0)
      use-sidecar: 1.1.3(@types/react@19.0.10)(react@19.0.0)
    optionalDependencies:
      '@types/react': 19.0.10

  react-select@5.10.1(patch_hash=benwgmj73vuqed6j4bcic264ha)(@types/react@19.0.10)(react-dom@19.0.0(react@19.0.0))(react@19.0.0):
    dependencies:
      '@babel/runtime': 7.26.10
      '@emotion/cache': 11.14.0
      '@emotion/react': 11.14.0(@types/react@19.0.10)(react@19.0.0)
      '@floating-ui/dom': 1.6.13
      '@types/react-transition-group': 4.4.12(@types/react@19.0.10)
      memoize-one: 6.0.0
      prop-types: 15.8.1
      react: 19.0.0
      react-dom: 19.0.0(react@19.0.0)
      react-transition-group: 4.4.5(react-dom@19.0.0(react@19.0.0))(react@19.0.0)
      use-isomorphic-layout-effect: 1.2.0(@types/react@19.0.10)(react@19.0.0)
    transitivePeerDependencies:
      - '@types/react'
      - supports-color

  react-style-singleton@2.2.3(@types/react@19.0.10)(react@19.0.0):
    dependencies:
      get-nonce: 1.0.1
      react: 19.0.0
      tslib: 2.8.1
    optionalDependencies:
      '@types/react': 19.0.10

  react-transition-group@4.4.5(react-dom@19.0.0(react@19.0.0))(react@19.0.0):
    dependencies:
      '@babel/runtime': 7.26.10
      dom-helpers: 5.2.1
      loose-envify: 1.4.0
      prop-types: 15.8.1
      react: 19.0.0
      react-dom: 19.0.0(react@19.0.0)

  react-universal-interface@0.6.2(react@19.0.0)(tslib@2.8.1):
    dependencies:
      react: 19.0.0
      tslib: 2.8.1

  react-use@17.6.0(react-dom@19.0.0(react@19.0.0))(react@19.0.0):
    dependencies:
      '@types/js-cookie': 2.2.7
      '@xobotyi/scrollbar-width': 1.9.5
      copy-to-clipboard: 3.3.3
      fast-deep-equal: 3.1.3
      fast-shallow-equal: 1.0.0
      js-cookie: 2.2.1
      nano-css: 5.6.2(react-dom@19.0.0(react@19.0.0))(react@19.0.0)
      react: 19.0.0
      react-dom: 19.0.0(react@19.0.0)
      react-universal-interface: 0.6.2(react@19.0.0)(tslib@2.8.1)
      resize-observer-polyfill: 1.5.1
      screenfull: 5.2.0
      set-harmonic-interval: 1.0.1
      throttle-debounce: 3.0.1
      ts-easing: 0.2.0
      tslib: 2.8.1

  react@19.0.0: {}

  read-cache@1.0.0:
    dependencies:
      pify: 2.3.0

  read-yaml-file@1.1.0:
    dependencies:
      graceful-fs: 4.2.11
      js-yaml: 3.14.1
      pify: 4.0.1
      strip-bom: 3.0.0

  readable-stream@3.6.2:
    dependencies:
      inherits: 2.0.4
      string_decoder: 1.3.0
      util-deprecate: 1.0.2

  readdirp@4.1.2: {}

  redent@3.0.0:
    dependencies:
      indent-string: 4.0.0
      strip-indent: 3.0.0

  reflect.getprototypeof@1.0.10:
    dependencies:
      call-bind: 1.0.8
      define-properties: 1.2.1
      es-abstract: 1.23.9
      es-errors: 1.3.0
      es-object-atoms: 1.1.1
      get-intrinsic: 1.3.0
      get-proto: 1.0.1
      which-builtin-type: 1.2.1

  regenerator-runtime@0.14.1: {}

  regexp.prototype.flags@1.5.4:
    dependencies:
      call-bind: 1.0.8
      define-properties: 1.2.1
      es-errors: 1.3.0
      get-proto: 1.0.1
      gopd: 1.2.0
      set-function-name: 2.0.2

  resize-observer-polyfill@1.5.1: {}

  resolve-from@4.0.0: {}

  resolve-from@5.0.0: {}

  resolve-pkg-maps@1.0.0: {}

  resolve-protobuf-schema@2.1.0:
    dependencies:
      protocol-buffers-schema: 3.6.0

  resolve@1.22.10:
    dependencies:
      is-core-module: 2.16.1
      path-parse: 1.0.7
      supports-preserve-symlinks-flag: 1.0.0

  resolve@2.0.0-next.5:
    dependencies:
      is-core-module: 2.16.1
      path-parse: 1.0.7
      supports-preserve-symlinks-flag: 1.0.0

  restore-cursor@5.1.0:
    dependencies:
      onetime: 7.0.0
      signal-exit: 4.1.0

  reusify@1.1.0: {}

  rfdc@1.4.1: {}

  rgbcolor@1.0.1:
    optional: true

  rimraf@3.0.2:
    dependencies:
      glob: 7.2.3

  rimraf@6.0.1:
    dependencies:
      glob: 11.0.1
      package-json-from-dist: 1.0.1

  rollup-plugin-esbuild@6.2.1(esbuild@0.25.0)(rollup@4.34.9):
    dependencies:
      debug: 4.4.0
      es-module-lexer: 1.6.0
      esbuild: 0.25.0
      get-tsconfig: 4.10.0
      rollup: 4.34.9
      unplugin-utils: 0.2.4
    transitivePeerDependencies:
      - supports-color

  rollup@4.34.9:
    dependencies:
      '@types/estree': 1.0.6
    optionalDependencies:
      '@rollup/rollup-android-arm-eabi': 4.34.9
      '@rollup/rollup-android-arm64': 4.34.9
      '@rollup/rollup-darwin-arm64': 4.34.9
      '@rollup/rollup-darwin-x64': 4.34.9
      '@rollup/rollup-freebsd-arm64': 4.34.9
      '@rollup/rollup-freebsd-x64': 4.34.9
      '@rollup/rollup-linux-arm-gnueabihf': 4.34.9
      '@rollup/rollup-linux-arm-musleabihf': 4.34.9
      '@rollup/rollup-linux-arm64-gnu': 4.34.9
      '@rollup/rollup-linux-arm64-musl': 4.34.9
      '@rollup/rollup-linux-loongarch64-gnu': 4.34.9
      '@rollup/rollup-linux-powerpc64le-gnu': 4.34.9
      '@rollup/rollup-linux-riscv64-gnu': 4.34.9
      '@rollup/rollup-linux-s390x-gnu': 4.34.9
      '@rollup/rollup-linux-x64-gnu': 4.34.9
      '@rollup/rollup-linux-x64-musl': 4.34.9
      '@rollup/rollup-win32-arm64-msvc': 4.34.9
      '@rollup/rollup-win32-ia32-msvc': 4.34.9
      '@rollup/rollup-win32-x64-msvc': 4.34.9
      fsevents: 2.3.3

  rrweb-cssom@0.8.0: {}

  rtl-css-js@1.16.1:
    dependencies:
      '@babel/runtime': 7.26.10

  run-parallel@1.2.0:
    dependencies:
      queue-microtask: 1.2.3

  rw@1.3.3: {}

  safe-array-concat@1.1.3:
    dependencies:
      call-bind: 1.0.8
      call-bound: 1.0.4
      get-intrinsic: 1.3.0
      has-symbols: 1.1.0
      isarray: 2.0.5

  safe-buffer@5.2.1: {}

  safe-execa@0.1.2:
    dependencies:
      '@zkochan/which': 2.0.3
      execa: 5.1.1
      path-name: 1.0.0

  safe-push-apply@1.0.0:
    dependencies:
      es-errors: 1.3.0
      isarray: 2.0.5

  safe-regex-test@1.1.0:
    dependencies:
      call-bound: 1.0.4
      es-errors: 1.3.0
      is-regex: 1.2.1

  safer-buffer@2.1.2: {}

  sass@1.85.1:
    dependencies:
      chokidar: 4.0.3
      immutable: 5.0.3
      source-map-js: 1.2.1
    optionalDependencies:
      '@parcel/watcher': 2.5.1

  saxes@6.0.0:
    dependencies:
      xmlchars: 2.2.0

  scheduler@0.25.0: {}

  screenfull@5.2.0: {}

  semver@7.7.1: {}

  set-function-length@1.2.2:
    dependencies:
      define-data-property: 1.1.4
      es-errors: 1.3.0
      function-bind: 1.1.2
      get-intrinsic: 1.3.0
      gopd: 1.2.0
      has-property-descriptors: 1.0.2

  set-function-name@2.0.2:
    dependencies:
      define-data-property: 1.1.4
      es-errors: 1.3.0
      functions-have-names: 1.2.3
      has-property-descriptors: 1.0.2

  set-harmonic-interval@1.0.1: {}

  set-proto@1.0.0:
    dependencies:
      dunder-proto: 1.0.1
      es-errors: 1.3.0
      es-object-atoms: 1.1.1

  shebang-command@2.0.0:
    dependencies:
      shebang-regex: 3.0.0

  shebang-regex@3.0.0: {}

  side-channel-list@1.0.0:
    dependencies:
      es-errors: 1.3.0
      object-inspect: 1.13.4

  side-channel-map@1.0.1:
    dependencies:
      call-bound: 1.0.4
      es-errors: 1.3.0
      get-intrinsic: 1.3.0
      object-inspect: 1.13.4

  side-channel-weakmap@1.0.2:
    dependencies:
      call-bound: 1.0.4
      es-errors: 1.3.0
      get-intrinsic: 1.3.0
      object-inspect: 1.13.4
      side-channel-map: 1.0.1

  side-channel@1.1.0:
    dependencies:
      es-errors: 1.3.0
      object-inspect: 1.13.4
      side-channel-list: 1.0.0
      side-channel-map: 1.0.1
      side-channel-weakmap: 1.0.2

  siginfo@2.0.0: {}

  signal-exit@3.0.7: {}

  signal-exit@4.1.0: {}

  slash@3.0.0: {}

  slice-ansi@5.0.0:
    dependencies:
      ansi-styles: 6.2.1
      is-fullwidth-code-point: 4.0.0

  slice-ansi@7.1.0:
    dependencies:
      ansi-styles: 6.2.1
      is-fullwidth-code-point: 5.0.0

  sort-keys@4.2.0:
    dependencies:
      is-plain-obj: 2.1.0

  source-map-js@1.2.1: {}

  source-map@0.5.6: {}

  source-map@0.5.7: {}

  source-map@0.6.1: {}

  spawndamnit@2.0.0:
    dependencies:
      cross-spawn: 7.0.6
      signal-exit: 3.0.7

  spawndamnit@3.0.1:
    dependencies:
      cross-spawn: 7.0.6
      signal-exit: 4.1.0

  split2@3.2.2:
    dependencies:
      readable-stream: 3.6.2

  sprintf-js@1.0.3: {}

  stable-hash@0.0.4: {}

  stack-generator@2.0.10:
    dependencies:
      stackframe: 1.3.4

  stackback@0.0.2: {}

  stackblur-canvas@2.7.0:
    optional: true

  stackframe@1.3.4: {}

  stacktrace-gps@3.1.2:
    dependencies:
      source-map: 0.5.6
      stackframe: 1.3.4

  stacktrace-js@2.0.2:
    dependencies:
      error-stack-parser: 2.1.4
      stack-generator: 2.0.10
      stacktrace-gps: 3.1.2

  std-env@3.8.1: {}

  string-argv@0.3.2: {}

  string-width@4.2.3:
    dependencies:
      emoji-regex: 8.0.0
      is-fullwidth-code-point: 3.0.0
      strip-ansi: 6.0.1

  string-width@5.1.2:
    dependencies:
      eastasianwidth: 0.2.0
      emoji-regex: 9.2.2
      strip-ansi: 7.1.0

  string-width@7.2.0:
    dependencies:
      emoji-regex: 10.4.0
      get-east-asian-width: 1.3.0
      strip-ansi: 7.1.0

  string.prototype.includes@2.0.1:
    dependencies:
      call-bind: 1.0.8
      define-properties: 1.2.1
      es-abstract: 1.23.9

  string.prototype.matchall@4.0.12:
    dependencies:
      call-bind: 1.0.8
      call-bound: 1.0.4
      define-properties: 1.2.1
      es-abstract: 1.23.9
      es-errors: 1.3.0
      es-object-atoms: 1.1.1
      get-intrinsic: 1.3.0
      gopd: 1.2.0
      has-symbols: 1.1.0
      internal-slot: 1.1.0
      regexp.prototype.flags: 1.5.4
      set-function-name: 2.0.2
      side-channel: 1.1.0

  string.prototype.repeat@1.0.0:
    dependencies:
      define-properties: 1.2.1
      es-abstract: 1.23.9

  string.prototype.trim@1.2.10:
    dependencies:
      call-bind: 1.0.8
      call-bound: 1.0.4
      define-data-property: 1.1.4
      define-properties: 1.2.1
      es-abstract: 1.23.9
      es-object-atoms: 1.1.1
      has-property-descriptors: 1.0.2

  string.prototype.trimend@1.0.9:
    dependencies:
      call-bind: 1.0.8
      call-bound: 1.0.4
      define-properties: 1.2.1
      es-object-atoms: 1.1.1

  string.prototype.trimstart@1.0.8:
    dependencies:
      call-bind: 1.0.8
      define-properties: 1.2.1
      es-object-atoms: 1.1.1

  string_decoder@1.3.0:
    dependencies:
      safe-buffer: 5.2.1

  strip-ansi@6.0.1:
    dependencies:
      ansi-regex: 5.0.1

  strip-ansi@7.1.0:
    dependencies:
      ansi-regex: 6.1.0

  strip-bom@3.0.0: {}

  strip-bom@4.0.0: {}

  strip-final-newline@2.0.0: {}

  strip-final-newline@3.0.0: {}

  strip-indent@3.0.0:
    dependencies:
      min-indent: 1.0.1

  strip-json-comments@3.1.1: {}

  stylis@4.2.0: {}

  stylis@4.3.6: {}

  supports-color@7.2.0:
    dependencies:
      has-flag: 4.0.0

  supports-preserve-symlinks-flag@1.0.0: {}

  svg-pathdata@6.0.3:
    optional: true

  symbol-tree@3.2.4: {}

  tapable@2.2.1: {}

  term-size@2.2.1: {}

  text-segmentation@1.0.3:
    dependencies:
      utrie: 1.0.2

  text-table@0.2.0: {}

  throttle-debounce@3.0.1: {}

  through2@4.0.2:
    dependencies:
      readable-stream: 3.6.2

  tinybench@2.9.0: {}

  tinyexec@0.3.2: {}

  tinyglobby@0.2.12:
    dependencies:
      fdir: 6.4.3(picomatch@4.0.2)
      picomatch: 4.0.2

  tinypool@1.0.2: {}

  tinyqueue@3.0.0: {}

  tinyrainbow@2.0.0: {}

  tinyspy@3.0.2: {}

  tldts-core@6.1.82: {}

  tldts@6.1.82:
    dependencies:
      tldts-core: 6.1.82

  tmp@0.0.33:
    dependencies:
      os-tmpdir: 1.0.2

  to-regex-range@5.0.1:
    dependencies:
      is-number: 7.0.0

  toggle-selection@1.0.6: {}

  tough-cookie@5.1.2:
    dependencies:
      tldts: 6.1.82

  tr46@5.0.0:
    dependencies:
      punycode: 2.3.1

  ts-api-utils@2.0.1(typescript@5.8.2):
    dependencies:
      typescript: 5.8.2

  ts-easing@0.2.0: {}

  tsconfig-paths@3.15.0:
    dependencies:
      '@types/json5': 0.0.29
      json5: 1.0.2
      minimist: 1.2.8
      strip-bom: 3.0.0

  tslib@2.4.0: {}

  tslib@2.8.1: {}

  tsx@4.19.3:
    dependencies:
      esbuild: 0.25.0
      get-tsconfig: 4.10.0
    optionalDependencies:
      fsevents: 2.3.3

  type-check@0.4.0:
    dependencies:
      prelude-ls: 1.2.1

  type-fest@0.20.2: {}

  typed-array-buffer@1.0.3:
    dependencies:
      call-bound: 1.0.4
      es-errors: 1.3.0
      is-typed-array: 1.1.15

  typed-array-byte-length@1.0.3:
    dependencies:
      call-bind: 1.0.8
      for-each: 0.3.5
      gopd: 1.2.0
      has-proto: 1.2.0
      is-typed-array: 1.1.15

  typed-array-byte-offset@1.0.4:
    dependencies:
      available-typed-arrays: 1.0.7
      call-bind: 1.0.8
      for-each: 0.3.5
      gopd: 1.2.0
      has-proto: 1.2.0
      is-typed-array: 1.1.15
      reflect.getprototypeof: 1.0.10

  typed-array-length@1.0.7:
    dependencies:
      call-bind: 1.0.8
      for-each: 0.3.5
      gopd: 1.2.0
      is-typed-array: 1.1.15
      possible-typed-array-names: 1.1.0
      reflect.getprototypeof: 1.0.10

  typedoc@0.27.9(typescript@5.8.2):
    dependencies:
      '@gerrit0/mini-shiki': 1.27.2
      lunr: 2.3.9
      markdown-it: 14.1.0
      minimatch: 9.0.5
      typescript: 5.8.2
      yaml: 2.7.0

  typescript@5.8.2: {}

  uc.micro@2.1.0: {}

  ufo@1.5.4: {}

  uglify-js@3.19.3:
    optional: true

  unbox-primitive@1.1.0:
    dependencies:
      call-bound: 1.0.4
      has-bigints: 1.1.0
      has-symbols: 1.1.0
      which-boxed-primitive: 1.1.1

  undici-types@6.19.8: {}

  undici-types@6.20.0: {}

  universalify@0.1.2: {}

  universalify@2.0.1: {}

  unplugin-utils@0.2.4:
    dependencies:
      pathe: 2.0.3
      picomatch: 4.0.2

  uri-js@4.4.1:
    dependencies:
      punycode: 2.3.1

  use-callback-ref@1.3.3(@types/react@19.0.10)(react@19.0.0):
    dependencies:
      react: 19.0.0
      tslib: 2.8.1
    optionalDependencies:
      '@types/react': 19.0.10

  use-isomorphic-layout-effect@1.2.0(@types/react@19.0.10)(react@19.0.0):
    dependencies:
      react: 19.0.0
    optionalDependencies:
      '@types/react': 19.0.10

  use-sidecar@1.1.3(@types/react@19.0.10)(react@19.0.0):
    dependencies:
      detect-node-es: 1.1.0
      react: 19.0.0
      tslib: 2.8.1
    optionalDependencies:
      '@types/react': 19.0.10

  util-deprecate@1.0.2: {}

  utrie@1.0.2:
    dependencies:
      base64-arraybuffer: 1.0.2

  uuid@11.1.0: {}

  vite-node@3.0.7(@types/node@20.17.23)(sass@1.85.1)(tsx@4.19.3)(yaml@2.7.0):
    dependencies:
      cac: 6.7.14
      debug: 4.4.0
      es-module-lexer: 1.6.0
      pathe: 2.0.3
<<<<<<< HEAD
      vite: 6.2.5(@types/node@20.17.23)(sass@1.85.1)(tsx@4.19.3)(yaml@2.7.0)
=======
      vite: 6.2.6(@types/node@20.17.19)(sass@1.85.0)(tsx@4.19.3)(yaml@2.7.0)
>>>>>>> f3b881d4
    transitivePeerDependencies:
      - '@types/node'
      - jiti
      - less
      - lightningcss
      - sass
      - sass-embedded
      - stylus
      - sugarss
      - supports-color
      - terser
      - tsx
      - yaml

<<<<<<< HEAD
  vite-plugin-eslint@1.8.1(eslint@8.57.1)(vite@6.2.5(@types/node@20.17.23)(sass@1.85.1)(tsx@4.19.3)(yaml@2.7.0)):
=======
  vite-plugin-eslint@1.8.1(eslint@8.57.1)(vite@6.2.6(@types/node@20.17.19)(sass@1.85.0)(tsx@4.19.3)(yaml@2.7.0)):
>>>>>>> f3b881d4
    dependencies:
      '@rollup/pluginutils': 4.2.1
      '@types/eslint': 8.56.12
      eslint: 8.57.1
<<<<<<< HEAD
      rollup: 4.34.9
      vite: 6.2.5(@types/node@20.17.23)(sass@1.85.1)(tsx@4.19.3)(yaml@2.7.0)

  vite@6.2.5(@types/node@20.17.23)(sass@1.85.1)(tsx@4.19.3)(yaml@2.7.0):
=======
      rollup: 4.34.8
      vite: 6.2.6(@types/node@20.17.19)(sass@1.85.0)(tsx@4.19.3)(yaml@2.7.0)

  vite@6.2.6(@types/node@20.17.19)(sass@1.85.0)(tsx@4.19.3)(yaml@2.7.0):
>>>>>>> f3b881d4
    dependencies:
      esbuild: 0.25.0
      postcss: 8.5.3
      rollup: 4.34.9
    optionalDependencies:
      '@types/node': 20.17.23
      fsevents: 2.3.3
      sass: 1.85.1
      tsx: 4.19.3
      yaml: 2.7.0

<<<<<<< HEAD
  vitefu@1.0.6(vite@6.2.5(@types/node@20.17.23)(sass@1.85.1)(tsx@4.19.3)(yaml@2.7.0)):
    optionalDependencies:
      vite: 6.2.5(@types/node@20.17.23)(sass@1.85.1)(tsx@4.19.3)(yaml@2.7.0)
=======
  vitefu@1.0.5(vite@6.2.6(@types/node@20.17.19)(sass@1.85.0)(tsx@4.19.3)(yaml@2.7.0)):
    optionalDependencies:
      vite: 6.2.6(@types/node@20.17.19)(sass@1.85.0)(tsx@4.19.3)(yaml@2.7.0)
>>>>>>> f3b881d4

  vitest@3.0.7(@types/node@20.17.23)(happy-dom@17.2.2)(jsdom@26.0.0)(sass@1.85.1)(tsx@4.19.3)(yaml@2.7.0):
    dependencies:
<<<<<<< HEAD
      '@vitest/expect': 3.0.7
      '@vitest/mocker': 3.0.7(vite@6.2.5(@types/node@20.17.23)(sass@1.85.1)(tsx@4.19.3)(yaml@2.7.0))
      '@vitest/pretty-format': 3.0.7
      '@vitest/runner': 3.0.7
      '@vitest/snapshot': 3.0.7
      '@vitest/spy': 3.0.7
      '@vitest/utils': 3.0.7
=======
      '@vitest/expect': 3.0.6
      '@vitest/mocker': 3.0.6(vite@6.2.6(@types/node@20.17.19)(sass@1.85.0)(tsx@4.19.3)(yaml@2.7.0))
      '@vitest/pretty-format': 3.0.6
      '@vitest/runner': 3.0.6
      '@vitest/snapshot': 3.0.6
      '@vitest/spy': 3.0.6
      '@vitest/utils': 3.0.6
>>>>>>> f3b881d4
      chai: 5.2.0
      debug: 4.4.0
      expect-type: 1.2.0
      magic-string: 0.30.17
      pathe: 2.0.3
      std-env: 3.8.1
      tinybench: 2.9.0
      tinyexec: 0.3.2
      tinypool: 1.0.2
      tinyrainbow: 2.0.0
<<<<<<< HEAD
      vite: 6.2.5(@types/node@20.17.23)(sass@1.85.1)(tsx@4.19.3)(yaml@2.7.0)
      vite-node: 3.0.7(@types/node@20.17.23)(sass@1.85.1)(tsx@4.19.3)(yaml@2.7.0)
=======
      vite: 6.2.6(@types/node@20.17.19)(sass@1.85.0)(tsx@4.19.3)(yaml@2.7.0)
      vite-node: 3.0.6(@types/node@20.17.19)(sass@1.85.0)(tsx@4.19.3)(yaml@2.7.0)
>>>>>>> f3b881d4
      why-is-node-running: 2.3.0
    optionalDependencies:
      '@types/node': 20.17.23
      happy-dom: 17.2.2
      jsdom: 26.0.0
    transitivePeerDependencies:
      - jiti
      - less
      - lightningcss
      - msw
      - sass
      - sass-embedded
      - stylus
      - sugarss
      - supports-color
      - terser
      - tsx
      - yaml

  w3c-xmlserializer@5.0.0:
    dependencies:
      xml-name-validator: 5.0.0

  web-worker@1.5.0: {}

  webidl-conversions@7.0.0: {}

  whatwg-encoding@3.1.1:
    dependencies:
      iconv-lite: 0.6.3

  whatwg-mimetype@3.0.0: {}

  whatwg-mimetype@4.0.0: {}

  whatwg-url@14.1.1:
    dependencies:
      tr46: 5.0.0
      webidl-conversions: 7.0.0

  which-boxed-primitive@1.1.1:
    dependencies:
      is-bigint: 1.1.0
      is-boolean-object: 1.2.2
      is-number-object: 1.1.1
      is-string: 1.1.1
      is-symbol: 1.1.1

  which-builtin-type@1.2.1:
    dependencies:
      call-bound: 1.0.4
      function.prototype.name: 1.1.8
      has-tostringtag: 1.0.2
      is-async-function: 2.1.1
      is-date-object: 1.1.0
      is-finalizationregistry: 1.1.1
      is-generator-function: 1.1.0
      is-regex: 1.2.1
      is-weakref: 1.1.1
      isarray: 2.0.5
      which-boxed-primitive: 1.1.1
      which-collection: 1.0.2
      which-typed-array: 1.1.18

  which-collection@1.0.2:
    dependencies:
      is-map: 2.0.3
      is-set: 2.0.3
      is-weakmap: 2.0.2
      is-weakset: 2.0.4

  which-typed-array@1.1.18:
    dependencies:
      available-typed-arrays: 1.0.7
      call-bind: 1.0.8
      call-bound: 1.0.4
      for-each: 0.3.5
      gopd: 1.2.0
      has-tostringtag: 1.0.2

  which@2.0.2:
    dependencies:
      isexe: 2.0.0

  why-is-node-running@2.3.0:
    dependencies:
      siginfo: 2.0.0
      stackback: 0.0.2

  wkt-parser@1.4.0: {}

  word-wrap@1.2.5: {}

  wordwrap@1.0.0: {}

  wrap-ansi@7.0.0:
    dependencies:
      ansi-styles: 4.3.0
      string-width: 4.2.3
      strip-ansi: 6.0.1

  wrap-ansi@8.1.0:
    dependencies:
      ansi-styles: 6.2.1
      string-width: 5.1.2
      strip-ansi: 7.1.0

  wrap-ansi@9.0.0:
    dependencies:
      ansi-styles: 6.2.1
      string-width: 7.2.0
      strip-ansi: 7.1.0

  wrappy@1.0.2: {}

  write-file-atomic@5.0.1:
    dependencies:
      imurmurhash: 0.1.4
      signal-exit: 4.1.0

  ws@8.18.1: {}

  xml-name-validator@5.0.0: {}

  xml-utils@1.10.1: {}

  xmlchars@2.2.0: {}

  yaml@1.10.2: {}

  yaml@2.7.0: {}

  yocto-queue@0.1.0: {}

  zod-validation-error@3.4.0(zod@3.24.2):
    dependencies:
      zod: 3.24.2

  zod@3.24.2: {}

  zstddec@0.1.0: {}<|MERGE_RESOLUTION|>--- conflicted
+++ resolved
@@ -268,11 +268,7 @@
         version: 0.2.0(@pnpm/logger@1000.0.0)
       '@open-pioneer/vite-plugin-pioneer':
         specifier: 'catalog:'
-<<<<<<< HEAD
-        version: 4.0.0(@open-pioneer/runtime@3.0.0(@emotion/is-prop-valid@1.3.1)(@types/react@19.0.10)(typescript@5.8.2))(sass@1.85.1)(vite@6.2.5(@types/node@20.17.23)(sass@1.85.1)(tsx@4.19.3)(yaml@2.7.0))
-=======
-        version: 4.0.0(@open-pioneer/runtime@3.0.0(@types/react@19.0.10)(typescript@5.7.3))(sass@1.85.0)(vite@6.2.6(@types/node@20.17.19)(sass@1.85.0)(tsx@4.19.3)(yaml@2.7.0))
->>>>>>> f3b881d4
+        version: 4.0.0(@open-pioneer/runtime@3.0.0(@types/react@19.0.10)(typescript@5.8.2))(sass@1.85.1)(vite@6.2.6(@types/node@20.17.23)(sass@1.85.1)(tsx@4.19.3)(yaml@2.7.0))
       '@testing-library/dom':
         specifier: 'catalog:'
         version: 10.4.0
@@ -305,11 +301,7 @@
         version: 8.26.0(eslint@8.57.1)(typescript@5.8.2)
       '@vitejs/plugin-react-swc':
         specifier: 'catalog:'
-<<<<<<< HEAD
-        version: 3.8.0(vite@6.2.5(@types/node@20.17.23)(sass@1.85.1)(tsx@4.19.3)(yaml@2.7.0))
-=======
-        version: 3.8.0(vite@6.2.6(@types/node@20.17.19)(sass@1.85.0)(tsx@4.19.3)(yaml@2.7.0))
->>>>>>> f3b881d4
+        version: 3.8.0(vite@6.2.6(@types/node@20.17.23)(sass@1.85.1)(tsx@4.19.3)(yaml@2.7.0))
       eslint:
         specifier: 'catalog:'
         version: 8.57.1
@@ -384,17 +376,10 @@
         version: 5.8.2
       vite:
         specifier: 'catalog:'
-<<<<<<< HEAD
-        version: 6.2.5(@types/node@20.17.23)(sass@1.85.1)(tsx@4.19.3)(yaml@2.7.0)
+        version: 6.2.6(@types/node@20.17.23)(sass@1.85.1)(tsx@4.19.3)(yaml@2.7.0)
       vite-plugin-eslint:
         specifier: 'catalog:'
-        version: 1.8.1(eslint@8.57.1)(vite@6.2.5(@types/node@20.17.23)(sass@1.85.1)(tsx@4.19.3)(yaml@2.7.0))
-=======
-        version: 6.2.6(@types/node@20.17.19)(sass@1.85.0)(tsx@4.19.3)(yaml@2.7.0)
-      vite-plugin-eslint:
-        specifier: 'catalog:'
-        version: 1.8.1(eslint@8.57.1)(vite@6.2.6(@types/node@20.17.19)(sass@1.85.0)(tsx@4.19.3)(yaml@2.7.0))
->>>>>>> f3b881d4
+        version: 1.8.1(eslint@8.57.1)(vite@6.2.6(@types/node@20.17.23)(sass@1.85.1)(tsx@4.19.3)(yaml@2.7.0))
       vitest:
         specifier: 'catalog:'
         version: 3.0.7(@types/node@20.17.23)(happy-dom@17.2.2)(jsdom@26.0.0)(sass@1.85.1)(tsx@4.19.3)(yaml@2.7.0)
@@ -5613,10 +5598,10 @@
 
   '@chakra-ui/icons@2.2.4(@chakra-ui/react@2.10.6(@emotion/react@11.14.0(@types/react@19.0.10)(react@19.0.0))(@emotion/styled@11.14.0(@emotion/react@11.14.0(@types/react@19.0.10)(react@19.0.0))(@types/react@19.0.10)(react@19.0.0))(@types/react@19.0.10)(framer-motion@12.4.10(@emotion/is-prop-valid@1.3.1)(react-dom@19.0.0(react@19.0.0))(react@19.0.0))(react-dom@19.0.0(react@19.0.0))(react@19.0.0))(react@19.0.0)':
     dependencies:
-      '@chakra-ui/react': 2.10.6(@emotion/react@11.14.0(@types/react@19.0.10)(react@19.0.0))(@emotion/styled@11.14.0(@emotion/react@11.14.0(@types/react@19.0.10)(react@19.0.0))(@types/react@19.0.10)(react@19.0.0))(@types/react@19.0.10)(framer-motion@12.4.10(@emotion/is-prop-valid@1.3.1)(react-dom@19.0.0(react@19.0.0))(react@19.0.0))(react-dom@19.0.0(react@19.0.0))(react@19.0.0)
+      '@chakra-ui/react': 2.10.6(@emotion/react@11.14.0(@types/react@19.0.10)(react@19.0.0))(@emotion/styled@11.14.0(@emotion/react@11.14.0(@types/react@19.0.10)(react@19.0.0))(@types/react@19.0.10)(react@19.0.0))(@types/react@19.0.10)(framer-motion@12.4.10(react-dom@19.0.0(react@19.0.0))(react@19.0.0))(react-dom@19.0.0(react@19.0.0))(react@19.0.0)
       react: 19.0.0
 
-  '@chakra-ui/react@2.10.6(@emotion/react@11.14.0(@types/react@19.0.10)(react@19.0.0))(@emotion/styled@11.14.0(@emotion/react@11.14.0(@types/react@19.0.10)(react@19.0.0))(@types/react@19.0.10)(react@19.0.0))(@types/react@19.0.10)(framer-motion@12.4.10(@emotion/is-prop-valid@1.3.1)(react-dom@19.0.0(react@19.0.0))(react@19.0.0))(react-dom@19.0.0(react@19.0.0))(react@19.0.0)':
+  '@chakra-ui/react@2.10.6(@emotion/react@11.14.0(@types/react@19.0.10)(react@19.0.0))(@emotion/styled@11.14.0(@emotion/react@11.14.0(@types/react@19.0.10)(react@19.0.0))(@types/react@19.0.10)(react@19.0.0))(@types/react@19.0.10)(framer-motion@12.4.10(react-dom@19.0.0(react@19.0.0))(react@19.0.0))(react-dom@19.0.0(react@19.0.0))(react@19.0.0)':
     dependencies:
       '@chakra-ui/hooks': 2.4.4(patch_hash=mayfbuoknaogevz43ogq74es4q)(react@19.0.0)
       '@chakra-ui/styled-system': 2.12.2(react@19.0.0)
@@ -6200,7 +6185,7 @@
 
   '@open-pioneer/chakra-integration@3.0.0(@emotion/is-prop-valid@1.3.1)(@types/react@19.0.10)':
     dependencies:
-      '@chakra-ui/react': 2.10.6(@emotion/react@11.14.0(@types/react@19.0.10)(react@19.0.0))(@emotion/styled@11.14.0(@emotion/react@11.14.0(@types/react@19.0.10)(react@19.0.0))(@types/react@19.0.10)(react@19.0.0))(@types/react@19.0.10)(framer-motion@12.4.10(@emotion/is-prop-valid@1.3.1)(react-dom@19.0.0(react@19.0.0))(react@19.0.0))(react-dom@19.0.0(react@19.0.0))(react@19.0.0)
+      '@chakra-ui/react': 2.10.6(@emotion/react@11.14.0(@types/react@19.0.10)(react@19.0.0))(@emotion/styled@11.14.0(@emotion/react@11.14.0(@types/react@19.0.10)(react@19.0.0))(@types/react@19.0.10)(react@19.0.0))(@types/react@19.0.10)(framer-motion@12.4.10(react-dom@19.0.0(react@19.0.0))(react@19.0.0))(react-dom@19.0.0(react@19.0.0))(react@19.0.0)
       '@emotion/cache': 11.14.0
       '@emotion/react': 11.14.0(@types/react@19.0.10)(react@19.0.0)
       '@emotion/styled': 11.14.0(@emotion/react@11.14.0(@types/react@19.0.10)(react@19.0.0))(@types/react@19.0.10)(react@19.0.0)
@@ -6312,11 +6297,7 @@
       - supports-color
       - typescript
 
-<<<<<<< HEAD
-  '@open-pioneer/vite-plugin-pioneer@4.0.0(@open-pioneer/runtime@3.0.0(@emotion/is-prop-valid@1.3.1)(@types/react@19.0.10)(typescript@5.8.2))(sass@1.85.1)(vite@6.2.5(@types/node@20.17.23)(sass@1.85.1)(tsx@4.19.3)(yaml@2.7.0))':
-=======
-  '@open-pioneer/vite-plugin-pioneer@4.0.0(@open-pioneer/runtime@3.0.0(@types/react@19.0.10)(typescript@5.7.3))(sass@1.85.0)(vite@6.2.6(@types/node@20.17.19)(sass@1.85.0)(tsx@4.19.3)(yaml@2.7.0))':
->>>>>>> f3b881d4
+  '@open-pioneer/vite-plugin-pioneer@4.0.0(@open-pioneer/runtime@3.0.0(@types/react@19.0.10)(typescript@5.8.2))(sass@1.85.1)(vite@6.2.6(@types/node@20.17.23)(sass@1.85.1)(tsx@4.19.3)(yaml@2.7.0))':
     dependencies:
       '@babel/generator': 7.26.10
       '@babel/template': 7.26.9
@@ -6325,15 +6306,9 @@
       '@open-pioneer/runtime': 3.0.0(@emotion/is-prop-valid@1.3.1)(@types/react@19.0.10)(typescript@5.8.2)
       debug: 4.4.0
       js-yaml: 4.1.0
-<<<<<<< HEAD
       sass: 1.85.1
-      vite: 6.2.5(@types/node@20.17.23)(sass@1.85.1)(tsx@4.19.3)(yaml@2.7.0)
-      vitefu: 1.0.6(vite@6.2.5(@types/node@20.17.23)(sass@1.85.1)(tsx@4.19.3)(yaml@2.7.0))
-=======
-      sass: 1.85.0
-      vite: 6.2.6(@types/node@20.17.19)(sass@1.85.0)(tsx@4.19.3)(yaml@2.7.0)
-      vitefu: 1.0.5(vite@6.2.6(@types/node@20.17.19)(sass@1.85.0)(tsx@4.19.3)(yaml@2.7.0))
->>>>>>> f3b881d4
+      vite: 6.2.6(@types/node@20.17.23)(sass@1.85.1)(tsx@4.19.3)(yaml@2.7.0)
+      vitefu: 1.0.6(vite@6.2.6(@types/node@20.17.23)(sass@1.85.1)(tsx@4.19.3)(yaml@2.7.0))
       zod: 3.24.2
       zod-validation-error: 3.4.0(zod@3.24.2)
     transitivePeerDependencies:
@@ -6845,17 +6820,10 @@
 
   '@ungap/structured-clone@1.3.0': {}
 
-<<<<<<< HEAD
-  '@vitejs/plugin-react-swc@3.8.0(vite@6.2.5(@types/node@20.17.23)(sass@1.85.1)(tsx@4.19.3)(yaml@2.7.0))':
+  '@vitejs/plugin-react-swc@3.8.0(vite@6.2.6(@types/node@20.17.23)(sass@1.85.1)(tsx@4.19.3)(yaml@2.7.0))':
     dependencies:
       '@swc/core': 1.11.7
-      vite: 6.2.5(@types/node@20.17.23)(sass@1.85.1)(tsx@4.19.3)(yaml@2.7.0)
-=======
-  '@vitejs/plugin-react-swc@3.8.0(vite@6.2.6(@types/node@20.17.19)(sass@1.85.0)(tsx@4.19.3)(yaml@2.7.0))':
-    dependencies:
-      '@swc/core': 1.10.18
-      vite: 6.2.6(@types/node@20.17.19)(sass@1.85.0)(tsx@4.19.3)(yaml@2.7.0)
->>>>>>> f3b881d4
+      vite: 6.2.6(@types/node@20.17.23)(sass@1.85.1)(tsx@4.19.3)(yaml@2.7.0)
     transitivePeerDependencies:
       - '@swc/helpers'
 
@@ -6866,21 +6834,13 @@
       chai: 5.2.0
       tinyrainbow: 2.0.0
 
-<<<<<<< HEAD
-  '@vitest/mocker@3.0.7(vite@6.2.5(@types/node@20.17.23)(sass@1.85.1)(tsx@4.19.3)(yaml@2.7.0))':
-=======
-  '@vitest/mocker@3.0.6(vite@6.2.6(@types/node@20.17.19)(sass@1.85.0)(tsx@4.19.3)(yaml@2.7.0))':
->>>>>>> f3b881d4
+  '@vitest/mocker@3.0.7(vite@6.2.6(@types/node@20.17.23)(sass@1.85.1)(tsx@4.19.3)(yaml@2.7.0))':
     dependencies:
       '@vitest/spy': 3.0.7
       estree-walker: 3.0.3
       magic-string: 0.30.17
     optionalDependencies:
-<<<<<<< HEAD
-      vite: 6.2.5(@types/node@20.17.23)(sass@1.85.1)(tsx@4.19.3)(yaml@2.7.0)
-=======
-      vite: 6.2.6(@types/node@20.17.19)(sass@1.85.0)(tsx@4.19.3)(yaml@2.7.0)
->>>>>>> f3b881d4
+      vite: 6.2.6(@types/node@20.17.23)(sass@1.85.1)(tsx@4.19.3)(yaml@2.7.0)
 
   '@vitest/pretty-format@3.0.7':
     dependencies:
@@ -7134,7 +7094,7 @@
 
   chakra-react-select@5.0.4(@chakra-ui/react@2.10.6(@emotion/react@11.14.0(@types/react@19.0.10)(react@19.0.0))(@emotion/styled@11.14.0(@emotion/react@11.14.0(@types/react@19.0.10)(react@19.0.0))(@types/react@19.0.10)(react@19.0.0))(@types/react@19.0.10)(framer-motion@12.4.10(@emotion/is-prop-valid@1.3.1)(react-dom@19.0.0(react@19.0.0))(react@19.0.0))(react-dom@19.0.0(react@19.0.0))(react@19.0.0))(@emotion/react@11.14.0(@types/react@19.0.10)(react@19.0.0))(@types/react@19.0.10)(react-dom@19.0.0(react@19.0.0))(react@19.0.0):
     dependencies:
-      '@chakra-ui/react': 2.10.6(@emotion/react@11.14.0(@types/react@19.0.10)(react@19.0.0))(@emotion/styled@11.14.0(@emotion/react@11.14.0(@types/react@19.0.10)(react@19.0.0))(@types/react@19.0.10)(react@19.0.0))(@types/react@19.0.10)(framer-motion@12.4.10(@emotion/is-prop-valid@1.3.1)(react-dom@19.0.0(react@19.0.0))(react@19.0.0))(react-dom@19.0.0(react@19.0.0))(react@19.0.0)
+      '@chakra-ui/react': 2.10.6(@emotion/react@11.14.0(@types/react@19.0.10)(react@19.0.0))(@emotion/styled@11.14.0(@emotion/react@11.14.0(@types/react@19.0.10)(react@19.0.0))(@types/react@19.0.10)(react@19.0.0))(@types/react@19.0.10)(framer-motion@12.4.10(react-dom@19.0.0(react@19.0.0))(react@19.0.0))(react-dom@19.0.0(react@19.0.0))(react@19.0.0)
       '@emotion/react': 11.14.0(@types/react@19.0.10)(react@19.0.0)
       react: 19.0.0
       react-dom: 19.0.0(react@19.0.0)
@@ -9548,11 +9508,7 @@
       debug: 4.4.0
       es-module-lexer: 1.6.0
       pathe: 2.0.3
-<<<<<<< HEAD
-      vite: 6.2.5(@types/node@20.17.23)(sass@1.85.1)(tsx@4.19.3)(yaml@2.7.0)
-=======
-      vite: 6.2.6(@types/node@20.17.19)(sass@1.85.0)(tsx@4.19.3)(yaml@2.7.0)
->>>>>>> f3b881d4
+      vite: 6.2.6(@types/node@20.17.23)(sass@1.85.1)(tsx@4.19.3)(yaml@2.7.0)
     transitivePeerDependencies:
       - '@types/node'
       - jiti
@@ -9567,26 +9523,15 @@
       - tsx
       - yaml
 
-<<<<<<< HEAD
-  vite-plugin-eslint@1.8.1(eslint@8.57.1)(vite@6.2.5(@types/node@20.17.23)(sass@1.85.1)(tsx@4.19.3)(yaml@2.7.0)):
-=======
-  vite-plugin-eslint@1.8.1(eslint@8.57.1)(vite@6.2.6(@types/node@20.17.19)(sass@1.85.0)(tsx@4.19.3)(yaml@2.7.0)):
->>>>>>> f3b881d4
+  vite-plugin-eslint@1.8.1(eslint@8.57.1)(vite@6.2.6(@types/node@20.17.23)(sass@1.85.1)(tsx@4.19.3)(yaml@2.7.0)):
     dependencies:
       '@rollup/pluginutils': 4.2.1
       '@types/eslint': 8.56.12
       eslint: 8.57.1
-<<<<<<< HEAD
       rollup: 4.34.9
-      vite: 6.2.5(@types/node@20.17.23)(sass@1.85.1)(tsx@4.19.3)(yaml@2.7.0)
-
-  vite@6.2.5(@types/node@20.17.23)(sass@1.85.1)(tsx@4.19.3)(yaml@2.7.0):
-=======
-      rollup: 4.34.8
-      vite: 6.2.6(@types/node@20.17.19)(sass@1.85.0)(tsx@4.19.3)(yaml@2.7.0)
-
-  vite@6.2.6(@types/node@20.17.19)(sass@1.85.0)(tsx@4.19.3)(yaml@2.7.0):
->>>>>>> f3b881d4
+      vite: 6.2.6(@types/node@20.17.23)(sass@1.85.1)(tsx@4.19.3)(yaml@2.7.0)
+
+  vite@6.2.6(@types/node@20.17.23)(sass@1.85.1)(tsx@4.19.3)(yaml@2.7.0):
     dependencies:
       esbuild: 0.25.0
       postcss: 8.5.3
@@ -9598,35 +9543,19 @@
       tsx: 4.19.3
       yaml: 2.7.0
 
-<<<<<<< HEAD
-  vitefu@1.0.6(vite@6.2.5(@types/node@20.17.23)(sass@1.85.1)(tsx@4.19.3)(yaml@2.7.0)):
+  vitefu@1.0.6(vite@6.2.6(@types/node@20.17.23)(sass@1.85.1)(tsx@4.19.3)(yaml@2.7.0)):
     optionalDependencies:
-      vite: 6.2.5(@types/node@20.17.23)(sass@1.85.1)(tsx@4.19.3)(yaml@2.7.0)
-=======
-  vitefu@1.0.5(vite@6.2.6(@types/node@20.17.19)(sass@1.85.0)(tsx@4.19.3)(yaml@2.7.0)):
-    optionalDependencies:
-      vite: 6.2.6(@types/node@20.17.19)(sass@1.85.0)(tsx@4.19.3)(yaml@2.7.0)
->>>>>>> f3b881d4
+      vite: 6.2.6(@types/node@20.17.23)(sass@1.85.1)(tsx@4.19.3)(yaml@2.7.0)
 
   vitest@3.0.7(@types/node@20.17.23)(happy-dom@17.2.2)(jsdom@26.0.0)(sass@1.85.1)(tsx@4.19.3)(yaml@2.7.0):
     dependencies:
-<<<<<<< HEAD
       '@vitest/expect': 3.0.7
-      '@vitest/mocker': 3.0.7(vite@6.2.5(@types/node@20.17.23)(sass@1.85.1)(tsx@4.19.3)(yaml@2.7.0))
+      '@vitest/mocker': 3.0.7(vite@6.2.6(@types/node@20.17.23)(sass@1.85.1)(tsx@4.19.3)(yaml@2.7.0))
       '@vitest/pretty-format': 3.0.7
       '@vitest/runner': 3.0.7
       '@vitest/snapshot': 3.0.7
       '@vitest/spy': 3.0.7
       '@vitest/utils': 3.0.7
-=======
-      '@vitest/expect': 3.0.6
-      '@vitest/mocker': 3.0.6(vite@6.2.6(@types/node@20.17.19)(sass@1.85.0)(tsx@4.19.3)(yaml@2.7.0))
-      '@vitest/pretty-format': 3.0.6
-      '@vitest/runner': 3.0.6
-      '@vitest/snapshot': 3.0.6
-      '@vitest/spy': 3.0.6
-      '@vitest/utils': 3.0.6
->>>>>>> f3b881d4
       chai: 5.2.0
       debug: 4.4.0
       expect-type: 1.2.0
@@ -9637,13 +9566,8 @@
       tinyexec: 0.3.2
       tinypool: 1.0.2
       tinyrainbow: 2.0.0
-<<<<<<< HEAD
-      vite: 6.2.5(@types/node@20.17.23)(sass@1.85.1)(tsx@4.19.3)(yaml@2.7.0)
+      vite: 6.2.6(@types/node@20.17.23)(sass@1.85.1)(tsx@4.19.3)(yaml@2.7.0)
       vite-node: 3.0.7(@types/node@20.17.23)(sass@1.85.1)(tsx@4.19.3)(yaml@2.7.0)
-=======
-      vite: 6.2.6(@types/node@20.17.19)(sass@1.85.0)(tsx@4.19.3)(yaml@2.7.0)
-      vite-node: 3.0.6(@types/node@20.17.19)(sass@1.85.0)(tsx@4.19.3)(yaml@2.7.0)
->>>>>>> f3b881d4
       why-is-node-running: 2.3.0
     optionalDependencies:
       '@types/node': 20.17.23
