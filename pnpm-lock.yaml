--- conflicted
+++ resolved
@@ -455,44 +455,6 @@
         version: link:../../..
     publishDirectory: dist
 
-  src/packages/coordinate-search:
-    dependencies:
-      '@chakra-ui/icons':
-        specifier: 'catalog:'
-        version: 2.1.1(@chakra-ui/system@2.6.2(@emotion/react@11.13.3(@types/react@18.3.5)(react@18.3.1))(@emotion/styled@11.13.0(@emotion/react@11.13.3(@types/react@18.3.5)(react@18.3.1))(@types/react@18.3.5)(react@18.3.1))(react@18.3.1))(react@18.3.1)
-      '@open-pioneer/chakra-integration':
-        specifier: 'catalog:'
-        version: 1.1.4(@chakra-ui/react@2.8.2(@emotion/react@11.13.3(@types/react@18.3.5)(react@18.3.1))(@emotion/styled@11.13.0(@emotion/react@11.13.3(@types/react@18.3.5)(react@18.3.1))(@types/react@18.3.5)(react@18.3.1))(@types/react@18.3.5)(framer-motion@11.3.31(@emotion/is-prop-valid@1.3.0)(react-dom@18.3.1(react@18.3.1))(react@18.3.1))(react-dom@18.3.1(react@18.3.1))(react@18.3.1))(@emotion/cache@11.13.1)(@emotion/react@11.13.3(@types/react@18.3.5)(react@18.3.1))(@emotion/styled@11.13.0(@emotion/react@11.13.3(@types/react@18.3.5)(react@18.3.1))(@types/react@18.3.5)(react@18.3.1))(framer-motion@11.3.31(@emotion/is-prop-valid@1.3.0)(react-dom@18.3.1(react@18.3.1))(react@18.3.1))(react-dom@18.3.1(react@18.3.1))(react@18.3.1)
-      '@open-pioneer/map':
-        specifier: workspace:^
-        version: link:../map
-      '@open-pioneer/react-utils':
-        specifier: 'catalog:'
-        version: 1.0.1(@open-pioneer/chakra-integration@1.1.4(@chakra-ui/react@2.8.2(@emotion/react@11.13.3(@types/react@18.3.5)(react@18.3.1))(@emotion/styled@11.13.0(@emotion/react@11.13.3(@types/react@18.3.5)(react@18.3.1))(@types/react@18.3.5)(react@18.3.1))(@types/react@18.3.5)(framer-motion@11.3.31(@emotion/is-prop-valid@1.3.0)(react-dom@18.3.1(react@18.3.1))(react@18.3.1))(react-dom@18.3.1(react@18.3.1))(react@18.3.1))(@emotion/cache@11.13.1)(@emotion/react@11.13.3(@types/react@18.3.5)(react@18.3.1))(@emotion/styled@11.13.0(@emotion/react@11.13.3(@types/react@18.3.5)(react@18.3.1))(@types/react@18.3.5)(react@18.3.1))(framer-motion@11.3.31(@emotion/is-prop-valid@1.3.0)(react-dom@18.3.1(react@18.3.1))(react@18.3.1))(react-dom@18.3.1(react@18.3.1))(react@18.3.1))(@open-pioneer/core@1.3.0)(classnames@2.5.1)(react@18.3.1)
-      '@open-pioneer/runtime':
-        specifier: 'catalog:'
-        version: 2.1.7(qkqsbwnrsxepkmv7rmx2bt5chi)
-      chakra-react-select:
-        specifier: 'catalog:'
-        version: 4.9.1(3svyllrx4j2kvkpkxv2v67k5e4)
-      ol:
-        specifier: 'catalog:'
-        version: 9.2.4
-      react:
-        specifier: 'catalog:'
-        version: 18.3.1
-    devDependencies:
-      '@open-pioneer/map-test-utils':
-        specifier: workspace:^
-        version: link:../map-test-utils
-      '@open-pioneer/test-utils':
-        specifier: 'catalog:'
-        version: 1.1.4(bcosql2l5wlwis3jwuog7tgbsi)
-      openlayers-base-packages:
-        specifier: workspace:*
-        version: link:../../..
-    publishDirectory: dist
-
   src/packages/coordinate-viewer:
     dependencies:
       '@open-pioneer/chakra-integration':
@@ -1529,14 +1491,7 @@
         version: 11.13.0(@emotion/react@11.13.3(@types/react@18.3.11)(react@18.3.1))(@types/react@18.3.11)(react@18.3.1)
       '@open-pioneer/chakra-integration':
         specifier: 'catalog:'
-<<<<<<< HEAD
-        version: 1.1.4(@chakra-ui/react@2.8.2(@emotion/react@11.13.3(@types/react@18.3.5)(react@18.3.1))(@emotion/styled@11.13.0(@emotion/react@11.13.3(@types/react@18.3.5)(react@18.3.1))(@types/react@18.3.5)(react@18.3.1))(@types/react@18.3.5)(framer-motion@11.3.31(@emotion/is-prop-valid@1.3.0)(react-dom@18.3.1(react@18.3.1))(react@18.3.1))(react-dom@18.3.1(react@18.3.1))(react@18.3.1))(@emotion/cache@11.13.1)(@emotion/react@11.13.3(@types/react@18.3.5)(react@18.3.1))(@emotion/styled@11.13.0(@emotion/react@11.13.3(@types/react@18.3.5)(react@18.3.1))(@types/react@18.3.5)(react@18.3.1))(framer-motion@11.3.31(@emotion/is-prop-valid@1.3.0)(react-dom@18.3.1(react@18.3.1))(react@18.3.1))(react-dom@18.3.1(react@18.3.1))(react@18.3.1)
-      '@open-pioneer/coordinate-search':
-        specifier: workspace:^
-        version: link:../../../packages/coordinate-search
-=======
         version: 2.4.0-dev.20241120092632(@emotion/is-prop-valid@1.3.0)(@types/react@18.3.11)
->>>>>>> 22a0e340
       '@open-pioneer/coordinate-viewer':
         specifier: workspace:^
         version: link:../../../packages/coordinate-viewer
@@ -5225,13 +5180,8 @@
       esbuild: '>=0.18.0'
       rollup: ^1.20.0 || ^2.0.0 || ^3.0.0 || ^4.0.0
 
-<<<<<<< HEAD
-  rollup@4.22.4:
-    resolution: {integrity: sha512-vD8HJ5raRcWOyymsR6Z3o6+RzfEPCnVLMFJ6vRslO1jt4LO6dUo5Qnpg7y4RkZFM2DMe3WUirkI5c16onjrc6A==}
-=======
   rollup@4.24.0:
     resolution: {integrity: sha512-DOmrlGSXNk1DM0ljiQA+i+o0rSLhtii1je5wgk60j49d1jHT5YYttBv1iWOnYSTG+fZZESUOSNiAl89SIet+Cg==}
->>>>>>> 22a0e340
     engines: {node: '>=18.0.0', npm: '>=8.0.0'}
     hasBin: true
 
@@ -9801,11 +9751,7 @@
     transitivePeerDependencies:
       - supports-color
 
-<<<<<<< HEAD
-  rollup@4.22.4:
-=======
   rollup@4.24.0:
->>>>>>> 22a0e340
     dependencies:
       '@types/estree': 1.0.6
     optionalDependencies:
@@ -10363,13 +10309,8 @@
       '@rollup/pluginutils': 4.2.1
       '@types/eslint': 8.56.11
       eslint: 8.57.0
-<<<<<<< HEAD
-      rollup: 4.22.4
-      vite: 5.4.8(@types/node@18.19.41)(sass@1.77.8)
-=======
       rollup: 4.24.0
       vite: 5.4.9(@types/node@18.19.41)(sass@1.80.3)
->>>>>>> 22a0e340
 
   vite@5.4.9(@types/node@18.19.41)(sass@1.80.3):
     dependencies:
