--- conflicted
+++ resolved
@@ -694,31 +694,17 @@
         version: link:../../..
     publishDirectory: dist
 
-<<<<<<< HEAD
-  src/packages/spatial-bookmark:
+  src/packages/search:
     dependencies:
       '@chakra-ui/icons':
         specifier: ^2.1.0
         version: 2.1.0(@chakra-ui/system@2.6.2)(react@18.2.0)
-=======
-  src/packages/search:
-    dependencies:
-      '@chakra-ui/icons':
-        specifier: ^2.1.0
-        version: 2.1.1(@chakra-ui/system@2.6.2)(react@18.2.0)
->>>>>>> efe01bad
       '@open-pioneer/chakra-integration':
         specifier: ^1.1.0
         version: 1.1.0(@chakra-ui/react@2.8.2)(@emotion/cache@11.11.0)(@emotion/react@11.11.1)(@emotion/styled@11.11.0)(framer-motion@10.16.5)(react-dom@18.2.0)(react@18.2.0)
       '@open-pioneer/core':
         specifier: ^1.1.0
         version: 1.1.0
-<<<<<<< HEAD
-      '@open-pioneer/local-storage':
-        specifier: workspace:^
-        version: link:../local-storage
-=======
->>>>>>> efe01bad
       '@open-pioneer/map':
         specifier: workspace:^
         version: link:../map
@@ -728,36 +714,18 @@
       '@open-pioneer/runtime':
         specifier: ^1.1.0
         version: 1.1.0(@formatjs/intl@2.9.9)(@open-pioneer/base-theme@0.1.0)(@open-pioneer/chakra-integration@1.1.0)(@open-pioneer/core@1.1.0)(@open-pioneer/runtime-react-support@1.0.0)(react-dom@18.2.0)(react@18.2.0)
-<<<<<<< HEAD
-      classnames:
-        specifier: ^2.3.2
-        version: 2.3.2
-      jotai:
-        specifier: ^2.5.1
-        version: 2.5.1(@types/react@18.2.37)(react@18.2.0)
-=======
       chakra-react-select:
         specifier: ^4.7.6
         version: 4.7.6(@chakra-ui/form-control@2.2.0)(@chakra-ui/icon@3.2.0)(@chakra-ui/layout@2.3.1)(@chakra-ui/media-query@3.3.0)(@chakra-ui/menu@2.2.1)(@chakra-ui/spinner@2.1.0)(@chakra-ui/system@2.6.2)(@emotion/react@11.11.1)(@types/react@18.2.37)(react-dom@18.2.0)(react@18.2.0)
       classnames:
         specifier: ^2.3.2
         version: 2.3.2
->>>>>>> efe01bad
       ol:
         specifier: ^8.2.0
         version: 8.2.0
       react:
         specifier: ^18.2.0
         version: 18.2.0
-<<<<<<< HEAD
-      react-icons:
-        specifier: ^4.11.0
-        version: 4.11.0(react@18.2.0)
-      uuid:
-        specifier: ^9.0.0
-        version: 9.0.0
-=======
->>>>>>> efe01bad
     devDependencies:
       '@open-pioneer/map-test-utils':
         specifier: workspace:^
@@ -765,12 +733,62 @@
       '@open-pioneer/test-utils':
         specifier: ^1.0.1
         version: 1.0.1(@formatjs/intl@2.9.9)(@open-pioneer/chakra-integration@1.1.0)(@open-pioneer/runtime-react-support@1.0.0)(@testing-library/dom@9.3.3)(@testing-library/react@14.1.0)(react-dom@18.2.0)(react@18.2.0)
-<<<<<<< HEAD
+      openlayers-base-packages:
+        specifier: workspace:*
+        version: link:../../..
+    publishDirectory: dist
+
+  src/packages/spatial-bookmark:
+    dependencies:
+      '@chakra-ui/icons':
+        specifier: ^2.1.0
+        version: 2.1.0(@chakra-ui/system@2.6.2)(react@18.2.0)
+      '@open-pioneer/chakra-integration':
+        specifier: ^1.1.0
+        version: 1.1.0(@chakra-ui/react@2.8.2)(@emotion/cache@11.11.0)(@emotion/react@11.11.1)(@emotion/styled@11.11.0)(framer-motion@10.16.5)(react-dom@18.2.0)(react@18.2.0)
+      '@open-pioneer/core':
+        specifier: ^1.1.0
+        version: 1.1.0
+      '@open-pioneer/local-storage':
+        specifier: workspace:^
+        version: link:../local-storage
+      '@open-pioneer/map':
+        specifier: workspace:^
+        version: link:../map
+      '@open-pioneer/react-utils':
+        specifier: workspace:^
+        version: link:../react-utils
+      '@open-pioneer/runtime':
+        specifier: ^1.1.0
+        version: 1.1.0(@formatjs/intl@2.9.9)(@open-pioneer/base-theme@0.1.0)(@open-pioneer/chakra-integration@1.1.0)(@open-pioneer/core@1.1.0)(@open-pioneer/runtime-react-support@1.0.0)(react-dom@18.2.0)(react@18.2.0)
+      classnames:
+        specifier: ^2.3.2
+        version: 2.3.2
+      jotai:
+        specifier: ^2.5.1
+        version: 2.5.1(@types/react@18.2.37)(react@18.2.0)
+      ol:
+        specifier: ^8.2.0
+        version: 8.2.0
+      react:
+        specifier: ^18.2.0
+        version: 18.2.0
+      react-icons:
+        specifier: ^4.11.0
+        version: 4.11.0(react@18.2.0)
+      uuid:
+        specifier: ^9.0.0
+        version: 9.0.0
+    devDependencies:
+      '@open-pioneer/map-test-utils':
+        specifier: workspace:^
+        version: link:../map-test-utils
+      '@open-pioneer/test-utils':
+        specifier: ^1.0.1
+        version: 1.0.1(@formatjs/intl@2.9.9)(@open-pioneer/chakra-integration@1.1.0)(@open-pioneer/runtime-react-support@1.0.0)(@testing-library/dom@9.3.3)(@testing-library/react@14.1.0)(react-dom@18.2.0)(react@18.2.0)
       '@types/uuid':
         specifier: ^9.0.2
         version: 9.0.2
-=======
->>>>>>> efe01bad
       openlayers-base-packages:
         specifier: workspace:*
         version: link:../../..
@@ -968,15 +986,12 @@
       '@open-pioneer/scale-viewer':
         specifier: workspace:^
         version: link:../../../packages/scale-viewer
-<<<<<<< HEAD
+      '@open-pioneer/search':
+        specifier: workspace:^
+        version: link:../../../packages/search
       '@open-pioneer/spatial-bookmark':
         specifier: workspace:^
         version: link:../../../packages/spatial-bookmark
-=======
-      '@open-pioneer/search':
-        specifier: workspace:^
-        version: link:../../../packages/search
->>>>>>> efe01bad
       '@open-pioneer/theme':
         specifier: workspace:^
         version: link:../../../packages/theme
