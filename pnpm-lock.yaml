--- conflicted
+++ resolved
@@ -1942,7 +1942,7 @@
   '@chakra-ui/theme@3.4.7':
     resolution: {integrity: sha512-pfewthgZTFNUYeUwGvhPQO/FTIyf375cFV1AT8N1y0aJiw4KDe7YTGm7p0aFy4AwAjH2ydMgeEx/lua4tx8qyQ==}
     peerDependencies:
-      '@chakra-ui/styled-system': '>=2.8.0'
+      '@chakra-ui/styled-system': ^2.12.1
 
   '@chakra-ui/utils@2.2.3':
     resolution: {integrity: sha512-cldoCQuexZ6e07/9hWHKD4l1QXXlM1Nax9tuQOBvVf/EgwNZt3nZu8zZRDFlhAOKCTQDkmpLTTu+eXXjChNQOw==}
@@ -2591,17 +2591,12 @@
   '@mapbox/unitbezier@0.0.1':
     resolution: {integrity: sha512-nMkuDXFv60aBr9soUG5q+GvZYL+2KZHVvsqFCzqnkGEf46U2fvmytHaEVc1/YZbiLn8X+eR3QzX1+dwDO1lxlw==}
 
-<<<<<<< HEAD
   '@maplibre/maplibre-gl-style-spec@22.0.1':
     resolution: {integrity: sha512-V7bSw7Ui6+NhpeeuYqGoqamvKuy+3+uCvQ/t4ZJkwN8cx527CAlQQQ2kp+w5R9q+Tw6bUAH+fsq+mPEkicgT8g==}
-=======
-  '@maplibre/maplibre-gl-style-spec@22.0.0':
-    resolution: {integrity: sha512-kD8TxV6CdgHIEeam4xODVJNAT3hcvRhRl5RcNiu+FPR/JoMsExAQTruBGtv+jLppj4xt9V56pG/SHK8z6fv6xA==}
     hasBin: true
 
   '@maplibre/maplibre-gl-style-spec@23.1.0':
     resolution: {integrity: sha512-R6/ihEuC5KRexmKIYkWqUv84Gm+/QwsOUgHyt1yy2XqCdGdLvlBWVWIIeTZWN4NGdwmY6xDzdSGU2R9oBLNg2w==}
->>>>>>> bd82a789
     hasBin: true
 
   '@nodelib/fs.scandir@2.1.5':
@@ -6787,10 +6782,7 @@
 
   '@mapbox/unitbezier@0.0.1': {}
 
-<<<<<<< HEAD
   '@maplibre/maplibre-gl-style-spec@22.0.1':
-=======
-  '@maplibre/maplibre-gl-style-spec@22.0.0':
     dependencies:
       '@mapbox/jsonlint-lines-primitives': 2.0.2
       '@mapbox/unitbezier': 0.0.1
@@ -6801,7 +6793,6 @@
       tinyqueue: 3.0.0
 
   '@maplibre/maplibre-gl-style-spec@23.1.0':
->>>>>>> bd82a789
     dependencies:
       '@mapbox/jsonlint-lines-primitives': 2.0.2
       '@mapbox/unitbezier': 0.0.1
