lockfileVersion: '6.0'

settings:
  autoInstallPeers: true
  excludeLinksFromLockfile: false

overrides:
  semver@<7.5.2: '>=7.5.2'
  tough-cookie@<4.1.3: '>=4.1.3'
  '@mapbox/mapbox-gl-style-spec': npm:@maplibre/maplibre-gl-style-spec@^19.3.3
  chakra-react-select>react-select: ^5.8.0

patchedDependencies:
  '@chakra-ui/hooks@2.2.1':
    hash: zntq7izvicj3ptw5qmsyjygbmu
    path: patches/@chakra-ui__hooks@2.2.1.patch
  '@chakra-ui/menu@2.2.1':
    hash: x7y3u4pvzv3wpkejsnxo3rp5vq
    path: patches/@chakra-ui__menu@2.2.1.patch
  '@chakra-ui/react-use-outside-click@2.2.0':
    hash: uw4qsrve2rd7lemccfb44ornky
    path: patches/@chakra-ui__react-use-outside-click@2.2.0.patch
  '@changesets/assemble-release-plan@5.2.4':
    hash: ixdzxqire6z6wavv7be3kwhyxu
    path: patches/@changesets__assemble-release-plan@5.2.4.patch
  react-select@5.8.0:
    hash: 5qabpn4zzsogoweiwbsb3mxt7y
    path: patches/react-select@5.8.0.patch

importers:

  .:
    dependencies:
      '@chakra-ui/icons':
        specifier: ^2.1.1
        version: 2.1.1(@chakra-ui/system@2.6.2)(react@18.2.0)
      '@chakra-ui/react':
        specifier: ^2.8.2
        version: 2.8.2(@emotion/react@11.11.3)(@emotion/styled@11.11.0)(@types/react@18.2.55)(framer-motion@10.18.0)(react-dom@18.2.0)(react@18.2.0)
      '@chakra-ui/system':
        specifier: ^2.6.2
        version: 2.6.2(@emotion/react@11.11.3)(@emotion/styled@11.11.0)(react@18.2.0)
      '@emotion/cache':
        specifier: ^11.11.0
        version: 11.11.0
      '@emotion/react':
        specifier: ^11.11.3
        version: 11.11.3(@types/react@18.2.55)(react@18.2.0)
      '@emotion/styled':
        specifier: ^11.11.0
        version: 11.11.0(@emotion/react@11.11.3)(@types/react@18.2.55)(react@18.2.0)
      '@formatjs/intl':
        specifier: ^2.9.9
        version: 2.10.0(typescript@5.3.3)
      '@maplibre/maplibre-gl-style-spec':
        specifier: ^19.3.3
        version: 19.3.3
      '@open-pioneer/chakra-integration':
        specifier: ^1.1.1
        version: 1.1.1(@chakra-ui/react@2.8.2)(@emotion/cache@11.11.0)(@emotion/react@11.11.3)(@emotion/styled@11.11.0)(framer-motion@10.18.0)(react-dom@18.2.0)(react@18.2.0)
      '@open-pioneer/core':
        specifier: ^1.2.1
        version: 1.2.1
      '@open-pioneer/http':
        specifier: ^2.1.2
        version: 2.1.3(@open-pioneer/core@1.2.1)(@open-pioneer/runtime@2.1.1)
      '@open-pioneer/integration':
        specifier: ^2.0.3
        version: 2.0.4(@open-pioneer/runtime@2.1.1)
      '@open-pioneer/runtime':
        specifier: ^2.1.0
        version: 2.1.1(@formatjs/intl@2.10.0)(@open-pioneer/base-theme@0.2.0)(@open-pioneer/chakra-integration@1.1.1)(@open-pioneer/core@1.2.1)(@open-pioneer/runtime-react-support@1.0.0)(react-dom@18.2.0)(react@18.2.0)
      '@open-pioneer/test-utils':
        specifier: ^1.1.1
        version: 1.1.1(@formatjs/intl@2.10.0)(@open-pioneer/chakra-integration@1.1.1)(@open-pioneer/runtime-react-support@1.0.0)(@testing-library/dom@9.3.4)(@testing-library/react@14.2.1)(react-dom@18.2.0)(react@18.2.0)
      framer-motion:
        specifier: ^10.17.4
        version: 10.18.0(react-dom@18.2.0)(react@18.2.0)
      html2canvas:
        specifier: ^1.4.1
        version: 1.4.1
      jspdf:
        specifier: ^2.5.1
        version: 2.5.1
      ol:
        specifier: ^8.2.0
        version: 8.2.0
      react:
        specifier: ^18.2.0
        version: 18.2.0
      react-dom:
        specifier: ^18.2.0
        version: 18.2.0(react@18.2.0)
      react-select:
        specifier: ^5.8.0
        version: 5.8.0(patch_hash=5qabpn4zzsogoweiwbsb3mxt7y)(@types/react@18.2.55)(react-dom@18.2.0)(react@18.2.0)
      react-use:
        specifier: ^17.4.2
        version: 17.4.2(react-dom@18.2.0)(react@18.2.0)
    devDependencies:
      '@changesets/cli':
        specifier: ^2.26.2
        version: 2.26.2
      '@open-pioneer/build-package-cli':
        specifier: ^2.0.0
        version: 2.0.0(sass@1.69.7)(typescript@5.3.3)
      '@open-pioneer/build-support':
        specifier: ^2.0.0
        version: 2.0.0
      '@open-pioneer/tag-current-versions':
        specifier: ^2.0.0
        version: 2.0.0
      '@open-pioneer/vite-plugin-pioneer':
        specifier: ^2.0.0
        version: 2.0.0(@open-pioneer/runtime@2.1.1)(sass@1.69.7)(vite@4.5.2)
      '@testing-library/dom':
        specifier: ^9.3.3
        version: 9.3.4
      '@testing-library/jest-dom':
        specifier: ^6.2.0
        version: 6.2.0(vitest@0.34.6)
      '@testing-library/react':
        specifier: ^14.1.2
        version: 14.2.1(react-dom@18.2.0)(react@18.2.0)
      '@testing-library/user-event':
        specifier: ^14.5.2
        version: 14.5.2(@testing-library/dom@9.3.4)
      '@types/js-yaml':
        specifier: ^4.0.9
        version: 4.0.9
      '@types/node':
        specifier: ^16.18.68
        version: 16.18.68
      '@types/react':
        specifier: ^18.2.46
        version: 18.2.55
      '@types/react-dom':
        specifier: ^18.2.18
        version: 18.2.19
      '@typescript-eslint/eslint-plugin':
        specifier: ^6.17.0
        version: 6.17.0(@typescript-eslint/parser@6.17.0)(eslint@8.56.0)(typescript@5.3.3)
      '@typescript-eslint/parser':
        specifier: ^6.17.0
        version: 6.17.0(eslint@8.56.0)(typescript@5.3.3)
      '@vitejs/plugin-react-swc':
        specifier: ^3.5.0
        version: 3.5.0(vite@4.5.2)
      eslint:
        specifier: ^8.56.0
        version: 8.56.0
      eslint-config-prettier:
        specifier: ^9.1.0
        version: 9.1.0(eslint@8.56.0)
      eslint-import-resolver-typescript:
        specifier: ^3.6.1
        version: 3.6.1(@typescript-eslint/parser@6.17.0)(eslint-plugin-import@2.29.1)(eslint@8.56.0)
      eslint-plugin-header:
        specifier: ^3.1.1
        version: 3.1.1(eslint@8.56.0)
      eslint-plugin-import:
        specifier: ^2.29.1
        version: 2.29.1(@typescript-eslint/parser@6.17.0)(eslint-import-resolver-typescript@3.6.1)(eslint@8.56.0)
      eslint-plugin-jsx-a11y:
        specifier: ^6.8.0
        version: 6.8.0(eslint@8.56.0)
      eslint-plugin-react:
        specifier: ^7.33.2
        version: 7.33.2(eslint@8.56.0)
      eslint-plugin-react-hooks:
        specifier: ^4.6.0
        version: 4.6.0(eslint@8.56.0)
      eslint-plugin-unused-imports:
        specifier: ^3.0.0
        version: 3.0.0(@typescript-eslint/eslint-plugin@6.17.0)(eslint@8.56.0)
      fast-glob:
        specifier: ^3.3.2
        version: 3.3.2
      handlebars:
        specifier: ^4.7.8
        version: 4.7.8
      happy-dom:
        specifier: ^12.10.3
        version: 12.10.3
      husky:
        specifier: ^8.0.3
        version: 8.0.3
      js-yaml:
        specifier: ^4.1.0
        version: 4.1.0
      jsdom:
        specifier: ^22.1.0
        version: 22.1.0
      prettier:
        specifier: ^3.1.1
        version: 3.1.1
      resize-observer-polyfill:
        specifier: ^1.5.1
        version: 1.5.1
      rimraf:
        specifier: ^5.0.5
        version: 5.0.5
      sass:
        specifier: ^1.69.7
        version: 1.69.7
      syncpack:
        specifier: 10.5.1
        version: 10.5.1
      ts-node:
        specifier: ^10.9.2
        version: 10.9.2(@types/node@16.18.68)(typescript@5.3.3)
      typedoc:
        specifier: ^0.25.6
        version: 0.25.6(typescript@5.3.3)
      typescript:
        specifier: ~5.3.3
        version: 5.3.3
      vite:
        specifier: ^4.5.2
        version: 4.5.2(@types/node@16.18.68)(sass@1.69.7)
      vite-plugin-eslint:
        specifier: ^1.8.1
        version: 1.8.1(eslint@8.56.0)(vite@4.5.2)
      vitest:
        specifier: ^0.34.6
        version: 0.34.6(happy-dom@12.10.3)(jsdom@22.1.0)(sass@1.69.7)

  src/experimental-packages/layout-sidebar:
    dependencies:
      '@chakra-ui/icons':
        specifier: ^2.1.1
        version: 2.1.1(@chakra-ui/system@2.6.2)(react@18.2.0)
      '@chakra-ui/system':
        specifier: ^2.6.2
        version: 2.6.2(@emotion/react@11.11.3)(@emotion/styled@11.11.0)(react@18.2.0)
      '@emotion/react':
        specifier: ^11.11.3
        version: 11.11.3(@types/react@18.2.55)(react@18.2.0)
      '@emotion/styled':
        specifier: ^11.11.0
        version: 11.11.0(@emotion/react@11.11.3)(@types/react@18.2.55)(react@18.2.0)
      '@open-pioneer/chakra-integration':
        specifier: ^1.1.1
        version: 1.1.1(@chakra-ui/react@2.8.2)(@emotion/cache@11.11.0)(@emotion/react@11.11.3)(@emotion/styled@11.11.0)(framer-motion@10.18.0)(react-dom@18.2.0)(react@18.2.0)
      '@open-pioneer/runtime':
        specifier: ^2.1.0
        version: 2.1.1(@formatjs/intl@2.10.0)(@open-pioneer/base-theme@0.2.0)(@open-pioneer/chakra-integration@1.1.1)(@open-pioneer/core@1.2.1)(@open-pioneer/runtime-react-support@1.0.0)(react-dom@18.2.0)(react@18.2.0)
      react:
        specifier: ^18.2.0
        version: 18.2.0
    devDependencies:
      openlayers-base-packages:
        specifier: workspace:*
        version: link:../../..
    publishDirectory: dist

  src/packages/authentication:
    dependencies:
      '@open-pioneer/core':
        specifier: ^1.2.1
        version: 1.2.1
      '@open-pioneer/runtime':
        specifier: ^2.1.0
        version: 2.1.1(@formatjs/intl@2.10.0)(@open-pioneer/base-theme@0.2.0)(@open-pioneer/chakra-integration@1.1.1)(@open-pioneer/core@1.2.1)(@open-pioneer/runtime-react-support@1.0.0)(react-dom@18.2.0)(react@18.2.0)
      react:
        specifier: ^18.2.0
        version: 18.2.0
      react-use:
        specifier: ^17.4.2
        version: 17.4.2(react-dom@18.2.0)(react@18.2.0)
    devDependencies:
      '@open-pioneer/test-utils':
        specifier: ^1.1.1
        version: 1.1.1(@formatjs/intl@2.10.0)(@open-pioneer/chakra-integration@1.1.1)(@open-pioneer/runtime-react-support@1.0.0)(@testing-library/dom@9.3.4)(@testing-library/react@14.2.1)(react-dom@18.2.0)(react@18.2.0)
      '@testing-library/react':
        specifier: ^14.1.2
        version: 14.2.1(react-dom@18.2.0)(react@18.2.0)
      openlayers-base-packages:
        specifier: workspace:*
        version: link:../../..
    publishDirectory: dist

  src/packages/basemap-switcher:
    dependencies:
      '@open-pioneer/chakra-integration':
        specifier: ^1.1.1
        version: 1.1.1(@chakra-ui/react@2.8.2)(@emotion/cache@11.11.0)(@emotion/react@11.11.3)(@emotion/styled@11.11.0)(framer-motion@10.18.0)(react-dom@18.2.0)(react@18.2.0)
      '@open-pioneer/map':
        specifier: workspace:^
        version: link:../map
      '@open-pioneer/react-utils':
        specifier: workspace:^
        version: link:../react-utils
      '@open-pioneer/runtime':
        specifier: ^2.1.0
        version: 2.1.1(@formatjs/intl@2.10.0)(@open-pioneer/base-theme@0.2.0)(@open-pioneer/chakra-integration@1.1.1)(@open-pioneer/core@1.2.1)(@open-pioneer/runtime-react-support@1.0.0)(react-dom@18.2.0)(react@18.2.0)
      chakra-react-select:
        specifier: ^4.7.6
        version: 4.7.6(@chakra-ui/form-control@2.2.0)(@chakra-ui/icon@3.2.0)(@chakra-ui/layout@2.3.1)(@chakra-ui/media-query@3.3.0)(@chakra-ui/menu@2.2.1)(@chakra-ui/spinner@2.1.0)(@chakra-ui/system@2.6.2)(@emotion/react@11.11.3)(@types/react@18.2.55)(react-dom@18.2.0)(react@18.2.0)
      ol:
        specifier: ^8.2.0
        version: 8.2.0
      react:
        specifier: ^18.2.0
        version: 18.2.0
      react-icons:
        specifier: ^4.12.0
        version: 4.12.0(react@18.2.0)
    devDependencies:
      '@open-pioneer/map-test-utils':
        specifier: workspace:^
        version: link:../map-test-utils
      '@open-pioneer/test-utils':
        specifier: ^1.1.1
        version: 1.1.1(@formatjs/intl@2.10.0)(@open-pioneer/chakra-integration@1.1.1)(@open-pioneer/runtime-react-support@1.0.0)(@testing-library/dom@9.3.4)(@testing-library/react@14.2.1)(react-dom@18.2.0)(react@18.2.0)
      openlayers-base-packages:
        specifier: workspace:*
        version: link:../../..
    publishDirectory: dist

  src/packages/coordinate-viewer:
    dependencies:
      '@open-pioneer/chakra-integration':
        specifier: ^1.1.1
        version: 1.1.1(@chakra-ui/react@2.8.2)(@emotion/cache@11.11.0)(@emotion/react@11.11.3)(@emotion/styled@11.11.0)(framer-motion@10.18.0)(react-dom@18.2.0)(react@18.2.0)
      '@open-pioneer/map':
        specifier: workspace:^
        version: link:../map
      '@open-pioneer/react-utils':
        specifier: workspace:^
        version: link:../react-utils
      '@open-pioneer/runtime':
        specifier: ^2.1.0
        version: 2.1.1(@formatjs/intl@2.10.0)(@open-pioneer/base-theme@0.2.0)(@open-pioneer/chakra-integration@1.1.1)(@open-pioneer/core@1.2.1)(@open-pioneer/runtime-react-support@1.0.0)(react-dom@18.2.0)(react@18.2.0)
      ol:
        specifier: ^8.2.0
        version: 8.2.0
      proj4:
        specifier: ^2.9.0
        version: 2.9.0
      react:
        specifier: ^18.2.0
        version: 18.2.0
    devDependencies:
      '@open-pioneer/map-test-utils':
        specifier: workspace:^
        version: link:../map-test-utils
      '@open-pioneer/test-utils':
        specifier: ^1.1.1
        version: 1.1.1(@formatjs/intl@2.10.0)(@open-pioneer/chakra-integration@1.1.1)(@open-pioneer/runtime-react-support@1.0.0)(@testing-library/dom@9.3.4)(@testing-library/react@14.2.1)(react-dom@18.2.0)(react@18.2.0)
      openlayers-base-packages:
        specifier: workspace:*
        version: link:../../..
    publishDirectory: dist

  src/packages/geolocation:
    dependencies:
      '@open-pioneer/chakra-integration':
        specifier: ^1.1.1
        version: 1.1.1(@chakra-ui/react@2.8.2)(@emotion/cache@11.11.0)(@emotion/react@11.11.3)(@emotion/styled@11.11.0)(framer-motion@10.18.0)(react-dom@18.2.0)(react@18.2.0)
      '@open-pioneer/core':
        specifier: ^1.2.1
        version: 1.2.1
      '@open-pioneer/map':
        specifier: workspace:^
        version: link:../map
      '@open-pioneer/notifier':
        specifier: workspace:^
        version: link:../notifier
      '@open-pioneer/react-utils':
        specifier: workspace:^
        version: link:../react-utils
      '@open-pioneer/runtime':
        specifier: ^2.1.0
        version: 2.1.1(@formatjs/intl@2.10.0)(@open-pioneer/base-theme@0.2.0)(@open-pioneer/chakra-integration@1.1.1)(@open-pioneer/core@1.2.1)(@open-pioneer/runtime-react-support@1.0.0)(react-dom@18.2.0)(react@18.2.0)
      ol:
        specifier: ^8.2.0
        version: 8.2.0
      react:
        specifier: ^18.2.0
        version: 18.2.0
      react-icons:
        specifier: ^4.12.0
        version: 4.12.0(react@18.2.0)
    devDependencies:
      '@open-pioneer/map-test-utils':
        specifier: workspace:^
        version: link:../map-test-utils
      '@open-pioneer/test-utils':
        specifier: ^1.1.1
        version: 1.1.1(@formatjs/intl@2.10.0)(@open-pioneer/chakra-integration@1.1.1)(@open-pioneer/runtime-react-support@1.0.0)(@testing-library/dom@9.3.4)(@testing-library/react@14.2.1)(react-dom@18.2.0)(react@18.2.0)
      openlayers-base-packages:
        specifier: workspace:*
        version: link:../../..
    publishDirectory: dist

  src/packages/legend:
    dependencies:
      '@chakra-ui/icons':
        specifier: ^2.1.1
        version: 2.1.1(@chakra-ui/system@2.6.2)(react@18.2.0)
      '@open-pioneer/chakra-integration':
        specifier: ^1.1.1
        version: 1.1.1(@chakra-ui/react@2.8.2)(@emotion/cache@11.11.0)(@emotion/react@11.11.3)(@emotion/styled@11.11.0)(framer-motion@10.18.0)(react-dom@18.2.0)(react@18.2.0)
      '@open-pioneer/map':
        specifier: workspace:^
        version: link:../map
      '@open-pioneer/react-utils':
        specifier: workspace:^
        version: link:../react-utils
      '@open-pioneer/runtime':
        specifier: ^2.1.0
        version: 2.1.1(@formatjs/intl@2.10.0)(@open-pioneer/base-theme@0.2.0)(@open-pioneer/chakra-integration@1.1.1)(@open-pioneer/core@1.2.1)(@open-pioneer/runtime-react-support@1.0.0)(react-dom@18.2.0)(react@18.2.0)
      classnames:
        specifier: ^2.3.2
        version: 2.3.2
      ol:
        specifier: ^8.2.0
        version: 8.2.0
      react:
        specifier: ^18.2.0
        version: 18.2.0
    devDependencies:
      '@open-pioneer/map-test-utils':
        specifier: workspace:^
        version: link:../map-test-utils
      '@open-pioneer/test-utils':
        specifier: ^1.1.1
        version: 1.1.1(@formatjs/intl@2.10.0)(@open-pioneer/chakra-integration@1.1.1)(@open-pioneer/runtime-react-support@1.0.0)(@testing-library/dom@9.3.4)(@testing-library/react@14.2.1)(react-dom@18.2.0)(react@18.2.0)
      openlayers-base-packages:
        specifier: workspace:*
        version: link:../../..
    publishDirectory: dist

  src/packages/local-storage:
    dependencies:
      '@open-pioneer/core':
        specifier: ^1.2.1
        version: 1.2.1
      '@open-pioneer/runtime':
        specifier: ^2.1.0
        version: 2.1.1(@formatjs/intl@2.10.0)(@open-pioneer/base-theme@0.2.0)(@open-pioneer/chakra-integration@1.1.1)(@open-pioneer/core@1.2.1)(@open-pioneer/runtime-react-support@1.0.0)(react-dom@18.2.0)(react@18.2.0)
    devDependencies:
      '@open-pioneer/test-utils':
        specifier: ^1.1.1
        version: 1.1.1(@formatjs/intl@2.10.0)(@open-pioneer/chakra-integration@1.1.1)(@open-pioneer/runtime-react-support@1.0.0)(@testing-library/dom@9.3.4)(@testing-library/react@14.2.1)(react-dom@18.2.0)(react@18.2.0)
      openlayers-base-packages:
        specifier: workspace:*
        version: link:../../..
    publishDirectory: dist

  src/packages/map:
    dependencies:
      '@open-pioneer/chakra-integration':
        specifier: ^1.1.1
        version: 1.1.1(@chakra-ui/react@2.8.2)(@emotion/cache@11.11.0)(@emotion/react@11.11.3)(@emotion/styled@11.11.0)(framer-motion@10.18.0)(react-dom@18.2.0)(react@18.2.0)
      '@open-pioneer/core':
        specifier: ^1.2.1
        version: 1.2.1
      '@open-pioneer/http':
        specifier: ^2.1.2
        version: 2.1.3(@open-pioneer/core@1.2.1)(@open-pioneer/runtime@2.1.1)
      '@open-pioneer/react-utils':
        specifier: workspace:^
        version: link:../react-utils
      '@open-pioneer/runtime':
        specifier: ^2.1.0
        version: 2.1.1(@formatjs/intl@2.10.0)(@open-pioneer/base-theme@0.2.0)(@open-pioneer/chakra-integration@1.1.1)(@open-pioneer/core@1.2.1)(@open-pioneer/runtime-react-support@1.0.0)(react-dom@18.2.0)(react@18.2.0)
      '@types/proj4':
        specifier: ^2.5.2
        version: 2.5.2
      ol:
        specifier: ^8.2.0
        version: 8.2.0
      proj4:
        specifier: ^2.9.0
        version: 2.9.0
      react:
        specifier: ^18.2.0
        version: 18.2.0
      react-dom:
        specifier: ^18.2.0
        version: 18.2.0(react@18.2.0)
      react-use:
        specifier: ^17.4.2
        version: 17.4.2(react-dom@18.2.0)(react@18.2.0)
      uuid:
        specifier: ^9.0.1
        version: 9.0.1
    devDependencies:
      '@open-pioneer/map-test-utils':
        specifier: workspace:^
        version: link:../map-test-utils
      '@types/jsdom':
        specifier: ^21.1.6
        version: 21.1.6
      '@types/uuid':
        specifier: ^9.0.7
        version: 9.0.7
      openlayers-base-packages:
        specifier: workspace:*
        version: link:../../..
    publishDirectory: dist

  src/packages/map-navigation:
    dependencies:
      '@open-pioneer/chakra-integration':
        specifier: ^1.1.1
        version: 1.1.1(@chakra-ui/react@2.8.2)(@emotion/cache@11.11.0)(@emotion/react@11.11.3)(@emotion/styled@11.11.0)(framer-motion@10.18.0)(react-dom@18.2.0)(react@18.2.0)
      '@open-pioneer/map':
        specifier: workspace:^
        version: link:../map
      '@open-pioneer/react-utils':
        specifier: workspace:^
        version: link:../react-utils
      '@open-pioneer/runtime':
        specifier: ^2.1.0
        version: 2.1.1(@formatjs/intl@2.10.0)(@open-pioneer/base-theme@0.2.0)(@open-pioneer/chakra-integration@1.1.1)(@open-pioneer/core@1.2.1)(@open-pioneer/runtime-react-support@1.0.0)(react-dom@18.2.0)(react@18.2.0)
      classnames:
        specifier: ^2.3.2
        version: 2.3.2
      ol:
        specifier: ^8.2.0
        version: 8.2.0
      react:
        specifier: ^18.2.0
        version: 18.2.0
      react-icons:
        specifier: ^4.12.0
        version: 4.12.0(react@18.2.0)
    devDependencies:
      '@open-pioneer/map-test-utils':
        specifier: workspace:^
        version: link:../map-test-utils
      '@open-pioneer/test-utils':
        specifier: ^1.1.1
        version: 1.1.1(@formatjs/intl@2.10.0)(@open-pioneer/chakra-integration@1.1.1)(@open-pioneer/runtime-react-support@1.0.0)(@testing-library/dom@9.3.4)(@testing-library/react@14.2.1)(react-dom@18.2.0)(react@18.2.0)
      openlayers-base-packages:
        specifier: workspace:*
        version: link:../../..
    publishDirectory: dist

  src/packages/map-test-utils:
    dependencies:
      '@open-pioneer/map':
        specifier: workspace:^
        version: link:../map
      '@open-pioneer/test-utils':
        specifier: ^1.1.1
        version: 1.1.1(@formatjs/intl@2.10.0)(@open-pioneer/chakra-integration@1.1.1)(@open-pioneer/runtime-react-support@1.0.0)(@testing-library/dom@9.3.4)(@testing-library/react@14.2.1)(react-dom@18.2.0)(react@18.2.0)
      '@testing-library/react':
        specifier: ^14.1.2
        version: 14.2.1(react-dom@18.2.0)(react@18.2.0)
      ol:
        specifier: ^8.2.0
        version: 8.2.0
    devDependencies:
      openlayers-base-packages:
        specifier: workspace:*
        version: link:../../..
    publishDirectory: dist

  src/packages/measurement:
    dependencies:
      '@open-pioneer/chakra-integration':
        specifier: ^1.1.1
        version: 1.1.1(@chakra-ui/react@2.8.2)(@emotion/cache@11.11.0)(@emotion/react@11.11.3)(@emotion/styled@11.11.0)(framer-motion@10.18.0)(react-dom@18.2.0)(react@18.2.0)
      '@open-pioneer/map':
        specifier: workspace:^
        version: link:../map
      '@open-pioneer/react-utils':
        specifier: workspace:^
        version: link:../react-utils
      '@open-pioneer/runtime':
        specifier: ^2.1.0
        version: 2.1.1(@formatjs/intl@2.10.0)(@open-pioneer/base-theme@0.2.0)(@open-pioneer/chakra-integration@1.1.1)(@open-pioneer/core@1.2.1)(@open-pioneer/runtime-react-support@1.0.0)(react-dom@18.2.0)(react@18.2.0)
      classnames:
        specifier: ^2.3.2
        version: 2.3.2
      ol:
        specifier: ^8.2.0
        version: 8.2.0
      react:
        specifier: ^18.2.0
        version: 18.2.0
    devDependencies:
      '@open-pioneer/map-test-utils':
        specifier: workspace:^
        version: link:../map-test-utils
      '@open-pioneer/test-utils':
        specifier: ^1.1.1
        version: 1.1.1(@formatjs/intl@2.10.0)(@open-pioneer/chakra-integration@1.1.1)(@open-pioneer/runtime-react-support@1.0.0)(@testing-library/dom@9.3.4)(@testing-library/react@14.2.1)(react-dom@18.2.0)(react@18.2.0)
      openlayers-base-packages:
        specifier: workspace:*
        version: link:../../..
    publishDirectory: dist

  src/packages/notifier:
    dependencies:
      '@chakra-ui/icons':
        specifier: ^2.1.1
        version: 2.1.1(@chakra-ui/system@2.6.2)(react@18.2.0)
      '@open-pioneer/chakra-integration':
        specifier: ^1.1.1
        version: 1.1.1(@chakra-ui/react@2.8.2)(@emotion/cache@11.11.0)(@emotion/react@11.11.3)(@emotion/styled@11.11.0)(framer-motion@10.18.0)(react-dom@18.2.0)(react@18.2.0)
      '@open-pioneer/core':
        specifier: ^1.2.1
        version: 1.2.1
      '@open-pioneer/react-utils':
        specifier: workspace:^
        version: link:../react-utils
      '@open-pioneer/runtime':
        specifier: ^2.1.0
        version: 2.1.1(@formatjs/intl@2.10.0)(@open-pioneer/base-theme@0.2.0)(@open-pioneer/chakra-integration@1.1.1)(@open-pioneer/core@1.2.1)(@open-pioneer/runtime-react-support@1.0.0)(react-dom@18.2.0)(react@18.2.0)
      react:
        specifier: ^18.2.0
        version: 18.2.0
    devDependencies:
      '@open-pioneer/test-utils':
        specifier: ^1.1.1
        version: 1.1.1(@formatjs/intl@2.10.0)(@open-pioneer/chakra-integration@1.1.1)(@open-pioneer/runtime-react-support@1.0.0)(@testing-library/dom@9.3.4)(@testing-library/react@14.2.1)(react-dom@18.2.0)(react@18.2.0)
      openlayers-base-packages:
        specifier: workspace:*
        version: link:../../..
    publishDirectory: dist

  src/packages/ogc-features:
    dependencies:
      '@open-pioneer/core':
        specifier: ^1.2.1
        version: 1.2.1
      '@open-pioneer/http':
        specifier: ^2.1.2
        version: 2.1.3(@open-pioneer/core@1.2.1)(@open-pioneer/runtime@2.1.1)
      '@open-pioneer/search':
        specifier: workspace:^
        version: link:../search
      ol:
        specifier: ^8.2.0
        version: 8.2.0
      uuid:
        specifier: ^9.0.1
        version: 9.0.1
    devDependencies:
      '@open-pioneer/map-test-utils':
        specifier: workspace:^
        version: link:../map-test-utils
      '@open-pioneer/test-utils':
        specifier: ^1.1.1
        version: 1.1.1(@formatjs/intl@2.10.0)(@open-pioneer/chakra-integration@1.1.1)(@open-pioneer/runtime-react-support@1.0.0)(@testing-library/dom@9.3.4)(@testing-library/react@14.2.1)(react-dom@18.2.0)(react@18.2.0)
      openlayers-base-packages:
        specifier: workspace:*
        version: link:../../..
    publishDirectory: dist

  src/packages/overview-map:
    dependencies:
      '@open-pioneer/chakra-integration':
        specifier: ^1.1.1
        version: 1.1.1(@chakra-ui/react@2.8.2)(@emotion/cache@11.11.0)(@emotion/react@11.11.3)(@emotion/styled@11.11.0)(framer-motion@10.18.0)(react-dom@18.2.0)(react@18.2.0)
      '@open-pioneer/map':
        specifier: workspace:^
        version: link:../map
      '@open-pioneer/ogc-features':
        specifier: workspace:^
        version: link:../ogc-features
      '@open-pioneer/react-utils':
        specifier: workspace:^
        version: link:../react-utils
      '@open-pioneer/runtime':
        specifier: ^2.1.0
        version: 2.1.1(@formatjs/intl@2.10.0)(@open-pioneer/base-theme@0.2.0)(@open-pioneer/chakra-integration@1.1.1)(@open-pioneer/core@1.2.1)(@open-pioneer/runtime-react-support@1.0.0)(react-dom@18.2.0)(react@18.2.0)
      ol:
        specifier: ^8.2.0
        version: 8.2.0
      react:
        specifier: ^18.2.0
        version: 18.2.0
    devDependencies:
      '@open-pioneer/map-test-utils':
        specifier: workspace:^
        version: link:../map-test-utils
      '@open-pioneer/test-utils':
        specifier: ^1.1.1
        version: 1.1.1(@formatjs/intl@2.10.0)(@open-pioneer/chakra-integration@1.1.1)(@open-pioneer/runtime-react-support@1.0.0)(@testing-library/dom@9.3.4)(@testing-library/react@14.2.1)(react-dom@18.2.0)(react@18.2.0)
      openlayers-base-packages:
        specifier: workspace:*
        version: link:../../..
    publishDirectory: dist

  src/packages/printing:
    dependencies:
      '@open-pioneer/chakra-integration':
        specifier: ^1.1.1
        version: 1.1.1(@chakra-ui/react@2.8.2)(@emotion/cache@11.11.0)(@emotion/react@11.11.3)(@emotion/styled@11.11.0)(framer-motion@10.18.0)(react-dom@18.2.0)(react@18.2.0)
      '@open-pioneer/core':
        specifier: ^1.2.1
        version: 1.2.1
      '@open-pioneer/map':
        specifier: workspace:^
        version: link:../map
      '@open-pioneer/notifier':
        specifier: workspace:^
        version: link:../notifier
      '@open-pioneer/react-utils':
        specifier: workspace:^
        version: link:../react-utils
      '@open-pioneer/runtime':
        specifier: ^2.1.0
        version: 2.1.1(@formatjs/intl@2.10.0)(@open-pioneer/base-theme@0.2.0)(@open-pioneer/chakra-integration@1.1.1)(@open-pioneer/core@1.2.1)(@open-pioneer/runtime-react-support@1.0.0)(react-dom@18.2.0)(react@18.2.0)
      classnames:
        specifier: ^2.3.2
        version: 2.3.2
      html2canvas:
        specifier: ^1.4.1
        version: 1.4.1
      jspdf:
        specifier: ^2.5.1
        version: 2.5.1
      ol:
        specifier: ^8.2.0
        version: 8.2.0
      react:
        specifier: ^18.2.0
        version: 18.2.0
    devDependencies:
      '@open-pioneer/map-test-utils':
        specifier: workspace:^
        version: link:../map-test-utils
      '@open-pioneer/test-utils':
        specifier: ^1.0.2
        version: 1.0.2(@formatjs/intl@2.10.0)(@open-pioneer/chakra-integration@1.1.1)(@open-pioneer/runtime-react-support@1.0.0)(@testing-library/dom@9.3.4)(@testing-library/react@14.2.1)(react-dom@18.2.0)(react@18.2.0)
      openlayers-base-packages:
        specifier: workspace:*
        version: link:../../..
      test-utils:
        specifier: workspace:*
        version: link:../../testing/test-utils
    publishDirectory: dist

  src/packages/react-utils:
    dependencies:
      '@open-pioneer/chakra-integration':
        specifier: ^1.1.1
        version: 1.1.1(@chakra-ui/react@2.8.2)(@emotion/cache@11.11.0)(@emotion/react@11.11.3)(@emotion/styled@11.11.0)(framer-motion@10.18.0)(react-dom@18.2.0)(react@18.2.0)
      '@open-pioneer/core':
        specifier: ^1.2.1
        version: 1.2.1
      classnames:
        specifier: ^2.3.2
        version: 2.3.2
      react:
        specifier: ^18.2.0
        version: 18.2.0
    devDependencies:
      '@open-pioneer/test-utils':
        specifier: ^1.1.1
        version: 1.1.1(@formatjs/intl@2.10.0)(@open-pioneer/chakra-integration@1.1.1)(@open-pioneer/runtime-react-support@1.0.0)(@testing-library/dom@9.3.4)(@testing-library/react@14.2.1)(react-dom@18.2.0)(react@18.2.0)
      '@testing-library/react':
        specifier: ^14.1.2
        version: 14.2.1(react-dom@18.2.0)(react@18.2.0)
      openlayers-base-packages:
        specifier: workspace:*
        version: link:../../..
    publishDirectory: dist

  src/packages/result-list:
    dependencies:
      '@chakra-ui/icons':
        specifier: ^2.1.1
        version: 2.1.1(@chakra-ui/system@2.6.2)(react@18.2.0)
      '@open-pioneer/chakra-integration':
        specifier: ^1.1.1
        version: 1.1.1(@chakra-ui/react@2.8.2)(@emotion/cache@11.11.0)(@emotion/react@11.11.3)(@emotion/styled@11.11.0)(framer-motion@10.18.0)(react-dom@18.2.0)(react@18.2.0)
      '@open-pioneer/core':
        specifier: ^1.2.1
        version: 1.2.1
      '@open-pioneer/map':
        specifier: workspace:^
        version: link:../map
      '@open-pioneer/react-utils':
        specifier: workspace:^
        version: link:../react-utils
      '@open-pioneer/runtime':
        specifier: ^2.1.0
        version: 2.1.1(@formatjs/intl@2.10.0)(@open-pioneer/base-theme@0.2.0)(@open-pioneer/chakra-integration@1.1.1)(@open-pioneer/core@1.2.1)(@open-pioneer/runtime-react-support@1.0.0)(react-dom@18.2.0)(react@18.2.0)
      '@tanstack/react-table':
        specifier: ^8.11.6
        version: 8.11.6(react-dom@18.2.0)(react@18.2.0)
      classnames:
        specifier: ^2.3.2
        version: 2.3.2
      ol:
        specifier: ^8.2.0
        version: 8.2.0
      react:
        specifier: ^18.2.0
        version: 18.2.0
    devDependencies:
      '@open-pioneer/map-test-utils':
        specifier: workspace:^
        version: link:../map-test-utils
      '@open-pioneer/test-utils':
        specifier: ^1.1.1
        version: 1.1.1(@formatjs/intl@2.10.0)(@open-pioneer/chakra-integration@1.1.1)(@open-pioneer/runtime-react-support@1.0.0)(@testing-library/dom@9.3.4)(@testing-library/react@14.2.1)(react-dom@18.2.0)(react@18.2.0)
      openlayers-base-packages:
        specifier: workspace:*
        version: link:../../..
    publishDirectory: dist

  src/packages/scale-bar:
    dependencies:
      '@open-pioneer/chakra-integration':
        specifier: ^1.1.1
        version: 1.1.1(@chakra-ui/react@2.8.2)(@emotion/cache@11.11.0)(@emotion/react@11.11.3)(@emotion/styled@11.11.0)(framer-motion@10.18.0)(react-dom@18.2.0)(react@18.2.0)
      '@open-pioneer/map':
        specifier: workspace:^
        version: link:../map
      '@open-pioneer/react-utils':
        specifier: workspace:^
        version: link:../react-utils
      '@open-pioneer/runtime':
        specifier: ^2.1.0
        version: 2.1.1(@formatjs/intl@2.10.0)(@open-pioneer/base-theme@0.2.0)(@open-pioneer/chakra-integration@1.1.1)(@open-pioneer/core@1.2.1)(@open-pioneer/runtime-react-support@1.0.0)(react-dom@18.2.0)(react@18.2.0)
      ol:
        specifier: ^8.2.0
        version: 8.2.0
      react:
        specifier: ^18.2.0
        version: 18.2.0
    devDependencies:
      '@open-pioneer/map-test-utils':
        specifier: workspace:^
        version: link:../map-test-utils
      '@open-pioneer/test-utils':
        specifier: ^1.1.1
        version: 1.1.1(@formatjs/intl@2.10.0)(@open-pioneer/chakra-integration@1.1.1)(@open-pioneer/runtime-react-support@1.0.0)(@testing-library/dom@9.3.4)(@testing-library/react@14.2.1)(react-dom@18.2.0)(react@18.2.0)
      openlayers-base-packages:
        specifier: workspace:*
        version: link:../../..
    publishDirectory: dist

  src/packages/scale-viewer:
    dependencies:
      '@open-pioneer/chakra-integration':
        specifier: ^1.1.1
        version: 1.1.1(@chakra-ui/react@2.8.2)(@emotion/cache@11.11.0)(@emotion/react@11.11.3)(@emotion/styled@11.11.0)(framer-motion@10.18.0)(react-dom@18.2.0)(react@18.2.0)
      '@open-pioneer/map':
        specifier: workspace:^
        version: link:../map
      '@open-pioneer/react-utils':
        specifier: workspace:^
        version: link:../react-utils
      '@open-pioneer/runtime':
        specifier: ^2.1.0
        version: 2.1.1(@formatjs/intl@2.10.0)(@open-pioneer/base-theme@0.2.0)(@open-pioneer/chakra-integration@1.1.1)(@open-pioneer/core@1.2.1)(@open-pioneer/runtime-react-support@1.0.0)(react-dom@18.2.0)(react@18.2.0)
      react:
        specifier: ^18.2.0
        version: 18.2.0
    devDependencies:
      '@open-pioneer/map-test-utils':
        specifier: workspace:^
        version: link:../map-test-utils
      '@open-pioneer/test-utils':
        specifier: ^1.1.1
        version: 1.1.1(@formatjs/intl@2.10.0)(@open-pioneer/chakra-integration@1.1.1)(@open-pioneer/runtime-react-support@1.0.0)(@testing-library/dom@9.3.4)(@testing-library/react@14.2.1)(react-dom@18.2.0)(react@18.2.0)
      openlayers-base-packages:
        specifier: workspace:*
        version: link:../../..
    publishDirectory: dist

  src/packages/search:
    dependencies:
      '@chakra-ui/icons':
        specifier: ^2.1.1
        version: 2.1.1(@chakra-ui/system@2.6.2)(react@18.2.0)
      '@open-pioneer/chakra-integration':
        specifier: ^1.1.1
        version: 1.1.1(@chakra-ui/react@2.8.2)(@emotion/cache@11.11.0)(@emotion/react@11.11.3)(@emotion/styled@11.11.0)(framer-motion@10.18.0)(react-dom@18.2.0)(react@18.2.0)
      '@open-pioneer/core':
        specifier: ^1.2.1
        version: 1.2.1
      '@open-pioneer/map':
        specifier: workspace:^
        version: link:../map
      '@open-pioneer/react-utils':
        specifier: workspace:^
        version: link:../react-utils
      '@open-pioneer/runtime':
        specifier: ^2.1.0
        version: 2.1.1(@formatjs/intl@2.10.0)(@open-pioneer/base-theme@0.2.0)(@open-pioneer/chakra-integration@1.1.1)(@open-pioneer/core@1.2.1)(@open-pioneer/runtime-react-support@1.0.0)(react-dom@18.2.0)(react@18.2.0)
      chakra-react-select:
        specifier: ^4.7.6
        version: 4.7.6(@chakra-ui/form-control@2.2.0)(@chakra-ui/icon@3.2.0)(@chakra-ui/layout@2.3.1)(@chakra-ui/media-query@3.3.0)(@chakra-ui/menu@2.2.1)(@chakra-ui/spinner@2.1.0)(@chakra-ui/system@2.6.2)(@emotion/react@11.11.3)(@types/react@18.2.55)(react-dom@18.2.0)(react@18.2.0)
      classnames:
        specifier: ^2.3.2
        version: 2.3.2
      ol:
        specifier: ^8.2.0
        version: 8.2.0
      react:
        specifier: ^18.2.0
        version: 18.2.0
    devDependencies:
      '@open-pioneer/map-test-utils':
        specifier: workspace:^
        version: link:../map-test-utils
      '@open-pioneer/test-utils':
        specifier: ^1.1.1
        version: 1.1.1(@formatjs/intl@2.10.0)(@open-pioneer/chakra-integration@1.1.1)(@open-pioneer/runtime-react-support@1.0.0)(@testing-library/dom@9.3.4)(@testing-library/react@14.2.1)(react-dom@18.2.0)(react@18.2.0)
      openlayers-base-packages:
        specifier: workspace:*
        version: link:../../..
      test-utils:
        specifier: workspace:*
        version: link:../../testing/test-utils
    publishDirectory: dist

  src/packages/selection:
    dependencies:
      '@chakra-ui/icons':
        specifier: ^2.1.1
        version: 2.1.1(@chakra-ui/system@2.6.2)(react@18.2.0)
      '@open-pioneer/chakra-integration':
        specifier: ^1.1.1
        version: 1.1.1(@chakra-ui/react@2.8.2)(@emotion/cache@11.11.0)(@emotion/react@11.11.3)(@emotion/styled@11.11.0)(framer-motion@10.18.0)(react-dom@18.2.0)(react@18.2.0)
      '@open-pioneer/core':
        specifier: ^1.2.1
        version: 1.2.1
      '@open-pioneer/map':
        specifier: workspace:^
        version: link:../map
      '@open-pioneer/notifier':
        specifier: workspace:^
        version: link:../notifier
      '@open-pioneer/react-utils':
        specifier: workspace:^
        version: link:../react-utils
      '@open-pioneer/runtime':
        specifier: ^2.1.0
        version: 2.1.1(@formatjs/intl@2.10.0)(@open-pioneer/base-theme@0.2.0)(@open-pioneer/chakra-integration@1.1.1)(@open-pioneer/core@1.2.1)(@open-pioneer/runtime-react-support@1.0.0)(react-dom@18.2.0)(react@18.2.0)
      chakra-react-select:
        specifier: ^4.7.6
        version: 4.7.6(@chakra-ui/form-control@2.2.0)(@chakra-ui/icon@3.2.0)(@chakra-ui/layout@2.3.1)(@chakra-ui/media-query@3.3.0)(@chakra-ui/menu@2.2.1)(@chakra-ui/spinner@2.1.0)(@chakra-ui/system@2.6.2)(@emotion/react@11.11.3)(@types/react@18.2.55)(react-dom@18.2.0)(react@18.2.0)
      classnames:
        specifier: ^2.3.2
        version: 2.3.2
      ol:
        specifier: ^8.2.0
        version: 8.2.0
      react:
        specifier: ^18.2.0
        version: 18.2.0
      react-icons:
        specifier: ^4.12.0
        version: 4.12.0(react@18.2.0)
      uuid:
        specifier: ^9.0.1
        version: 9.0.1
    devDependencies:
      '@open-pioneer/map-test-utils':
        specifier: workspace:^
        version: link:../map-test-utils
      '@open-pioneer/test-utils':
        specifier: ^1.1.1
        version: 1.1.1(@formatjs/intl@2.10.0)(@open-pioneer/chakra-integration@1.1.1)(@open-pioneer/runtime-react-support@1.0.0)(@testing-library/dom@9.3.4)(@testing-library/react@14.2.1)(react-dom@18.2.0)(react@18.2.0)
      openlayers-base-packages:
        specifier: workspace:*
        version: link:../../..
    publishDirectory: dist

  src/packages/spatial-bookmarks:
    dependencies:
      '@chakra-ui/icons':
        specifier: ^2.1.1
        version: 2.1.1(@chakra-ui/system@2.6.2)(react@18.2.0)
      '@open-pioneer/chakra-integration':
        specifier: ^1.1.1
        version: 1.1.1(@chakra-ui/react@2.8.2)(@emotion/cache@11.11.0)(@emotion/react@11.11.3)(@emotion/styled@11.11.0)(framer-motion@10.18.0)(react-dom@18.2.0)(react@18.2.0)
      '@open-pioneer/core':
        specifier: ^1.2.1
        version: 1.2.1
      '@open-pioneer/local-storage':
        specifier: workspace:^
        version: link:../local-storage
      '@open-pioneer/map':
        specifier: workspace:^
        version: link:../map
      '@open-pioneer/react-utils':
        specifier: workspace:^
        version: link:../react-utils
      '@open-pioneer/runtime':
        specifier: ^2.1.0
        version: 2.1.1(@formatjs/intl@2.10.0)(@open-pioneer/base-theme@0.2.0)(@open-pioneer/chakra-integration@1.1.1)(@open-pioneer/core@1.2.1)(@open-pioneer/runtime-react-support@1.0.0)(react-dom@18.2.0)(react@18.2.0)
      classnames:
        specifier: ^2.3.2
        version: 2.3.2
      jotai:
        specifier: ^2.6.0
        version: 2.6.0(@types/react@18.2.55)(react@18.2.0)
      ol:
        specifier: ^8.2.0
        version: 8.2.0
      react:
        specifier: ^18.2.0
        version: 18.2.0
      react-icons:
        specifier: ^4.12.0
        version: 4.12.0(react@18.2.0)
      uuid:
        specifier: ^9.0.1
        version: 9.0.1
    devDependencies:
      '@open-pioneer/map-test-utils':
        specifier: workspace:^
        version: link:../map-test-utils
      '@open-pioneer/test-utils':
        specifier: ^1.1.1
        version: 1.1.1(@formatjs/intl@2.10.0)(@open-pioneer/chakra-integration@1.1.1)(@open-pioneer/runtime-react-support@1.0.0)(@testing-library/dom@9.3.4)(@testing-library/react@14.2.1)(react-dom@18.2.0)(react@18.2.0)
      '@types/uuid':
        specifier: ^9.0.7
        version: 9.0.7
      openlayers-base-packages:
        specifier: workspace:*
        version: link:../../..
    publishDirectory: dist

  src/packages/theme:
    dependencies:
      '@open-pioneer/base-theme':
        specifier: ^0.2.0
        version: 0.2.0(@open-pioneer/chakra-integration@1.1.1)
      '@open-pioneer/chakra-integration':
        specifier: ^1.1.1
        version: 1.1.1(@chakra-ui/react@2.8.2)(@emotion/cache@11.11.0)(@emotion/react@11.11.3)(@emotion/styled@11.11.0)(framer-motion@10.18.0)(react-dom@18.2.0)(react@18.2.0)
      '@open-pioneer/runtime':
        specifier: ^2.1.0
        version: 2.1.1(@formatjs/intl@2.10.0)(@open-pioneer/base-theme@0.2.0)(@open-pioneer/chakra-integration@1.1.1)(@open-pioneer/core@1.2.1)(@open-pioneer/runtime-react-support@1.0.0)(react-dom@18.2.0)(react@18.2.0)
    devDependencies:
      openlayers-base-packages:
        specifier: workspace:*
        version: link:../../..
    publishDirectory: dist

  src/packages/toc:
    dependencies:
      '@open-pioneer/basemap-switcher':
        specifier: workspace:^
        version: link:../basemap-switcher
      '@open-pioneer/chakra-integration':
        specifier: ^1.1.1
        version: 1.1.1(@chakra-ui/react@2.8.2)(@emotion/cache@11.11.0)(@emotion/react@11.11.3)(@emotion/styled@11.11.0)(framer-motion@10.18.0)(react-dom@18.2.0)(react@18.2.0)
      '@open-pioneer/map':
        specifier: workspace:^
        version: link:../map
      '@open-pioneer/react-utils':
        specifier: workspace:^
        version: link:../react-utils
      '@open-pioneer/runtime':
        specifier: ^2.1.0
        version: 2.1.1(@formatjs/intl@2.10.0)(@open-pioneer/base-theme@0.2.0)(@open-pioneer/chakra-integration@1.1.1)(@open-pioneer/core@1.2.1)(@open-pioneer/runtime-react-support@1.0.0)(react-dom@18.2.0)(react@18.2.0)
      classnames:
        specifier: ^2.3.2
        version: 2.3.2
      ol:
        specifier: ^8.2.0
        version: 8.2.0
      react:
        specifier: ^18.2.0
        version: 18.2.0
      react-icons:
        specifier: ^4.12.0
        version: 4.12.0(react@18.2.0)
    devDependencies:
      '@open-pioneer/map-test-utils':
        specifier: workspace:^
        version: link:../map-test-utils
      '@open-pioneer/test-utils':
        specifier: ^1.1.1
        version: 1.1.1(@formatjs/intl@2.10.0)(@open-pioneer/chakra-integration@1.1.1)(@open-pioneer/runtime-react-support@1.0.0)(@testing-library/dom@9.3.4)(@testing-library/react@14.2.1)(react-dom@18.2.0)(react@18.2.0)
      openlayers-base-packages:
        specifier: workspace:*
        version: link:../../..
      resize-observer-polyfill:
        specifier: ^1.5.1
        version: 1.5.1
    publishDirectory: dist

  src/samples/auth-sample/auth-app:
    dependencies:
      '@open-pioneer/authentication':
        specifier: workspace:^
        version: link:../../../packages/authentication
      '@open-pioneer/chakra-integration':
        specifier: ^1.1.1
        version: 1.1.1(@chakra-ui/react@2.8.2)(@emotion/cache@11.11.0)(@emotion/react@11.11.3)(@emotion/styled@11.11.0)(framer-motion@10.18.0)(react-dom@18.2.0)(react@18.2.0)
      '@open-pioneer/core':
        specifier: ^1.2.1
        version: 1.2.1
      '@open-pioneer/runtime':
        specifier: ^2.1.0
        version: 2.1.1(@formatjs/intl@2.10.0)(@open-pioneer/base-theme@0.2.0)(@open-pioneer/chakra-integration@1.1.1)(@open-pioneer/core@1.2.1)(@open-pioneer/runtime-react-support@1.0.0)(react-dom@18.2.0)(react@18.2.0)
      '@open-pioneer/theme':
        specifier: workspace:^
        version: link:../../../packages/theme
      react:
        specifier: ^18.2.0
        version: 18.2.0

  src/samples/experimental-sidebar/sidebar-app:
    dependencies:
      '@chakra-ui/icons':
        specifier: ^2.1.1
        version: 2.1.1(@chakra-ui/system@2.6.2)(react@18.2.0)
      '@chakra-ui/system':
        specifier: ^2.6.2
        version: 2.6.2(@emotion/react@11.11.3)(@emotion/styled@11.11.0)(react@18.2.0)
      '@emotion/react':
        specifier: ^11.11.3
        version: 11.11.3(@types/react@18.2.55)(react@18.2.0)
      '@emotion/styled':
        specifier: ^11.11.0
        version: 11.11.0(@emotion/react@11.11.3)(@types/react@18.2.55)(react@18.2.0)
      '@open-pioneer/basemap-switcher':
        specifier: workspace:^
        version: link:../../../packages/basemap-switcher
      '@open-pioneer/chakra-integration':
        specifier: ^1.1.1
        version: 1.1.1(@chakra-ui/react@2.8.2)(@emotion/cache@11.11.0)(@emotion/react@11.11.3)(@emotion/styled@11.11.0)(framer-motion@10.18.0)(react-dom@18.2.0)(react@18.2.0)
      '@open-pioneer/experimental-layout-sidebar':
        specifier: workspace:^
        version: link:../../../experimental-packages/layout-sidebar
      '@open-pioneer/map':
        specifier: workspace:^
        version: link:../../../packages/map
      '@open-pioneer/react-utils':
        specifier: workspace:^
        version: link:../../../packages/react-utils
      '@open-pioneer/runtime':
        specifier: ^2.1.0
        version: 2.1.1(@formatjs/intl@2.10.0)(@open-pioneer/base-theme@0.2.0)(@open-pioneer/chakra-integration@1.1.1)(@open-pioneer/core@1.2.1)(@open-pioneer/runtime-react-support@1.0.0)(react-dom@18.2.0)(react@18.2.0)
      '@open-pioneer/theme':
        specifier: workspace:^
        version: link:../../../packages/theme
      ol:
        specifier: ^8.2.0
        version: 8.2.0
      react:
        specifier: ^18.2.0
        version: 18.2.0
      react-dom:
        specifier: ^18.2.0
        version: 18.2.0(react@18.2.0)
      react-icons:
        specifier: ^4.12.0
        version: 4.12.0(react@18.2.0)
      react-use:
        specifier: ^17.4.2
        version: 17.4.2(react-dom@18.2.0)(react@18.2.0)

  src/samples/map-sample/ol-app:
    dependencies:
      '@chakra-ui/icons':
        specifier: ^2.1.1
        version: 2.1.1(@chakra-ui/system@2.6.2)(react@18.2.0)
      '@chakra-ui/system':
        specifier: ^2.6.2
        version: 2.6.2(@emotion/react@11.11.3)(@emotion/styled@11.11.0)(react@18.2.0)
      '@emotion/react':
        specifier: ^11.11.3
        version: 11.11.3(@types/react@18.2.55)(react@18.2.0)
      '@emotion/styled':
        specifier: ^11.11.0
        version: 11.11.0(@emotion/react@11.11.3)(@types/react@18.2.55)(react@18.2.0)
      '@open-pioneer/chakra-integration':
        specifier: ^1.1.1
        version: 1.1.1(@chakra-ui/react@2.8.2)(@emotion/cache@11.11.0)(@emotion/react@11.11.3)(@emotion/styled@11.11.0)(framer-motion@10.18.0)(react-dom@18.2.0)(react@18.2.0)
      '@open-pioneer/coordinate-viewer':
        specifier: workspace:^
        version: link:../../../packages/coordinate-viewer
      '@open-pioneer/experimental-layout-sidebar':
        specifier: workspace:^
        version: link:../../../experimental-packages/layout-sidebar
      '@open-pioneer/geolocation':
        specifier: workspace:^
        version: link:../../../packages/geolocation
      '@open-pioneer/http':
        specifier: ^2.1.2
        version: 2.1.3(@open-pioneer/core@1.2.1)(@open-pioneer/runtime@2.1.1)
      '@open-pioneer/legend':
        specifier: workspace:^
        version: link:../../../packages/legend
      '@open-pioneer/map':
        specifier: workspace:^
        version: link:../../../packages/map
      '@open-pioneer/map-navigation':
        specifier: workspace:^
        version: link:../../../packages/map-navigation
      '@open-pioneer/measurement':
        specifier: workspace:^
        version: link:../../../packages/measurement
      '@open-pioneer/notifier':
        specifier: workspace:^
        version: link:../../../packages/notifier
      '@open-pioneer/ogc-features':
        specifier: workspace:^
        version: link:../../../packages/ogc-features
      '@open-pioneer/overview-map':
        specifier: workspace:^
        version: link:../../../packages/overview-map
      '@open-pioneer/printing':
        specifier: workspace:^
        version: link:../../../packages/printing
      '@open-pioneer/react-utils':
        specifier: workspace:^
        version: link:../../../packages/react-utils
      '@open-pioneer/result-list':
        specifier: workspace:^
        version: link:../../../packages/result-list
      '@open-pioneer/runtime':
        specifier: ^2.1.0
        version: 2.1.1(@formatjs/intl@2.10.0)(@open-pioneer/base-theme@0.2.0)(@open-pioneer/chakra-integration@1.1.1)(@open-pioneer/core@1.2.1)(@open-pioneer/runtime-react-support@1.0.0)(react-dom@18.2.0)(react@18.2.0)
      '@open-pioneer/scale-bar':
        specifier: workspace:^
        version: link:../../../packages/scale-bar
      '@open-pioneer/scale-viewer':
        specifier: workspace:^
        version: link:../../../packages/scale-viewer
      '@open-pioneer/search':
        specifier: workspace:^
        version: link:../../../packages/search
      '@open-pioneer/selection':
        specifier: workspace:^
        version: link:../../../packages/selection
      '@open-pioneer/spatial-bookmarks':
        specifier: workspace:^
        version: link:../../../packages/spatial-bookmarks
      '@open-pioneer/theme':
        specifier: workspace:^
        version: link:../../../packages/theme
      '@open-pioneer/toc':
        specifier: workspace:^
        version: link:../../../packages/toc
      ol:
        specifier: ^8.2.0
        version: 8.2.0
      react:
        specifier: ^18.2.0
        version: 18.2.0
      react-dom:
        specifier: ^18.2.0
        version: 18.2.0(react@18.2.0)
      react-icons:
        specifier: ^4.12.0
        version: 4.12.0(react@18.2.0)
      react-use:
        specifier: ^17.4.2
        version: 17.4.2(react-dom@18.2.0)(react@18.2.0)
      valtio:
        specifier: ^1.12.1
        version: 1.12.1(@types/react@18.2.55)(react@18.2.0)

  src/samples/notify-sample/notify-app:
    dependencies:
      '@open-pioneer/chakra-integration':
        specifier: ^1.1.1
        version: 1.1.1(@chakra-ui/react@2.8.2)(@emotion/cache@11.11.0)(@emotion/react@11.11.3)(@emotion/styled@11.11.0)(framer-motion@10.18.0)(react-dom@18.2.0)(react@18.2.0)
      '@open-pioneer/notifier':
        specifier: workspace:^
        version: link:../../../packages/notifier
      '@open-pioneer/runtime':
        specifier: ^2.1.0
        version: 2.1.1(@formatjs/intl@2.10.0)(@open-pioneer/base-theme@0.2.0)(@open-pioneer/chakra-integration@1.1.1)(@open-pioneer/core@1.2.1)(@open-pioneer/runtime-react-support@1.0.0)(react-dom@18.2.0)(react@18.2.0)
      '@open-pioneer/theme':
        specifier: workspace:^
        version: link:../../../packages/theme
      react:
        specifier: ^18.2.0
        version: 18.2.0

  src/samples/ogc-api-sample/ogc-app:
    dependencies:
      '@open-pioneer/basemap-switcher':
        specifier: workspace:^
        version: link:../../../packages/basemap-switcher
      '@open-pioneer/chakra-integration':
        specifier: ^1.1.1
        version: 1.1.1(@chakra-ui/react@2.8.2)(@emotion/cache@11.11.0)(@emotion/react@11.11.3)(@emotion/styled@11.11.0)(framer-motion@10.18.0)(react-dom@18.2.0)(react@18.2.0)
      '@open-pioneer/http':
        specifier: ^2.1.2
        version: 2.1.3(@open-pioneer/core@1.2.1)(@open-pioneer/runtime@2.1.1)
      '@open-pioneer/map':
        specifier: workspace:^
        version: link:../../../packages/map
      '@open-pioneer/map-navigation':
        specifier: workspace:^
        version: link:../../../packages/map-navigation
      '@open-pioneer/ogc-features':
        specifier: workspace:^
        version: link:../../../packages/ogc-features
      '@open-pioneer/react-utils':
        specifier: workspace:^
        version: link:../../../packages/react-utils
      '@open-pioneer/runtime':
        specifier: ^2.1.0
        version: 2.1.1(@formatjs/intl@2.10.0)(@open-pioneer/base-theme@0.2.0)(@open-pioneer/chakra-integration@1.1.1)(@open-pioneer/core@1.2.1)(@open-pioneer/runtime-react-support@1.0.0)(react-dom@18.2.0)(react@18.2.0)
      '@open-pioneer/theme':
        specifier: workspace:^
        version: link:../../../packages/theme
      '@open-pioneer/toc':
        specifier: workspace:^
        version: link:../../../packages/toc
      ol:
        specifier: ^8.2.0
        version: 8.2.0
      ol-mapbox-style:
        specifier: ^12.1.1
        version: 12.1.1(ol@8.2.0)
      react:
        specifier: ^18.2.0
        version: 18.2.0

  src/samples/test-basemap-switcher/basemap-switcher-app:
    dependencies:
      '@open-pioneer/basemap-switcher':
        specifier: workspace:^
        version: link:../../../packages/basemap-switcher
      '@open-pioneer/chakra-integration':
        specifier: ^1.1.1
        version: 1.1.1(@chakra-ui/react@2.8.2)(@emotion/cache@11.11.0)(@emotion/react@11.11.3)(@emotion/styled@11.11.0)(framer-motion@10.18.0)(react-dom@18.2.0)(react@18.2.0)
      '@open-pioneer/map':
        specifier: workspace:^
        version: link:../../../packages/map
      '@open-pioneer/react-utils':
        specifier: workspace:^
        version: link:../../../packages/react-utils
      '@open-pioneer/runtime':
        specifier: ^2.1.0
        version: 2.1.1(@formatjs/intl@2.10.0)(@open-pioneer/base-theme@0.2.0)(@open-pioneer/chakra-integration@1.1.1)(@open-pioneer/core@1.2.1)(@open-pioneer/runtime-react-support@1.0.0)(react-dom@18.2.0)(react@18.2.0)
      '@open-pioneer/theme':
        specifier: workspace:^
        version: link:../../../packages/theme
      react:
        specifier: ^18.2.0
        version: 18.2.0

  src/samples/test-highlight-and-zoom/highlight-and-zoom-app:
    dependencies:
      '@open-pioneer/chakra-integration':
        specifier: ^1.1.1
        version: 1.1.1(@chakra-ui/react@2.8.2)(@emotion/cache@11.11.0)(@emotion/react@11.11.3)(@emotion/styled@11.11.0)(framer-motion@10.18.0)(react-dom@18.2.0)(react@18.2.0)
      '@open-pioneer/map':
        specifier: workspace:^
        version: link:../../../packages/map
      '@open-pioneer/react-utils':
        specifier: workspace:^
        version: link:../../../packages/react-utils
      '@open-pioneer/runtime':
        specifier: ^2.1.0
        version: 2.1.1(@formatjs/intl@2.10.0)(@open-pioneer/base-theme@0.2.0)(@open-pioneer/chakra-integration@1.1.1)(@open-pioneer/core@1.2.1)(@open-pioneer/runtime-react-support@1.0.0)(react-dom@18.2.0)(react@18.2.0)
      react:
        specifier: ^18.2.0
        version: 18.2.0

  src/samples/test-menu-fix/menu-fix-app:
    dependencies:
      '@open-pioneer/chakra-integration':
        specifier: ^1.1.1
        version: 1.1.1(@chakra-ui/react@2.8.2)(@emotion/cache@11.11.0)(@emotion/react@11.11.3)(@emotion/styled@11.11.0)(framer-motion@10.18.0)(react-dom@18.2.0)(react@18.2.0)
      '@open-pioneer/runtime':
        specifier: ^2.1.0
        version: 2.1.1(@formatjs/intl@2.10.0)(@open-pioneer/base-theme@0.2.0)(@open-pioneer/chakra-integration@1.1.1)(@open-pioneer/core@1.2.1)(@open-pioneer/runtime-react-support@1.0.0)(react-dom@18.2.0)(react@18.2.0)
      react:
        specifier: ^18.2.0
        version: 18.2.0

  src/samples/test-result-list/result-list-app:
    dependencies:
      '@open-pioneer/chakra-integration':
        specifier: ^1.1.1
        version: 1.1.1(@chakra-ui/react@2.8.2)(@emotion/cache@11.11.0)(@emotion/react@11.11.3)(@emotion/styled@11.11.0)(framer-motion@10.18.0)(react-dom@18.2.0)(react@18.2.0)
      '@open-pioneer/map':
        specifier: workspace:^
        version: link:../../../packages/map
      '@open-pioneer/react-utils':
        specifier: workspace:^
        version: link:../../../packages/react-utils
      '@open-pioneer/result-list':
        specifier: workspace:^
        version: link:../../../packages/result-list
      '@open-pioneer/runtime':
        specifier: ^2.1.0
        version: 2.1.1(@formatjs/intl@2.10.0)(@open-pioneer/base-theme@0.2.0)(@open-pioneer/chakra-integration@1.1.1)(@open-pioneer/core@1.2.1)(@open-pioneer/runtime-react-support@1.0.0)(react-dom@18.2.0)(react@18.2.0)
      '@open-pioneer/theme':
        specifier: workspace:^
        version: link:../../../packages/theme
      react:
        specifier: ^18.2.0
        version: 18.2.0

  src/samples/test-toc/toc-app:
    dependencies:
      '@chakra-ui/icons':
        specifier: ^2.1.1
        version: 2.1.1(@chakra-ui/system@2.6.2)(react@18.2.0)
      '@chakra-ui/system':
        specifier: ^2.6.2
        version: 2.6.2(@emotion/react@11.11.3)(@emotion/styled@11.11.0)(react@18.2.0)
      '@emotion/react':
        specifier: ^11.11.3
        version: 11.11.3(@types/react@18.2.55)(react@18.2.0)
      '@emotion/styled':
        specifier: ^11.11.0
        version: 11.11.0(@emotion/react@11.11.3)(@types/react@18.2.55)(react@18.2.0)
      '@open-pioneer/chakra-integration':
        specifier: ^1.1.1
        version: 1.1.1(@chakra-ui/react@2.8.2)(@emotion/cache@11.11.0)(@emotion/react@11.11.3)(@emotion/styled@11.11.0)(framer-motion@10.18.0)(react-dom@18.2.0)(react@18.2.0)
      '@open-pioneer/map':
        specifier: workspace:^
        version: link:../../../packages/map
      '@open-pioneer/react-utils':
        specifier: workspace:^
        version: link:../../../packages/react-utils
      '@open-pioneer/runtime':
        specifier: ^2.1.0
        version: 2.1.1(@formatjs/intl@2.10.0)(@open-pioneer/base-theme@0.2.0)(@open-pioneer/chakra-integration@1.1.1)(@open-pioneer/core@1.2.1)(@open-pioneer/runtime-react-support@1.0.0)(react-dom@18.2.0)(react@18.2.0)
      '@open-pioneer/toc':
        specifier: workspace:^
        version: link:../../../packages/toc
      ol:
        specifier: ^8.2.0
        version: 8.2.0
      react:
        specifier: ^18.2.0
        version: 18.2.0
      react-dom:
        specifier: ^18.2.0
        version: 18.2.0(react@18.2.0)
      react-icons:
        specifier: ^4.12.0
        version: 4.12.0(react@18.2.0)

  src/samples/theming-sample/theming-app:
    dependencies:
      '@open-pioneer/chakra-integration':
        specifier: ^1.1.1
        version: 1.1.1(@chakra-ui/react@2.8.2)(@emotion/cache@11.11.0)(@emotion/react@11.11.3)(@emotion/styled@11.11.0)(framer-motion@10.18.0)(react-dom@18.2.0)(react@18.2.0)
      '@open-pioneer/runtime':
        specifier: ^2.1.0
        version: 2.1.1(@formatjs/intl@2.10.0)(@open-pioneer/base-theme@0.2.0)(@open-pioneer/chakra-integration@1.1.1)(@open-pioneer/core@1.2.1)(@open-pioneer/runtime-react-support@1.0.0)(react-dom@18.2.0)(react@18.2.0)
      '@open-pioneer/theme':
        specifier: workspace:^
        version: link:../../../packages/theme

  src/testing/test-utils: {}

  support/disabled-package: {}

packages:

  /@aashutoshrathi/word-wrap@1.2.6:
    resolution: {integrity: sha512-1Yjs2SvM8TflER/OD3cOjhWWOZb58A2t7wpE2S9XfBYTiIl+XFhQG2bjy4Pu1I+EAlCNUzRDYDdFwFYUKvXcIA==}
    engines: {node: '>=0.10.0'}
    dev: true

  /@adobe/css-tools@4.3.2:
    resolution: {integrity: sha512-DA5a1C0gD/pLOvhv33YMrbf2FK3oUzwNl9oOJqE4XVjuEtt6XIakRcsd7eLiOSPkp1kTRQGICTA8cKra/vFbjw==}
    dev: true

  /@babel/code-frame@7.23.5:
    resolution: {integrity: sha512-CgH3s1a96LipHCmSUmYFPwY7MNx8C3avkq7i4Wl3cfa662ldtUe4VM1TPXX70pfmrlWTb6jLqTYrZyT2ZTJBgA==}
    engines: {node: '>=6.9.0'}
    dependencies:
      '@babel/highlight': 7.23.4
      chalk: 2.4.2

  /@babel/generator@7.23.6:
    resolution: {integrity: sha512-qrSfCYxYQB5owCmGLbl8XRpX1ytXlpueOb0N0UmQwA073KZxejgQTzAmJezxvpwQD9uGtK2shHdi55QT+MbjIw==}
    engines: {node: '>=6.9.0'}
    dependencies:
      '@babel/types': 7.23.6
      '@jridgewell/gen-mapping': 0.3.2
      '@jridgewell/trace-mapping': 0.3.17
      jsesc: 2.5.2
    dev: true

  /@babel/helper-module-imports@7.18.6:
    resolution: {integrity: sha512-0NFvs3VkuSYbFi1x2Vd6tKrywq+z/cLeYC/RJNFrIX/30Bf5aiGYbtvGXolEktzJH8o5E5KJ3tT+nkxuuZFVlA==}
    engines: {node: '>=6.9.0'}
    dependencies:
      '@babel/types': 7.23.6

  /@babel/helper-string-parser@7.23.4:
    resolution: {integrity: sha512-803gmbQdqwdf4olxrX4AJyFBV/RTr3rSmOj0rKwesmzlfhYNDEs+/iOcznzpNWlJlIlTJC2QfPFcHB6DlzdVLQ==}
    engines: {node: '>=6.9.0'}

  /@babel/helper-validator-identifier@7.22.20:
    resolution: {integrity: sha512-Y4OZ+ytlatR8AI+8KZfKuL5urKp7qey08ha31L8b3BwewJAoJamTzyvxPR/5D+KkdJCGPq/+8TukHBlY10FX9A==}
    engines: {node: '>=6.9.0'}

  /@babel/highlight@7.23.4:
    resolution: {integrity: sha512-acGdbYSfp2WheJoJm/EBBBLh/ID8KDc64ISZ9DYtBmC8/Q204PZJLHyzeB5qMzJ5trcOkybd78M4x2KWsUq++A==}
    engines: {node: '>=6.9.0'}
    dependencies:
      '@babel/helper-validator-identifier': 7.22.20
      chalk: 2.4.2
      js-tokens: 4.0.0

  /@babel/parser@7.23.6:
    resolution: {integrity: sha512-Z2uID7YJ7oNvAI20O9X0bblw7Qqs8Q2hFy0R9tAfnfLkp5MW0UH9eUvnDSnFwKZ0AvgS1ucqR4KzvVHgnke1VQ==}
    engines: {node: '>=6.0.0'}
    hasBin: true
    dependencies:
      '@babel/types': 7.23.6
    dev: true

  /@babel/runtime@7.23.9:
    resolution: {integrity: sha512-0CX6F+BI2s9dkUqr08KFrAIZgNFj75rdBU/DjCyYLIaV/quFjkk6T+EJ2LkZHyZTbEV4L5p97mNkUsHl2wLFAw==}
    engines: {node: '>=6.9.0'}
    dependencies:
      regenerator-runtime: 0.14.1

  /@babel/template@7.22.15:
    resolution: {integrity: sha512-QPErUVm4uyJa60rkI73qneDacvdvzxshT3kksGqlGWYdOTIUOwJ7RDUL8sGqslY1uXWSL6xMFKEXDS3ox2uF0w==}
    engines: {node: '>=6.9.0'}
    dependencies:
      '@babel/code-frame': 7.23.5
      '@babel/parser': 7.23.6
      '@babel/types': 7.23.6
    dev: true

  /@babel/types@7.23.6:
    resolution: {integrity: sha512-+uarb83brBzPKN38NX1MkB6vb6+mwvR6amUulqAE7ccQw1pEl+bCia9TbdG1lsnFP7lZySvUn37CHyXQdfTwzg==}
    engines: {node: '>=6.9.0'}
    dependencies:
      '@babel/helper-string-parser': 7.23.4
      '@babel/helper-validator-identifier': 7.22.20
      to-fast-properties: 2.0.0

  /@chakra-ui/accordion@2.3.1(@chakra-ui/system@2.6.2)(framer-motion@10.18.0)(react@18.2.0):
    resolution: {integrity: sha512-FSXRm8iClFyU+gVaXisOSEw0/4Q+qZbFRiuhIAkVU6Boj0FxAMrlo9a8AV5TuF77rgaHytCdHk0Ng+cyUijrag==}
    peerDependencies:
      '@chakra-ui/system': '>=2.0.0'
      framer-motion: '>=4.0.0'
      react: '>=18'
    dependencies:
      '@chakra-ui/descendant': 3.1.0(react@18.2.0)
      '@chakra-ui/icon': 3.2.0(@chakra-ui/system@2.6.2)(react@18.2.0)
      '@chakra-ui/react-context': 2.1.0(react@18.2.0)
      '@chakra-ui/react-use-controllable-state': 2.1.0(react@18.2.0)
      '@chakra-ui/react-use-merge-refs': 2.1.0(react@18.2.0)
      '@chakra-ui/shared-utils': 2.0.5
      '@chakra-ui/system': 2.6.2(@emotion/react@11.11.3)(@emotion/styled@11.11.0)(react@18.2.0)
      '@chakra-ui/transition': 2.1.0(framer-motion@10.18.0)(react@18.2.0)
      framer-motion: 10.18.0(react-dom@18.2.0)(react@18.2.0)
      react: 18.2.0

  /@chakra-ui/alert@2.2.2(@chakra-ui/system@2.6.2)(react@18.2.0):
    resolution: {integrity: sha512-jHg4LYMRNOJH830ViLuicjb3F+v6iriE/2G5T+Sd0Hna04nukNJ1MxUmBPE+vI22me2dIflfelu2v9wdB6Pojw==}
    peerDependencies:
      '@chakra-ui/system': '>=2.0.0'
      react: '>=18'
    dependencies:
      '@chakra-ui/icon': 3.2.0(@chakra-ui/system@2.6.2)(react@18.2.0)
      '@chakra-ui/react-context': 2.1.0(react@18.2.0)
      '@chakra-ui/shared-utils': 2.0.5
      '@chakra-ui/spinner': 2.1.0(@chakra-ui/system@2.6.2)(react@18.2.0)
      '@chakra-ui/system': 2.6.2(@emotion/react@11.11.3)(@emotion/styled@11.11.0)(react@18.2.0)
      react: 18.2.0

  /@chakra-ui/anatomy@2.2.2:
    resolution: {integrity: sha512-MV6D4VLRIHr4PkW4zMyqfrNS1mPlCTiCXwvYGtDFQYr+xHFfonhAuf9WjsSc0nyp2m0OdkSLnzmVKkZFLo25Tg==}

  /@chakra-ui/avatar@2.3.0(@chakra-ui/system@2.6.2)(react@18.2.0):
    resolution: {integrity: sha512-8gKSyLfygnaotbJbDMHDiJoF38OHXUYVme4gGxZ1fLnQEdPVEaIWfH+NndIjOM0z8S+YEFnT9KyGMUtvPrBk3g==}
    peerDependencies:
      '@chakra-ui/system': '>=2.0.0'
      react: '>=18'
    dependencies:
      '@chakra-ui/image': 2.1.0(@chakra-ui/system@2.6.2)(react@18.2.0)
      '@chakra-ui/react-children-utils': 2.0.6(react@18.2.0)
      '@chakra-ui/react-context': 2.1.0(react@18.2.0)
      '@chakra-ui/shared-utils': 2.0.5
      '@chakra-ui/system': 2.6.2(@emotion/react@11.11.3)(@emotion/styled@11.11.0)(react@18.2.0)
      react: 18.2.0

  /@chakra-ui/breadcrumb@2.2.0(@chakra-ui/system@2.6.2)(react@18.2.0):
    resolution: {integrity: sha512-4cWCG24flYBxjruRi4RJREWTGF74L/KzI2CognAW/d/zWR0CjiScuJhf37Am3LFbCySP6WSoyBOtTIoTA4yLEA==}
    peerDependencies:
      '@chakra-ui/system': '>=2.0.0'
      react: '>=18'
    dependencies:
      '@chakra-ui/react-children-utils': 2.0.6(react@18.2.0)
      '@chakra-ui/react-context': 2.1.0(react@18.2.0)
      '@chakra-ui/shared-utils': 2.0.5
      '@chakra-ui/system': 2.6.2(@emotion/react@11.11.3)(@emotion/styled@11.11.0)(react@18.2.0)
      react: 18.2.0

  /@chakra-ui/breakpoint-utils@2.0.8:
    resolution: {integrity: sha512-Pq32MlEX9fwb5j5xx8s18zJMARNHlQZH2VH1RZgfgRDpp7DcEgtRW5AInfN5CfqdHLO1dGxA7I3MqEuL5JnIsA==}
    dependencies:
      '@chakra-ui/shared-utils': 2.0.5

  /@chakra-ui/button@2.1.0(@chakra-ui/system@2.6.2)(react@18.2.0):
    resolution: {integrity: sha512-95CplwlRKmmUXkdEp/21VkEWgnwcx2TOBG6NfYlsuLBDHSLlo5FKIiE2oSi4zXc4TLcopGcWPNcm/NDaSC5pvA==}
    peerDependencies:
      '@chakra-ui/system': '>=2.0.0'
      react: '>=18'
    dependencies:
      '@chakra-ui/react-context': 2.1.0(react@18.2.0)
      '@chakra-ui/react-use-merge-refs': 2.1.0(react@18.2.0)
      '@chakra-ui/shared-utils': 2.0.5
      '@chakra-ui/spinner': 2.1.0(@chakra-ui/system@2.6.2)(react@18.2.0)
      '@chakra-ui/system': 2.6.2(@emotion/react@11.11.3)(@emotion/styled@11.11.0)(react@18.2.0)
      react: 18.2.0

  /@chakra-ui/card@2.2.0(@chakra-ui/system@2.6.2)(react@18.2.0):
    resolution: {integrity: sha512-xUB/k5MURj4CtPAhdSoXZidUbm8j3hci9vnc+eZJVDqhDOShNlD6QeniQNRPRys4lWAQLCbFcrwL29C8naDi6g==}
    peerDependencies:
      '@chakra-ui/system': '>=2.0.0'
      react: '>=18'
    dependencies:
      '@chakra-ui/shared-utils': 2.0.5
      '@chakra-ui/system': 2.6.2(@emotion/react@11.11.3)(@emotion/styled@11.11.0)(react@18.2.0)
      react: 18.2.0

  /@chakra-ui/checkbox@2.3.2(@chakra-ui/system@2.6.2)(react@18.2.0):
    resolution: {integrity: sha512-85g38JIXMEv6M+AcyIGLh7igNtfpAN6KGQFYxY9tBj0eWvWk4NKQxvqqyVta0bSAyIl1rixNIIezNpNWk2iO4g==}
    peerDependencies:
      '@chakra-ui/system': '>=2.0.0'
      react: '>=18'
    dependencies:
      '@chakra-ui/form-control': 2.2.0(@chakra-ui/system@2.6.2)(react@18.2.0)
      '@chakra-ui/react-context': 2.1.0(react@18.2.0)
      '@chakra-ui/react-types': 2.0.7(react@18.2.0)
      '@chakra-ui/react-use-callback-ref': 2.1.0(react@18.2.0)
      '@chakra-ui/react-use-controllable-state': 2.1.0(react@18.2.0)
      '@chakra-ui/react-use-merge-refs': 2.1.0(react@18.2.0)
      '@chakra-ui/react-use-safe-layout-effect': 2.1.0(react@18.2.0)
      '@chakra-ui/react-use-update-effect': 2.1.0(react@18.2.0)
      '@chakra-ui/shared-utils': 2.0.5
      '@chakra-ui/system': 2.6.2(@emotion/react@11.11.3)(@emotion/styled@11.11.0)(react@18.2.0)
      '@chakra-ui/visually-hidden': 2.2.0(@chakra-ui/system@2.6.2)(react@18.2.0)
      '@zag-js/focus-visible': 0.16.0
      react: 18.2.0

  /@chakra-ui/clickable@2.1.0(react@18.2.0):
    resolution: {integrity: sha512-flRA/ClPUGPYabu+/GLREZVZr9j2uyyazCAUHAdrTUEdDYCr31SVGhgh7dgKdtq23bOvAQJpIJjw/0Bs0WvbXw==}
    peerDependencies:
      react: '>=18'
    dependencies:
      '@chakra-ui/react-use-merge-refs': 2.1.0(react@18.2.0)
      '@chakra-ui/shared-utils': 2.0.5
      react: 18.2.0

  /@chakra-ui/close-button@2.1.1(@chakra-ui/system@2.6.2)(react@18.2.0):
    resolution: {integrity: sha512-gnpENKOanKexswSVpVz7ojZEALl2x5qjLYNqSQGbxz+aP9sOXPfUS56ebyBrre7T7exuWGiFeRwnM0oVeGPaiw==}
    peerDependencies:
      '@chakra-ui/system': '>=2.0.0'
      react: '>=18'
    dependencies:
      '@chakra-ui/icon': 3.2.0(@chakra-ui/system@2.6.2)(react@18.2.0)
      '@chakra-ui/system': 2.6.2(@emotion/react@11.11.3)(@emotion/styled@11.11.0)(react@18.2.0)
      react: 18.2.0

  /@chakra-ui/color-mode@2.2.0(react@18.2.0):
    resolution: {integrity: sha512-niTEA8PALtMWRI9wJ4LL0CSBDo8NBfLNp4GD6/0hstcm3IlbBHTVKxN6HwSaoNYfphDQLxCjT4yG+0BJA5tFpg==}
    peerDependencies:
      react: '>=18'
    dependencies:
      '@chakra-ui/react-use-safe-layout-effect': 2.1.0(react@18.2.0)
      react: 18.2.0

  /@chakra-ui/control-box@2.1.0(@chakra-ui/system@2.6.2)(react@18.2.0):
    resolution: {integrity: sha512-gVrRDyXFdMd8E7rulL0SKeoljkLQiPITFnsyMO8EFHNZ+AHt5wK4LIguYVEq88APqAGZGfHFWXr79RYrNiE3Mg==}
    peerDependencies:
      '@chakra-ui/system': '>=2.0.0'
      react: '>=18'
    dependencies:
      '@chakra-ui/system': 2.6.2(@emotion/react@11.11.3)(@emotion/styled@11.11.0)(react@18.2.0)
      react: 18.2.0

  /@chakra-ui/counter@2.1.0(react@18.2.0):
    resolution: {integrity: sha512-s6hZAEcWT5zzjNz2JIWUBzRubo9la/oof1W7EKZVVfPYHERnl5e16FmBC79Yfq8p09LQ+aqFKm/etYoJMMgghw==}
    peerDependencies:
      react: '>=18'
    dependencies:
      '@chakra-ui/number-utils': 2.0.7
      '@chakra-ui/react-use-callback-ref': 2.1.0(react@18.2.0)
      '@chakra-ui/shared-utils': 2.0.5
      react: 18.2.0

  /@chakra-ui/css-reset@2.3.0(@emotion/react@11.11.3)(react@18.2.0):
    resolution: {integrity: sha512-cQwwBy5O0jzvl0K7PLTLgp8ijqLPKyuEMiDXwYzl95seD3AoeuoCLyzZcJtVqaUZ573PiBdAbY/IlZcwDOItWg==}
    peerDependencies:
      '@emotion/react': '>=10.0.35'
      react: '>=18'
    dependencies:
      '@emotion/react': 11.11.3(@types/react@18.2.55)(react@18.2.0)
      react: 18.2.0

  /@chakra-ui/descendant@3.1.0(react@18.2.0):
    resolution: {integrity: sha512-VxCIAir08g5w27klLyi7PVo8BxhW4tgU/lxQyujkmi4zx7hT9ZdrcQLAted/dAa+aSIZ14S1oV0Q9lGjsAdxUQ==}
    peerDependencies:
      react: '>=18'
    dependencies:
      '@chakra-ui/react-context': 2.1.0(react@18.2.0)
      '@chakra-ui/react-use-merge-refs': 2.1.0(react@18.2.0)
      react: 18.2.0

  /@chakra-ui/dom-utils@2.1.0:
    resolution: {integrity: sha512-ZmF2qRa1QZ0CMLU8M1zCfmw29DmPNtfjR9iTo74U5FPr3i1aoAh7fbJ4qAlZ197Xw9eAW28tvzQuoVWeL5C7fQ==}

  /@chakra-ui/editable@3.1.0(@chakra-ui/system@2.6.2)(react@18.2.0):
    resolution: {integrity: sha512-j2JLrUL9wgg4YA6jLlbU88370eCRyor7DZQD9lzpY95tSOXpTljeg3uF9eOmDnCs6fxp3zDWIfkgMm/ExhcGTg==}
    peerDependencies:
      '@chakra-ui/system': '>=2.0.0'
      react: '>=18'
    dependencies:
      '@chakra-ui/react-context': 2.1.0(react@18.2.0)
      '@chakra-ui/react-types': 2.0.7(react@18.2.0)
      '@chakra-ui/react-use-callback-ref': 2.1.0(react@18.2.0)
      '@chakra-ui/react-use-controllable-state': 2.1.0(react@18.2.0)
      '@chakra-ui/react-use-focus-on-pointer-down': 2.1.0(react@18.2.0)
      '@chakra-ui/react-use-merge-refs': 2.1.0(react@18.2.0)
      '@chakra-ui/react-use-safe-layout-effect': 2.1.0(react@18.2.0)
      '@chakra-ui/react-use-update-effect': 2.1.0(react@18.2.0)
      '@chakra-ui/shared-utils': 2.0.5
      '@chakra-ui/system': 2.6.2(@emotion/react@11.11.3)(@emotion/styled@11.11.0)(react@18.2.0)
      react: 18.2.0

  /@chakra-ui/event-utils@2.0.8:
    resolution: {integrity: sha512-IGM/yGUHS+8TOQrZGpAKOJl/xGBrmRYJrmbHfUE7zrG3PpQyXvbLDP1M+RggkCFVgHlJi2wpYIf0QtQlU0XZfw==}

  /@chakra-ui/focus-lock@2.1.0(@types/react@18.2.55)(react@18.2.0):
    resolution: {integrity: sha512-EmGx4PhWGjm4dpjRqM4Aa+rCWBxP+Rq8Uc/nAVnD4YVqkEhBkrPTpui2lnjsuxqNaZ24fIAZ10cF1hlpemte/w==}
    peerDependencies:
      react: '>=18'
    dependencies:
      '@chakra-ui/dom-utils': 2.1.0
      react: 18.2.0
      react-focus-lock: 2.9.4(@types/react@18.2.55)(react@18.2.0)
    transitivePeerDependencies:
      - '@types/react'

  /@chakra-ui/form-control@2.2.0(@chakra-ui/system@2.6.2)(react@18.2.0):
    resolution: {integrity: sha512-wehLC1t4fafCVJ2RvJQT2jyqsAwX7KymmiGqBu7nQoQz8ApTkGABWpo/QwDh3F/dBLrouHDoOvGmYTqft3Mirw==}
    peerDependencies:
      '@chakra-ui/system': '>=2.0.0'
      react: '>=18'
    dependencies:
      '@chakra-ui/icon': 3.2.0(@chakra-ui/system@2.6.2)(react@18.2.0)
      '@chakra-ui/react-context': 2.1.0(react@18.2.0)
      '@chakra-ui/react-types': 2.0.7(react@18.2.0)
      '@chakra-ui/react-use-merge-refs': 2.1.0(react@18.2.0)
      '@chakra-ui/shared-utils': 2.0.5
      '@chakra-ui/system': 2.6.2(@emotion/react@11.11.3)(@emotion/styled@11.11.0)(react@18.2.0)
      react: 18.2.0

  /@chakra-ui/hooks@2.2.1(patch_hash=zntq7izvicj3ptw5qmsyjygbmu)(react@18.2.0):
    resolution: {integrity: sha512-RQbTnzl6b1tBjbDPf9zGRo9rf/pQMholsOudTxjy4i9GfTfz6kgp5ValGjQm2z7ng6Z31N1cnjZ1AlSzQ//ZfQ==}
    peerDependencies:
      react: '>=18'
    dependencies:
      '@chakra-ui/react-utils': 2.0.12(react@18.2.0)
      '@chakra-ui/utils': 2.0.15
      compute-scroll-into-view: 3.0.3
      copy-to-clipboard: 3.3.3
      react: 18.2.0
    patched: true

  /@chakra-ui/icon@3.2.0(@chakra-ui/system@2.6.2)(react@18.2.0):
    resolution: {integrity: sha512-xxjGLvlX2Ys4H0iHrI16t74rG9EBcpFvJ3Y3B7KMQTrnW34Kf7Da/UC8J67Gtx85mTHW020ml85SVPKORWNNKQ==}
    peerDependencies:
      '@chakra-ui/system': '>=2.0.0'
      react: '>=18'
    dependencies:
      '@chakra-ui/shared-utils': 2.0.5
      '@chakra-ui/system': 2.6.2(@emotion/react@11.11.3)(@emotion/styled@11.11.0)(react@18.2.0)
      react: 18.2.0

  /@chakra-ui/icons@2.1.1(@chakra-ui/system@2.6.2)(react@18.2.0):
    resolution: {integrity: sha512-3p30hdo4LlRZTT5CwoAJq3G9fHI0wDc0pBaMHj4SUn0yomO+RcDRlzhdXqdr5cVnzax44sqXJVnf3oQG0eI+4g==}
    peerDependencies:
      '@chakra-ui/system': '>=2.0.0'
      react: '>=18'
    dependencies:
      '@chakra-ui/icon': 3.2.0(@chakra-ui/system@2.6.2)(react@18.2.0)
      '@chakra-ui/system': 2.6.2(@emotion/react@11.11.3)(@emotion/styled@11.11.0)(react@18.2.0)
      react: 18.2.0
    dev: false

  /@chakra-ui/image@2.1.0(@chakra-ui/system@2.6.2)(react@18.2.0):
    resolution: {integrity: sha512-bskumBYKLiLMySIWDGcz0+D9Th0jPvmX6xnRMs4o92tT3Od/bW26lahmV2a2Op2ItXeCmRMY+XxJH5Gy1i46VA==}
    peerDependencies:
      '@chakra-ui/system': '>=2.0.0'
      react: '>=18'
    dependencies:
      '@chakra-ui/react-use-safe-layout-effect': 2.1.0(react@18.2.0)
      '@chakra-ui/shared-utils': 2.0.5
      '@chakra-ui/system': 2.6.2(@emotion/react@11.11.3)(@emotion/styled@11.11.0)(react@18.2.0)
      react: 18.2.0

  /@chakra-ui/input@2.1.2(@chakra-ui/system@2.6.2)(react@18.2.0):
    resolution: {integrity: sha512-GiBbb3EqAA8Ph43yGa6Mc+kUPjh4Spmxp1Pkelr8qtudpc3p2PJOOebLpd90mcqw8UePPa+l6YhhPtp6o0irhw==}
    peerDependencies:
      '@chakra-ui/system': '>=2.0.0'
      react: '>=18'
    dependencies:
      '@chakra-ui/form-control': 2.2.0(@chakra-ui/system@2.6.2)(react@18.2.0)
      '@chakra-ui/object-utils': 2.1.0
      '@chakra-ui/react-children-utils': 2.0.6(react@18.2.0)
      '@chakra-ui/react-context': 2.1.0(react@18.2.0)
      '@chakra-ui/shared-utils': 2.0.5
      '@chakra-ui/system': 2.6.2(@emotion/react@11.11.3)(@emotion/styled@11.11.0)(react@18.2.0)
      react: 18.2.0

  /@chakra-ui/layout@2.3.1(@chakra-ui/system@2.6.2)(react@18.2.0):
    resolution: {integrity: sha512-nXuZ6WRbq0WdgnRgLw+QuxWAHuhDtVX8ElWqcTK+cSMFg/52eVP47czYBE5F35YhnoW2XBwfNoNgZ7+e8Z01Rg==}
    peerDependencies:
      '@chakra-ui/system': '>=2.0.0'
      react: '>=18'
    dependencies:
      '@chakra-ui/breakpoint-utils': 2.0.8
      '@chakra-ui/icon': 3.2.0(@chakra-ui/system@2.6.2)(react@18.2.0)
      '@chakra-ui/object-utils': 2.1.0
      '@chakra-ui/react-children-utils': 2.0.6(react@18.2.0)
      '@chakra-ui/react-context': 2.1.0(react@18.2.0)
      '@chakra-ui/shared-utils': 2.0.5
      '@chakra-ui/system': 2.6.2(@emotion/react@11.11.3)(@emotion/styled@11.11.0)(react@18.2.0)
      react: 18.2.0

  /@chakra-ui/lazy-utils@2.0.5:
    resolution: {integrity: sha512-UULqw7FBvcckQk2n3iPO56TMJvDsNv0FKZI6PlUNJVaGsPbsYxK/8IQ60vZgaTVPtVcjY6BE+y6zg8u9HOqpyg==}

  /@chakra-ui/live-region@2.1.0(react@18.2.0):
    resolution: {integrity: sha512-ZOxFXwtaLIsXjqnszYYrVuswBhnIHHP+XIgK1vC6DePKtyK590Wg+0J0slDwThUAd4MSSIUa/nNX84x1GMphWw==}
    peerDependencies:
      react: '>=18'
    dependencies:
      react: 18.2.0

  /@chakra-ui/media-query@3.3.0(@chakra-ui/system@2.6.2)(react@18.2.0):
    resolution: {integrity: sha512-IsTGgFLoICVoPRp9ykOgqmdMotJG0CnPsKvGQeSFOB/dZfIujdVb14TYxDU4+MURXry1MhJ7LzZhv+Ml7cr8/g==}
    peerDependencies:
      '@chakra-ui/system': '>=2.0.0'
      react: '>=18'
    dependencies:
      '@chakra-ui/breakpoint-utils': 2.0.8
      '@chakra-ui/react-env': 3.1.0(react@18.2.0)
      '@chakra-ui/shared-utils': 2.0.5
      '@chakra-ui/system': 2.6.2(@emotion/react@11.11.3)(@emotion/styled@11.11.0)(react@18.2.0)
      react: 18.2.0

  /@chakra-ui/menu@2.2.1(patch_hash=x7y3u4pvzv3wpkejsnxo3rp5vq)(@chakra-ui/system@2.6.2)(framer-motion@10.18.0)(react@18.2.0):
    resolution: {integrity: sha512-lJS7XEObzJxsOwWQh7yfG4H8FzFPRP5hVPN/CL+JzytEINCSBvsCDHrYPQGp7jzpCi8vnTqQQGQe0f8dwnXd2g==}
    peerDependencies:
      '@chakra-ui/system': '>=2.0.0'
      framer-motion: '>=4.0.0'
      react: '>=18'
    dependencies:
      '@chakra-ui/clickable': 2.1.0(react@18.2.0)
      '@chakra-ui/descendant': 3.1.0(react@18.2.0)
      '@chakra-ui/lazy-utils': 2.0.5
      '@chakra-ui/popper': 3.1.0(react@18.2.0)
      '@chakra-ui/react-children-utils': 2.0.6(react@18.2.0)
      '@chakra-ui/react-context': 2.1.0(react@18.2.0)
      '@chakra-ui/react-use-animation-state': 2.1.0(react@18.2.0)
      '@chakra-ui/react-use-controllable-state': 2.1.0(react@18.2.0)
      '@chakra-ui/react-use-disclosure': 2.1.0(react@18.2.0)
      '@chakra-ui/react-use-focus-effect': 2.1.0(react@18.2.0)
      '@chakra-ui/react-use-merge-refs': 2.1.0(react@18.2.0)
      '@chakra-ui/react-use-outside-click': 2.2.0(patch_hash=uw4qsrve2rd7lemccfb44ornky)(react@18.2.0)
      '@chakra-ui/react-use-update-effect': 2.1.0(react@18.2.0)
      '@chakra-ui/shared-utils': 2.0.5
      '@chakra-ui/system': 2.6.2(@emotion/react@11.11.3)(@emotion/styled@11.11.0)(react@18.2.0)
      '@chakra-ui/transition': 2.1.0(framer-motion@10.18.0)(react@18.2.0)
      framer-motion: 10.18.0(react-dom@18.2.0)(react@18.2.0)
      react: 18.2.0
    patched: true

  /@chakra-ui/modal@2.3.1(@chakra-ui/system@2.6.2)(@types/react@18.2.55)(framer-motion@10.18.0)(react-dom@18.2.0)(react@18.2.0):
    resolution: {integrity: sha512-TQv1ZaiJMZN+rR9DK0snx/OPwmtaGH1HbZtlYt4W4s6CzyK541fxLRTjIXfEzIGpvNW+b6VFuFjbcR78p4DEoQ==}
    peerDependencies:
      '@chakra-ui/system': '>=2.0.0'
      framer-motion: '>=4.0.0'
      react: '>=18'
      react-dom: '>=18'
    dependencies:
      '@chakra-ui/close-button': 2.1.1(@chakra-ui/system@2.6.2)(react@18.2.0)
      '@chakra-ui/focus-lock': 2.1.0(@types/react@18.2.55)(react@18.2.0)
      '@chakra-ui/portal': 2.1.0(react-dom@18.2.0)(react@18.2.0)
      '@chakra-ui/react-context': 2.1.0(react@18.2.0)
      '@chakra-ui/react-types': 2.0.7(react@18.2.0)
      '@chakra-ui/react-use-merge-refs': 2.1.0(react@18.2.0)
      '@chakra-ui/shared-utils': 2.0.5
      '@chakra-ui/system': 2.6.2(@emotion/react@11.11.3)(@emotion/styled@11.11.0)(react@18.2.0)
      '@chakra-ui/transition': 2.1.0(framer-motion@10.18.0)(react@18.2.0)
      aria-hidden: 1.2.3
      framer-motion: 10.18.0(react-dom@18.2.0)(react@18.2.0)
      react: 18.2.0
      react-dom: 18.2.0(react@18.2.0)
      react-remove-scroll: 2.5.7(@types/react@18.2.55)(react@18.2.0)
    transitivePeerDependencies:
      - '@types/react'

  /@chakra-ui/number-input@2.1.2(@chakra-ui/system@2.6.2)(react@18.2.0):
    resolution: {integrity: sha512-pfOdX02sqUN0qC2ysuvgVDiws7xZ20XDIlcNhva55Jgm095xjm8eVdIBfNm3SFbSUNxyXvLTW/YQanX74tKmuA==}
    peerDependencies:
      '@chakra-ui/system': '>=2.0.0'
      react: '>=18'
    dependencies:
      '@chakra-ui/counter': 2.1.0(react@18.2.0)
      '@chakra-ui/form-control': 2.2.0(@chakra-ui/system@2.6.2)(react@18.2.0)
      '@chakra-ui/icon': 3.2.0(@chakra-ui/system@2.6.2)(react@18.2.0)
      '@chakra-ui/react-context': 2.1.0(react@18.2.0)
      '@chakra-ui/react-types': 2.0.7(react@18.2.0)
      '@chakra-ui/react-use-callback-ref': 2.1.0(react@18.2.0)
      '@chakra-ui/react-use-event-listener': 2.1.0(react@18.2.0)
      '@chakra-ui/react-use-interval': 2.1.0(react@18.2.0)
      '@chakra-ui/react-use-merge-refs': 2.1.0(react@18.2.0)
      '@chakra-ui/react-use-safe-layout-effect': 2.1.0(react@18.2.0)
      '@chakra-ui/react-use-update-effect': 2.1.0(react@18.2.0)
      '@chakra-ui/shared-utils': 2.0.5
      '@chakra-ui/system': 2.6.2(@emotion/react@11.11.3)(@emotion/styled@11.11.0)(react@18.2.0)
      react: 18.2.0

  /@chakra-ui/number-utils@2.0.7:
    resolution: {integrity: sha512-yOGxBjXNvLTBvQyhMDqGU0Oj26s91mbAlqKHiuw737AXHt0aPllOthVUqQMeaYLwLCjGMg0jtI7JReRzyi94Dg==}

  /@chakra-ui/object-utils@2.1.0:
    resolution: {integrity: sha512-tgIZOgLHaoti5PYGPTwK3t/cqtcycW0owaiOXoZOcpwwX/vlVb+H1jFsQyWiiwQVPt9RkoSLtxzXamx+aHH+bQ==}

  /@chakra-ui/pin-input@2.1.0(@chakra-ui/system@2.6.2)(react@18.2.0):
    resolution: {integrity: sha512-x4vBqLStDxJFMt+jdAHHS8jbh294O53CPQJoL4g228P513rHylV/uPscYUHrVJXRxsHfRztQO9k45jjTYaPRMw==}
    peerDependencies:
      '@chakra-ui/system': '>=2.0.0'
      react: '>=18'
    dependencies:
      '@chakra-ui/descendant': 3.1.0(react@18.2.0)
      '@chakra-ui/react-children-utils': 2.0.6(react@18.2.0)
      '@chakra-ui/react-context': 2.1.0(react@18.2.0)
      '@chakra-ui/react-use-controllable-state': 2.1.0(react@18.2.0)
      '@chakra-ui/react-use-merge-refs': 2.1.0(react@18.2.0)
      '@chakra-ui/shared-utils': 2.0.5
      '@chakra-ui/system': 2.6.2(@emotion/react@11.11.3)(@emotion/styled@11.11.0)(react@18.2.0)
      react: 18.2.0

  /@chakra-ui/popover@2.2.1(@chakra-ui/system@2.6.2)(framer-motion@10.18.0)(react@18.2.0):
    resolution: {integrity: sha512-K+2ai2dD0ljvJnlrzesCDT9mNzLifE3noGKZ3QwLqd/K34Ym1W/0aL1ERSynrcG78NKoXS54SdEzkhCZ4Gn/Zg==}
    peerDependencies:
      '@chakra-ui/system': '>=2.0.0'
      framer-motion: '>=4.0.0'
      react: '>=18'
    dependencies:
      '@chakra-ui/close-button': 2.1.1(@chakra-ui/system@2.6.2)(react@18.2.0)
      '@chakra-ui/lazy-utils': 2.0.5
      '@chakra-ui/popper': 3.1.0(react@18.2.0)
      '@chakra-ui/react-context': 2.1.0(react@18.2.0)
      '@chakra-ui/react-types': 2.0.7(react@18.2.0)
      '@chakra-ui/react-use-animation-state': 2.1.0(react@18.2.0)
      '@chakra-ui/react-use-disclosure': 2.1.0(react@18.2.0)
      '@chakra-ui/react-use-focus-effect': 2.1.0(react@18.2.0)
      '@chakra-ui/react-use-focus-on-pointer-down': 2.1.0(react@18.2.0)
      '@chakra-ui/react-use-merge-refs': 2.1.0(react@18.2.0)
      '@chakra-ui/shared-utils': 2.0.5
      '@chakra-ui/system': 2.6.2(@emotion/react@11.11.3)(@emotion/styled@11.11.0)(react@18.2.0)
      framer-motion: 10.18.0(react-dom@18.2.0)(react@18.2.0)
      react: 18.2.0

  /@chakra-ui/popper@3.1.0(react@18.2.0):
    resolution: {integrity: sha512-ciDdpdYbeFG7og6/6J8lkTFxsSvwTdMLFkpVylAF6VNC22jssiWfquj2eyD4rJnzkRFPvIWJq8hvbfhsm+AjSg==}
    peerDependencies:
      react: '>=18'
    dependencies:
      '@chakra-ui/react-types': 2.0.7(react@18.2.0)
      '@chakra-ui/react-use-merge-refs': 2.1.0(react@18.2.0)
      '@popperjs/core': 2.11.6
      react: 18.2.0

  /@chakra-ui/portal@2.1.0(react-dom@18.2.0)(react@18.2.0):
    resolution: {integrity: sha512-9q9KWf6SArEcIq1gGofNcFPSWEyl+MfJjEUg/un1SMlQjaROOh3zYr+6JAwvcORiX7tyHosnmWC3d3wI2aPSQg==}
    peerDependencies:
      react: '>=18'
      react-dom: '>=18'
    dependencies:
      '@chakra-ui/react-context': 2.1.0(react@18.2.0)
      '@chakra-ui/react-use-safe-layout-effect': 2.1.0(react@18.2.0)
      react: 18.2.0
      react-dom: 18.2.0(react@18.2.0)

  /@chakra-ui/progress@2.2.0(@chakra-ui/system@2.6.2)(react@18.2.0):
    resolution: {integrity: sha512-qUXuKbuhN60EzDD9mHR7B67D7p/ZqNS2Aze4Pbl1qGGZfulPW0PY8Rof32qDtttDQBkzQIzFGE8d9QpAemToIQ==}
    peerDependencies:
      '@chakra-ui/system': '>=2.0.0'
      react: '>=18'
    dependencies:
      '@chakra-ui/react-context': 2.1.0(react@18.2.0)
      '@chakra-ui/system': 2.6.2(@emotion/react@11.11.3)(@emotion/styled@11.11.0)(react@18.2.0)
      react: 18.2.0

  /@chakra-ui/provider@2.4.2(@emotion/react@11.11.3)(@emotion/styled@11.11.0)(react-dom@18.2.0)(react@18.2.0):
    resolution: {integrity: sha512-w0Tef5ZCJK1mlJorcSjItCSbyvVuqpvyWdxZiVQmE6fvSJR83wZof42ux0+sfWD+I7rHSfj+f9nzhNaEWClysw==}
    peerDependencies:
      '@emotion/react': ^11.0.0
      '@emotion/styled': ^11.0.0
      react: '>=18'
      react-dom: '>=18'
    dependencies:
      '@chakra-ui/css-reset': 2.3.0(@emotion/react@11.11.3)(react@18.2.0)
      '@chakra-ui/portal': 2.1.0(react-dom@18.2.0)(react@18.2.0)
      '@chakra-ui/react-env': 3.1.0(react@18.2.0)
      '@chakra-ui/system': 2.6.2(@emotion/react@11.11.3)(@emotion/styled@11.11.0)(react@18.2.0)
      '@chakra-ui/utils': 2.0.15
      '@emotion/react': 11.11.3(@types/react@18.2.55)(react@18.2.0)
      '@emotion/styled': 11.11.0(@emotion/react@11.11.3)(@types/react@18.2.55)(react@18.2.0)
      react: 18.2.0
      react-dom: 18.2.0(react@18.2.0)

  /@chakra-ui/radio@2.1.2(@chakra-ui/system@2.6.2)(react@18.2.0):
    resolution: {integrity: sha512-n10M46wJrMGbonaghvSRnZ9ToTv/q76Szz284gv4QUWvyljQACcGrXIONUnQ3BIwbOfkRqSk7Xl/JgZtVfll+w==}
    peerDependencies:
      '@chakra-ui/system': '>=2.0.0'
      react: '>=18'
    dependencies:
      '@chakra-ui/form-control': 2.2.0(@chakra-ui/system@2.6.2)(react@18.2.0)
      '@chakra-ui/react-context': 2.1.0(react@18.2.0)
      '@chakra-ui/react-types': 2.0.7(react@18.2.0)
      '@chakra-ui/react-use-merge-refs': 2.1.0(react@18.2.0)
      '@chakra-ui/shared-utils': 2.0.5
      '@chakra-ui/system': 2.6.2(@emotion/react@11.11.3)(@emotion/styled@11.11.0)(react@18.2.0)
      '@zag-js/focus-visible': 0.16.0
      react: 18.2.0

  /@chakra-ui/react-children-utils@2.0.6(react@18.2.0):
    resolution: {integrity: sha512-QVR2RC7QsOsbWwEnq9YduhpqSFnZGvjjGREV8ygKi8ADhXh93C8azLECCUVgRJF2Wc+So1fgxmjLcbZfY2VmBA==}
    peerDependencies:
      react: '>=18'
    dependencies:
      react: 18.2.0

  /@chakra-ui/react-context@2.1.0(react@18.2.0):
    resolution: {integrity: sha512-iahyStvzQ4AOwKwdPReLGfDesGG+vWJfEsn0X/NoGph/SkN+HXtv2sCfYFFR9k7bb+Kvc6YfpLlSuLvKMHi2+w==}
    peerDependencies:
      react: '>=18'
    dependencies:
      react: 18.2.0

  /@chakra-ui/react-env@3.1.0(react@18.2.0):
    resolution: {integrity: sha512-Vr96GV2LNBth3+IKzr/rq1IcnkXv+MLmwjQH6C8BRtn3sNskgDFD5vLkVXcEhagzZMCh8FR3V/bzZPojBOyNhw==}
    peerDependencies:
      react: '>=18'
    dependencies:
      '@chakra-ui/react-use-safe-layout-effect': 2.1.0(react@18.2.0)
      react: 18.2.0

  /@chakra-ui/react-types@2.0.7(react@18.2.0):
    resolution: {integrity: sha512-12zv2qIZ8EHwiytggtGvo4iLT0APris7T0qaAWqzpUGS0cdUtR8W+V1BJ5Ocq+7tA6dzQ/7+w5hmXih61TuhWQ==}
    peerDependencies:
      react: '>=18'
    dependencies:
      react: 18.2.0

  /@chakra-ui/react-use-animation-state@2.1.0(react@18.2.0):
    resolution: {integrity: sha512-CFZkQU3gmDBwhqy0vC1ryf90BVHxVN8cTLpSyCpdmExUEtSEInSCGMydj2fvn7QXsz/za8JNdO2xxgJwxpLMtg==}
    peerDependencies:
      react: '>=18'
    dependencies:
      '@chakra-ui/dom-utils': 2.1.0
      '@chakra-ui/react-use-event-listener': 2.1.0(react@18.2.0)
      react: 18.2.0

  /@chakra-ui/react-use-callback-ref@2.1.0(react@18.2.0):
    resolution: {integrity: sha512-efnJrBtGDa4YaxDzDE90EnKD3Vkh5a1t3w7PhnRQmsphLy3g2UieasoKTlT2Hn118TwDjIv5ZjHJW6HbzXA9wQ==}
    peerDependencies:
      react: '>=18'
    dependencies:
      react: 18.2.0

  /@chakra-ui/react-use-controllable-state@2.1.0(react@18.2.0):
    resolution: {integrity: sha512-QR/8fKNokxZUs4PfxjXuwl0fj/d71WPrmLJvEpCTkHjnzu7LnYvzoe2wB867IdooQJL0G1zBxl0Dq+6W1P3jpg==}
    peerDependencies:
      react: '>=18'
    dependencies:
      '@chakra-ui/react-use-callback-ref': 2.1.0(react@18.2.0)
      react: 18.2.0

  /@chakra-ui/react-use-disclosure@2.1.0(react@18.2.0):
    resolution: {integrity: sha512-Ax4pmxA9LBGMyEZJhhUZobg9C0t3qFE4jVF1tGBsrLDcdBeLR9fwOogIPY9Hf0/wqSlAryAimICbr5hkpa5GSw==}
    peerDependencies:
      react: '>=18'
    dependencies:
      '@chakra-ui/react-use-callback-ref': 2.1.0(react@18.2.0)
      react: 18.2.0

  /@chakra-ui/react-use-event-listener@2.1.0(react@18.2.0):
    resolution: {integrity: sha512-U5greryDLS8ISP69DKDsYcsXRtAdnTQT+jjIlRYZ49K/XhUR/AqVZCK5BkR1spTDmO9H8SPhgeNKI70ODuDU/Q==}
    peerDependencies:
      react: '>=18'
    dependencies:
      '@chakra-ui/react-use-callback-ref': 2.1.0(react@18.2.0)
      react: 18.2.0

  /@chakra-ui/react-use-focus-effect@2.1.0(react@18.2.0):
    resolution: {integrity: sha512-xzVboNy7J64xveLcxTIJ3jv+lUJKDwRM7Szwn9tNzUIPD94O3qwjV7DDCUzN2490nSYDF4OBMt/wuDBtaR3kUQ==}
    peerDependencies:
      react: '>=18'
    dependencies:
      '@chakra-ui/dom-utils': 2.1.0
      '@chakra-ui/react-use-event-listener': 2.1.0(react@18.2.0)
      '@chakra-ui/react-use-safe-layout-effect': 2.1.0(react@18.2.0)
      '@chakra-ui/react-use-update-effect': 2.1.0(react@18.2.0)
      react: 18.2.0

  /@chakra-ui/react-use-focus-on-pointer-down@2.1.0(react@18.2.0):
    resolution: {integrity: sha512-2jzrUZ+aiCG/cfanrolsnSMDykCAbv9EK/4iUyZno6BYb3vziucmvgKuoXbMPAzWNtwUwtuMhkby8rc61Ue+Lg==}
    peerDependencies:
      react: '>=18'
    dependencies:
      '@chakra-ui/react-use-event-listener': 2.1.0(react@18.2.0)
      react: 18.2.0

  /@chakra-ui/react-use-interval@2.1.0(react@18.2.0):
    resolution: {integrity: sha512-8iWj+I/+A0J08pgEXP1J1flcvhLBHkk0ln7ZvGIyXiEyM6XagOTJpwNhiu+Bmk59t3HoV/VyvyJTa+44sEApuw==}
    peerDependencies:
      react: '>=18'
    dependencies:
      '@chakra-ui/react-use-callback-ref': 2.1.0(react@18.2.0)
      react: 18.2.0

  /@chakra-ui/react-use-latest-ref@2.1.0(react@18.2.0):
    resolution: {integrity: sha512-m0kxuIYqoYB0va9Z2aW4xP/5b7BzlDeWwyXCH6QpT2PpW3/281L3hLCm1G0eOUcdVlayqrQqOeD6Mglq+5/xoQ==}
    peerDependencies:
      react: '>=18'
    dependencies:
      react: 18.2.0

  /@chakra-ui/react-use-merge-refs@2.1.0(react@18.2.0):
    resolution: {integrity: sha512-lERa6AWF1cjEtWSGjxWTaSMvneccnAVH4V4ozh8SYiN9fSPZLlSG3kNxfNzdFvMEhM7dnP60vynF7WjGdTgQbQ==}
    peerDependencies:
      react: '>=18'
    dependencies:
      react: 18.2.0

  /@chakra-ui/react-use-outside-click@2.2.0(patch_hash=uw4qsrve2rd7lemccfb44ornky)(react@18.2.0):
    resolution: {integrity: sha512-PNX+s/JEaMneijbgAM4iFL+f3m1ga9+6QK0E5Yh4s8KZJQ/bLwZzdhMz8J/+mL+XEXQ5J0N8ivZN28B82N1kNw==}
    peerDependencies:
      react: '>=18'
    dependencies:
      '@chakra-ui/react-use-callback-ref': 2.1.0(react@18.2.0)
      react: 18.2.0
    patched: true

  /@chakra-ui/react-use-pan-event@2.1.0(react@18.2.0):
    resolution: {integrity: sha512-xmL2qOHiXqfcj0q7ZK5s9UjTh4Gz0/gL9jcWPA6GVf+A0Od5imEDa/Vz+533yQKWiNSm1QGrIj0eJAokc7O4fg==}
    peerDependencies:
      react: '>=18'
    dependencies:
      '@chakra-ui/event-utils': 2.0.8
      '@chakra-ui/react-use-latest-ref': 2.1.0(react@18.2.0)
      framesync: 6.1.2
      react: 18.2.0

  /@chakra-ui/react-use-previous@2.1.0(react@18.2.0):
    resolution: {integrity: sha512-pjxGwue1hX8AFcmjZ2XfrQtIJgqbTF3Qs1Dy3d1krC77dEsiCUbQ9GzOBfDc8pfd60DrB5N2tg5JyHbypqh0Sg==}
    peerDependencies:
      react: '>=18'
    dependencies:
      react: 18.2.0

  /@chakra-ui/react-use-safe-layout-effect@2.1.0(react@18.2.0):
    resolution: {integrity: sha512-Knbrrx/bcPwVS1TorFdzrK/zWA8yuU/eaXDkNj24IrKoRlQrSBFarcgAEzlCHtzuhufP3OULPkELTzz91b0tCw==}
    peerDependencies:
      react: '>=18'
    dependencies:
      react: 18.2.0

  /@chakra-ui/react-use-size@2.1.0(react@18.2.0):
    resolution: {integrity: sha512-tbLqrQhbnqOjzTaMlYytp7wY8BW1JpL78iG7Ru1DlV4EWGiAmXFGvtnEt9HftU0NJ0aJyjgymkxfVGI55/1Z4A==}
    peerDependencies:
      react: '>=18'
    dependencies:
      '@zag-js/element-size': 0.10.5
      react: 18.2.0

  /@chakra-ui/react-use-timeout@2.1.0(react@18.2.0):
    resolution: {integrity: sha512-cFN0sobKMM9hXUhyCofx3/Mjlzah6ADaEl/AXl5Y+GawB5rgedgAcu2ErAgarEkwvsKdP6c68CKjQ9dmTQlJxQ==}
    peerDependencies:
      react: '>=18'
    dependencies:
      '@chakra-ui/react-use-callback-ref': 2.1.0(react@18.2.0)
      react: 18.2.0

  /@chakra-ui/react-use-update-effect@2.1.0(react@18.2.0):
    resolution: {integrity: sha512-ND4Q23tETaR2Qd3zwCKYOOS1dfssojPLJMLvUtUbW5M9uW1ejYWgGUobeAiOVfSplownG8QYMmHTP86p/v0lbA==}
    peerDependencies:
      react: '>=18'
    dependencies:
      react: 18.2.0

  /@chakra-ui/react-utils@2.0.12(react@18.2.0):
    resolution: {integrity: sha512-GbSfVb283+YA3kA8w8xWmzbjNWk14uhNpntnipHCftBibl0lxtQ9YqMFQLwuFOO0U2gYVocszqqDWX+XNKq9hw==}
    peerDependencies:
      react: '>=18'
    dependencies:
      '@chakra-ui/utils': 2.0.15
      react: 18.2.0

  /@chakra-ui/react@2.8.2(@emotion/react@11.11.3)(@emotion/styled@11.11.0)(@types/react@18.2.55)(framer-motion@10.18.0)(react-dom@18.2.0)(react@18.2.0):
    resolution: {integrity: sha512-Hn0moyxxyCDKuR9ywYpqgX8dvjqwu9ArwpIb9wHNYjnODETjLwazgNIliCVBRcJvysGRiV51U2/JtJVrpeCjUQ==}
    peerDependencies:
      '@emotion/react': ^11.0.0
      '@emotion/styled': ^11.0.0
      framer-motion: '>=4.0.0'
      react: '>=18'
      react-dom: '>=18'
    dependencies:
      '@chakra-ui/accordion': 2.3.1(@chakra-ui/system@2.6.2)(framer-motion@10.18.0)(react@18.2.0)
      '@chakra-ui/alert': 2.2.2(@chakra-ui/system@2.6.2)(react@18.2.0)
      '@chakra-ui/avatar': 2.3.0(@chakra-ui/system@2.6.2)(react@18.2.0)
      '@chakra-ui/breadcrumb': 2.2.0(@chakra-ui/system@2.6.2)(react@18.2.0)
      '@chakra-ui/button': 2.1.0(@chakra-ui/system@2.6.2)(react@18.2.0)
      '@chakra-ui/card': 2.2.0(@chakra-ui/system@2.6.2)(react@18.2.0)
      '@chakra-ui/checkbox': 2.3.2(@chakra-ui/system@2.6.2)(react@18.2.0)
      '@chakra-ui/close-button': 2.1.1(@chakra-ui/system@2.6.2)(react@18.2.0)
      '@chakra-ui/control-box': 2.1.0(@chakra-ui/system@2.6.2)(react@18.2.0)
      '@chakra-ui/counter': 2.1.0(react@18.2.0)
      '@chakra-ui/css-reset': 2.3.0(@emotion/react@11.11.3)(react@18.2.0)
      '@chakra-ui/editable': 3.1.0(@chakra-ui/system@2.6.2)(react@18.2.0)
      '@chakra-ui/focus-lock': 2.1.0(@types/react@18.2.55)(react@18.2.0)
      '@chakra-ui/form-control': 2.2.0(@chakra-ui/system@2.6.2)(react@18.2.0)
      '@chakra-ui/hooks': 2.2.1(patch_hash=zntq7izvicj3ptw5qmsyjygbmu)(react@18.2.0)
      '@chakra-ui/icon': 3.2.0(@chakra-ui/system@2.6.2)(react@18.2.0)
      '@chakra-ui/image': 2.1.0(@chakra-ui/system@2.6.2)(react@18.2.0)
      '@chakra-ui/input': 2.1.2(@chakra-ui/system@2.6.2)(react@18.2.0)
      '@chakra-ui/layout': 2.3.1(@chakra-ui/system@2.6.2)(react@18.2.0)
      '@chakra-ui/live-region': 2.1.0(react@18.2.0)
      '@chakra-ui/media-query': 3.3.0(@chakra-ui/system@2.6.2)(react@18.2.0)
      '@chakra-ui/menu': 2.2.1(patch_hash=x7y3u4pvzv3wpkejsnxo3rp5vq)(@chakra-ui/system@2.6.2)(framer-motion@10.18.0)(react@18.2.0)
      '@chakra-ui/modal': 2.3.1(@chakra-ui/system@2.6.2)(@types/react@18.2.55)(framer-motion@10.18.0)(react-dom@18.2.0)(react@18.2.0)
      '@chakra-ui/number-input': 2.1.2(@chakra-ui/system@2.6.2)(react@18.2.0)
      '@chakra-ui/pin-input': 2.1.0(@chakra-ui/system@2.6.2)(react@18.2.0)
      '@chakra-ui/popover': 2.2.1(@chakra-ui/system@2.6.2)(framer-motion@10.18.0)(react@18.2.0)
      '@chakra-ui/popper': 3.1.0(react@18.2.0)
      '@chakra-ui/portal': 2.1.0(react-dom@18.2.0)(react@18.2.0)
      '@chakra-ui/progress': 2.2.0(@chakra-ui/system@2.6.2)(react@18.2.0)
      '@chakra-ui/provider': 2.4.2(@emotion/react@11.11.3)(@emotion/styled@11.11.0)(react-dom@18.2.0)(react@18.2.0)
      '@chakra-ui/radio': 2.1.2(@chakra-ui/system@2.6.2)(react@18.2.0)
      '@chakra-ui/react-env': 3.1.0(react@18.2.0)
      '@chakra-ui/select': 2.1.2(@chakra-ui/system@2.6.2)(react@18.2.0)
      '@chakra-ui/skeleton': 2.1.0(@chakra-ui/system@2.6.2)(react@18.2.0)
      '@chakra-ui/skip-nav': 2.1.0(@chakra-ui/system@2.6.2)(react@18.2.0)
      '@chakra-ui/slider': 2.1.0(@chakra-ui/system@2.6.2)(react@18.2.0)
      '@chakra-ui/spinner': 2.1.0(@chakra-ui/system@2.6.2)(react@18.2.0)
      '@chakra-ui/stat': 2.1.1(@chakra-ui/system@2.6.2)(react@18.2.0)
      '@chakra-ui/stepper': 2.3.1(@chakra-ui/system@2.6.2)(react@18.2.0)
      '@chakra-ui/styled-system': 2.9.2
      '@chakra-ui/switch': 2.1.2(@chakra-ui/system@2.6.2)(framer-motion@10.18.0)(react@18.2.0)
      '@chakra-ui/system': 2.6.2(@emotion/react@11.11.3)(@emotion/styled@11.11.0)(react@18.2.0)
      '@chakra-ui/table': 2.1.0(@chakra-ui/system@2.6.2)(react@18.2.0)
      '@chakra-ui/tabs': 3.0.0(@chakra-ui/system@2.6.2)(react@18.2.0)
      '@chakra-ui/tag': 3.1.1(@chakra-ui/system@2.6.2)(react@18.2.0)
      '@chakra-ui/textarea': 2.1.2(@chakra-ui/system@2.6.2)(react@18.2.0)
      '@chakra-ui/theme': 3.3.1(@chakra-ui/styled-system@2.9.2)
      '@chakra-ui/theme-utils': 2.0.21
      '@chakra-ui/toast': 7.0.2(@chakra-ui/system@2.6.2)(framer-motion@10.18.0)(react-dom@18.2.0)(react@18.2.0)
      '@chakra-ui/tooltip': 2.3.1(@chakra-ui/system@2.6.2)(framer-motion@10.18.0)(react-dom@18.2.0)(react@18.2.0)
      '@chakra-ui/transition': 2.1.0(framer-motion@10.18.0)(react@18.2.0)
      '@chakra-ui/utils': 2.0.15
      '@chakra-ui/visually-hidden': 2.2.0(@chakra-ui/system@2.6.2)(react@18.2.0)
      '@emotion/react': 11.11.3(@types/react@18.2.55)(react@18.2.0)
      '@emotion/styled': 11.11.0(@emotion/react@11.11.3)(@types/react@18.2.55)(react@18.2.0)
      framer-motion: 10.18.0(react-dom@18.2.0)(react@18.2.0)
      react: 18.2.0
      react-dom: 18.2.0(react@18.2.0)
    transitivePeerDependencies:
      - '@types/react'

  /@chakra-ui/select@2.1.2(@chakra-ui/system@2.6.2)(react@18.2.0):
    resolution: {integrity: sha512-ZwCb7LqKCVLJhru3DXvKXpZ7Pbu1TDZ7N0PdQ0Zj1oyVLJyrpef1u9HR5u0amOpqcH++Ugt0f5JSmirjNlctjA==}
    peerDependencies:
      '@chakra-ui/system': '>=2.0.0'
      react: '>=18'
    dependencies:
      '@chakra-ui/form-control': 2.2.0(@chakra-ui/system@2.6.2)(react@18.2.0)
      '@chakra-ui/shared-utils': 2.0.5
      '@chakra-ui/system': 2.6.2(@emotion/react@11.11.3)(@emotion/styled@11.11.0)(react@18.2.0)
      react: 18.2.0

  /@chakra-ui/shared-utils@2.0.5:
    resolution: {integrity: sha512-4/Wur0FqDov7Y0nCXl7HbHzCg4aq86h+SXdoUeuCMD3dSj7dpsVnStLYhng1vxvlbUnLpdF4oz5Myt3i/a7N3Q==}

  /@chakra-ui/skeleton@2.1.0(@chakra-ui/system@2.6.2)(react@18.2.0):
    resolution: {integrity: sha512-JNRuMPpdZGd6zFVKjVQ0iusu3tXAdI29n4ZENYwAJEMf/fN0l12sVeirOxkJ7oEL0yOx2AgEYFSKdbcAgfUsAQ==}
    peerDependencies:
      '@chakra-ui/system': '>=2.0.0'
      react: '>=18'
    dependencies:
      '@chakra-ui/media-query': 3.3.0(@chakra-ui/system@2.6.2)(react@18.2.0)
      '@chakra-ui/react-use-previous': 2.1.0(react@18.2.0)
      '@chakra-ui/shared-utils': 2.0.5
      '@chakra-ui/system': 2.6.2(@emotion/react@11.11.3)(@emotion/styled@11.11.0)(react@18.2.0)
      react: 18.2.0

  /@chakra-ui/skip-nav@2.1.0(@chakra-ui/system@2.6.2)(react@18.2.0):
    resolution: {integrity: sha512-Hk+FG+vadBSH0/7hwp9LJnLjkO0RPGnx7gBJWI4/SpoJf3e4tZlWYtwGj0toYY4aGKl93jVghuwGbDBEMoHDug==}
    peerDependencies:
      '@chakra-ui/system': '>=2.0.0'
      react: '>=18'
    dependencies:
      '@chakra-ui/system': 2.6.2(@emotion/react@11.11.3)(@emotion/styled@11.11.0)(react@18.2.0)
      react: 18.2.0

  /@chakra-ui/slider@2.1.0(@chakra-ui/system@2.6.2)(react@18.2.0):
    resolution: {integrity: sha512-lUOBcLMCnFZiA/s2NONXhELJh6sY5WtbRykPtclGfynqqOo47lwWJx+VP7xaeuhDOPcWSSecWc9Y1BfPOCz9cQ==}
    peerDependencies:
      '@chakra-ui/system': '>=2.0.0'
      react: '>=18'
    dependencies:
      '@chakra-ui/number-utils': 2.0.7
      '@chakra-ui/react-context': 2.1.0(react@18.2.0)
      '@chakra-ui/react-types': 2.0.7(react@18.2.0)
      '@chakra-ui/react-use-callback-ref': 2.1.0(react@18.2.0)
      '@chakra-ui/react-use-controllable-state': 2.1.0(react@18.2.0)
      '@chakra-ui/react-use-latest-ref': 2.1.0(react@18.2.0)
      '@chakra-ui/react-use-merge-refs': 2.1.0(react@18.2.0)
      '@chakra-ui/react-use-pan-event': 2.1.0(react@18.2.0)
      '@chakra-ui/react-use-size': 2.1.0(react@18.2.0)
      '@chakra-ui/react-use-update-effect': 2.1.0(react@18.2.0)
      '@chakra-ui/system': 2.6.2(@emotion/react@11.11.3)(@emotion/styled@11.11.0)(react@18.2.0)
      react: 18.2.0

  /@chakra-ui/spinner@2.1.0(@chakra-ui/system@2.6.2)(react@18.2.0):
    resolution: {integrity: sha512-hczbnoXt+MMv/d3gE+hjQhmkzLiKuoTo42YhUG7Bs9OSv2lg1fZHW1fGNRFP3wTi6OIbD044U1P9HK+AOgFH3g==}
    peerDependencies:
      '@chakra-ui/system': '>=2.0.0'
      react: '>=18'
    dependencies:
      '@chakra-ui/shared-utils': 2.0.5
      '@chakra-ui/system': 2.6.2(@emotion/react@11.11.3)(@emotion/styled@11.11.0)(react@18.2.0)
      react: 18.2.0

  /@chakra-ui/stat@2.1.1(@chakra-ui/system@2.6.2)(react@18.2.0):
    resolution: {integrity: sha512-LDn0d/LXQNbAn2KaR3F1zivsZCewY4Jsy1qShmfBMKwn6rI8yVlbvu6SiA3OpHS0FhxbsZxQI6HefEoIgtqY6Q==}
    peerDependencies:
      '@chakra-ui/system': '>=2.0.0'
      react: '>=18'
    dependencies:
      '@chakra-ui/icon': 3.2.0(@chakra-ui/system@2.6.2)(react@18.2.0)
      '@chakra-ui/react-context': 2.1.0(react@18.2.0)
      '@chakra-ui/shared-utils': 2.0.5
      '@chakra-ui/system': 2.6.2(@emotion/react@11.11.3)(@emotion/styled@11.11.0)(react@18.2.0)
      react: 18.2.0

  /@chakra-ui/stepper@2.3.1(@chakra-ui/system@2.6.2)(react@18.2.0):
    resolution: {integrity: sha512-ky77lZbW60zYkSXhYz7kbItUpAQfEdycT0Q4bkHLxfqbuiGMf8OmgZOQkOB9uM4v0zPwy2HXhe0vq4Dd0xa55Q==}
    peerDependencies:
      '@chakra-ui/system': '>=2.0.0'
      react: '>=18'
    dependencies:
      '@chakra-ui/icon': 3.2.0(@chakra-ui/system@2.6.2)(react@18.2.0)
      '@chakra-ui/react-context': 2.1.0(react@18.2.0)
      '@chakra-ui/shared-utils': 2.0.5
      '@chakra-ui/system': 2.6.2(@emotion/react@11.11.3)(@emotion/styled@11.11.0)(react@18.2.0)
      react: 18.2.0

  /@chakra-ui/styled-system@2.9.2:
    resolution: {integrity: sha512-To/Z92oHpIE+4nk11uVMWqo2GGRS86coeMmjxtpnErmWRdLcp1WVCVRAvn+ZwpLiNR+reWFr2FFqJRsREuZdAg==}
    dependencies:
      '@chakra-ui/shared-utils': 2.0.5
      csstype: 3.1.3
      lodash.mergewith: 4.6.2

  /@chakra-ui/switch@2.1.2(@chakra-ui/system@2.6.2)(framer-motion@10.18.0)(react@18.2.0):
    resolution: {integrity: sha512-pgmi/CC+E1v31FcnQhsSGjJnOE2OcND4cKPyTE+0F+bmGm48Q/b5UmKD9Y+CmZsrt/7V3h8KNczowupfuBfIHA==}
    peerDependencies:
      '@chakra-ui/system': '>=2.0.0'
      framer-motion: '>=4.0.0'
      react: '>=18'
    dependencies:
      '@chakra-ui/checkbox': 2.3.2(@chakra-ui/system@2.6.2)(react@18.2.0)
      '@chakra-ui/shared-utils': 2.0.5
      '@chakra-ui/system': 2.6.2(@emotion/react@11.11.3)(@emotion/styled@11.11.0)(react@18.2.0)
      framer-motion: 10.18.0(react-dom@18.2.0)(react@18.2.0)
      react: 18.2.0

  /@chakra-ui/system@2.6.2(@emotion/react@11.11.3)(@emotion/styled@11.11.0)(react@18.2.0):
    resolution: {integrity: sha512-EGtpoEjLrUu4W1fHD+a62XR+hzC5YfsWm+6lO0Kybcga3yYEij9beegO0jZgug27V+Rf7vns95VPVP6mFd/DEQ==}
    peerDependencies:
      '@emotion/react': ^11.0.0
      '@emotion/styled': ^11.0.0
      react: '>=18'
    dependencies:
      '@chakra-ui/color-mode': 2.2.0(react@18.2.0)
      '@chakra-ui/object-utils': 2.1.0
      '@chakra-ui/react-utils': 2.0.12(react@18.2.0)
      '@chakra-ui/styled-system': 2.9.2
      '@chakra-ui/theme-utils': 2.0.21
      '@chakra-ui/utils': 2.0.15
      '@emotion/react': 11.11.3(@types/react@18.2.55)(react@18.2.0)
      '@emotion/styled': 11.11.0(@emotion/react@11.11.3)(@types/react@18.2.55)(react@18.2.0)
      react: 18.2.0
      react-fast-compare: 3.2.2

  /@chakra-ui/table@2.1.0(@chakra-ui/system@2.6.2)(react@18.2.0):
    resolution: {integrity: sha512-o5OrjoHCh5uCLdiUb0Oc0vq9rIAeHSIRScc2ExTC9Qg/uVZl2ygLrjToCaKfaaKl1oQexIeAcZDKvPG8tVkHyQ==}
    peerDependencies:
      '@chakra-ui/system': '>=2.0.0'
      react: '>=18'
    dependencies:
      '@chakra-ui/react-context': 2.1.0(react@18.2.0)
      '@chakra-ui/shared-utils': 2.0.5
      '@chakra-ui/system': 2.6.2(@emotion/react@11.11.3)(@emotion/styled@11.11.0)(react@18.2.0)
      react: 18.2.0

  /@chakra-ui/tabs@3.0.0(@chakra-ui/system@2.6.2)(react@18.2.0):
    resolution: {integrity: sha512-6Mlclp8L9lqXmsGWF5q5gmemZXOiOYuh0SGT/7PgJVNPz3LXREXlXg2an4MBUD8W5oTkduCX+3KTMCwRrVrDYw==}
    peerDependencies:
      '@chakra-ui/system': '>=2.0.0'
      react: '>=18'
    dependencies:
      '@chakra-ui/clickable': 2.1.0(react@18.2.0)
      '@chakra-ui/descendant': 3.1.0(react@18.2.0)
      '@chakra-ui/lazy-utils': 2.0.5
      '@chakra-ui/react-children-utils': 2.0.6(react@18.2.0)
      '@chakra-ui/react-context': 2.1.0(react@18.2.0)
      '@chakra-ui/react-use-controllable-state': 2.1.0(react@18.2.0)
      '@chakra-ui/react-use-merge-refs': 2.1.0(react@18.2.0)
      '@chakra-ui/react-use-safe-layout-effect': 2.1.0(react@18.2.0)
      '@chakra-ui/shared-utils': 2.0.5
      '@chakra-ui/system': 2.6.2(@emotion/react@11.11.3)(@emotion/styled@11.11.0)(react@18.2.0)
      react: 18.2.0

  /@chakra-ui/tag@3.1.1(@chakra-ui/system@2.6.2)(react@18.2.0):
    resolution: {integrity: sha512-Bdel79Dv86Hnge2PKOU+t8H28nm/7Y3cKd4Kfk9k3lOpUh4+nkSGe58dhRzht59lEqa4N9waCgQiBdkydjvBXQ==}
    peerDependencies:
      '@chakra-ui/system': '>=2.0.0'
      react: '>=18'
    dependencies:
      '@chakra-ui/icon': 3.2.0(@chakra-ui/system@2.6.2)(react@18.2.0)
      '@chakra-ui/react-context': 2.1.0(react@18.2.0)
      '@chakra-ui/system': 2.6.2(@emotion/react@11.11.3)(@emotion/styled@11.11.0)(react@18.2.0)
      react: 18.2.0

  /@chakra-ui/textarea@2.1.2(@chakra-ui/system@2.6.2)(react@18.2.0):
    resolution: {integrity: sha512-ip7tvklVCZUb2fOHDb23qPy/Fr2mzDOGdkrpbNi50hDCiV4hFX02jdQJdi3ydHZUyVgZVBKPOJ+lT9i7sKA2wA==}
    peerDependencies:
      '@chakra-ui/system': '>=2.0.0'
      react: '>=18'
    dependencies:
      '@chakra-ui/form-control': 2.2.0(@chakra-ui/system@2.6.2)(react@18.2.0)
      '@chakra-ui/shared-utils': 2.0.5
      '@chakra-ui/system': 2.6.2(@emotion/react@11.11.3)(@emotion/styled@11.11.0)(react@18.2.0)
      react: 18.2.0

  /@chakra-ui/theme-tools@2.1.2(@chakra-ui/styled-system@2.9.2):
    resolution: {integrity: sha512-Qdj8ajF9kxY4gLrq7gA+Azp8CtFHGO9tWMN2wfF9aQNgG9AuMhPrUzMq9AMQ0MXiYcgNq/FD3eegB43nHVmXVA==}
    peerDependencies:
      '@chakra-ui/styled-system': '>=2.0.0'
    dependencies:
      '@chakra-ui/anatomy': 2.2.2
      '@chakra-ui/shared-utils': 2.0.5
      '@chakra-ui/styled-system': 2.9.2
      color2k: 2.0.2

  /@chakra-ui/theme-utils@2.0.21:
    resolution: {integrity: sha512-FjH5LJbT794r0+VSCXB3lT4aubI24bLLRWB+CuRKHijRvsOg717bRdUN/N1fEmEpFnRVrbewttWh/OQs0EWpWw==}
    dependencies:
      '@chakra-ui/shared-utils': 2.0.5
      '@chakra-ui/styled-system': 2.9.2
      '@chakra-ui/theme': 3.3.1(@chakra-ui/styled-system@2.9.2)
      lodash.mergewith: 4.6.2

  /@chakra-ui/theme@3.3.1(@chakra-ui/styled-system@2.9.2):
    resolution: {integrity: sha512-Hft/VaT8GYnItGCBbgWd75ICrIrIFrR7lVOhV/dQnqtfGqsVDlrztbSErvMkoPKt0UgAkd9/o44jmZ6X4U2nZQ==}
    peerDependencies:
      '@chakra-ui/styled-system': '>=2.8.0'
    dependencies:
      '@chakra-ui/anatomy': 2.2.2
      '@chakra-ui/shared-utils': 2.0.5
      '@chakra-ui/styled-system': 2.9.2
      '@chakra-ui/theme-tools': 2.1.2(@chakra-ui/styled-system@2.9.2)

  /@chakra-ui/toast@7.0.2(@chakra-ui/system@2.6.2)(framer-motion@10.18.0)(react-dom@18.2.0)(react@18.2.0):
    resolution: {integrity: sha512-yvRP8jFKRs/YnkuE41BVTq9nB2v/KDRmje9u6dgDmE5+1bFt3bwjdf9gVbif4u5Ve7F7BGk5E093ARRVtvLvXA==}
    peerDependencies:
      '@chakra-ui/system': 2.6.2
      framer-motion: '>=4.0.0'
      react: '>=18'
      react-dom: '>=18'
    dependencies:
      '@chakra-ui/alert': 2.2.2(@chakra-ui/system@2.6.2)(react@18.2.0)
      '@chakra-ui/close-button': 2.1.1(@chakra-ui/system@2.6.2)(react@18.2.0)
      '@chakra-ui/portal': 2.1.0(react-dom@18.2.0)(react@18.2.0)
      '@chakra-ui/react-context': 2.1.0(react@18.2.0)
      '@chakra-ui/react-use-timeout': 2.1.0(react@18.2.0)
      '@chakra-ui/react-use-update-effect': 2.1.0(react@18.2.0)
      '@chakra-ui/shared-utils': 2.0.5
      '@chakra-ui/styled-system': 2.9.2
      '@chakra-ui/system': 2.6.2(@emotion/react@11.11.3)(@emotion/styled@11.11.0)(react@18.2.0)
      '@chakra-ui/theme': 3.3.1(@chakra-ui/styled-system@2.9.2)
      framer-motion: 10.18.0(react-dom@18.2.0)(react@18.2.0)
      react: 18.2.0
      react-dom: 18.2.0(react@18.2.0)

  /@chakra-ui/tooltip@2.3.1(@chakra-ui/system@2.6.2)(framer-motion@10.18.0)(react-dom@18.2.0)(react@18.2.0):
    resolution: {integrity: sha512-Rh39GBn/bL4kZpuEMPPRwYNnccRCL+w9OqamWHIB3Qboxs6h8cOyXfIdGxjo72lvhu1QI/a4KFqkM3St+WfC0A==}
    peerDependencies:
      '@chakra-ui/system': '>=2.0.0'
      framer-motion: '>=4.0.0'
      react: '>=18'
      react-dom: '>=18'
    dependencies:
      '@chakra-ui/dom-utils': 2.1.0
      '@chakra-ui/popper': 3.1.0(react@18.2.0)
      '@chakra-ui/portal': 2.1.0(react-dom@18.2.0)(react@18.2.0)
      '@chakra-ui/react-types': 2.0.7(react@18.2.0)
      '@chakra-ui/react-use-disclosure': 2.1.0(react@18.2.0)
      '@chakra-ui/react-use-event-listener': 2.1.0(react@18.2.0)
      '@chakra-ui/react-use-merge-refs': 2.1.0(react@18.2.0)
      '@chakra-ui/shared-utils': 2.0.5
      '@chakra-ui/system': 2.6.2(@emotion/react@11.11.3)(@emotion/styled@11.11.0)(react@18.2.0)
      framer-motion: 10.18.0(react-dom@18.2.0)(react@18.2.0)
      react: 18.2.0
      react-dom: 18.2.0(react@18.2.0)

  /@chakra-ui/transition@2.1.0(framer-motion@10.18.0)(react@18.2.0):
    resolution: {integrity: sha512-orkT6T/Dt+/+kVwJNy7zwJ+U2xAZ3EU7M3XCs45RBvUnZDr/u9vdmaM/3D/rOpmQJWgQBwKPJleUXrYWUagEDQ==}
    peerDependencies:
      framer-motion: '>=4.0.0'
      react: '>=18'
    dependencies:
      '@chakra-ui/shared-utils': 2.0.5
      framer-motion: 10.18.0(react-dom@18.2.0)(react@18.2.0)
      react: 18.2.0

  /@chakra-ui/utils@2.0.15:
    resolution: {integrity: sha512-El4+jL0WSaYYs+rJbuYFDbjmfCcfGDmRY95GO4xwzit6YAPZBLcR65rOEwLps+XWluZTy1xdMrusg/hW0c1aAA==}
    dependencies:
      '@types/lodash.mergewith': 4.6.7
      css-box-model: 1.2.1
      framesync: 6.1.2
      lodash.mergewith: 4.6.2

  /@chakra-ui/visually-hidden@2.2.0(@chakra-ui/system@2.6.2)(react@18.2.0):
    resolution: {integrity: sha512-KmKDg01SrQ7VbTD3+cPWf/UfpF5MSwm3v7MWi0n5t8HnnadT13MF0MJCDSXbBWnzLv1ZKJ6zlyAOeARWX+DpjQ==}
    peerDependencies:
      '@chakra-ui/system': '>=2.0.0'
      react: '>=18'
    dependencies:
      '@chakra-ui/system': 2.6.2(@emotion/react@11.11.3)(@emotion/styled@11.11.0)(react@18.2.0)
      react: 18.2.0

  /@changesets/apply-release-plan@6.1.4:
    resolution: {integrity: sha512-FMpKF1fRlJyCZVYHr3CbinpZZ+6MwvOtWUuO8uo+svcATEoc1zRDcj23pAurJ2TZ/uVz1wFHH6K3NlACy0PLew==}
    dependencies:
      '@babel/runtime': 7.23.9
      '@changesets/config': 2.3.1
      '@changesets/get-version-range-type': 0.3.2
      '@changesets/git': 2.0.0
      '@changesets/types': 5.2.1
      '@manypkg/get-packages': 1.1.3
      detect-indent: 6.1.0
      fs-extra: 7.0.1
      lodash.startcase: 4.4.0
      outdent: 0.5.0
      prettier: 2.8.8
      resolve-from: 5.0.0
      semver: 7.5.4
    dev: true

  /@changesets/assemble-release-plan@5.2.4(patch_hash=ixdzxqire6z6wavv7be3kwhyxu):
    resolution: {integrity: sha512-xJkWX+1/CUaOUWTguXEbCDTyWJFECEhmdtbkjhn5GVBGxdP/JwaHBIU9sW3FR6gD07UwZ7ovpiPclQZs+j+mvg==}
    dependencies:
      '@babel/runtime': 7.23.9
      '@changesets/errors': 0.1.4
      '@changesets/get-dependents-graph': 1.3.6
      '@changesets/types': 5.2.1
      '@manypkg/get-packages': 1.1.3
      semver: 7.5.4
    dev: true
    patched: true

  /@changesets/changelog-git@0.1.14:
    resolution: {integrity: sha512-+vRfnKtXVWsDDxGctOfzJsPhaCdXRYoe+KyWYoq5X/GqoISREiat0l3L8B0a453B2B4dfHGcZaGyowHbp9BSaA==}
    dependencies:
      '@changesets/types': 5.2.1
    dev: true

  /@changesets/cli@2.26.2:
    resolution: {integrity: sha512-dnWrJTmRR8bCHikJHl9b9HW3gXACCehz4OasrXpMp7sx97ECuBGGNjJhjPhdZNCvMy9mn4BWdplI323IbqsRig==}
    hasBin: true
    dependencies:
      '@babel/runtime': 7.23.9
      '@changesets/apply-release-plan': 6.1.4
      '@changesets/assemble-release-plan': 5.2.4(patch_hash=ixdzxqire6z6wavv7be3kwhyxu)
      '@changesets/changelog-git': 0.1.14
      '@changesets/config': 2.3.1
      '@changesets/errors': 0.1.4
      '@changesets/get-dependents-graph': 1.3.6
      '@changesets/get-release-plan': 3.0.17
      '@changesets/git': 2.0.0
      '@changesets/logger': 0.0.5
      '@changesets/pre': 1.0.14
      '@changesets/read': 0.5.9
      '@changesets/types': 5.2.1
      '@changesets/write': 0.2.3
      '@manypkg/get-packages': 1.1.3
      '@types/is-ci': 3.0.0
      '@types/semver': 7.5.6
      ansi-colors: 4.1.3
      chalk: 2.4.2
      enquirer: 2.3.6
      external-editor: 3.1.0
      fs-extra: 7.0.1
      human-id: 1.0.2
      is-ci: 3.0.1
      meow: 6.1.1
      outdent: 0.5.0
      p-limit: 2.3.0
      preferred-pm: 3.0.3
      resolve-from: 5.0.0
      semver: 7.5.4
      spawndamnit: 2.0.0
      term-size: 2.2.1
      tty-table: 4.2.1
    dev: true

  /@changesets/config@2.3.1:
    resolution: {integrity: sha512-PQXaJl82CfIXddUOppj4zWu+987GCw2M+eQcOepxN5s+kvnsZOwjEJO3DH9eVy+OP6Pg/KFEWdsECFEYTtbg6w==}
    dependencies:
      '@changesets/errors': 0.1.4
      '@changesets/get-dependents-graph': 1.3.6
      '@changesets/logger': 0.0.5
      '@changesets/types': 5.2.1
      '@manypkg/get-packages': 1.1.3
      fs-extra: 7.0.1
      micromatch: 4.0.5
    dev: true

  /@changesets/errors@0.1.4:
    resolution: {integrity: sha512-HAcqPF7snsUJ/QzkWoKfRfXushHTu+K5KZLJWPb34s4eCZShIf8BFO3fwq6KU8+G7L5KdtN2BzQAXOSXEyiY9Q==}
    dependencies:
      extendable-error: 0.1.7
    dev: true

  /@changesets/errors@0.2.0:
    resolution: {integrity: sha512-6BLOQUscTpZeGljvyQXlWOItQyU71kCdGz7Pi8H8zdw6BI0g3m43iL4xKUVPWtG+qrrL9DTjpdn8eYuCQSRpow==}
    dependencies:
      extendable-error: 0.1.7
    dev: true

  /@changesets/get-dependents-graph@1.3.6:
    resolution: {integrity: sha512-Q/sLgBANmkvUm09GgRsAvEtY3p1/5OCzgBE5vX3vgb5CvW0j7CEljocx5oPXeQSNph6FXulJlXV3Re/v3K3P3Q==}
    dependencies:
      '@changesets/types': 5.2.1
      '@manypkg/get-packages': 1.1.3
      chalk: 2.4.2
      fs-extra: 7.0.1
      semver: 7.5.4
    dev: true

  /@changesets/get-release-plan@3.0.17:
    resolution: {integrity: sha512-6IwKTubNEgoOZwDontYc2x2cWXfr6IKxP3IhKeK+WjyD6y3M4Gl/jdQvBw+m/5zWILSOCAaGLu2ZF6Q+WiPniw==}
    dependencies:
      '@babel/runtime': 7.23.9
      '@changesets/assemble-release-plan': 5.2.4(patch_hash=ixdzxqire6z6wavv7be3kwhyxu)
      '@changesets/config': 2.3.1
      '@changesets/pre': 1.0.14
      '@changesets/read': 0.5.9
      '@changesets/types': 5.2.1
      '@manypkg/get-packages': 1.1.3
    dev: true

  /@changesets/get-version-range-type@0.3.2:
    resolution: {integrity: sha512-SVqwYs5pULYjYT4op21F2pVbcrca4qA/bAA3FmFXKMN7Y+HcO8sbZUTx3TAy2VXulP2FACd1aC7f2nTuqSPbqg==}
    dev: true

  /@changesets/git@2.0.0:
    resolution: {integrity: sha512-enUVEWbiqUTxqSnmesyJGWfzd51PY4H7mH9yUw0hPVpZBJ6tQZFMU3F3mT/t9OJ/GjyiM4770i+sehAn6ymx6A==}
    dependencies:
      '@babel/runtime': 7.23.9
      '@changesets/errors': 0.1.4
      '@changesets/types': 5.2.1
      '@manypkg/get-packages': 1.1.3
      is-subdir: 1.2.0
      micromatch: 4.0.5
      spawndamnit: 2.0.0
    dev: true

  /@changesets/git@3.0.0:
    resolution: {integrity: sha512-vvhnZDHe2eiBNRFHEgMiGd2CT+164dfYyrJDhwwxTVD/OW0FUD6G7+4DIx1dNwkwjHyzisxGAU96q0sVNBns0w==}
    dependencies:
      '@babel/runtime': 7.23.9
      '@changesets/errors': 0.2.0
      '@changesets/types': 6.0.0
      '@manypkg/get-packages': 1.1.3
      is-subdir: 1.2.0
      micromatch: 4.0.5
      spawndamnit: 2.0.0
    dev: true

  /@changesets/logger@0.0.5:
    resolution: {integrity: sha512-gJyZHomu8nASHpaANzc6bkQMO9gU/ib20lqew1rVx753FOxffnCrJlGIeQVxNWCqM+o6OOleCo/ivL8UAO5iFw==}
    dependencies:
      chalk: 2.4.2
    dev: true

  /@changesets/logger@0.1.0:
    resolution: {integrity: sha512-pBrJm4CQm9VqFVwWnSqKEfsS2ESnwqwH+xR7jETxIErZcfd1u2zBSqrHbRHR7xjhSgep9x2PSKFKY//FAshA3g==}
    dependencies:
      chalk: 2.4.2
    dev: true

  /@changesets/parse@0.3.16:
    resolution: {integrity: sha512-127JKNd167ayAuBjUggZBkmDS5fIKsthnr9jr6bdnuUljroiERW7FBTDNnNVyJ4l69PzR57pk6mXQdtJyBCJKg==}
    dependencies:
      '@changesets/types': 5.2.1
      js-yaml: 3.14.1
    dev: true

  /@changesets/pre@1.0.14:
    resolution: {integrity: sha512-dTsHmxQWEQekHYHbg+M1mDVYFvegDh9j/kySNuDKdylwfMEevTeDouR7IfHNyVodxZXu17sXoJuf2D0vi55FHQ==}
    dependencies:
      '@babel/runtime': 7.23.9
      '@changesets/errors': 0.1.4
      '@changesets/types': 5.2.1
      '@manypkg/get-packages': 1.1.3
      fs-extra: 7.0.1
    dev: true

  /@changesets/read@0.5.9:
    resolution: {integrity: sha512-T8BJ6JS6j1gfO1HFq50kU3qawYxa4NTbI/ASNVVCBTsKquy2HYwM9r7ZnzkiMe8IEObAJtUVGSrePCOxAK2haQ==}
    dependencies:
      '@babel/runtime': 7.23.9
      '@changesets/git': 2.0.0
      '@changesets/logger': 0.0.5
      '@changesets/parse': 0.3.16
      '@changesets/types': 5.2.1
      chalk: 2.4.2
      fs-extra: 7.0.1
      p-filter: 2.1.0
    dev: true

  /@changesets/types@4.1.0:
    resolution: {integrity: sha512-LDQvVDv5Kb50ny2s25Fhm3d9QSZimsoUGBsUioj6MC3qbMUCuC8GPIvk/M6IvXx3lYhAs0lwWUQLb+VIEUCECw==}
    dev: true

  /@changesets/types@5.2.1:
    resolution: {integrity: sha512-myLfHbVOqaq9UtUKqR/nZA/OY7xFjQMdfgfqeZIBK4d0hA6pgxArvdv8M+6NUzzBsjWLOtvApv8YHr4qM+Kpfg==}
    dev: true

  /@changesets/types@6.0.0:
    resolution: {integrity: sha512-b1UkfNulgKoWfqyHtzKS5fOZYSJO+77adgL7DLRDr+/7jhChN+QcHnbjiQVOz/U+Ts3PGNySq7diAItzDgugfQ==}
    dev: true

  /@changesets/write@0.2.3:
    resolution: {integrity: sha512-Dbamr7AIMvslKnNYsLFafaVORx4H0pvCA2MHqgtNCySMe1blImEyAEOzDmcgKAkgz4+uwoLz7demIrX+JBr/Xw==}
    dependencies:
      '@babel/runtime': 7.23.9
      '@changesets/types': 5.2.1
      fs-extra: 7.0.1
      human-id: 1.0.2
      prettier: 2.8.8
    dev: true

  /@cspotcode/source-map-support@0.8.1:
    resolution: {integrity: sha512-IchNf6dN4tHoMFIn/7OE8LWZ19Y6q/67Bmf6vnGREv8RSbBVb9LPJxEcnwrcwX6ixSvaiGoomAUvu4YSxXrVgw==}
    engines: {node: '>=12'}
    dependencies:
      '@jridgewell/trace-mapping': 0.3.9
    dev: true

  /@emotion/babel-plugin@11.11.0:
    resolution: {integrity: sha512-m4HEDZleaaCH+XgDDsPF15Ht6wTLsgDTeR3WYj9Q/k76JtWhrJjcP4+/XlG8LGT/Rol9qUfOIztXeA84ATpqPQ==}
    dependencies:
      '@babel/helper-module-imports': 7.18.6
      '@babel/runtime': 7.23.9
      '@emotion/hash': 0.9.1
      '@emotion/memoize': 0.8.1
      '@emotion/serialize': 1.1.3
      babel-plugin-macros: 3.1.0
      convert-source-map: 1.9.0
      escape-string-regexp: 4.0.0
      find-root: 1.1.0
      source-map: 0.5.7
      stylis: 4.2.0

  /@emotion/cache@11.11.0:
    resolution: {integrity: sha512-P34z9ssTCBi3e9EI1ZsWpNHcfY1r09ZO0rZbRO2ob3ZQMnFI35jB536qoXbkdesr5EUhYi22anuEJuyxifaqAQ==}
    dependencies:
      '@emotion/memoize': 0.8.1
      '@emotion/sheet': 1.2.2
      '@emotion/utils': 1.2.1
      '@emotion/weak-memoize': 0.3.1
      stylis: 4.2.0

  /@emotion/hash@0.9.1:
    resolution: {integrity: sha512-gJB6HLm5rYwSLI6PQa+X1t5CFGrv1J1TWG+sOyMCeKz2ojaj6Fnl/rZEspogG+cvqbt4AE/2eIyD2QfLKTBNlQ==}

  /@emotion/is-prop-valid@0.8.8:
    resolution: {integrity: sha512-u5WtneEAr5IDG2Wv65yhunPSMLIpuKsbuOktRojfrEiEvRyC85LgPMZI63cr7NUqT8ZIGdSVg8ZKGxIug4lXcA==}
    requiresBuild: true
    dependencies:
      '@emotion/memoize': 0.7.4
    optional: true

  /@emotion/is-prop-valid@1.2.1:
    resolution: {integrity: sha512-61Mf7Ufx4aDxx1xlDeOm8aFFigGHE4z+0sKCa+IHCeZKiyP9RLD0Mmx7m8b9/Cf37f7NAvQOOJAbQQGVr5uERw==}
    dependencies:
      '@emotion/memoize': 0.8.1

  /@emotion/memoize@0.7.4:
    resolution: {integrity: sha512-Ja/Vfqe3HpuzRsG1oBtWTHk2PGZ7GR+2Vz5iYGelAw8dx32K0y7PjVuxK6z1nMpZOqAFsRUPCkK1YjJ56qJlgw==}
    requiresBuild: true
    optional: true

  /@emotion/memoize@0.8.1:
    resolution: {integrity: sha512-W2P2c/VRW1/1tLox0mVUalvnWXxavmv/Oum2aPsRcoDJuob75FC3Y8FbpfLwUegRcxINtGUMPq0tFCvYNTBXNA==}

  /@emotion/react@11.11.3(@types/react@18.2.55)(react@18.2.0):
    resolution: {integrity: sha512-Cnn0kuq4DoONOMcnoVsTOR8E+AdnKFf//6kUWc4LCdnxj31pZWn7rIULd6Y7/Js1PiPHzn7SKCM9vB/jBni8eA==}
    peerDependencies:
      '@types/react': '*'
      react: '>=16.8.0'
    peerDependenciesMeta:
      '@types/react':
        optional: true
    dependencies:
      '@babel/runtime': 7.23.9
      '@emotion/babel-plugin': 11.11.0
      '@emotion/cache': 11.11.0
      '@emotion/serialize': 1.1.3
      '@emotion/use-insertion-effect-with-fallbacks': 1.0.1(react@18.2.0)
      '@emotion/utils': 1.2.1
      '@emotion/weak-memoize': 0.3.1
      '@types/react': 18.2.55
      hoist-non-react-statics: 3.3.2
      react: 18.2.0

  /@emotion/serialize@1.1.3:
    resolution: {integrity: sha512-iD4D6QVZFDhcbH0RAG1uVu1CwVLMWUkCvAqqlewO/rxf8+87yIBAlt4+AxMiiKPLs5hFc0owNk/sLLAOROw3cA==}
    dependencies:
      '@emotion/hash': 0.9.1
      '@emotion/memoize': 0.8.1
      '@emotion/unitless': 0.8.1
      '@emotion/utils': 1.2.1
      csstype: 3.1.3

  /@emotion/sheet@1.2.2:
    resolution: {integrity: sha512-0QBtGvaqtWi+nx6doRwDdBIzhNdZrXUppvTM4dtZZWEGTXL/XE/yJxLMGlDT1Gt+UHH5IX1n+jkXyytE/av7OA==}

  /@emotion/styled@11.11.0(@emotion/react@11.11.3)(@types/react@18.2.55)(react@18.2.0):
    resolution: {integrity: sha512-hM5Nnvu9P3midq5aaXj4I+lnSfNi7Pmd4EWk1fOZ3pxookaQTNew6bp4JaCBYM4HVFZF9g7UjJmsUmC2JlxOng==}
    peerDependencies:
      '@emotion/react': ^11.0.0-rc.0
      '@types/react': '*'
      react: '>=16.8.0'
    peerDependenciesMeta:
      '@types/react':
        optional: true
    dependencies:
      '@babel/runtime': 7.23.9
      '@emotion/babel-plugin': 11.11.0
      '@emotion/is-prop-valid': 1.2.1
      '@emotion/react': 11.11.3(@types/react@18.2.55)(react@18.2.0)
      '@emotion/serialize': 1.1.3
      '@emotion/use-insertion-effect-with-fallbacks': 1.0.1(react@18.2.0)
      '@emotion/utils': 1.2.1
      '@types/react': 18.2.55
      react: 18.2.0

  /@emotion/unitless@0.8.1:
    resolution: {integrity: sha512-KOEGMu6dmJZtpadb476IsZBclKvILjopjUii3V+7MnXIQCYh8W3NgNcgwo21n9LXZX6EDIKvqfjYxXebDwxKmQ==}

  /@emotion/use-insertion-effect-with-fallbacks@1.0.1(react@18.2.0):
    resolution: {integrity: sha512-jT/qyKZ9rzLErtrjGgdkMBn2OP8wl0G3sQlBb3YPryvKHsjvINUhVaPFfP+fpBcOkmrVOVEEHQFJ7nbj2TH2gw==}
    peerDependencies:
      react: '>=16.8.0'
    dependencies:
      react: 18.2.0

  /@emotion/utils@1.2.1:
    resolution: {integrity: sha512-Y2tGf3I+XVnajdItskUCn6LX+VUDmP6lTL4fcqsXAv43dnlbZiuW4MWQW38rW/BVWSE7Q/7+XQocmpnRYILUmg==}

  /@emotion/weak-memoize@0.3.1:
    resolution: {integrity: sha512-EsBwpc7hBUJWAsNPBmJy4hxWx12v6bshQsldrVmjxJoc3isbxhOrF2IcCpaXxfvq03NwkI7sbsOLXbYuqF/8Ww==}

  /@esbuild/android-arm64@0.18.17:
    resolution: {integrity: sha512-9np+YYdNDed5+Jgr1TdWBsozZ85U1Oa3xW0c7TWqH0y2aGghXtZsuT8nYRbzOMcl0bXZXjOGbksoTtVOlWrRZg==}
    engines: {node: '>=12'}
    cpu: [arm64]
    os: [android]
    requiresBuild: true
    dev: true
    optional: true

  /@esbuild/android-arm64@0.19.9:
    resolution: {integrity: sha512-q4cR+6ZD0938R19MyEW3jEsMzbb/1rulLXiNAJQADD/XYp7pT+rOS5JGxvpRW8dFDEfjW4wLgC/3FXIw4zYglQ==}
    engines: {node: '>=12'}
    cpu: [arm64]
    os: [android]
    requiresBuild: true
    dev: true
    optional: true

  /@esbuild/android-arm@0.18.17:
    resolution: {integrity: sha512-wHsmJG/dnL3OkpAcwbgoBTTMHVi4Uyou3F5mf58ZtmUyIKfcdA7TROav/6tCzET4A3QW2Q2FC+eFneMU+iyOxg==}
    engines: {node: '>=12'}
    cpu: [arm]
    os: [android]
    requiresBuild: true
    dev: true
    optional: true

  /@esbuild/android-arm@0.19.9:
    resolution: {integrity: sha512-jkYjjq7SdsWuNI6b5quymW0oC83NN5FdRPuCbs9HZ02mfVdAP8B8eeqLSYU3gb6OJEaY5CQabtTFbqBf26H3GA==}
    engines: {node: '>=12'}
    cpu: [arm]
    os: [android]
    requiresBuild: true
    dev: true
    optional: true

  /@esbuild/android-x64@0.18.17:
    resolution: {integrity: sha512-O+FeWB/+xya0aLg23hHEM2E3hbfwZzjqumKMSIqcHbNvDa+dza2D0yLuymRBQQnC34CWrsJUXyH2MG5VnLd6uw==}
    engines: {node: '>=12'}
    cpu: [x64]
    os: [android]
    requiresBuild: true
    dev: true
    optional: true

  /@esbuild/android-x64@0.19.9:
    resolution: {integrity: sha512-KOqoPntWAH6ZxDwx1D6mRntIgZh9KodzgNOy5Ebt9ghzffOk9X2c1sPwtM9P+0eXbefnDhqYfkh5PLP5ULtWFA==}
    engines: {node: '>=12'}
    cpu: [x64]
    os: [android]
    requiresBuild: true
    dev: true
    optional: true

  /@esbuild/darwin-arm64@0.18.17:
    resolution: {integrity: sha512-M9uJ9VSB1oli2BE/dJs3zVr9kcCBBsE883prage1NWz6pBS++1oNn/7soPNS3+1DGj0FrkSvnED4Bmlu1VAE9g==}
    engines: {node: '>=12'}
    cpu: [arm64]
    os: [darwin]
    requiresBuild: true
    dev: true
    optional: true

  /@esbuild/darwin-arm64@0.19.9:
    resolution: {integrity: sha512-KBJ9S0AFyLVx2E5D8W0vExqRW01WqRtczUZ8NRu+Pi+87opZn5tL4Y0xT0mA4FtHctd0ZgwNoN639fUUGlNIWw==}
    engines: {node: '>=12'}
    cpu: [arm64]
    os: [darwin]
    requiresBuild: true
    dev: true
    optional: true

  /@esbuild/darwin-x64@0.18.17:
    resolution: {integrity: sha512-XDre+J5YeIJDMfp3n0279DFNrGCXlxOuGsWIkRb1NThMZ0BsrWXoTg23Jer7fEXQ9Ye5QjrvXpxnhzl3bHtk0g==}
    engines: {node: '>=12'}
    cpu: [x64]
    os: [darwin]
    requiresBuild: true
    dev: true
    optional: true

  /@esbuild/darwin-x64@0.19.9:
    resolution: {integrity: sha512-vE0VotmNTQaTdX0Q9dOHmMTao6ObjyPm58CHZr1UK7qpNleQyxlFlNCaHsHx6Uqv86VgPmR4o2wdNq3dP1qyDQ==}
    engines: {node: '>=12'}
    cpu: [x64]
    os: [darwin]
    requiresBuild: true
    dev: true
    optional: true

  /@esbuild/freebsd-arm64@0.18.17:
    resolution: {integrity: sha512-cjTzGa3QlNfERa0+ptykyxs5A6FEUQQF0MuilYXYBGdBxD3vxJcKnzDlhDCa1VAJCmAxed6mYhA2KaJIbtiNuQ==}
    engines: {node: '>=12'}
    cpu: [arm64]
    os: [freebsd]
    requiresBuild: true
    dev: true
    optional: true

  /@esbuild/freebsd-arm64@0.19.9:
    resolution: {integrity: sha512-uFQyd/o1IjiEk3rUHSwUKkqZwqdvuD8GevWF065eqgYfexcVkxh+IJgwTaGZVu59XczZGcN/YMh9uF1fWD8j1g==}
    engines: {node: '>=12'}
    cpu: [arm64]
    os: [freebsd]
    requiresBuild: true
    dev: true
    optional: true

  /@esbuild/freebsd-x64@0.18.17:
    resolution: {integrity: sha512-sOxEvR8d7V7Kw8QqzxWc7bFfnWnGdaFBut1dRUYtu+EIRXefBc/eIsiUiShnW0hM3FmQ5Zf27suDuHsKgZ5QrA==}
    engines: {node: '>=12'}
    cpu: [x64]
    os: [freebsd]
    requiresBuild: true
    dev: true
    optional: true

  /@esbuild/freebsd-x64@0.19.9:
    resolution: {integrity: sha512-WMLgWAtkdTbTu1AWacY7uoj/YtHthgqrqhf1OaEWnZb7PQgpt8eaA/F3LkV0E6K/Lc0cUr/uaVP/49iE4M4asA==}
    engines: {node: '>=12'}
    cpu: [x64]
    os: [freebsd]
    requiresBuild: true
    dev: true
    optional: true

  /@esbuild/linux-arm64@0.18.17:
    resolution: {integrity: sha512-c9w3tE7qA3CYWjT+M3BMbwMt+0JYOp3vCMKgVBrCl1nwjAlOMYzEo+gG7QaZ9AtqZFj5MbUc885wuBBmu6aADQ==}
    engines: {node: '>=12'}
    cpu: [arm64]
    os: [linux]
    requiresBuild: true
    dev: true
    optional: true

  /@esbuild/linux-arm64@0.19.9:
    resolution: {integrity: sha512-PiPblfe1BjK7WDAKR1Cr9O7VVPqVNpwFcPWgfn4xu0eMemzRp442hXyzF/fSwgrufI66FpHOEJk0yYdPInsmyQ==}
    engines: {node: '>=12'}
    cpu: [arm64]
    os: [linux]
    requiresBuild: true
    dev: true
    optional: true

  /@esbuild/linux-arm@0.18.17:
    resolution: {integrity: sha512-2d3Lw6wkwgSLC2fIvXKoMNGVaeY8qdN0IC3rfuVxJp89CRfA3e3VqWifGDfuakPmp90+ZirmTfye1n4ncjv2lg==}
    engines: {node: '>=12'}
    cpu: [arm]
    os: [linux]
    requiresBuild: true
    dev: true
    optional: true

  /@esbuild/linux-arm@0.19.9:
    resolution: {integrity: sha512-C/ChPohUYoyUaqn1h17m/6yt6OB14hbXvT8EgM1ZWaiiTYz7nWZR0SYmMnB5BzQA4GXl3BgBO1l8MYqL/He3qw==}
    engines: {node: '>=12'}
    cpu: [arm]
    os: [linux]
    requiresBuild: true
    dev: true
    optional: true

  /@esbuild/linux-ia32@0.18.17:
    resolution: {integrity: sha512-1DS9F966pn5pPnqXYz16dQqWIB0dmDfAQZd6jSSpiT9eX1NzKh07J6VKR3AoXXXEk6CqZMojiVDSZi1SlmKVdg==}
    engines: {node: '>=12'}
    cpu: [ia32]
    os: [linux]
    requiresBuild: true
    dev: true
    optional: true

  /@esbuild/linux-ia32@0.19.9:
    resolution: {integrity: sha512-f37i/0zE0MjDxijkPSQw1CO/7C27Eojqb+r3BbHVxMLkj8GCa78TrBZzvPyA/FNLUMzP3eyHCVkAopkKVja+6Q==}
    engines: {node: '>=12'}
    cpu: [ia32]
    os: [linux]
    requiresBuild: true
    dev: true
    optional: true

  /@esbuild/linux-loong64@0.18.17:
    resolution: {integrity: sha512-EvLsxCk6ZF0fpCB6w6eOI2Fc8KW5N6sHlIovNe8uOFObL2O+Mr0bflPHyHwLT6rwMg9r77WOAWb2FqCQrVnwFg==}
    engines: {node: '>=12'}
    cpu: [loong64]
    os: [linux]
    requiresBuild: true
    dev: true
    optional: true

  /@esbuild/linux-loong64@0.19.9:
    resolution: {integrity: sha512-t6mN147pUIf3t6wUt3FeumoOTPfmv9Cc6DQlsVBpB7eCpLOqQDyWBP1ymXn1lDw4fNUSb/gBcKAmvTP49oIkaA==}
    engines: {node: '>=12'}
    cpu: [loong64]
    os: [linux]
    requiresBuild: true
    dev: true
    optional: true

  /@esbuild/linux-mips64el@0.18.17:
    resolution: {integrity: sha512-e0bIdHA5p6l+lwqTE36NAW5hHtw2tNRmHlGBygZC14QObsA3bD4C6sXLJjvnDIjSKhW1/0S3eDy+QmX/uZWEYQ==}
    engines: {node: '>=12'}
    cpu: [mips64el]
    os: [linux]
    requiresBuild: true
    dev: true
    optional: true

  /@esbuild/linux-mips64el@0.19.9:
    resolution: {integrity: sha512-jg9fujJTNTQBuDXdmAg1eeJUL4Jds7BklOTkkH80ZgQIoCTdQrDaHYgbFZyeTq8zbY+axgptncko3v9p5hLZtw==}
    engines: {node: '>=12'}
    cpu: [mips64el]
    os: [linux]
    requiresBuild: true
    dev: true
    optional: true

  /@esbuild/linux-ppc64@0.18.17:
    resolution: {integrity: sha512-BAAilJ0M5O2uMxHYGjFKn4nJKF6fNCdP1E0o5t5fvMYYzeIqy2JdAP88Az5LHt9qBoUa4tDaRpfWt21ep5/WqQ==}
    engines: {node: '>=12'}
    cpu: [ppc64]
    os: [linux]
    requiresBuild: true
    dev: true
    optional: true

  /@esbuild/linux-ppc64@0.19.9:
    resolution: {integrity: sha512-tkV0xUX0pUUgY4ha7z5BbDS85uI7ABw3V1d0RNTii7E9lbmV8Z37Pup2tsLV46SQWzjOeyDi1Q7Wx2+QM8WaCQ==}
    engines: {node: '>=12'}
    cpu: [ppc64]
    os: [linux]
    requiresBuild: true
    dev: true
    optional: true

  /@esbuild/linux-riscv64@0.18.17:
    resolution: {integrity: sha512-Wh/HW2MPnC3b8BqRSIme/9Zhab36PPH+3zam5pqGRH4pE+4xTrVLx2+XdGp6fVS3L2x+DrsIcsbMleex8fbE6g==}
    engines: {node: '>=12'}
    cpu: [riscv64]
    os: [linux]
    requiresBuild: true
    dev: true
    optional: true

  /@esbuild/linux-riscv64@0.19.9:
    resolution: {integrity: sha512-DfLp8dj91cufgPZDXr9p3FoR++m3ZJ6uIXsXrIvJdOjXVREtXuQCjfMfvmc3LScAVmLjcfloyVtpn43D56JFHg==}
    engines: {node: '>=12'}
    cpu: [riscv64]
    os: [linux]
    requiresBuild: true
    dev: true
    optional: true

  /@esbuild/linux-s390x@0.18.17:
    resolution: {integrity: sha512-j/34jAl3ul3PNcK3pfI0NSlBANduT2UO5kZ7FCaK33XFv3chDhICLY8wJJWIhiQ+YNdQ9dxqQctRg2bvrMlYgg==}
    engines: {node: '>=12'}
    cpu: [s390x]
    os: [linux]
    requiresBuild: true
    dev: true
    optional: true

  /@esbuild/linux-s390x@0.19.9:
    resolution: {integrity: sha512-zHbglfEdC88KMgCWpOl/zc6dDYJvWGLiUtmPRsr1OgCViu3z5GncvNVdf+6/56O2Ca8jUU+t1BW261V6kp8qdw==}
    engines: {node: '>=12'}
    cpu: [s390x]
    os: [linux]
    requiresBuild: true
    dev: true
    optional: true

  /@esbuild/linux-x64@0.18.17:
    resolution: {integrity: sha512-QM50vJ/y+8I60qEmFxMoxIx4de03pGo2HwxdBeFd4nMh364X6TIBZ6VQ5UQmPbQWUVWHWws5MmJXlHAXvJEmpQ==}
    engines: {node: '>=12'}
    cpu: [x64]
    os: [linux]
    requiresBuild: true
    dev: true
    optional: true

  /@esbuild/linux-x64@0.19.9:
    resolution: {integrity: sha512-JUjpystGFFmNrEHQnIVG8hKwvA2DN5o7RqiO1CVX8EN/F/gkCjkUMgVn6hzScpwnJtl2mPR6I9XV1oW8k9O+0A==}
    engines: {node: '>=12'}
    cpu: [x64]
    os: [linux]
    requiresBuild: true
    dev: true
    optional: true

  /@esbuild/netbsd-x64@0.18.17:
    resolution: {integrity: sha512-/jGlhWR7Sj9JPZHzXyyMZ1RFMkNPjC6QIAan0sDOtIo2TYk3tZn5UDrkE0XgsTQCxWTTOcMPf9p6Rh2hXtl5TQ==}
    engines: {node: '>=12'}
    cpu: [x64]
    os: [netbsd]
    requiresBuild: true
    dev: true
    optional: true

  /@esbuild/netbsd-x64@0.19.9:
    resolution: {integrity: sha512-GThgZPAwOBOsheA2RUlW5UeroRfESwMq/guy8uEe3wJlAOjpOXuSevLRd70NZ37ZrpO6RHGHgEHvPg1h3S1Jug==}
    engines: {node: '>=12'}
    cpu: [x64]
    os: [netbsd]
    requiresBuild: true
    dev: true
    optional: true

  /@esbuild/openbsd-x64@0.18.17:
    resolution: {integrity: sha512-rSEeYaGgyGGf4qZM2NonMhMOP/5EHp4u9ehFiBrg7stH6BYEEjlkVREuDEcQ0LfIl53OXLxNbfuIj7mr5m29TA==}
    engines: {node: '>=12'}
    cpu: [x64]
    os: [openbsd]
    requiresBuild: true
    dev: true
    optional: true

  /@esbuild/openbsd-x64@0.19.9:
    resolution: {integrity: sha512-Ki6PlzppaFVbLnD8PtlVQfsYw4S9n3eQl87cqgeIw+O3sRr9IghpfSKY62mggdt1yCSZ8QWvTZ9jo9fjDSg9uw==}
    engines: {node: '>=12'}
    cpu: [x64]
    os: [openbsd]
    requiresBuild: true
    dev: true
    optional: true

  /@esbuild/sunos-x64@0.18.17:
    resolution: {integrity: sha512-Y7ZBbkLqlSgn4+zot4KUNYst0bFoO68tRgI6mY2FIM+b7ZbyNVtNbDP5y8qlu4/knZZ73fgJDlXID+ohY5zt5g==}
    engines: {node: '>=12'}
    cpu: [x64]
    os: [sunos]
    requiresBuild: true
    dev: true
    optional: true

  /@esbuild/sunos-x64@0.19.9:
    resolution: {integrity: sha512-MLHj7k9hWh4y1ddkBpvRj2b9NCBhfgBt3VpWbHQnXRedVun/hC7sIyTGDGTfsGuXo4ebik2+3ShjcPbhtFwWDw==}
    engines: {node: '>=12'}
    cpu: [x64]
    os: [sunos]
    requiresBuild: true
    dev: true
    optional: true

  /@esbuild/win32-arm64@0.18.17:
    resolution: {integrity: sha512-bwPmTJsEQcbZk26oYpc4c/8PvTY3J5/QK8jM19DVlEsAB41M39aWovWoHtNm78sd6ip6prilxeHosPADXtEJFw==}
    engines: {node: '>=12'}
    cpu: [arm64]
    os: [win32]
    requiresBuild: true
    dev: true
    optional: true

  /@esbuild/win32-arm64@0.19.9:
    resolution: {integrity: sha512-GQoa6OrQ8G08guMFgeXPH7yE/8Dt0IfOGWJSfSH4uafwdC7rWwrfE6P9N8AtPGIjUzdo2+7bN8Xo3qC578olhg==}
    engines: {node: '>=12'}
    cpu: [arm64]
    os: [win32]
    requiresBuild: true
    dev: true
    optional: true

  /@esbuild/win32-ia32@0.18.17:
    resolution: {integrity: sha512-H/XaPtPKli2MhW+3CQueo6Ni3Avggi6hP/YvgkEe1aSaxw+AeO8MFjq8DlgfTd9Iz4Yih3QCZI6YLMoyccnPRg==}
    engines: {node: '>=12'}
    cpu: [ia32]
    os: [win32]
    requiresBuild: true
    dev: true
    optional: true

  /@esbuild/win32-ia32@0.19.9:
    resolution: {integrity: sha512-UOozV7Ntykvr5tSOlGCrqU3NBr3d8JqPes0QWN2WOXfvkWVGRajC+Ym0/Wj88fUgecUCLDdJPDF0Nna2UK3Qtg==}
    engines: {node: '>=12'}
    cpu: [ia32]
    os: [win32]
    requiresBuild: true
    dev: true
    optional: true

  /@esbuild/win32-x64@0.18.17:
    resolution: {integrity: sha512-fGEb8f2BSA3CW7riJVurug65ACLuQAzKq0SSqkY2b2yHHH0MzDfbLyKIGzHwOI/gkHcxM/leuSW6D5w/LMNitA==}
    engines: {node: '>=12'}
    cpu: [x64]
    os: [win32]
    requiresBuild: true
    dev: true
    optional: true

  /@esbuild/win32-x64@0.19.9:
    resolution: {integrity: sha512-oxoQgglOP7RH6iasDrhY+R/3cHrfwIDvRlT4CGChflq6twk8iENeVvMJjmvBb94Ik1Z+93iGO27err7w6l54GQ==}
    engines: {node: '>=12'}
    cpu: [x64]
    os: [win32]
    requiresBuild: true
    dev: true
    optional: true

  /@eslint-community/eslint-utils@4.4.0(eslint@8.56.0):
    resolution: {integrity: sha512-1/sA4dwrzBAyeUoQ6oxahHKmrZvsnLCg4RfxW3ZFGGmQkSNQPFNLV9CUEFQP1x9EYXHTo5p6xdhZM1Ne9p/AfA==}
    engines: {node: ^12.22.0 || ^14.17.0 || >=16.0.0}
    peerDependencies:
      eslint: ^6.0.0 || ^7.0.0 || >=8.0.0
    dependencies:
      eslint: 8.56.0
      eslint-visitor-keys: 3.4.3
    dev: true

  /@eslint-community/regexpp@4.7.0:
    resolution: {integrity: sha512-+HencqxU7CFJnQb7IKtuNBqS6Yx3Tz4kOL8BJXo+JyeiBm5MEX6pO8onXDkjrkCRlfYXS1Axro15ZjVFe9YgsA==}
    engines: {node: ^12.0.0 || ^14.0.0 || >=16.0.0}
    dev: true

  /@eslint/eslintrc@2.1.4:
    resolution: {integrity: sha512-269Z39MS6wVJtsoUl10L60WdkhJVdPG24Q4eZTH3nnF6lpvSShEK3wQjDX9JRWAUPvPh7COouPpU9IrqaZFvtQ==}
    engines: {node: ^12.22.0 || ^14.17.0 || >=16.0.0}
    dependencies:
      ajv: 6.12.6
      debug: 4.3.4
      espree: 9.6.1
      globals: 13.20.0
      ignore: 5.2.4
      import-fresh: 3.3.0
      js-yaml: 4.1.0
      minimatch: 3.1.2
      strip-json-comments: 3.1.1
    transitivePeerDependencies:
      - supports-color
    dev: true

  /@eslint/js@8.56.0:
    resolution: {integrity: sha512-gMsVel9D7f2HLkBma9VbtzZRehRogVRfbr++f06nL2vnCGCNlzOD+/MUov/F4p8myyAHspEhVobgjpX64q5m6A==}
    engines: {node: ^12.22.0 || ^14.17.0 || >=16.0.0}
    dev: true

  /@floating-ui/core@1.5.0:
    resolution: {integrity: sha512-kK1h4m36DQ0UHGj5Ah4db7R0rHemTqqO0QLvUqi1/mUUp3LuAWbWxdxSIf/XsnH9VS6rRVPLJCncjRzUvyCLXg==}
    dependencies:
      '@floating-ui/utils': 0.1.6
    dev: false

  /@floating-ui/dom@1.5.3:
    resolution: {integrity: sha512-ClAbQnEqJAKCJOEbbLo5IUlZHkNszqhuxS4fHAVxRPXPya6Ysf2G8KypnYcOTpx6I8xcgF9bbHb6g/2KpbV8qA==}
    dependencies:
      '@floating-ui/core': 1.5.0
      '@floating-ui/utils': 0.1.6
    dev: false

  /@floating-ui/utils@0.1.6:
    resolution: {integrity: sha512-OfX7E2oUDYxtBvsuS4e/jSn4Q9Qb6DzgeYtsAdkPZ47znpoNsMgZw0+tVijiv3uGNR6dgNlty6r9rzIzHjtd/A==}
    dev: false

  /@formatjs/ecma402-abstract@1.18.2:
    resolution: {integrity: sha512-+QoPW4csYALsQIl8GbN14igZzDbuwzcpWrku9nyMXlaqAlwRBgl5V+p0vWMGFqHOw37czNXaP/lEk4wbLgcmtA==}
    dependencies:
      '@formatjs/intl-localematcher': 0.5.4
      tslib: 2.6.2

  /@formatjs/fast-memoize@2.2.0:
    resolution: {integrity: sha512-hnk/nY8FyrL5YxwP9e4r9dqeM6cAbo8PeU9UjyXojZMNvVad2Z06FAVHyR3Ecw6fza+0GH7vdJgiKIVXTMbSBA==}
    dependencies:
      tslib: 2.6.2

  /@formatjs/icu-messageformat-parser@2.7.6:
    resolution: {integrity: sha512-etVau26po9+eewJKYoiBKP6743I1br0/Ie00Pb/S/PtmYfmjTcOn2YCh2yNkSZI12h6Rg+BOgQYborXk46BvkA==}
    dependencies:
      '@formatjs/ecma402-abstract': 1.18.2
      '@formatjs/icu-skeleton-parser': 1.8.0
      tslib: 2.6.2

  /@formatjs/icu-skeleton-parser@1.8.0:
    resolution: {integrity: sha512-QWLAYvM0n8hv7Nq5BEs4LKIjevpVpbGLAJgOaYzg9wABEoX1j0JO1q2/jVkO6CVlq0dbsxZCngS5aXbysYueqA==}
    dependencies:
      '@formatjs/ecma402-abstract': 1.18.2
      tslib: 2.6.2

  /@formatjs/intl-displaynames@6.6.6:
    resolution: {integrity: sha512-Dg5URSjx0uzF8VZXtHb6KYZ6LFEEhCbAbKoYChYHEOnMFTw/ZU3jIo/NrujzQD2EfKPgQzIq73LOUvW6Z/LpFA==}
    dependencies:
      '@formatjs/ecma402-abstract': 1.18.2
      '@formatjs/intl-localematcher': 0.5.4
      tslib: 2.6.2

  /@formatjs/intl-listformat@7.5.5:
    resolution: {integrity: sha512-XoI52qrU6aBGJC9KJddqnacuBbPlb/bXFN+lIFVFhQ1RnFHpzuFrlFdjD9am2O7ZSYsyqzYRpkVcXeT1GHkwDQ==}
    dependencies:
      '@formatjs/ecma402-abstract': 1.18.2
      '@formatjs/intl-localematcher': 0.5.4
      tslib: 2.6.2

  /@formatjs/intl-localematcher@0.5.4:
    resolution: {integrity: sha512-zTwEpWOzZ2CiKcB93BLngUX59hQkuZjT2+SAQEscSm52peDW/getsawMcWF1rGRpMCX6D7nSJA3CzJ8gn13N/g==}
    dependencies:
      tslib: 2.6.2

  /@formatjs/intl@2.10.0(typescript@5.3.3):
    resolution: {integrity: sha512-X3xT9guVkKDS86EKV80lS0KxoazUglkJTGZO66sKY7otgl0VeStPA8B3u8UkKT47PexVV98fUzjpkchYmbe9nw==}
    peerDependencies:
      typescript: ^4.7 || 5
    peerDependenciesMeta:
      typescript:
        optional: true
    dependencies:
      '@formatjs/ecma402-abstract': 1.18.2
      '@formatjs/fast-memoize': 2.2.0
      '@formatjs/icu-messageformat-parser': 2.7.6
      '@formatjs/intl-displaynames': 6.6.6
      '@formatjs/intl-listformat': 7.5.5
      intl-messageformat: 10.5.11
      tslib: 2.6.2
      typescript: 5.3.3

  /@humanwhocodes/config-array@0.11.13:
    resolution: {integrity: sha512-JSBDMiDKSzQVngfRjOdFXgFfklaXI4K9nLF49Auh21lmBWRLIK3+xTErTWD4KU54pb6coM6ESE7Awz/FNU3zgQ==}
    engines: {node: '>=10.10.0'}
    dependencies:
      '@humanwhocodes/object-schema': 2.0.1
      debug: 4.3.4
      minimatch: 3.1.2
    transitivePeerDependencies:
      - supports-color
    dev: true

  /@humanwhocodes/module-importer@1.0.1:
    resolution: {integrity: sha512-bxveV4V8v5Yb4ncFTT3rPSgZBOpCkjfK0y4oVVVJwIuDVBRMDXrPyXRL988i5ap9m9bnyEEjWfm5WkBmtffLfA==}
    engines: {node: '>=12.22'}
    dev: true

  /@humanwhocodes/object-schema@2.0.1:
    resolution: {integrity: sha512-dvuCeX5fC9dXgJn9t+X5atfmgQAzUOWqS1254Gh0m6i8wKd10ebXkfNKiRK+1GWi/yTvvLDHpoxLr0xxxeslWw==}
    dev: true

  /@isaacs/cliui@8.0.2:
    resolution: {integrity: sha512-O8jcjabXaleOG9DQ0+ARXWZBTfnP4WNAqzuiJK7ll44AmxGKv/J2M4TPjxjY3znBCfvBXFzucm1twdyFybFqEA==}
    engines: {node: '>=12'}
    dependencies:
      string-width: 5.1.2
      string-width-cjs: /string-width@4.2.3
      strip-ansi: 7.1.0
      strip-ansi-cjs: /strip-ansi@6.0.1
      wrap-ansi: 8.1.0
      wrap-ansi-cjs: /wrap-ansi@7.0.0
    dev: true

  /@jest/schemas@29.6.3:
    resolution: {integrity: sha512-mo5j5X+jIZmJQveBKeS/clAueipV7KgiX1vMgCxam1RNYiqE1w62n0/tJJnHtjW8ZHcQco5gY85jA3mi0L+nSA==}
    engines: {node: ^14.15.0 || ^16.10.0 || >=18.0.0}
    dependencies:
      '@sinclair/typebox': 0.27.8
    dev: true

  /@jridgewell/gen-mapping@0.3.2:
    resolution: {integrity: sha512-mh65xKQAzI6iBcFzwv28KVWSmCkdRBWoOh+bYQGW3+6OZvbbN3TqMGo5hqYxQniRcH9F2VZIoJCm4pa3BPDK/A==}
    engines: {node: '>=6.0.0'}
    dependencies:
      '@jridgewell/set-array': 1.1.2
      '@jridgewell/sourcemap-codec': 1.4.15
      '@jridgewell/trace-mapping': 0.3.17
    dev: true

  /@jridgewell/resolve-uri@3.1.0:
    resolution: {integrity: sha512-F2msla3tad+Mfht5cJq7LSXcdudKTWCVYUgw6pLFOOHSTtZlj6SWNYAp+AhuqLmWdBO2X5hPrLcu8cVP8fy28w==}
    engines: {node: '>=6.0.0'}
    dev: true

  /@jridgewell/set-array@1.1.2:
    resolution: {integrity: sha512-xnkseuNADM0gt2bs+BvhO0p78Mk762YnZdsuzFV018NoG1Sj1SCQvpSqa7XUaTam5vAGasABV9qXASMKnFMwMw==}
    engines: {node: '>=6.0.0'}
    dev: true

  /@jridgewell/sourcemap-codec@1.4.14:
    resolution: {integrity: sha512-XPSJHWmi394fuUuzDnGz1wiKqWfo1yXecHQMRf2l6hztTO+nPru658AyDngaBe7isIxEkRsPR3FZh+s7iVa4Uw==}
    dev: true

  /@jridgewell/sourcemap-codec@1.4.15:
    resolution: {integrity: sha512-eF2rxCRulEKXHTRiDrDy6erMYWqNw4LPdQ8UQA4huuxaQsVeRPFl2oM8oDGxMFhJUWZf9McpLtJasDDZb/Bpeg==}

  /@jridgewell/trace-mapping@0.3.17:
    resolution: {integrity: sha512-MCNzAp77qzKca9+W/+I0+sEpaUnZoeasnghNeVc41VZCEKaCH73Vq3BZZ/SzWIgrqE4H4ceI+p+b6C0mHf9T4g==}
    dependencies:
      '@jridgewell/resolve-uri': 3.1.0
      '@jridgewell/sourcemap-codec': 1.4.14
    dev: true

  /@jridgewell/trace-mapping@0.3.9:
    resolution: {integrity: sha512-3Belt6tdc8bPgAtbcmdtNJlirVoTmEb5e2gC94PnkwEW9jI6CAHUeoG85tjWP5WquqfavoMtMwiG4P926ZKKuQ==}
    dependencies:
      '@jridgewell/resolve-uri': 3.1.0
      '@jridgewell/sourcemap-codec': 1.4.15
    dev: true

  /@manypkg/find-root@1.1.0:
    resolution: {integrity: sha512-mki5uBvhHzO8kYYix/WRy2WX8S3B5wdVSc9D6KcU5lQNglP2yt58/VfLuAK49glRXChosY8ap2oJ1qgma3GUVA==}
    dependencies:
      '@babel/runtime': 7.23.9
      '@types/node': 12.20.55
      find-up: 4.1.0
      fs-extra: 8.1.0
    dev: true

  /@manypkg/find-root@2.2.0:
    resolution: {integrity: sha512-NET+BNIMmBWUUUfFtuDgaTIav6pVlkkSdI2mt+2rFWPd6TQ0DXyhQH47Ql+d7x2oIkJ69dkVKwsTErRt2ROPbw==}
    engines: {node: '>=14.18.0'}
    dependencies:
      '@manypkg/tools': 1.1.0
      '@types/node': 12.20.55
      find-up: 4.1.0
      fs-extra: 8.1.0
    dev: true

  /@manypkg/get-packages@1.1.3:
    resolution: {integrity: sha512-fo+QhuU3qE/2TQMQmbVMqaQ6EWbMhi4ABWP+O4AM1NqPBuy0OrApV5LO6BrrgnhtAHS2NH6RrVk9OL181tTi8A==}
    dependencies:
      '@babel/runtime': 7.23.9
      '@changesets/types': 4.1.0
      '@manypkg/find-root': 1.1.0
      fs-extra: 8.1.0
      globby: 11.1.0
      read-yaml-file: 1.1.0
    dev: true

  /@manypkg/get-packages@2.2.0:
    resolution: {integrity: sha512-B5p5BXMwhGZKi/syEEAP1eVg5DZ/9LP+MZr0HqfrHLgu9fq0w4ZwH8yVen4JmjrxI2dWS31dcoswYzuphLaRxg==}
    engines: {node: '>=14.18.0'}
    dependencies:
      '@manypkg/find-root': 2.2.0
      '@manypkg/tools': 1.1.0
    dev: true

  /@manypkg/tools@1.1.0:
    resolution: {integrity: sha512-SkAyKAByB9l93Slyg8AUHGuM2kjvWioUTCckT/03J09jYnfEzMO/wSXmEhnKGYs6qx9De8TH4yJCl0Y9lRgnyQ==}
    engines: {node: '>=14.18.0'}
    dependencies:
      fs-extra: 8.1.0
      globby: 11.1.0
      jju: 1.4.0
      read-yaml-file: 1.1.0
    dev: true

  /@mapbox/jsonlint-lines-primitives@2.0.2:
    resolution: {integrity: sha512-rY0o9A5ECsTQRVhv7tL/OyDpGAoUB4tTvLiW1DSzQGq4bvTPhNw1VpSNjDJc5GFZ2XuyOtSWSVN05qOtcD71qQ==}
    engines: {node: '>= 0.6'}
    dev: false

  /@mapbox/unitbezier@0.0.1:
    resolution: {integrity: sha512-nMkuDXFv60aBr9soUG5q+GvZYL+2KZHVvsqFCzqnkGEf46U2fvmytHaEVc1/YZbiLn8X+eR3QzX1+dwDO1lxlw==}
    dev: false

  /@maplibre/maplibre-gl-style-spec@19.3.3:
    resolution: {integrity: sha512-cOZZOVhDSulgK0meTsTkmNXb1ahVvmTmWmfx9gRBwc6hq98wS9JP35ESIoNq3xqEan+UN+gn8187Z6E4NKhLsw==}
    hasBin: true
    dependencies:
      '@mapbox/jsonlint-lines-primitives': 2.0.2
      '@mapbox/unitbezier': 0.0.1
      json-stringify-pretty-compact: 3.0.0
      minimist: 1.2.8
      rw: 1.3.3
      sort-object: 3.0.3
    dev: false

  /@nodelib/fs.scandir@2.1.5:
    resolution: {integrity: sha512-vq24Bq3ym5HEQm2NKCr3yXDwjc7vTsEThRDnkp2DK9p1uqLR+DHurm/NOTo0KG7HYHU7eppKZj3MyqYuMBf62g==}
    engines: {node: '>= 8'}
    dependencies:
      '@nodelib/fs.stat': 2.0.5
      run-parallel: 1.2.0
    dev: true

  /@nodelib/fs.stat@2.0.5:
    resolution: {integrity: sha512-RkhPPp2zrqDAQA/2jNhnztcPAlv64XdhIp7a7454A5ovI7Bukxgt7MX7udwAu3zg1DcpPU0rz3VV1SeaqvY4+A==}
    engines: {node: '>= 8'}
    dev: true

  /@nodelib/fs.walk@1.2.8:
    resolution: {integrity: sha512-oGB+UxlgWcgQkgwo8GcEGwemoTFt3FIO9ababBmaGwXIoBKZ+GTy0pP185beGg7Llih/NSHSV2XAs1lnznocSg==}
    engines: {node: '>= 8'}
    dependencies:
      '@nodelib/fs.scandir': 2.1.5
      fastq: 1.15.0
    dev: true

  /@open-pioneer/base-theme@0.2.0(@open-pioneer/chakra-integration@1.1.1):
    resolution: {integrity: sha512-aUn7pPBjErXGLJ665oef27P7tkc81e7BhwSWNh6dw3mS30hLRb9Vzqi10U6VkOd65HzgI4uw6ZT/1YvK5mqsRg==}
    peerDependencies:
      '@open-pioneer/chakra-integration': ^1.1.1
    dependencies:
      '@open-pioneer/chakra-integration': 1.1.1(@chakra-ui/react@2.8.2)(@emotion/cache@11.11.0)(@emotion/react@11.11.3)(@emotion/styled@11.11.0)(framer-motion@10.18.0)(react-dom@18.2.0)(react@18.2.0)

  /@open-pioneer/build-common@2.0.0:
    resolution: {integrity: sha512-8j88qeRWTRWsYFhVQl8WmX2NJaQP9oJuKnAe8f4MRgb6ZQ6yrPvkZh916CYT2VF0nsa7X2Hl9hFUKbJJnKp7UQ==}
    engines: {node: '>= 18'}
    dependencies:
      semver: 7.5.4
      zod: 3.22.4
      zod-validation-error: 2.1.0(zod@3.22.4)
    dev: true

  /@open-pioneer/build-package-cli@2.0.0(sass@1.69.7)(typescript@5.3.3):
    resolution: {integrity: sha512-/gxShIkf5TAVjgSxJVLjI0HAzUqzb+P2PcXJuKy0mjxdbsnFqb5ODG8lb97C0qfN6ggYuBnQKtIUEvYoqqKgmg==}
    engines: {node: '>= 18'}
    hasBin: true
    dependencies:
      '@open-pioneer/build-package': 2.0.0(sass@1.69.7)(typescript@5.3.3)
      chalk: 5.3.0
      commander: 11.1.0
    transitivePeerDependencies:
      - sass
      - supports-color
      - typescript
    dev: true

  /@open-pioneer/build-package@2.0.0(sass@1.69.7)(typescript@5.3.3):
    resolution: {integrity: sha512-GK1LzG8EJJ/7wdlnvY4q+Y7z8dJGd34c5eNxmIdK9aSwYAkegHyd9YdNPZJ2AohHgckKcrT+IoJJZS92xi/0rA==}
    engines: {node: '>= 18'}
    peerDependencies:
      sass: '*'
      typescript: '*'
    peerDependenciesMeta:
      sass:
        optional: true
      typescript:
        optional: true
    dependencies:
      '@open-pioneer/build-common': 2.0.0
      '@open-pioneer/build-support': 2.0.0
      chalk: 5.3.0
      debug: 4.3.4
      esbuild: 0.19.9
      fast-glob: 3.3.2
      fs-extra: 11.2.0
      postcss: 8.4.31
      postcss-import: 15.1.0(postcss@8.4.31)
      rollup: 4.8.0
      rollup-plugin-esbuild: 6.1.0(esbuild@0.19.9)(rollup@4.8.0)
      sass: 1.69.7
      typescript: 5.3.3
    transitivePeerDependencies:
      - supports-color
    dev: true

  /@open-pioneer/build-support@2.0.0:
    resolution: {integrity: sha512-eH3d2x5Z7gyG796Wa9BnT7xwDgqG003hAv34tXYFo4rpj5KP4lUEKSt86N4PzMAaDmAEDvEtMvvwA5ozT3ZYrg==}
    engines: {node: '>= 18'}
    dev: true

  /@open-pioneer/chakra-integration@1.1.1(@chakra-ui/react@2.8.2)(@emotion/cache@11.11.0)(@emotion/react@11.11.3)(@emotion/styled@11.11.0)(framer-motion@10.18.0)(react-dom@18.2.0)(react@18.2.0):
    resolution: {integrity: sha512-ZXdyr/5dgY13y/wzS9T6gDgZNxc1Tk6cPSDgqIHA/isjSK9rpyHBJsQXoP+i7+PhoMCZiKMbljG/sBSDTpOQjg==}
    peerDependencies:
      '@chakra-ui/react': ^2.8.2
      '@emotion/cache': ^11.11.0
      '@emotion/react': ^11.11.1
      '@emotion/styled': ^11.11.0
      framer-motion: ^10.16.9
      react: ^18.2.0
      react-dom: ^18.2.0
    dependencies:
      '@chakra-ui/react': 2.8.2(@emotion/react@11.11.3)(@emotion/styled@11.11.0)(@types/react@18.2.55)(framer-motion@10.18.0)(react-dom@18.2.0)(react@18.2.0)
      '@emotion/cache': 11.11.0
      '@emotion/react': 11.11.3(@types/react@18.2.55)(react@18.2.0)
      '@emotion/styled': 11.11.0(@emotion/react@11.11.3)(@types/react@18.2.55)(react@18.2.0)
      framer-motion: 10.18.0(react-dom@18.2.0)(react@18.2.0)
      react: 18.2.0
      react-dom: 18.2.0(react@18.2.0)

  /@open-pioneer/core@1.2.1:
    resolution: {integrity: sha512-LuDc+jPxI5U+B0L6+dHu1PNqeVni2FD/mG2A/EoZQMnoT9ICDp3jChEFooGA7RbbR6wSum2DS4OjxBRoJvx0Ng==}

  /@open-pioneer/http@2.1.3(@open-pioneer/core@1.2.1)(@open-pioneer/runtime@2.1.1):
    resolution: {integrity: sha512-QL63n+Rh4dNffkaN0l7Fv/+7XvZUnEKpRpH1nlP0COX8Rpj06dfI2OD8K+JVT1eKCxgUHE4OuHNRK4Ad93LhFg==}
    peerDependencies:
      '@open-pioneer/core': ^1.2.1
      '@open-pioneer/runtime': ^2.1.1
    dependencies:
      '@open-pioneer/core': 1.2.1
      '@open-pioneer/runtime': 2.1.1(@formatjs/intl@2.10.0)(@open-pioneer/base-theme@0.2.0)(@open-pioneer/chakra-integration@1.1.1)(@open-pioneer/core@1.2.1)(@open-pioneer/runtime-react-support@1.0.0)(react-dom@18.2.0)(react@18.2.0)
    dev: false

  /@open-pioneer/integration@2.0.4(@open-pioneer/runtime@2.1.1):
    resolution: {integrity: sha512-9WL3k1Bx5UjM3ijtH2jhCZk3wi7mE/hTTw49BwPHBmw16HHFpylU2l4qnUneN6JsEDzsz9mhdFKmsv25HTjecA==}
    peerDependencies:
      '@open-pioneer/runtime': ^2.1.1
    dependencies:
      '@open-pioneer/runtime': 2.1.1(@formatjs/intl@2.10.0)(@open-pioneer/base-theme@0.2.0)(@open-pioneer/chakra-integration@1.1.1)(@open-pioneer/core@1.2.1)(@open-pioneer/runtime-react-support@1.0.0)(react-dom@18.2.0)(react@18.2.0)
    dev: false

  /@open-pioneer/runtime-react-support@1.0.0(react@18.2.0):
    resolution: {integrity: sha512-u5cMrU0Vxx9Rrs4equZ/uvtK925YUWq/O/3UubBV1206VQKJ1lsEZGWWkkvHnpGfQkOGy25ymbcVzNXGumND+A==}
    peerDependencies:
      react: ^18.2.0
    dependencies:
      react: 18.2.0

  /@open-pioneer/runtime@2.1.1(@formatjs/intl@2.10.0)(@open-pioneer/base-theme@0.2.0)(@open-pioneer/chakra-integration@1.1.1)(@open-pioneer/core@1.2.1)(@open-pioneer/runtime-react-support@1.0.0)(react-dom@18.2.0)(react@18.2.0):
    resolution: {integrity: sha512-byyu91ghgSMzTKTKs8FNyl2lwV7qTBTw0r0c/AfAK6nZMzzfZGbOMTWMyZYiOqtyidFOQQnAI2v9iIcwbP1svA==}
    peerDependencies:
      '@formatjs/intl': ^2.9.9
      '@open-pioneer/base-theme': ^0.2.0
      '@open-pioneer/chakra-integration': ^1.1.1
      '@open-pioneer/core': ^1.2.1
      '@open-pioneer/runtime-react-support': ^1.0.0
      react: ^18.2.0
      react-dom: ^18.2.0
    dependencies:
      '@formatjs/intl': 2.10.0(typescript@5.3.3)
      '@open-pioneer/base-theme': 0.2.0(@open-pioneer/chakra-integration@1.1.1)
      '@open-pioneer/chakra-integration': 1.1.1(@chakra-ui/react@2.8.2)(@emotion/cache@11.11.0)(@emotion/react@11.11.3)(@emotion/styled@11.11.0)(framer-motion@10.18.0)(react-dom@18.2.0)(react@18.2.0)
      '@open-pioneer/core': 1.2.1
      '@open-pioneer/runtime-react-support': 1.0.0(react@18.2.0)
      react: 18.2.0
      react-dom: 18.2.0(react@18.2.0)

  /@open-pioneer/tag-current-versions@2.0.0:
    resolution: {integrity: sha512-wHOlxUBiEgnuiYiXtJYuodgHV2bJck4bYvOVVqObAF9GbtfX46pLqiWvytLFzcHklSVfHcI0qGVxioXWWxqVIQ==}
    engines: {node: '>= 18'}
    hasBin: true
    dependencies:
      '@changesets/git': 3.0.0
      '@changesets/logger': 0.1.0
      '@manypkg/get-packages': 2.2.0
    dev: true

<<<<<<< HEAD
  /@open-pioneer/test-utils@1.0.2(@formatjs/intl@2.10.0)(@open-pioneer/chakra-integration@1.1.1)(@open-pioneer/runtime-react-support@1.0.0)(@testing-library/dom@9.3.4)(@testing-library/react@14.2.1)(react-dom@18.2.0)(react@18.2.0):
    resolution: {integrity: sha512-Q4I9h9nbT30nouFbYuG9xn9RAYMicBTR0Ctg7y8Y+JyiGacepecrHHlQZKlVwLdWUnKIZqzE3ZURPBdvzATN5g==}
    peerDependencies:
      '@formatjs/intl': ^2.9.9
      '@open-pioneer/chakra-integration': ^1.1.1
      '@open-pioneer/runtime-react-support': ^1.0.0
      '@testing-library/dom': ^9.3.3
      '@testing-library/react': ^14.1.2
      react: ^18.2.0
      react-dom: ^18.2.0
    dependencies:
      '@formatjs/intl': 2.10.0(typescript@5.3.3)
      '@open-pioneer/chakra-integration': 1.1.1(@chakra-ui/react@2.8.2)(@emotion/cache@11.11.0)(@emotion/react@11.11.3)(@emotion/styled@11.11.0)(framer-motion@10.18.0)(react-dom@18.2.0)(react@18.2.0)
      '@open-pioneer/runtime-react-support': 1.0.0(react@18.2.0)
      '@testing-library/dom': 9.3.4
      '@testing-library/react': 14.2.1(react-dom@18.2.0)(react@18.2.0)
      react: 18.2.0
      react-dom: 18.2.0(react@18.2.0)
    dev: true

  /@open-pioneer/test-utils@1.1.0(@formatjs/intl@2.10.0)(@open-pioneer/chakra-integration@1.1.1)(@open-pioneer/runtime-react-support@1.0.0)(@testing-library/dom@9.3.4)(@testing-library/react@14.2.1)(react-dom@18.2.0)(react@18.2.0):
    resolution: {integrity: sha512-8FEP+gkaaCrwOLxQ0p9tf2K+O4XuPEn+hWc0+emCilSDbA3KJOG6JDrH+/q4qX+55GppKggsOoB8Tx0NYVqLtg==}
=======
  /@open-pioneer/test-utils@1.1.1(@formatjs/intl@2.10.0)(@open-pioneer/chakra-integration@1.1.1)(@open-pioneer/runtime-react-support@1.0.0)(@testing-library/dom@9.3.4)(@testing-library/react@14.2.1)(react-dom@18.2.0)(react@18.2.0):
    resolution: {integrity: sha512-QXmCi/eeyLuzAYhIzQ1yFQfsvweEYnzG5aykFPl30hPTPFhvfPNx2JO87lgLVk6baVAjeuJsMd432HhiJtLYxA==}
>>>>>>> dad16211
    peerDependencies:
      '@formatjs/intl': ^2.9.9
      '@open-pioneer/chakra-integration': ^1.1.1
      '@open-pioneer/runtime-react-support': ^1.0.0
      '@testing-library/dom': ^9.3.3
      '@testing-library/react': ^14.1.2
      react: ^18.2.0
      react-dom: ^18.2.0
    dependencies:
      '@formatjs/intl': 2.10.0(typescript@5.3.3)
      '@open-pioneer/chakra-integration': 1.1.1(@chakra-ui/react@2.8.2)(@emotion/cache@11.11.0)(@emotion/react@11.11.3)(@emotion/styled@11.11.0)(framer-motion@10.18.0)(react-dom@18.2.0)(react@18.2.0)
      '@open-pioneer/runtime-react-support': 1.0.0(react@18.2.0)
      '@testing-library/dom': 9.3.4
      '@testing-library/react': 14.2.1(react-dom@18.2.0)(react@18.2.0)
      react: 18.2.0
      react-dom: 18.2.0(react@18.2.0)

  /@open-pioneer/vite-plugin-pioneer@2.0.0(@open-pioneer/runtime@2.1.1)(sass@1.69.7)(vite@4.5.2):
    resolution: {integrity: sha512-tiM2tmsM6TkpaPVdVgn889gnFv0kpRcGvict4Ig9ZkhIxyuhz0EFA+cstIQBT+ZEOOefeiAw9ryvMp83V7fL+Q==}
    engines: {node: '>= 18'}
    peerDependencies:
      '@open-pioneer/runtime': '*'
      sass: ^1.58.3
      vite: ^4.0.0
    dependencies:
      '@babel/generator': 7.23.6
      '@babel/template': 7.22.15
      '@babel/types': 7.23.6
      '@open-pioneer/build-common': 2.0.0
      '@open-pioneer/runtime': 2.1.1(@formatjs/intl@2.10.0)(@open-pioneer/base-theme@0.2.0)(@open-pioneer/chakra-integration@1.1.1)(@open-pioneer/core@1.2.1)(@open-pioneer/runtime-react-support@1.0.0)(react-dom@18.2.0)(react@18.2.0)
      debug: 4.3.4
      js-yaml: 4.1.0
      sass: 1.69.7
      vite: 4.5.2(@types/node@16.18.68)(sass@1.69.7)
      zod: 3.22.4
      zod-validation-error: 2.1.0(zod@3.22.4)
    transitivePeerDependencies:
      - supports-color
    dev: true

  /@petamoriken/float16@3.7.1:
    resolution: {integrity: sha512-oXZOc+aePd0FnhTWk15pyqK+Do87n0TyLV1nxdEougE95X/WXWDqmQobfhgnSY7QsWn5euZUWuDVeTQvoQ5VNw==}
    dev: false

  /@pkgjs/parseargs@0.11.0:
    resolution: {integrity: sha512-+1VkjdD0QBLPodGrJUeqarH8VAIvQODIbwh9XpP5Syisf7YoQgsJKPNFoqqLQlu+VQ/tVSshMR6loPMn8U+dPg==}
    engines: {node: '>=14'}
    requiresBuild: true
    dev: true
    optional: true

  /@popperjs/core@2.11.6:
    resolution: {integrity: sha512-50/17A98tWUfQ176raKiOGXuYpLyyVMkxxG6oylzL3BPOlA6ADGdK7EYunSa4I064xerltq9TGXs8HmOk5E+vw==}

  /@rollup/pluginutils@4.2.1:
    resolution: {integrity: sha512-iKnFXr7NkdZAIHiIWE+BX5ULi/ucVFYWD6TbAV+rZctiRTY2PL6tsIKhoIOaoskiWAkgu+VsbXgUVDNLHf+InQ==}
    engines: {node: '>= 8.0.0'}
    dependencies:
      estree-walker: 2.0.2
      picomatch: 2.3.1
    dev: true

  /@rollup/pluginutils@5.1.0(rollup@4.8.0):
    resolution: {integrity: sha512-XTIWOPPcpvyKI6L1NHo0lFlCyznUEyPmPY1mc3KpPVDYulHSTvyeLNVW00QTLIAFNhR3kYnJTQHeGqU4M3n09g==}
    engines: {node: '>=14.0.0'}
    peerDependencies:
      rollup: ^1.20.0||^2.0.0||^3.0.0||^4.0.0
    peerDependenciesMeta:
      rollup:
        optional: true
    dependencies:
      '@types/estree': 1.0.0
      estree-walker: 2.0.2
      picomatch: 2.3.1
      rollup: 4.8.0
    dev: true

  /@rollup/rollup-android-arm-eabi@4.8.0:
    resolution: {integrity: sha512-zdTObFRoNENrdPpnTNnhOljYIcOX7aI7+7wyrSpPFFIOf/nRdedE6IYsjaBE7tjukphh1tMTojgJ7p3lKY8x6Q==}
    cpu: [arm]
    os: [android]
    requiresBuild: true
    dev: true
    optional: true

  /@rollup/rollup-android-arm64@4.8.0:
    resolution: {integrity: sha512-aiItwP48BiGpMFS9Znjo/xCNQVwTQVcRKkFKsO81m8exrGjHkCBDvm9PHay2kpa8RPnZzzKcD1iQ9KaLY4fPQQ==}
    cpu: [arm64]
    os: [android]
    requiresBuild: true
    dev: true
    optional: true

  /@rollup/rollup-darwin-arm64@4.8.0:
    resolution: {integrity: sha512-zhNIS+L4ZYkYQUjIQUR6Zl0RXhbbA0huvNIWjmPc2SL0cB1h5Djkcy+RZ3/Bwszfb6vgwUvcVJYD6e6Zkpsi8g==}
    cpu: [arm64]
    os: [darwin]
    requiresBuild: true
    dev: true
    optional: true

  /@rollup/rollup-darwin-x64@4.8.0:
    resolution: {integrity: sha512-A/FAHFRNQYrELrb/JHncRWzTTXB2ticiRFztP4ggIUAfa9Up1qfW8aG2w/mN9jNiZ+HB0t0u0jpJgFXG6BfRTA==}
    cpu: [x64]
    os: [darwin]
    requiresBuild: true
    dev: true
    optional: true

  /@rollup/rollup-linux-arm-gnueabihf@4.8.0:
    resolution: {integrity: sha512-JsidBnh3p2IJJA4/2xOF2puAYqbaczB3elZDT0qHxn362EIoIkq7hrR43Xa8RisgI6/WPfvb2umbGsuvf7E37A==}
    cpu: [arm]
    os: [linux]
    requiresBuild: true
    dev: true
    optional: true

  /@rollup/rollup-linux-arm64-gnu@4.8.0:
    resolution: {integrity: sha512-hBNCnqw3EVCkaPB0Oqd24bv8SklETptQWcJz06kb9OtiShn9jK1VuTgi7o4zPSt6rNGWQOTDEAccbk0OqJmS+g==}
    cpu: [arm64]
    os: [linux]
    requiresBuild: true
    dev: true
    optional: true

  /@rollup/rollup-linux-arm64-musl@4.8.0:
    resolution: {integrity: sha512-Fw9ChYfJPdltvi9ALJ9wzdCdxGw4wtq4t1qY028b2O7GwB5qLNSGtqMsAel1lfWTZvf4b6/+4HKp0GlSYg0ahA==}
    cpu: [arm64]
    os: [linux]
    requiresBuild: true
    dev: true
    optional: true

  /@rollup/rollup-linux-riscv64-gnu@4.8.0:
    resolution: {integrity: sha512-BH5xIh7tOzS9yBi8dFrCTG8Z6iNIGWGltd3IpTSKp6+pNWWO6qy8eKoRxOtwFbMrid5NZaidLYN6rHh9aB8bEw==}
    cpu: [riscv64]
    os: [linux]
    requiresBuild: true
    dev: true
    optional: true

  /@rollup/rollup-linux-x64-gnu@4.8.0:
    resolution: {integrity: sha512-PmvAj8k6EuWiyLbkNpd6BLv5XeYFpqWuRvRNRl80xVfpGXK/z6KYXmAgbI4ogz7uFiJxCnYcqyvZVD0dgFog7Q==}
    cpu: [x64]
    os: [linux]
    requiresBuild: true
    dev: true
    optional: true

  /@rollup/rollup-linux-x64-musl@4.8.0:
    resolution: {integrity: sha512-mdxnlW2QUzXwY+95TuxZ+CurrhgrPAMveDWI97EQlA9bfhR8tw3Pt7SUlc/eSlCNxlWktpmT//EAA8UfCHOyXg==}
    cpu: [x64]
    os: [linux]
    requiresBuild: true
    dev: true
    optional: true

  /@rollup/rollup-win32-arm64-msvc@4.8.0:
    resolution: {integrity: sha512-ge7saUz38aesM4MA7Cad8CHo0Fyd1+qTaqoIo+Jtk+ipBi4ATSrHWov9/S4u5pbEQmLjgUjB7BJt+MiKG2kzmA==}
    cpu: [arm64]
    os: [win32]
    requiresBuild: true
    dev: true
    optional: true

  /@rollup/rollup-win32-ia32-msvc@4.8.0:
    resolution: {integrity: sha512-p9E3PZlzurhlsN5h9g7zIP1DnqKXJe8ZUkFwAazqSvHuWfihlIISPxG9hCHCoA+dOOspL/c7ty1eeEVFTE0UTw==}
    cpu: [ia32]
    os: [win32]
    requiresBuild: true
    dev: true
    optional: true

  /@rollup/rollup-win32-x64-msvc@4.8.0:
    resolution: {integrity: sha512-kb4/auKXkYKqlUYTE8s40FcJIj5soOyRLHKd4ugR0dCq0G2EfcF54eYcfQiGkHzjidZ40daB4ulsFdtqNKZtBg==}
    cpu: [x64]
    os: [win32]
    requiresBuild: true
    dev: true
    optional: true

  /@sinclair/typebox@0.27.8:
    resolution: {integrity: sha512-+Fj43pSMwJs4KRrH/938Uf+uAELIgVBmQzg/q1YG10djyfA3TnrU8N8XzqCh/okZdszqBQTZf96idMfE5lnwTA==}
    dev: true

  /@swc/core-darwin-arm64@1.3.101:
    resolution: {integrity: sha512-mNFK+uHNPRXSnfTOG34zJOeMl2waM4hF4a2NY7dkMXrPqw9CoJn4MwTXJcyMiSz1/BnNjjTCHF3Yhj0jPxmkzQ==}
    engines: {node: '>=10'}
    cpu: [arm64]
    os: [darwin]
    requiresBuild: true
    dev: true
    optional: true

  /@swc/core-darwin-x64@1.3.101:
    resolution: {integrity: sha512-B085j8XOx73Fg15KsHvzYWG262bRweGr3JooO1aW5ec5pYbz5Ew9VS5JKYS03w2UBSxf2maWdbPz2UFAxg0whw==}
    engines: {node: '>=10'}
    cpu: [x64]
    os: [darwin]
    requiresBuild: true
    dev: true
    optional: true

  /@swc/core-linux-arm-gnueabihf@1.3.101:
    resolution: {integrity: sha512-9xLKRb6zSzRGPqdz52Hy5GuB1lSjmLqa0lST6MTFads3apmx4Vgs8Y5NuGhx/h2I8QM4jXdLbpqQlifpzTlSSw==}
    engines: {node: '>=10'}
    cpu: [arm]
    os: [linux]
    requiresBuild: true
    dev: true
    optional: true

  /@swc/core-linux-arm64-gnu@1.3.101:
    resolution: {integrity: sha512-oE+r1lo7g/vs96Weh2R5l971dt+ZLuhaUX+n3BfDdPxNHfObXgKMjO7E+QS5RbGjv/AwiPCxQmbdCp/xN5ICJA==}
    engines: {node: '>=10'}
    cpu: [arm64]
    os: [linux]
    requiresBuild: true
    dev: true
    optional: true

  /@swc/core-linux-arm64-musl@1.3.101:
    resolution: {integrity: sha512-OGjYG3H4BMOTnJWJyBIovCez6KiHF30zMIu4+lGJTCrxRI2fAjGLml3PEXj8tC3FMcud7U2WUn6TdG0/te2k6g==}
    engines: {node: '>=10'}
    cpu: [arm64]
    os: [linux]
    requiresBuild: true
    dev: true
    optional: true

  /@swc/core-linux-x64-gnu@1.3.101:
    resolution: {integrity: sha512-/kBMcoF12PRO/lwa8Z7w4YyiKDcXQEiLvM+S3G9EvkoKYGgkkz4Q6PSNhF5rwg/E3+Hq5/9D2R+6nrkF287ihg==}
    engines: {node: '>=10'}
    cpu: [x64]
    os: [linux]
    requiresBuild: true
    dev: true
    optional: true

  /@swc/core-linux-x64-musl@1.3.101:
    resolution: {integrity: sha512-kDN8lm4Eew0u1p+h1l3JzoeGgZPQ05qDE0czngnjmfpsH2sOZxVj1hdiCwS5lArpy7ktaLu5JdRnx70MkUzhXw==}
    engines: {node: '>=10'}
    cpu: [x64]
    os: [linux]
    requiresBuild: true
    dev: true
    optional: true

  /@swc/core-win32-arm64-msvc@1.3.101:
    resolution: {integrity: sha512-9Wn8TTLWwJKw63K/S+jjrZb9yoJfJwCE2RV5vPCCWmlMf3U1AXj5XuWOLUX+Rp2sGKau7wZKsvywhheWm+qndQ==}
    engines: {node: '>=10'}
    cpu: [arm64]
    os: [win32]
    requiresBuild: true
    dev: true
    optional: true

  /@swc/core-win32-ia32-msvc@1.3.101:
    resolution: {integrity: sha512-onO5KvICRVlu2xmr4//V2je9O2XgS1SGKpbX206KmmjcJhXN5EYLSxW9qgg+kgV5mip+sKTHTAu7IkzkAtElYA==}
    engines: {node: '>=10'}
    cpu: [ia32]
    os: [win32]
    requiresBuild: true
    dev: true
    optional: true

  /@swc/core-win32-x64-msvc@1.3.101:
    resolution: {integrity: sha512-T3GeJtNQV00YmiVw/88/nxJ/H43CJvFnpvBHCVn17xbahiVUOPOduh3rc9LgAkKiNt/aV8vU3OJR+6PhfMR7UQ==}
    engines: {node: '>=10'}
    cpu: [x64]
    os: [win32]
    requiresBuild: true
    dev: true
    optional: true

  /@swc/core@1.3.101:
    resolution: {integrity: sha512-w5aQ9qYsd/IYmXADAnkXPGDMTqkQalIi+kfFf/MHRKTpaOL7DHjMXwPp/n8hJ0qNjRvchzmPtOqtPBiER50d8A==}
    engines: {node: '>=10'}
    requiresBuild: true
    peerDependencies:
      '@swc/helpers': ^0.5.0
    peerDependenciesMeta:
      '@swc/helpers':
        optional: true
    dependencies:
      '@swc/counter': 0.1.2
      '@swc/types': 0.1.5
    optionalDependencies:
      '@swc/core-darwin-arm64': 1.3.101
      '@swc/core-darwin-x64': 1.3.101
      '@swc/core-linux-arm-gnueabihf': 1.3.101
      '@swc/core-linux-arm64-gnu': 1.3.101
      '@swc/core-linux-arm64-musl': 1.3.101
      '@swc/core-linux-x64-gnu': 1.3.101
      '@swc/core-linux-x64-musl': 1.3.101
      '@swc/core-win32-arm64-msvc': 1.3.101
      '@swc/core-win32-ia32-msvc': 1.3.101
      '@swc/core-win32-x64-msvc': 1.3.101
    dev: true

  /@swc/counter@0.1.2:
    resolution: {integrity: sha512-9F4ys4C74eSTEUNndnER3VJ15oru2NumfQxS8geE+f3eB5xvfxpWyqE5XlVnxb/R14uoXi6SLbBwwiDSkv+XEw==}
    dev: true

  /@swc/types@0.1.5:
    resolution: {integrity: sha512-myfUej5naTBWnqOCc/MdVOLVjXUXtIA+NpDrDBKJtLLg2shUjBu3cZmB/85RyitKc55+lUUyl7oRfLOvkr2hsw==}
    dev: true

  /@tanstack/react-table@8.11.6(react-dom@18.2.0)(react@18.2.0):
    resolution: {integrity: sha512-i0heTVZtuHF9VPMwcYoZ21hbzGDmLjxHYemDMvbGpjk5fUZ8nLF3S8qjVRU79XfPW8KK9o7iTU2fGFVQQmxMSQ==}
    engines: {node: '>=12'}
    peerDependencies:
      react: '>=16'
      react-dom: '>=16'
    dependencies:
      '@tanstack/table-core': 8.11.6
      react: 18.2.0
      react-dom: 18.2.0(react@18.2.0)
    dev: false

  /@tanstack/table-core@8.11.6:
    resolution: {integrity: sha512-69WEY1PaZROaGYUrseng4/4sMYnRGhDe1vM6888CnWekGz/wuCnvqwOoOuKGYivnaiI4BVmZq4WKWhvahyj3/g==}
    engines: {node: '>=12'}
    dev: false

  /@testing-library/dom@9.3.4:
    resolution: {integrity: sha512-FlS4ZWlp97iiNWig0Muq8p+3rVDjRiYE+YKGbAqXOu9nwJFFOdL00kFpz42M+4huzYi86vAK1sOOfyOG45muIQ==}
    engines: {node: '>=14'}
    dependencies:
      '@babel/code-frame': 7.23.5
      '@babel/runtime': 7.23.9
      '@types/aria-query': 5.0.4
      aria-query: 5.1.3
      chalk: 4.1.2
      dom-accessibility-api: 0.5.16
      lz-string: 1.5.0
      pretty-format: 27.5.1

  /@testing-library/jest-dom@6.2.0(vitest@0.34.6):
    resolution: {integrity: sha512-+BVQlJ9cmEn5RDMUS8c2+TU6giLvzaHZ8sU/x0Jj7fk+6/46wPdwlgOPcpxS17CjcanBi/3VmGMqVr2rmbUmNw==}
    engines: {node: '>=14', npm: '>=6', yarn: '>=1'}
    peerDependencies:
      '@jest/globals': '>= 28'
      '@types/jest': '>= 28'
      jest: '>= 28'
      vitest: '>= 0.32'
    peerDependenciesMeta:
      '@jest/globals':
        optional: true
      '@types/jest':
        optional: true
      jest:
        optional: true
      vitest:
        optional: true
    dependencies:
      '@adobe/css-tools': 4.3.2
      '@babel/runtime': 7.23.9
      aria-query: 5.3.0
      chalk: 3.0.0
      css.escape: 1.5.1
      dom-accessibility-api: 0.6.3
      lodash: 4.17.21
      redent: 3.0.0
      vitest: 0.34.6(happy-dom@12.10.3)(jsdom@22.1.0)(sass@1.69.7)
    dev: true

  /@testing-library/react@14.2.1(react-dom@18.2.0)(react@18.2.0):
    resolution: {integrity: sha512-sGdjws32ai5TLerhvzThYFbpnF9XtL65Cjf+gB0Dhr29BGqK+mAeN7SURSdu+eqgET4ANcWoC7FQpkaiGvBr+A==}
    engines: {node: '>=14'}
    peerDependencies:
      react: ^18.0.0
      react-dom: ^18.0.0
    dependencies:
      '@babel/runtime': 7.23.9
      '@testing-library/dom': 9.3.4
      '@types/react-dom': 18.2.19
      react: 18.2.0
      react-dom: 18.2.0(react@18.2.0)

  /@testing-library/user-event@14.5.2(@testing-library/dom@9.3.4):
    resolution: {integrity: sha512-YAh82Wh4TIrxYLmfGcixwD18oIjyC1pFQC2Y01F2lzV2HTMiYrI0nze0FD0ocB//CKS/7jIUgae+adPqxK5yCQ==}
    engines: {node: '>=12', npm: '>=6'}
    peerDependencies:
      '@testing-library/dom': '>=7.21.4'
    dependencies:
      '@testing-library/dom': 9.3.4
    dev: true

  /@tootallnate/once@2.0.0:
    resolution: {integrity: sha512-XCuKFP5PS55gnMVu3dty8KPatLqUoy/ZYzDzAGCQ8JNFCkLXzmI7vNHCR+XpbZaMWQK/vQubr7PkYq8g470J/A==}
    engines: {node: '>= 10'}
    dev: true

  /@tsconfig/node10@1.0.9:
    resolution: {integrity: sha512-jNsYVVxU8v5g43Erja32laIDHXeoNvFEpX33OK4d6hljo3jDhCBDhx5dhCCTMWUojscpAagGiRkBKxpdl9fxqA==}
    dev: true

  /@tsconfig/node12@1.0.11:
    resolution: {integrity: sha512-cqefuRsh12pWyGsIoBKJA9luFu3mRxCA+ORZvA4ktLSzIuCUtWVxGIuXigEwO5/ywWFMZ2QEGKWvkZG1zDMTag==}
    dev: true

  /@tsconfig/node14@1.0.3:
    resolution: {integrity: sha512-ysT8mhdixWK6Hw3i1V2AeRqZ5WfXg1G43mqoYlM2nc6388Fq5jcXyr5mRsqViLx/GJYdoL0bfXD8nmF+Zn/Iow==}
    dev: true

  /@tsconfig/node16@1.0.3:
    resolution: {integrity: sha512-yOlFc+7UtL/89t2ZhjPvvB/DeAr3r+Dq58IgzsFkOAvVC6NMJXmCGjbptdXdR9qsX7pKcTL+s87FtYREi2dEEQ==}
    dev: true

  /@types/aria-query@5.0.4:
    resolution: {integrity: sha512-rfT93uj5s0PRL7EzccGMs3brplhcrghnDoV26NqKhCAS1hVo+WdNsPvE/yb6ilfr5hi2MEk6d5EWJTKdxg8jVw==}

  /@types/chai-subset@1.3.3:
    resolution: {integrity: sha512-frBecisrNGz+F4T6bcc+NLeolfiojh5FxW2klu669+8BARtyQv2C/GkNW6FUodVe4BroGMP/wER/YDGc7rEllw==}
    dependencies:
      '@types/chai': 4.3.5
    dev: true

  /@types/chai@4.3.5:
    resolution: {integrity: sha512-mEo1sAde+UCE6b2hxn332f1g1E8WfYRu6p5SvTKr2ZKC1f7gFJXk4h5PyGP9Dt6gCaG8y8XhwnXWC6Iy2cmBng==}
    dev: true

  /@types/eslint@8.21.1:
    resolution: {integrity: sha512-rc9K8ZpVjNcLs8Fp0dkozd5Pt2Apk1glO4Vgz8ix1u6yFByxfqo5Yavpy65o+93TAe24jr7v+eSBtFLvOQtCRQ==}
    dependencies:
      '@types/estree': 1.0.0
      '@types/json-schema': 7.0.15
    dev: true

  /@types/estree@1.0.0:
    resolution: {integrity: sha512-WulqXMDUTYAXCjZnk6JtIHPigp55cVtDgDrO2gHRwhyJto21+1zbVCtOYB2L1F9w4qCQ0rOGWBnBe0FNTiEJIQ==}
    dev: true

  /@types/is-ci@3.0.0:
    resolution: {integrity: sha512-Q0Op0hdWbYd1iahB+IFNQcWXFq4O0Q5MwQP7uN0souuQ4rPg1vEYcnIOfr1gY+M+6rc8FGoRaBO1mOOvL29sEQ==}
    dependencies:
      ci-info: 3.8.0
    dev: true

  /@types/js-cookie@2.2.7:
    resolution: {integrity: sha512-aLkWa0C0vO5b4Sr798E26QgOkss68Un0bLjs7u9qxzPT5CG+8DuNTffWES58YzJs3hrVAOs1wonycqEBqNJubA==}
    dev: false

  /@types/js-yaml@4.0.9:
    resolution: {integrity: sha512-k4MGaQl5TGo/iipqb2UDG2UwjXziSWkh0uysQelTlJpX1qGlpUZYm8PnO4DxG1qBomtJUdYJ6qR6xdIah10JLg==}
    dev: true

  /@types/jsdom@21.1.6:
    resolution: {integrity: sha512-/7kkMsC+/kMs7gAYmmBR9P0vGTnOoLhQhyhQJSlXGI5bzTHp6xdo0TtKWQAsz6pmSAeVqKSbqeyP6hytqr9FDw==}
    dependencies:
      '@types/node': 16.18.68
      '@types/tough-cookie': 4.0.5
      parse5: 7.1.2
    dev: true

  /@types/json-schema@7.0.15:
    resolution: {integrity: sha512-5+fP8P8MFNC+AyZCDxrB2pkZFPGzqQWUzpSeuuVLvm8VMcorNYavBqoFcxK8bQz4Qsbn4oUEEem4wDLfcysGHA==}
    dev: true

  /@types/json5@0.0.29:
    resolution: {integrity: sha512-dRLjCWHYg4oaA77cxO64oO+7JwCwnIzkZPdrrC71jQmQtlhM556pwKo5bUzqvZndkVbeFLIIi+9TC40JNF5hNQ==}
    dev: true

  /@types/lodash.mergewith@4.6.7:
    resolution: {integrity: sha512-3m+lkO5CLRRYU0fhGRp7zbsGi6+BZj0uTVSwvcKU+nSlhjA9/QRNfuSGnD2mX6hQA7ZbmcCkzk5h4ZYGOtk14A==}
    dependencies:
      '@types/lodash': 4.14.191

  /@types/lodash@4.14.191:
    resolution: {integrity: sha512-BdZ5BCCvho3EIXw6wUCXHe7rS53AIDPLE+JzwgT+OsJk53oBfbSmZZ7CX4VaRoN78N+TJpFi9QPlfIVNmJYWxQ==}

  /@types/minimist@1.2.2:
    resolution: {integrity: sha512-jhuKLIRrhvCPLqwPcx6INqmKeiA5EWrsCOPhrlFSrbrmU4ZMPjj5Ul/oLCMDO98XRUIwVm78xICz4EPCektzeQ==}
    dev: true

  /@types/node@12.20.55:
    resolution: {integrity: sha512-J8xLz7q2OFulZ2cyGTLE1TbbZcjpno7FaN6zdJNrgAdrJ+DZzh/uFR6YrTb4C+nXakvud8Q4+rbhoIWlYQbUFQ==}
    dev: true

  /@types/node@16.18.68:
    resolution: {integrity: sha512-sG3hPIQwJLoewrN7cr0dwEy+yF5nD4D/4FxtQpFciRD/xwUzgD+G05uxZHv5mhfXo4F9Jkp13jjn0CC2q325sg==}
    dev: true

  /@types/normalize-package-data@2.4.1:
    resolution: {integrity: sha512-Gj7cI7z+98M282Tqmp2K5EIsoouUEzbBJhQQzDE3jSIRk6r9gsz0oUokqIUR4u1R3dMHo0pDHM7sNOHyhulypw==}
    dev: true

  /@types/parse-json@4.0.0:
    resolution: {integrity: sha512-//oorEZjL6sbPcKUaCdIGlIUeH26mgzimjBB77G6XRgnDl/L5wOnpyBGRe/Mmf5CVW3PwEBE1NjiMZ/ssFh4wA==}

  /@types/proj4@2.5.2:
    resolution: {integrity: sha512-/Nmfn9p08yaYw6xo5f2b0L+2oHk2kZeOkp5v+4VCeNfq+ETlLQbmHmC97/pjDIEZy8jxwz7pdPpwNzDHM5cuJw==}
    dev: false

  /@types/prop-types@15.7.11:
    resolution: {integrity: sha512-ga8y9v9uyeiLdpKddhxYQkxNDrfvuPrlFb0N1qnZZByvcElJaXthF1UhvCh9TLWJBEHeNtdnbysW7Y6Uq8CVng==}

  /@types/raf@3.4.3:
    resolution: {integrity: sha512-c4YAvMedbPZ5tEyxzQdMoOhhJ4RD3rngZIdwC2/qDN3d7JpEhB6fiBRKVY1lg5B7Wk+uPBjn5f39j1/2MY1oOw==}
    requiresBuild: true
    dev: false
    optional: true

  /@types/react-dom@18.2.19:
    resolution: {integrity: sha512-aZvQL6uUbIJpjZk4U8JZGbau9KDeAwMfmhyWorxgBkqDIEf6ROjRozcmPIicqsUwPUjbkDfHKgGee1Lq65APcA==}
    dependencies:
      '@types/react': 18.2.55

  /@types/react-transition-group@4.4.9:
    resolution: {integrity: sha512-ZVNmWumUIh5NhH8aMD9CR2hdW0fNuYInlocZHaZ+dgk/1K49j1w/HoAuK1ki+pgscQrOFRTlXeoURtuzEkV3dg==}
    dependencies:
      '@types/react': 18.2.55
    dev: false

  /@types/react@18.2.55:
    resolution: {integrity: sha512-Y2Tz5P4yz23brwm2d7jNon39qoAtMMmalOQv6+fEFt1mT+FcM3D841wDpoUvFXhaYenuROCy3FZYqdTjM7qVyA==}
    dependencies:
      '@types/prop-types': 15.7.11
      '@types/scheduler': 0.16.8
      csstype: 3.1.3

  /@types/scheduler@0.16.8:
    resolution: {integrity: sha512-WZLiwShhwLRmeV6zH+GkbOFT6Z6VklCItrDioxUnv+u4Ll+8vKeFySoFyK/0ctcRpOmwAicELfmys1sDc/Rw+A==}

  /@types/semver@7.5.6:
    resolution: {integrity: sha512-dn1l8LaMea/IjDoHNd9J52uBbInB796CDffS6VdIxvqYCPSG0V0DzHp76GpaWnlhg88uYyPbXCDIowa86ybd5A==}
    dev: true

  /@types/tough-cookie@4.0.5:
    resolution: {integrity: sha512-/Ad8+nIOV7Rl++6f1BdKxFSMgmoqEoYbHRpPcx3JEfv8VRsQe9Z4mCXeJBzxs7mbHY/XOZZuXlRNfhpVPbs6ZA==}
    dev: true

  /@types/uuid@9.0.7:
    resolution: {integrity: sha512-WUtIVRUZ9i5dYXefDEAI7sh9/O7jGvHg7Df/5O/gtH3Yabe5odI3UWopVR1qbPXQtvOxWu3mM4XxlYeZtMWF4g==}
    dev: true

  /@typescript-eslint/eslint-plugin@6.17.0(@typescript-eslint/parser@6.17.0)(eslint@8.56.0)(typescript@5.3.3):
    resolution: {integrity: sha512-Vih/4xLXmY7V490dGwBQJTpIZxH4ZFH6eCVmQ4RFkB+wmaCTDAx4dtgoWwMNGKLkqRY1L6rPqzEbjorRnDo4rQ==}
    engines: {node: ^16.0.0 || >=18.0.0}
    peerDependencies:
      '@typescript-eslint/parser': ^6.0.0 || ^6.0.0-alpha
      eslint: ^7.0.0 || ^8.0.0
      typescript: '*'
    peerDependenciesMeta:
      typescript:
        optional: true
    dependencies:
      '@eslint-community/regexpp': 4.7.0
      '@typescript-eslint/parser': 6.17.0(eslint@8.56.0)(typescript@5.3.3)
      '@typescript-eslint/scope-manager': 6.17.0
      '@typescript-eslint/type-utils': 6.17.0(eslint@8.56.0)(typescript@5.3.3)
      '@typescript-eslint/utils': 6.17.0(eslint@8.56.0)(typescript@5.3.3)
      '@typescript-eslint/visitor-keys': 6.17.0
      debug: 4.3.4
      eslint: 8.56.0
      graphemer: 1.4.0
      ignore: 5.2.4
      natural-compare: 1.4.0
      semver: 7.5.4
      ts-api-utils: 1.0.3(typescript@5.3.3)
      typescript: 5.3.3
    transitivePeerDependencies:
      - supports-color
    dev: true

  /@typescript-eslint/parser@6.17.0(eslint@8.56.0)(typescript@5.3.3):
    resolution: {integrity: sha512-C4bBaX2orvhK+LlwrY8oWGmSl4WolCfYm513gEccdWZj0CwGadbIADb0FtVEcI+WzUyjyoBj2JRP8g25E6IB8A==}
    engines: {node: ^16.0.0 || >=18.0.0}
    peerDependencies:
      eslint: ^7.0.0 || ^8.0.0
      typescript: '*'
    peerDependenciesMeta:
      typescript:
        optional: true
    dependencies:
      '@typescript-eslint/scope-manager': 6.17.0
      '@typescript-eslint/types': 6.17.0
      '@typescript-eslint/typescript-estree': 6.17.0(typescript@5.3.3)
      '@typescript-eslint/visitor-keys': 6.17.0
      debug: 4.3.4
      eslint: 8.56.0
      typescript: 5.3.3
    transitivePeerDependencies:
      - supports-color
    dev: true

  /@typescript-eslint/scope-manager@6.17.0:
    resolution: {integrity: sha512-RX7a8lwgOi7am0k17NUO0+ZmMOX4PpjLtLRgLmT1d3lBYdWH4ssBUbwdmc5pdRX8rXon8v9x8vaoOSpkHfcXGA==}
    engines: {node: ^16.0.0 || >=18.0.0}
    dependencies:
      '@typescript-eslint/types': 6.17.0
      '@typescript-eslint/visitor-keys': 6.17.0
    dev: true

  /@typescript-eslint/type-utils@6.17.0(eslint@8.56.0)(typescript@5.3.3):
    resolution: {integrity: sha512-hDXcWmnbtn4P2B37ka3nil3yi3VCQO2QEB9gBiHJmQp5wmyQWqnjA85+ZcE8c4FqnaB6lBwMrPkgd4aBYz3iNg==}
    engines: {node: ^16.0.0 || >=18.0.0}
    peerDependencies:
      eslint: ^7.0.0 || ^8.0.0
      typescript: '*'
    peerDependenciesMeta:
      typescript:
        optional: true
    dependencies:
      '@typescript-eslint/typescript-estree': 6.17.0(typescript@5.3.3)
      '@typescript-eslint/utils': 6.17.0(eslint@8.56.0)(typescript@5.3.3)
      debug: 4.3.4
      eslint: 8.56.0
      ts-api-utils: 1.0.3(typescript@5.3.3)
      typescript: 5.3.3
    transitivePeerDependencies:
      - supports-color
    dev: true

  /@typescript-eslint/types@6.17.0:
    resolution: {integrity: sha512-qRKs9tvc3a4RBcL/9PXtKSehI/q8wuU9xYJxe97WFxnzH8NWWtcW3ffNS+EWg8uPvIerhjsEZ+rHtDqOCiH57A==}
    engines: {node: ^16.0.0 || >=18.0.0}
    dev: true

  /@typescript-eslint/typescript-estree@6.17.0(typescript@5.3.3):
    resolution: {integrity: sha512-gVQe+SLdNPfjlJn5VNGhlOhrXz4cajwFd5kAgWtZ9dCZf4XJf8xmgCTLIqec7aha3JwgLI2CK6GY1043FRxZwg==}
    engines: {node: ^16.0.0 || >=18.0.0}
    peerDependencies:
      typescript: '*'
    peerDependenciesMeta:
      typescript:
        optional: true
    dependencies:
      '@typescript-eslint/types': 6.17.0
      '@typescript-eslint/visitor-keys': 6.17.0
      debug: 4.3.4
      globby: 11.1.0
      is-glob: 4.0.3
      minimatch: 9.0.3
      semver: 7.5.4
      ts-api-utils: 1.0.3(typescript@5.3.3)
      typescript: 5.3.3
    transitivePeerDependencies:
      - supports-color
    dev: true

  /@typescript-eslint/utils@6.17.0(eslint@8.56.0)(typescript@5.3.3):
    resolution: {integrity: sha512-LofsSPjN/ITNkzV47hxas2JCsNCEnGhVvocfyOcLzT9c/tSZE7SfhS/iWtzP1lKNOEfLhRTZz6xqI8N2RzweSQ==}
    engines: {node: ^16.0.0 || >=18.0.0}
    peerDependencies:
      eslint: ^7.0.0 || ^8.0.0
    dependencies:
      '@eslint-community/eslint-utils': 4.4.0(eslint@8.56.0)
      '@types/json-schema': 7.0.15
      '@types/semver': 7.5.6
      '@typescript-eslint/scope-manager': 6.17.0
      '@typescript-eslint/types': 6.17.0
      '@typescript-eslint/typescript-estree': 6.17.0(typescript@5.3.3)
      eslint: 8.56.0
      semver: 7.5.4
    transitivePeerDependencies:
      - supports-color
      - typescript
    dev: true

  /@typescript-eslint/visitor-keys@6.17.0:
    resolution: {integrity: sha512-H6VwB/k3IuIeQOyYczyyKN8wH6ed8EwliaYHLxOIhyF0dYEIsN8+Bk3GE19qafeMKyZJJHP8+O1HiFhFLUNKSg==}
    engines: {node: ^16.0.0 || >=18.0.0}
    dependencies:
      '@typescript-eslint/types': 6.17.0
      eslint-visitor-keys: 3.4.3
    dev: true

  /@ungap/structured-clone@1.2.0:
    resolution: {integrity: sha512-zuVdFrMJiuCDQUMCzQaD6KL28MjnqqN8XnAqiEq9PNm/hCPTSGfrXCOfwj1ow4LFb/tNymJPwsNbVePc1xFqrQ==}
    dev: true

  /@vitejs/plugin-react-swc@3.5.0(vite@4.5.2):
    resolution: {integrity: sha512-1PrOvAaDpqlCV+Up8RkAh9qaiUjoDUcjtttyhXDKw53XA6Ve16SOp6cCOpRs8Dj8DqUQs6eTW5YkLcLJjrXAig==}
    peerDependencies:
      vite: ^4 || ^5
    dependencies:
      '@swc/core': 1.3.101
      vite: 4.5.2(@types/node@16.18.68)(sass@1.69.7)
    transitivePeerDependencies:
      - '@swc/helpers'
    dev: true

  /@vitest/expect@0.34.6:
    resolution: {integrity: sha512-QUzKpUQRc1qC7qdGo7rMK3AkETI7w18gTCUrsNnyjjJKYiuUB9+TQK3QnR1unhCnWRC0AbKv2omLGQDF/mIjOw==}
    dependencies:
      '@vitest/spy': 0.34.6
      '@vitest/utils': 0.34.6
      chai: 4.3.10
    dev: true

  /@vitest/runner@0.34.6:
    resolution: {integrity: sha512-1CUQgtJSLF47NnhN+F9X2ycxUP0kLHQ/JWvNHbeBfwW8CzEGgeskzNnHDyv1ieKTltuR6sdIHV+nmR6kPxQqzQ==}
    dependencies:
      '@vitest/utils': 0.34.6
      p-limit: 4.0.0
      pathe: 1.1.1
    dev: true

  /@vitest/snapshot@0.34.6:
    resolution: {integrity: sha512-B3OZqYn6k4VaN011D+ve+AA4whM4QkcwcrwaKwAbyyvS/NB1hCWjFIBQxAQQSQir9/RtyAAGuq+4RJmbn2dH4w==}
    dependencies:
      magic-string: 0.30.3
      pathe: 1.1.1
      pretty-format: 29.6.3
    dev: true

  /@vitest/spy@0.34.6:
    resolution: {integrity: sha512-xaCvneSaeBw/cz8ySmF7ZwGvL0lBjfvqc1LpQ/vcdHEvpLn3Ff1vAvjw+CoGn0802l++5L/pxb7whwcWAw+DUQ==}
    dependencies:
      tinyspy: 2.1.1
    dev: true

  /@vitest/utils@0.34.6:
    resolution: {integrity: sha512-IG5aDD8S6zlvloDsnzHw0Ut5xczlF+kv2BOTo+iXfPr54Yhi5qbVOgGB1hZaVq4iJ4C/MZ2J0y15IlsV/ZcI0A==}
    dependencies:
      diff-sequences: 29.4.3
      loupe: 2.3.6
      pretty-format: 29.6.3
    dev: true

  /@xobotyi/scrollbar-width@1.9.5:
    resolution: {integrity: sha512-N8tkAACJx2ww8vFMneJmaAgmjAG1tnVBZJRLRcx061tmsLRZHSEZSLuGWnwPtunsSLvSqXQ2wfp7Mgqg1I+2dQ==}
    dev: false

  /@zag-js/dom-query@0.16.0:
    resolution: {integrity: sha512-Oqhd6+biWyKnhKwFFuZrrf6lxBz2tX2pRQe6grUnYwO6HJ8BcbqZomy2lpOdr+3itlaUqx+Ywj5E5ZZDr/LBfQ==}

  /@zag-js/element-size@0.10.5:
    resolution: {integrity: sha512-uQre5IidULANvVkNOBQ1tfgwTQcGl4hliPSe69Fct1VfYb2Fd0jdAcGzqQgPhfrXFpR62MxLPB7erxJ/ngtL8w==}

  /@zag-js/focus-visible@0.16.0:
    resolution: {integrity: sha512-a7U/HSopvQbrDU4GLerpqiMcHKEkQkNPeDZJWz38cw/6Upunh41GjHetq5TB84hxyCaDzJ6q2nEdNoBQfC0FKA==}
    dependencies:
      '@zag-js/dom-query': 0.16.0

  /abab@2.0.6:
    resolution: {integrity: sha512-j2afSsaIENvHZN2B8GOpF566vZ5WVk5opAiMTvWgaQT8DkbOqsTfvNAvHoRGU2zzP8cPoqys+xHTRDWW8L+/BA==}
    deprecated: Use your platform's native atob() and btoa() methods instead
    dev: true

  /acorn-jsx@5.3.2(acorn@8.10.0):
    resolution: {integrity: sha512-rq9s+JNhf0IChjtDXxllJ7g41oZk5SlXtp0LHwyA5cejwn7vKmKp4pPri6YEePv2PU65sAsegbXtIinmDFDXgQ==}
    peerDependencies:
      acorn: ^6.0.0 || ^7.0.0 || ^8.0.0
    dependencies:
      acorn: 8.10.0
    dev: true

  /acorn-walk@8.2.0:
    resolution: {integrity: sha512-k+iyHEuPgSw6SbuDpGQM+06HQUa04DZ3o+F6CSzXMvvI5KMvnaEqXe+YVe555R9nn6GPt404fos4wcgpw12SDA==}
    engines: {node: '>=0.4.0'}
    dev: true

  /acorn@8.10.0:
    resolution: {integrity: sha512-F0SAmZ8iUtS//m8DmCTA0jlh6TDKkHQyK6xc6V4KDTyZKA9dnvX9/3sRTVQrWm79glUAZbnmmNcdYwUIHWVybw==}
    engines: {node: '>=0.4.0'}
    hasBin: true
    dev: true

  /agent-base@6.0.2:
    resolution: {integrity: sha512-RZNwNclF7+MS/8bDg70amg32dyeZGZxiDuQmZxKLAlQjr3jGyLx+4Kkk58UO7D2QdgFIQCovuSuZESne6RG6XQ==}
    engines: {node: '>= 6.0.0'}
    dependencies:
      debug: 4.3.4
    transitivePeerDependencies:
      - supports-color
    dev: true

  /ajv@6.12.6:
    resolution: {integrity: sha512-j3fVLgvTo527anyYyJOGTYJbG+vnnQYvE0m5mmkc1TK+nxAppkCLMIL0aZ4dblVCNoGShhm+kzE4ZUykBoMg4g==}
    dependencies:
      fast-deep-equal: 3.1.3
      fast-json-stable-stringify: 2.1.0
      json-schema-traverse: 0.4.1
      uri-js: 4.4.1
    dev: true

  /ansi-colors@4.1.3:
    resolution: {integrity: sha512-/6w/C21Pm1A7aZitlI5Ni/2J6FFQN8i1Cvz3kHABAAbw93v/NlvKdVOqz7CCWz/3iv/JplRSEEZ83XION15ovw==}
    engines: {node: '>=6'}
    dev: true

  /ansi-regex@5.0.1:
    resolution: {integrity: sha512-quJQXlTSUGL2LH9SUXo8VwsY4soanhgo6LNSm84E1LBcE8s3O0wpdiRzyR9z/ZZJMlMWv37qOOb9pdJlMUEKFQ==}
    engines: {node: '>=8'}

  /ansi-regex@6.0.1:
    resolution: {integrity: sha512-n5M855fKb2SsfMIiFFoVrABHJC8QtHwVx+mHWP3QcEqBHYienj5dHSgjbxtC0WEZXYt4wcD6zrQElDPhFuZgfA==}
    engines: {node: '>=12'}
    dev: true

  /ansi-sequence-parser@1.1.0:
    resolution: {integrity: sha512-lEm8mt52to2fT8GhciPCGeCXACSz2UwIN4X2e2LJSnZ5uAbn2/dsYdOmUXq0AtWS5cpAupysIneExOgH0Vd2TQ==}
    dev: true

  /ansi-styles@3.2.1:
    resolution: {integrity: sha512-VT0ZI6kZRdTh8YyJw3SMbYm/u+NqfsAxEpWO0Pf9sq8/e94WxxOpPKx9FR1FlyCtOVDNOQ+8ntlqFxiRc+r5qA==}
    engines: {node: '>=4'}
    dependencies:
      color-convert: 1.9.3

  /ansi-styles@4.3.0:
    resolution: {integrity: sha512-zbB9rCJAT1rbjiVDb2hqKFHNYLxgtk8NURxZ3IZwD3F6NtxbXZQCnnSi1Lkx+IDohdPlFp222wVALIheZJQSEg==}
    engines: {node: '>=8'}
    dependencies:
      color-convert: 2.0.1

  /ansi-styles@5.2.0:
    resolution: {integrity: sha512-Cxwpt2SfTzTtXcfOlzGEee8O+c+MmUgGrNiBcXnuWxuFJHe6a5Hz7qwhwe5OgaSYI0IJvkLqWX1ASG+cJOkEiA==}
    engines: {node: '>=10'}

  /ansi-styles@6.2.1:
    resolution: {integrity: sha512-bN798gFfQX+viw3R7yrGWRqnrN2oRkEkUjjl4JNn4E8GxxbjtG3FbrEIIY3l8/hrwUwIeCZvi4QuOTP4MErVug==}
    engines: {node: '>=12'}
    dev: true

  /anymatch@3.1.3:
    resolution: {integrity: sha512-KMReFUr0B4t+D+OBkjR3KYqvocp2XaSzO55UcB6mgQMd3KbcE+mWTyvVV7D/zsdEbNnV6acZUutkiHQXvTr1Rw==}
    engines: {node: '>= 8'}
    dependencies:
      normalize-path: 3.0.0
      picomatch: 2.3.1
    dev: true

  /arg@4.1.3:
    resolution: {integrity: sha512-58S9QDqG0Xx27YwPSt9fJxivjYl432YCwfDMfZ+71RAqUrZef7LrKQZ3LHLOwCS4FLNBplP533Zx895SeOCHvA==}
    dev: true

  /argparse@1.0.10:
    resolution: {integrity: sha512-o5Roy6tNG4SL/FOkCAN6RzjiakZS25RLYFrcMttJqbdd8BWrnA+fGz57iN5Pb06pvBGvl5gQ0B48dJlslXvoTg==}
    dependencies:
      sprintf-js: 1.0.3
    dev: true

  /argparse@2.0.1:
    resolution: {integrity: sha512-8+9WqebbFzpX9OR+Wa6O29asIogeRMzcGtAINdpMHHyAg10f05aSFVBbcEqGf/PXw1EjAZ+q2/bEBg3DvurK3Q==}
    dev: true

  /aria-hidden@1.2.3:
    resolution: {integrity: sha512-xcLxITLe2HYa1cnYnwCjkOO1PqUHQpozB8x9AR0OgWN2woOBi5kSDVxKfd0b7sb1hw5qFeJhXm9H1nu3xSfLeQ==}
    engines: {node: '>=10'}
    dependencies:
      tslib: 2.6.2

  /aria-query@5.1.3:
    resolution: {integrity: sha512-R5iJ5lkuHybztUfuOAznmboyjWq8O6sqNqtK7CLOqdydi54VNbORp49mb14KbWgG1QD3JFO9hJdZ+y4KutfdOQ==}
    dependencies:
      deep-equal: 2.2.0

  /aria-query@5.3.0:
    resolution: {integrity: sha512-b0P0sZPKtyu8HkeRAfCq0IfURZK+SuwMjY1UXGBU27wpAiTwQAIlq56IbIO+ytk/JjS1fMR14ee5WBBfKi5J6A==}
    dependencies:
      dequal: 2.0.3
    dev: true

  /arr-union@3.1.0:
    resolution: {integrity: sha512-sKpyeERZ02v1FeCZT8lrfJq5u6goHCtpTAzPwJYe7c8SPFOboNjNg1vz2L4VTn9T4PQxEx13TbXLmYUcS6Ug7Q==}
    engines: {node: '>=0.10.0'}
    dev: false

  /array-buffer-byte-length@1.0.0:
    resolution: {integrity: sha512-LPuwb2P+NrQw3XhxGc36+XSvuBPopovXYTR9Ew++Du9Yb/bx5AzBfrIsBoj0EZUifjQU+sHL21sseZ3jerWO/A==}
    dependencies:
      call-bind: 1.0.5
      is-array-buffer: 3.0.2
    dev: true

  /array-includes@3.1.7:
    resolution: {integrity: sha512-dlcsNBIiWhPkHdOEEKnehA+RNUWDc4UqFtnIXU4uuYDPtA4LDkr7qip2p0VvFAEXNDr0yWZ9PJyIRiGjRLQzwQ==}
    engines: {node: '>= 0.4'}
    dependencies:
      call-bind: 1.0.5
      define-properties: 1.2.1
      es-abstract: 1.22.3
      get-intrinsic: 1.2.2
      is-string: 1.0.7
    dev: true

  /array-union@2.1.0:
    resolution: {integrity: sha512-HGyxoOTYUyCM6stUe6EJgnd4EoewAI7zMdfqO+kGjnlZmBDz/cR5pf8r/cR4Wq60sL/p0IkcjUEEPwS3GFrIyw==}
    engines: {node: '>=8'}
    dev: true

  /array.prototype.findlastindex@1.2.3:
    resolution: {integrity: sha512-LzLoiOMAxvy+Gd3BAq3B7VeIgPdo+Q8hthvKtXybMvRV0jrXfJM/t8mw7nNlpEcVlVUnCnM2KSX4XU5HmpodOA==}
    engines: {node: '>= 0.4'}
    dependencies:
      call-bind: 1.0.5
      define-properties: 1.2.1
      es-abstract: 1.22.3
      es-shim-unscopables: 1.0.2
      get-intrinsic: 1.2.2
    dev: true

  /array.prototype.flat@1.3.2:
    resolution: {integrity: sha512-djYB+Zx2vLewY8RWlNCUdHjDXs2XOgm602S9E7P/UpHgfeHL00cRiIF+IN/G/aUJ7kGPb6yO/ErDI5V2s8iycA==}
    engines: {node: '>= 0.4'}
    dependencies:
      call-bind: 1.0.5
      define-properties: 1.2.1
      es-abstract: 1.22.3
      es-shim-unscopables: 1.0.2
    dev: true

  /array.prototype.flatmap@1.3.2:
    resolution: {integrity: sha512-Ewyx0c9PmpcsByhSW4r+9zDU7sGjFc86qf/kKtuSCRdhfbk0SNLLkaT5qvcHnRGgc5NP/ly/y+qkXkqONX54CQ==}
    engines: {node: '>= 0.4'}
    dependencies:
      call-bind: 1.0.5
      define-properties: 1.2.1
      es-abstract: 1.22.3
      es-shim-unscopables: 1.0.2
    dev: true

  /array.prototype.tosorted@1.1.1:
    resolution: {integrity: sha512-pZYPXPRl2PqWcsUs6LOMn+1f1532nEoPTYowBtqLwAW+W8vSVhkIGnmOX1t/UQjD6YGI0vcD2B1U7ZFGQH9jnQ==}
    dependencies:
      call-bind: 1.0.5
      define-properties: 1.2.1
      es-abstract: 1.22.3
      es-shim-unscopables: 1.0.2
      get-intrinsic: 1.2.2
    dev: true

  /arraybuffer.prototype.slice@1.0.2:
    resolution: {integrity: sha512-yMBKppFur/fbHu9/6USUe03bZ4knMYiwFBcyiaXB8Go0qNehwX6inYPzK9U0NeQvGxKthcmHcaR8P5MStSRBAw==}
    engines: {node: '>= 0.4'}
    dependencies:
      array-buffer-byte-length: 1.0.0
      call-bind: 1.0.5
      define-properties: 1.2.1
      es-abstract: 1.22.3
      get-intrinsic: 1.2.2
      is-array-buffer: 3.0.2
      is-shared-array-buffer: 1.0.2
    dev: true

  /arrify@1.0.1:
    resolution: {integrity: sha512-3CYzex9M9FGQjCGMGyi6/31c8GJbgb0qGyrx5HWxPd0aCwh4cB2YjMb2Xf9UuoogrMrlO9cTqnB5rI5GHZTcUA==}
    engines: {node: '>=0.10.0'}
    dev: true

  /assertion-error@1.1.0:
    resolution: {integrity: sha512-jgsaNduz+ndvGyFt3uSuWqvy4lCnIJiovtouQN5JZHOKCS2QuhEdbcQHFhVksz2N2U9hXJo8odG7ETyWlEeuDw==}
    dev: true

  /assign-symbols@1.0.0:
    resolution: {integrity: sha512-Q+JC7Whu8HhmTdBph/Tq59IoRtoy6KAm5zzPv00WdujX82lbAL8K7WVjne7vdCsAmbF4AYaDOPyO3k0kl8qIrw==}
    engines: {node: '>=0.10.0'}
    dev: false

  /ast-types-flow@0.0.8:
    resolution: {integrity: sha512-OH/2E5Fg20h2aPrbe+QL8JZQFko0YZaF+j4mnQ7BGhfavO7OpSLa8a0y9sBwomHdSbkhTS8TQNayBfnW5DwbvQ==}
    dev: true

  /asynciterator.prototype@1.0.0:
    resolution: {integrity: sha512-wwHYEIS0Q80f5mosx3L/dfG5t5rjEa9Ft51GTaNt862EnpyGHpgz2RkZvLPp1oF5TnAiTohkEKVEu8pQPJI7Vg==}
    dependencies:
      has-symbols: 1.0.3
    dev: true

  /asynckit@0.4.0:
    resolution: {integrity: sha512-Oei9OH4tRh0YqU3GxhX79dM/mwVgvbZJaSNaRk+bshkj0S5cfHcgYakreBjrHwatXKbz+IoIdYLxrKim2MjW0Q==}
    dev: true

  /atob@2.1.2:
    resolution: {integrity: sha512-Wm6ukoaOGJi/73p/cl2GvLjTI5JM1k/O14isD73YML8StrH/7/lRFgmg8nICZgD3bZZvjwCGxtMOD3wWNAu8cg==}
    engines: {node: '>= 4.5.0'}
    hasBin: true
    dev: false

  /available-typed-arrays@1.0.5:
    resolution: {integrity: sha512-DMD0KiN46eipeziST1LPP/STfDU0sufISXmjSgvVsoU2tqxctQeASejWcfNtxYKqETM1UxQ8sp2OrSBWpHY6sw==}
    engines: {node: '>= 0.4'}

  /axe-core@4.7.0:
    resolution: {integrity: sha512-M0JtH+hlOL5pLQwHOLNYZaXuhqmvS8oExsqB1SBYgA4Dk7u/xx+YdGHXaK5pyUfed5mYXdlYiphWq3G8cRi5JQ==}
    engines: {node: '>=4'}
    dev: true

  /axobject-query@3.2.1:
    resolution: {integrity: sha512-jsyHu61e6N4Vbz/v18DHwWYKK0bSWLqn47eeDSKPB7m8tqMHF9YJ+mhIk2lVteyZrY8tnSj/jHOv4YiTCuCJgg==}
    dependencies:
      dequal: 2.0.3
    dev: true

  /babel-plugin-macros@3.1.0:
    resolution: {integrity: sha512-Cg7TFGpIr01vOQNODXOOaGz2NpCU5gl8x1qJFbb6hbZxR7XrcE2vtbAsTAbJ7/xwJtUuJEw8K8Zr/AE0LHlesg==}
    engines: {node: '>=10', npm: '>=6'}
    dependencies:
      '@babel/runtime': 7.23.9
      cosmiconfig: 7.1.0
      resolve: 1.22.8

  /balanced-match@1.0.2:
    resolution: {integrity: sha512-3oSeUO0TMV67hN1AmbXsK4yaqU7tjiHlbxRDZOpH0KW9+CeX4bRAaX0Anxt0tx2MrpRpWwQaPwIlISEJhYU5Pw==}
    dev: true

  /base64-arraybuffer@1.0.2:
    resolution: {integrity: sha512-I3yl4r9QB5ZRY3XuJVEPfc2XhZO6YweFPI+UovAzn+8/hb3oJ6lnysaFcjVpkCPfVWFUDvoZ8kmVDP7WyRtYtQ==}
    engines: {node: '>= 0.6.0'}
    dev: false

  /better-path-resolve@1.0.0:
    resolution: {integrity: sha512-pbnl5XzGBdrFU/wT4jqmJVPn2B6UHPBOhzMQkY/SPUPB6QtUXtmBHBIwCbXJol93mOpGMnQyP/+BB19q04xj7g==}
    engines: {node: '>=4'}
    dependencies:
      is-windows: 1.0.2
    dev: true

  /binary-extensions@2.2.0:
    resolution: {integrity: sha512-jDctJ/IVQbZoJykoeHbhXpOlNBqGNcwXJKJog42E5HDPUwQTSdjCHdihjj0DlnheQ7blbT6dHOafNAiS8ooQKA==}
    engines: {node: '>=8'}
    dev: true

  /brace-expansion@1.1.11:
    resolution: {integrity: sha512-iCuPHDFgrHX7H2vEI/5xpz07zSHB00TpugqhmYtVmMO6518mCuRMoOYFldEBl0g187ufozdaHgWKcYFb61qGiA==}
    dependencies:
      balanced-match: 1.0.2
      concat-map: 0.0.1
    dev: true

  /brace-expansion@2.0.1:
    resolution: {integrity: sha512-XnAIvQ8eM+kC6aULx6wuQiwVsnzsi9d3WxzV3FpWTGA19F621kwdbsAcFKXgKUHZWsy+mY6iL1sHTxWEFCytDA==}
    dependencies:
      balanced-match: 1.0.2
    dev: true

  /braces@3.0.2:
    resolution: {integrity: sha512-b8um+L1RzM3WDSzvhm6gIz1yfTbBt6YTlcEKAvsmqCZZFw46z626lVj9j1yEPW33H5H+lBQpZMP1k8l+78Ha0A==}
    engines: {node: '>=8'}
    dependencies:
      fill-range: 7.0.1
    dev: true

  /breakword@1.0.6:
    resolution: {integrity: sha512-yjxDAYyK/pBvws9H4xKYpLDpYKEH6CzrBPAuXq3x18I+c/2MkVtT3qAr7Oloi6Dss9qNhPVueAAVU1CSeNDIXw==}
    dependencies:
      wcwidth: 1.0.1
    dev: true

  /btoa@1.2.1:
    resolution: {integrity: sha512-SB4/MIGlsiVkMcHmT+pSmIPoNDoHg+7cMzmt3Uxt628MTz2487DKSqK/fuhFBrkuqrYv5UCEnACpF4dTFNKc/g==}
    engines: {node: '>= 0.4.0'}
    hasBin: true
    dev: false

  /bytewise-core@1.2.3:
    resolution: {integrity: sha512-nZD//kc78OOxeYtRlVk8/zXqTB4gf/nlguL1ggWA8FuchMyOxcyHR4QPQZMUmA7czC+YnaBrPUCubqAWe50DaA==}
    dependencies:
      typewise-core: 1.2.0
    dev: false

  /bytewise@1.1.0:
    resolution: {integrity: sha512-rHuuseJ9iQ0na6UDhnrRVDh8YnWVlU6xM3VH6q/+yHDeUH2zIhUzP+2/h3LIrhLDBtTqzWpE3p3tP/boefskKQ==}
    dependencies:
      bytewise-core: 1.2.3
      typewise: 1.0.3
    dev: false

  /cac@6.7.14:
    resolution: {integrity: sha512-b6Ilus+c3RrdDk+JhLKUAQfzzgLEPy6wcXqS7f/xe1EETvsDP6GORG7SFuOs6cID5YkqchW/LXZbX5bc8j7ZcQ==}
    engines: {node: '>=8'}
    dev: true

  /call-bind@1.0.5:
    resolution: {integrity: sha512-C3nQxfFZxFRVoJoGKKI8y3MOEo129NQ+FgQ08iye+Mk4zNZZGdjfs06bVTr+DBSlA66Q2VEcMki/cUCP4SercQ==}
    dependencies:
      function-bind: 1.1.2
      get-intrinsic: 1.2.2
      set-function-length: 1.1.1

  /callsites@3.1.0:
    resolution: {integrity: sha512-P8BjAsXvZS+VIDUI11hHCQEv74YT67YUi5JJFNWIqL235sBmjX4+qx9Muvls5ivyNENctx46xQLQ3aTuE7ssaQ==}
    engines: {node: '>=6'}

  /camelcase-keys@6.2.2:
    resolution: {integrity: sha512-YrwaA0vEKazPBkn0ipTiMpSajYDSe+KjQfrjhcBMxJt/znbvlHd8Pw/Vamaz5EB4Wfhs3SUR3Z9mwRu/P3s3Yg==}
    engines: {node: '>=8'}
    dependencies:
      camelcase: 5.3.1
      map-obj: 4.3.0
      quick-lru: 4.0.1
    dev: true

  /camelcase@5.3.1:
    resolution: {integrity: sha512-L28STB170nwWS63UjtlEOE3dldQApaJXZkOI1uMFfzf3rRuPegHaHesyee+YxQ+W6SvRDQV6UrdOdRiR153wJg==}
    engines: {node: '>=6'}
    dev: true

  /canvg@3.0.10:
    resolution: {integrity: sha512-qwR2FRNO9NlzTeKIPIKpnTY6fqwuYSequ8Ru8c0YkYU7U0oW+hLUvWadLvAu1Rl72OMNiFhoLu4f8eUjQ7l/+Q==}
    engines: {node: '>=10.0.0'}
    requiresBuild: true
    dependencies:
      '@babel/runtime': 7.23.9
      '@types/raf': 3.4.3
      core-js: 3.36.0
      raf: 3.4.1
      regenerator-runtime: 0.13.11
      rgbcolor: 1.0.1
      stackblur-canvas: 2.6.0
      svg-pathdata: 6.0.3
    dev: false
    optional: true

  /chai@4.3.10:
    resolution: {integrity: sha512-0UXG04VuVbruMUYbJ6JctvH0YnC/4q3/AkT18q4NaITo91CUm0liMS9VqzT9vZhVQ/1eqPanMWjBM+Juhfb/9g==}
    engines: {node: '>=4'}
    dependencies:
      assertion-error: 1.1.0
      check-error: 1.0.3
      deep-eql: 4.1.3
      get-func-name: 2.0.2
      loupe: 2.3.6
      pathval: 1.1.1
      type-detect: 4.0.8
    dev: true

  /chakra-react-select@4.7.6(@chakra-ui/form-control@2.2.0)(@chakra-ui/icon@3.2.0)(@chakra-ui/layout@2.3.1)(@chakra-ui/media-query@3.3.0)(@chakra-ui/menu@2.2.1)(@chakra-ui/spinner@2.1.0)(@chakra-ui/system@2.6.2)(@emotion/react@11.11.3)(@types/react@18.2.55)(react-dom@18.2.0)(react@18.2.0):
    resolution: {integrity: sha512-ZL43hyXPnWf1g/HjsZDecbeJ4F2Q6tTPYJozlKWkrQ7lIX7ORP0aZYwmc5/Wly4UNzMimj2Vuosl6MmIXH+G2g==}
    peerDependencies:
      '@chakra-ui/form-control': ^2.0.0
      '@chakra-ui/icon': ^3.0.0
      '@chakra-ui/layout': ^2.0.0
      '@chakra-ui/media-query': ^3.0.0
      '@chakra-ui/menu': ^2.0.0
      '@chakra-ui/spinner': ^2.0.0
      '@chakra-ui/system': ^2.0.0
      '@emotion/react': ^11.8.1
      react: ^18.0.0
      react-dom: ^18.0.0
    dependencies:
      '@chakra-ui/form-control': 2.2.0(@chakra-ui/system@2.6.2)(react@18.2.0)
      '@chakra-ui/icon': 3.2.0(@chakra-ui/system@2.6.2)(react@18.2.0)
      '@chakra-ui/layout': 2.3.1(@chakra-ui/system@2.6.2)(react@18.2.0)
      '@chakra-ui/media-query': 3.3.0(@chakra-ui/system@2.6.2)(react@18.2.0)
      '@chakra-ui/menu': 2.2.1(patch_hash=x7y3u4pvzv3wpkejsnxo3rp5vq)(@chakra-ui/system@2.6.2)(framer-motion@10.18.0)(react@18.2.0)
      '@chakra-ui/spinner': 2.1.0(@chakra-ui/system@2.6.2)(react@18.2.0)
      '@chakra-ui/system': 2.6.2(@emotion/react@11.11.3)(@emotion/styled@11.11.0)(react@18.2.0)
      '@emotion/react': 11.11.3(@types/react@18.2.55)(react@18.2.0)
      react: 18.2.0
      react-dom: 18.2.0(react@18.2.0)
      react-select: 5.8.0(patch_hash=5qabpn4zzsogoweiwbsb3mxt7y)(@types/react@18.2.55)(react-dom@18.2.0)(react@18.2.0)
    transitivePeerDependencies:
      - '@types/react'
    dev: false

  /chalk@2.4.2:
    resolution: {integrity: sha512-Mti+f9lpJNcwF4tWV8/OrTTtF1gZi+f8FqlyAdouralcFWFQWF2+NgCHShjkCb+IFBLq9buZwE1xckQU4peSuQ==}
    engines: {node: '>=4'}
    dependencies:
      ansi-styles: 3.2.1
      escape-string-regexp: 1.0.5
      supports-color: 5.5.0

  /chalk@3.0.0:
    resolution: {integrity: sha512-4D3B6Wf41KOYRFdszmDqMCGq5VV/uMAB273JILmO+3jAlh8X4qDtdtgCR3fxtbLEMzSx22QdhnDcJvu2u1fVwg==}
    engines: {node: '>=8'}
    dependencies:
      ansi-styles: 4.3.0
      supports-color: 7.2.0
    dev: true

  /chalk@4.1.2:
    resolution: {integrity: sha512-oKnbhFyRIXpUuez8iBMmyEa4nbj4IOQyuhc/wy9kY7/WVPcwIO9VA668Pu8RkO7+0G76SLROeyw9CpQ061i4mA==}
    engines: {node: '>=10'}
    dependencies:
      ansi-styles: 4.3.0
      supports-color: 7.2.0

  /chalk@5.3.0:
    resolution: {integrity: sha512-dLitG79d+GV1Nb/VYcCDFivJeK1hiukt9QjRNVOsUtTy1rR1YJsmpGGTZ3qJos+uw7WmWF4wUwBd9jxjocFC2w==}
    engines: {node: ^12.17.0 || ^14.13 || >=16.0.0}
    dev: true

  /chardet@0.7.0:
    resolution: {integrity: sha512-mT8iDcrh03qDGRRmoA2hmBJnxpllMR+0/0qlzjqZES6NdiWDcZkCNAk4rPFZ9Q85r27unkiNNg8ZOiwZXBHwcA==}
    dev: true

  /check-error@1.0.3:
    resolution: {integrity: sha512-iKEoDYaRmd1mxM90a2OEfWhjsjPpYPuQ+lMYsoxB126+t8fw7ySEO48nmDg5COTjxDI65/Y2OWpeEHk3ZOe8zg==}
    dependencies:
      get-func-name: 2.0.2
    dev: true

  /chokidar@3.5.3:
    resolution: {integrity: sha512-Dr3sfKRP6oTcjf2JmUmFJfeVMvXBdegxB0iVQ5eb2V10uFJUCAS8OByZdVAyVb8xXNz3GjjTgj9kLWsZTqE6kw==}
    engines: {node: '>= 8.10.0'}
    dependencies:
      anymatch: 3.1.3
      braces: 3.0.2
      glob-parent: 5.1.2
      is-binary-path: 2.1.0
      is-glob: 4.0.3
      normalize-path: 3.0.0
      readdirp: 3.6.0
    optionalDependencies:
      fsevents: 2.3.3
    dev: true

  /ci-info@3.8.0:
    resolution: {integrity: sha512-eXTggHWSooYhq49F2opQhuHWgzucfF2YgODK4e1566GQs5BIfP30B0oenwBJHfWxAs2fyPB1s7Mg949zLf61Yw==}
    engines: {node: '>=8'}
    dev: true

  /classnames@2.3.2:
    resolution: {integrity: sha512-CSbhY4cFEJRe6/GQzIk5qXZ4Jeg5pcsP7b5peFSDpffpe1cqjASH/n9UTjBwOp6XpMSTwQ8Za2K5V02ueA7Tmw==}
    dev: false

  /cliui@6.0.0:
    resolution: {integrity: sha512-t6wbgtoCXvAzst7QgXxJYqPt0usEfbgQdftEPbLL/cvv6HPE5VgvqCuAIDR0NgU52ds6rFwqrgakNLrHEjCbrQ==}
    dependencies:
      string-width: 4.2.3
      strip-ansi: 6.0.1
      wrap-ansi: 6.2.0
    dev: true

  /cliui@8.0.1:
    resolution: {integrity: sha512-BSeNnyus75C4//NQ9gQt1/csTXyo/8Sb+afLAkzAptFuMsod9HFokGNudZpi/oQV73hnVK+sR+5PVRMd+Dr7YQ==}
    engines: {node: '>=12'}
    dependencies:
      string-width: 4.2.3
      strip-ansi: 6.0.1
      wrap-ansi: 7.0.0
    dev: true

  /clone@1.0.4:
    resolution: {integrity: sha512-JQHZ2QMW6l3aH/j6xCqQThY/9OH4D/9ls34cgkUBiEeocRTU04tHfKPBsUK1PqZCUQM7GiA0IIXJSuXHI64Kbg==}
    engines: {node: '>=0.8'}
    dev: true

  /color-convert@1.9.3:
    resolution: {integrity: sha512-QfAUtd+vFdAtFQcC8CCyYt1fYWxSqAiK2cSD6zDB8N3cpsEBAvRxp9zOGg6G/SHHJYAT88/az/IuDGALsNVbGg==}
    dependencies:
      color-name: 1.1.3

  /color-convert@2.0.1:
    resolution: {integrity: sha512-RRECPsj7iu/xb5oKYcsFHSppFNnsj/52OVTRKb4zP5onXwVF3zVmmToNcOfGC+CRDpfK/U584fMg38ZHCaElKQ==}
    engines: {node: '>=7.0.0'}
    dependencies:
      color-name: 1.1.4

  /color-name@1.1.3:
    resolution: {integrity: sha512-72fSenhMw2HZMTVHeCA9KCmpEIbzWiQsjN+BHcBbS9vr1mtt+vJjPdksIBNUmKAW8TFUDPJK5SUU3QhE9NEXDw==}

  /color-name@1.1.4:
    resolution: {integrity: sha512-dOy+3AuW3a2wNbZHIuMZpTcgjGuLU/uBL/ubcZF9OXbDo8ff4O8yVp5Bf0efS8uEoYo5q4Fx7dY9OgQGXgAsQA==}

  /color-parse@2.0.0:
    resolution: {integrity: sha512-g2Z+QnWsdHLppAbrpcFWo629kLOnOPtpxYV69GCqm92gqSgyXbzlfyN3MXs0412fPBkFmiuS+rXposgBgBa6Kg==}
    dependencies:
      color-name: 1.1.4
    dev: false

  /color-rgba@3.0.0:
    resolution: {integrity: sha512-PPwZYkEY3M2THEHHV6Y95sGUie77S7X8v+h1r6LSAPF3/LL2xJ8duUXSrkic31Nzc4odPwHgUbiX/XuTYzQHQg==}
    dependencies:
      color-parse: 2.0.0
      color-space: 2.0.1
    dev: false

  /color-space@2.0.1:
    resolution: {integrity: sha512-nKqUYlo0vZATVOFHY810BSYjmCARrG7e5R3UE3CQlyjJTvv5kSSmPG1kzm/oDyyqjehM+lW1RnEt9It9GNa5JA==}
    dev: false

  /color2k@2.0.2:
    resolution: {integrity: sha512-kJhwH5nAwb34tmyuqq/lgjEKzlFXn1U99NlnB6Ws4qVaERcRUYeYP1cBw6BJ4vxaWStAUEef4WMr7WjOCnBt8w==}

  /combined-stream@1.0.8:
    resolution: {integrity: sha512-FQN4MRfuJeHf7cBbBMJFXhKSDq+2kAArBlmRBvcvFE5BB1HZKXtSFASDhdlz9zOYwxh8lDdnvmMOe/+5cdoEdg==}
    engines: {node: '>= 0.8'}
    dependencies:
      delayed-stream: 1.0.0
    dev: true

  /commander@10.0.1:
    resolution: {integrity: sha512-y4Mg2tXshplEbSGzx7amzPwKKOCGuoSRP/CjEdwwk0FOGlUbq6lKuoyDZTNZkmxHdJtp54hdfY/JUrdL7Xfdug==}
    engines: {node: '>=14'}
    dev: true

  /commander@11.1.0:
    resolution: {integrity: sha512-yPVavfyCcRhmorC7rWlkHn15b4wDVgVmBA7kV4QVBsF7kv/9TKJAbAXVTxvTnwP8HHKjRCJDClKbciiYS7p0DQ==}
    engines: {node: '>=16'}
    dev: true

  /compute-scroll-into-view@3.0.3:
    resolution: {integrity: sha512-nadqwNxghAGTamwIqQSG433W6OADZx2vCo3UXHNrzTRHK/htu+7+L0zhjEoaeaQVNAi3YgqWDv8+tzf0hRfR+A==}

  /concat-map@0.0.1:
    resolution: {integrity: sha512-/Srv4dswyQNBfohGpz9o6Yb3Gz3SrUDqBH5rTuhGR7ahtlbYKnVxw2bCFMRljaA7EXHaXZ8wsHdodFvbkhKmqg==}
    dev: true

  /convert-source-map@1.9.0:
    resolution: {integrity: sha512-ASFBup0Mz1uyiIjANan1jzLQami9z1PoYSZCiiYW2FczPbenXc45FZdBZLzOT+r6+iciuEModtmCti+hjaAk0A==}

  /copy-to-clipboard@3.3.3:
    resolution: {integrity: sha512-2KV8NhB5JqC3ky0r9PMCAZKbUHSwtEo4CwCs0KXgruG43gX5PMqDEBbVU4OUzw2MuAWUfsuFmWvEKG5QRfSnJA==}
    dependencies:
      toggle-selection: 1.0.6

  /core-js@3.36.0:
    resolution: {integrity: sha512-mt7+TUBbTFg5+GngsAxeKBTl5/VS0guFeJacYge9OmHb+m058UwwIm41SE9T4Den7ClatV57B6TYTuJ0CX1MAw==}
    requiresBuild: true
    dev: false
    optional: true

  /cosmiconfig@7.1.0:
    resolution: {integrity: sha512-AdmX6xUzdNASswsFtmwSt7Vj8po9IuqXm0UXz7QKPuEUmPB4XyjGfaAr2PSuELMwkRMVH1EpIkX5bTZGRB3eCA==}
    engines: {node: '>=10'}
    dependencies:
      '@types/parse-json': 4.0.0
      import-fresh: 3.3.0
      parse-json: 5.2.0
      path-type: 4.0.0
      yaml: 1.10.2

  /cosmiconfig@8.1.3:
    resolution: {integrity: sha512-/UkO2JKI18b5jVMJUp0lvKFMpa/Gye+ZgZjKD+DGEN9y7NRcf/nK1A0sp67ONmKtnDCNMS44E6jrk0Yc3bDuUw==}
    engines: {node: '>=14'}
    dependencies:
      import-fresh: 3.3.0
      js-yaml: 4.1.0
      parse-json: 5.2.0
      path-type: 4.0.0
    dev: true

  /create-require@1.1.1:
    resolution: {integrity: sha512-dcKFX3jn0MpIaXjisoRvexIJVEKzaq7z2rZKxf+MSr9TkdmHmsU4m2lcLojrj/FHl8mk5VxMmYA+ftRkP/3oKQ==}
    dev: true

  /cross-spawn@5.1.0:
    resolution: {integrity: sha512-pTgQJ5KC0d2hcY8eyL1IzlBPYjTkyH72XRZPnLyKus2mBfNjQs3klqbJU2VILqZryAZUt9JOb3h/mWMy23/f5A==}
    dependencies:
      lru-cache: 4.1.5
      shebang-command: 1.2.0
      which: 1.3.1
    dev: true

  /cross-spawn@7.0.3:
    resolution: {integrity: sha512-iRDPJKUPVEND7dHPO8rkbOnPpyDygcDFtWjpeWNCgy8WP2rXcxXL8TskReQl6OrB2G7+UJrags1q15Fudc7G6w==}
    engines: {node: '>= 8'}
    dependencies:
      path-key: 3.1.1
      shebang-command: 2.0.0
      which: 2.0.2
    dev: true

  /css-box-model@1.2.1:
    resolution: {integrity: sha512-a7Vr4Q/kd/aw96bnJG332W9V9LkJO69JRcaCYDUqjp6/z0w6VcZjgAcTbgFxEPfBgdnAwlh3iwu+hLopa+flJw==}
    dependencies:
      tiny-invariant: 1.3.1

  /css-in-js-utils@3.1.0:
    resolution: {integrity: sha512-fJAcud6B3rRu+KHYk+Bwf+WFL2MDCJJ1XG9x137tJQ0xYxor7XziQtuGFbWNdqrvF4Tk26O3H73nfVqXt/fW1A==}
    dependencies:
      hyphenate-style-name: 1.0.4
    dev: false

  /css-line-break@2.1.0:
    resolution: {integrity: sha512-FHcKFCZcAha3LwfVBhCQbW2nCNbkZXn7KVUJcsT5/P8YmfsVja0FMPJr0B903j/E69HUphKiV9iQArX8SDYA4w==}
    dependencies:
      utrie: 1.0.2
    dev: false

  /css-tree@1.1.3:
    resolution: {integrity: sha512-tRpdppF7TRazZrjJ6v3stzv93qxRcSsFmW6cX0Zm2NVKpxE1WV1HblnghVv9TreireHkqI/VDEsfolRF1p6y7Q==}
    engines: {node: '>=8.0.0'}
    dependencies:
      mdn-data: 2.0.14
      source-map: 0.6.1
    dev: false

  /css.escape@1.5.1:
    resolution: {integrity: sha512-YUifsXXuknHlUsmlgyY0PKzgPOr7/FjCePfHNt0jxm83wHZi44VDMQ7/fGNkjY3/jV1MC+1CmZbaHzugyeRtpg==}
    dev: true

  /cssstyle@3.0.0:
    resolution: {integrity: sha512-N4u2ABATi3Qplzf0hWbVCdjenim8F3ojEXpBDF5hBpjzW182MjNGLqfmQ0SkSPeQ+V86ZXgeH8aXj6kayd4jgg==}
    engines: {node: '>=14'}
    dependencies:
      rrweb-cssom: 0.6.0
    dev: true

  /csstype@3.1.3:
    resolution: {integrity: sha512-M1uQkMl8rQK/szD0LNhtqxIPLpimGm8sOBwU7lLnCpSbTyY3yeU1Vc7l4KT5zT4s/yOxHH5O7tIuuLOCnLADRw==}

  /csv-generate@3.4.3:
    resolution: {integrity: sha512-w/T+rqR0vwvHqWs/1ZyMDWtHHSJaN06klRqJXBEpDJaM/+dZkso0OKh1VcuuYvK3XM53KysVNq8Ko/epCK8wOw==}
    dev: true

  /csv-parse@4.16.3:
    resolution: {integrity: sha512-cO1I/zmz4w2dcKHVvpCr7JVRu8/FymG5OEpmvsZYlccYolPBLoVGKUHgNoc4ZGkFeFlWGEDmMyBM+TTqRdW/wg==}
    dev: true

  /csv-stringify@5.6.5:
    resolution: {integrity: sha512-PjiQ659aQ+fUTQqSrd1XEDnOr52jh30RBurfzkscaE2tPaFsDH5wOAHJiw8XAHphRknCwMUE9KRayc4K/NbO8A==}
    dev: true

  /csv@5.5.3:
    resolution: {integrity: sha512-QTaY0XjjhTQOdguARF0lGKm5/mEq9PD9/VhZZegHDIBq2tQwgNpHc3dneD4mGo2iJs+fTKv5Bp0fZ+BRuY3Z0g==}
    engines: {node: '>= 0.1.90'}
    dependencies:
      csv-generate: 3.4.3
      csv-parse: 4.16.3
      csv-stringify: 5.6.5
      stream-transform: 2.1.3
    dev: true

  /damerau-levenshtein@1.0.8:
    resolution: {integrity: sha512-sdQSFB7+llfUcQHUQO3+B8ERRj0Oa4w9POWMI/puGtuf7gFywGmkaLCElnudfTiKZV+NvHqL0ifzdrI8Ro7ESA==}
    dev: true

  /data-urls@4.0.0:
    resolution: {integrity: sha512-/mMTei/JXPqvFqQtfyTowxmJVwr2PVAeCcDxyFf6LhoOu/09TX2OX3kb2wzi4DMXcfj4OItwDOnhl5oziPnT6g==}
    engines: {node: '>=14'}
    dependencies:
      abab: 2.0.6
      whatwg-mimetype: 3.0.0
      whatwg-url: 12.0.1
    dev: true

  /debug@3.2.7:
    resolution: {integrity: sha512-CFjzYYAi4ThfiQvizrFQevTTXHtnCqWfe7x1AhgEscTz6ZbLbfoLRLPugTQyBth6f8ZERVUSyWHFD/7Wu4t1XQ==}
    peerDependencies:
      supports-color: '*'
    peerDependenciesMeta:
      supports-color:
        optional: true
    dependencies:
      ms: 2.1.3
    dev: true

  /debug@4.3.4:
    resolution: {integrity: sha512-PRWFHuSU3eDtQJPvnNY7Jcket1j0t5OuOsFzPPzsekD52Zl8qUfFIPEiswXqIvHWGVHOgX+7G/vCNNhehwxfkQ==}
    engines: {node: '>=6.0'}
    peerDependencies:
      supports-color: '*'
    peerDependenciesMeta:
      supports-color:
        optional: true
    dependencies:
      ms: 2.1.2
    dev: true

  /decamelize-keys@1.1.1:
    resolution: {integrity: sha512-WiPxgEirIV0/eIOMcnFBA3/IJZAZqKnwAwWyvvdi4lsr1WCN22nhdf/3db3DoZcUjTV2SqfzIwNyp6y2xs3nmg==}
    engines: {node: '>=0.10.0'}
    dependencies:
      decamelize: 1.2.0
      map-obj: 1.0.1
    dev: true

  /decamelize@1.2.0:
    resolution: {integrity: sha512-z2S+W9X73hAUUki+N+9Za2lBlun89zigOyGrsax+KUQ6wKW4ZoWpEYBkGhQjwAjjDCkWxhY0VKEhk8wzY7F5cA==}
    engines: {node: '>=0.10.0'}
    dev: true

  /decimal.js@10.4.3:
    resolution: {integrity: sha512-VBBaLc1MgL5XpzgIP7ny5Z6Nx3UrRkIViUkPUdtl9aya5amy3De1gsUUSB1g3+3sExYNjCAsAznmukyxCb1GRA==}
    dev: true

  /deep-eql@4.1.3:
    resolution: {integrity: sha512-WaEtAOpRA1MQ0eohqZjpGD8zdI0Ovsm8mmFhaDN8dvDZzyoUMcYDnf5Y6iu7HTXxf8JDS23qWa4a+hKCDyOPzw==}
    engines: {node: '>=6'}
    dependencies:
      type-detect: 4.0.8
    dev: true

  /deep-equal@2.2.0:
    resolution: {integrity: sha512-RdpzE0Hv4lhowpIUKKMJfeH6C1pXdtT1/it80ubgWqwI3qpuxUBpC1S4hnHg+zjnuOoDkzUtUCEEkG+XG5l3Mw==}
    dependencies:
      call-bind: 1.0.5
      es-get-iterator: 1.1.3
      get-intrinsic: 1.2.2
      is-arguments: 1.1.1
      is-array-buffer: 3.0.2
      is-date-object: 1.0.5
      is-regex: 1.1.4
      is-shared-array-buffer: 1.0.2
      isarray: 2.0.5
      object-is: 1.1.5
      object-keys: 1.1.1
      object.assign: 4.1.5
      regexp.prototype.flags: 1.5.1
      side-channel: 1.0.4
      which-boxed-primitive: 1.0.2
      which-collection: 1.0.1
      which-typed-array: 1.1.13

  /deep-is@0.1.4:
    resolution: {integrity: sha512-oIPzksmTg4/MriiaYGO+okXDT7ztn/w3Eptv/+gSIdMdKsJo0u4CfYNFJPy+4SKMuCqGw2wxnA+URMg3t8a/bQ==}
    dev: true

  /defaults@1.0.4:
    resolution: {integrity: sha512-eFuaLoy/Rxalv2kr+lqMlUnrDWV+3j4pljOIJgLIhI058IQfWJ7vXhyEIHu+HtC738klGALYxOKDO0bQP3tg8A==}
    dependencies:
      clone: 1.0.4
    dev: true

  /define-data-property@1.1.1:
    resolution: {integrity: sha512-E7uGkTzkk1d0ByLeSc6ZsFS79Axg+m1P/VsgYsxHgiuc3tFSj+MjMIwe90FC4lOAZzNBdY7kkO2P2wKdsQ1vgQ==}
    engines: {node: '>= 0.4'}
    dependencies:
      get-intrinsic: 1.2.2
      gopd: 1.0.1
      has-property-descriptors: 1.0.1

  /define-properties@1.2.1:
    resolution: {integrity: sha512-8QmQKqEASLd5nx0U1B1okLElbUuuttJ/AnYmRXbbbGDWh6uS208EjD4Xqq/I9wK7u0v6O08XhTWnt5XtEbR6Dg==}
    engines: {node: '>= 0.4'}
    dependencies:
      define-data-property: 1.1.1
      has-property-descriptors: 1.0.1
      object-keys: 1.1.1

  /delayed-stream@1.0.0:
    resolution: {integrity: sha512-ZySD7Nf91aLB0RxL4KGrKHBXl7Eds1DAmEdcoVawXnLD7SDhpNgtuII2aAkg7a7QS41jxPSZ17p4VdGnMHk3MQ==}
    engines: {node: '>=0.4.0'}
    dev: true

  /dequal@2.0.3:
    resolution: {integrity: sha512-0je+qPKHEMohvfRTCEo3CrPG6cAzAYgmzKyxRiYSSDkS6eGJdyVJm7WaYA5ECaAD9wLB2T4EEeymA5aFVcYXCA==}
    engines: {node: '>=6'}
    dev: true

  /derive-valtio@0.1.0(valtio@1.12.1):
    resolution: {integrity: sha512-OCg2UsLbXK7GmmpzMXhYkdO64vhJ1ROUUGaTFyHjVwEdMEcTTRj7W1TxLbSBxdY8QLBPCcp66MTyaSy0RpO17A==}
    peerDependencies:
      valtio: '*'
    dependencies:
      valtio: 1.12.1(@types/react@18.2.55)(react@18.2.0)
    dev: false

  /detect-indent@6.1.0:
    resolution: {integrity: sha512-reYkTUJAZb9gUuZ2RvVCNhVHdg62RHnJ7WJl8ftMi4diZ6NWlciOzQN88pUhSELEwflJht4oQDv0F0BMlwaYtA==}
    engines: {node: '>=8'}
    dev: true

  /detect-node-es@1.1.0:
    resolution: {integrity: sha512-ypdmJU/TbBby2Dxibuv7ZLW3Bs1QEmM7nHjEANfohJLvE0XVujisn1qPJcZxg+qDucsr+bP6fLD1rPS3AhJ7EQ==}

  /diff-sequences@29.4.3:
    resolution: {integrity: sha512-ofrBgwpPhCD85kMKtE9RYFFq6OC1A89oW2vvgWZNCwxrUpRUILopY7lsYyMDSjc8g6U6aiO0Qubg6r4Wgt5ZnA==}
    engines: {node: ^14.15.0 || ^16.10.0 || >=18.0.0}
    dev: true

  /diff@4.0.2:
    resolution: {integrity: sha512-58lmxKSA4BNyLz+HHMUzlOEpg09FV+ev6ZMe3vJihgdxzgcwZ8VoEEPmALCZG9LmqfVoNMMKpttIYTVG6uDY7A==}
    engines: {node: '>=0.3.1'}
    dev: true

  /dir-glob@3.0.1:
    resolution: {integrity: sha512-WkrWp9GR4KXfKGYzOLmTuGVi1UWFfws377n9cc55/tb6DuqyF6pcQ5AbiHEshaDpY9v6oaSr2XCDidGmMwdzIA==}
    engines: {node: '>=8'}
    dependencies:
      path-type: 4.0.0
    dev: true

  /doctrine@2.1.0:
    resolution: {integrity: sha512-35mSku4ZXK0vfCuHEDAwt55dg2jNajHZ1odvF+8SSr82EsZY4QmXfuWso8oEd8zRhVObSN18aM0CjSdoBX7zIw==}
    engines: {node: '>=0.10.0'}
    dependencies:
      esutils: 2.0.3
    dev: true

  /doctrine@3.0.0:
    resolution: {integrity: sha512-yS+Q5i3hBf7GBkd4KG8a7eBNNWNGLTaEwwYWUijIYM7zrlYDM0BFXHjjPWlWZ1Rg7UaddZeIDmi9jF3HmqiQ2w==}
    engines: {node: '>=6.0.0'}
    dependencies:
      esutils: 2.0.3
    dev: true

  /dom-accessibility-api@0.5.16:
    resolution: {integrity: sha512-X7BJ2yElsnOJ30pZF4uIIDfBEVgF4XEBxL9Bxhy6dnrm5hkzqmsWHGTiHqRiITNhMyFLyAiWndIJP7Z1NTteDg==}

  /dom-accessibility-api@0.6.3:
    resolution: {integrity: sha512-7ZgogeTnjuHbo+ct10G9Ffp0mif17idi0IyWNVA/wcwcm7NPOD/WEHVP3n7n3MhXqxoIYm8d6MuZohYWIZ4T3w==}
    dev: true

  /dom-helpers@5.2.1:
    resolution: {integrity: sha512-nRCa7CK3VTrM2NmGkIy4cbK7IZlgBE/PYMn55rrXefr5xXDP0LdtfPnblFDoVdcAfslJ7or6iqAUnx0CCGIWQA==}
    dependencies:
      '@babel/runtime': 7.23.9
      csstype: 3.1.3
    dev: false

  /domexception@4.0.0:
    resolution: {integrity: sha512-A2is4PLG+eeSfoTMA95/s4pvAoSo2mKtiM5jlHkAVewmiO8ISFTFKZjH7UAM1Atli/OT/7JHOrJRJiMKUZKYBw==}
    engines: {node: '>=12'}
    deprecated: Use your platform's native DOMException instead
    dependencies:
      webidl-conversions: 7.0.0
    dev: true

  /dompurify@2.4.7:
    resolution: {integrity: sha512-kxxKlPEDa6Nc5WJi+qRgPbOAbgTpSULL+vI3NUXsZMlkJxTqYI9wg5ZTay2sFrdZRWHPWNi+EdAhcJf81WtoMQ==}
    requiresBuild: true
    dev: false
    optional: true

  /earcut@2.2.4:
    resolution: {integrity: sha512-/pjZsA1b4RPHbeWZQn66SWS8nZZWLQQ23oE3Eam7aroEFGEvwKAsJfZ9ytiEMycfzXWpca4FA9QIOehf7PocBQ==}
    dev: false

  /eastasianwidth@0.2.0:
    resolution: {integrity: sha512-I88TYZWc9XiYHRQ4/3c5rjjfgkjhLyW2luGIheGERbNQ6OY7yTybanSpDXZa8y7VUP9YmDcYa+eyq4ca7iLqWA==}
    dev: true

  /emoji-regex@8.0.0:
    resolution: {integrity: sha512-MSjYzcWNOA0ewAHpz0MxpYFvwg6yjy1NG3xteoqz644VCo/RPgnr1/GGt+ic3iJTzQ8Eu3TdM14SawnVUmGE6A==}
    dev: true

  /emoji-regex@9.2.2:
    resolution: {integrity: sha512-L18DaJsXSUk2+42pv8mLs5jJT2hqFkFE4j21wOmgbUqsZ2hL72NsUU785g9RXgo3s0ZNgVl42TiHp3ZtOv/Vyg==}
    dev: true

  /enhanced-resolve@5.12.0:
    resolution: {integrity: sha512-QHTXI/sZQmko1cbDoNAa3mJ5qhWUUNAq3vR0/YiD379fWQrcfuoX1+HW2S0MTt7XmoPLapdaDKUtelUSPic7hQ==}
    engines: {node: '>=10.13.0'}
    dependencies:
      graceful-fs: 4.2.10
      tapable: 2.2.1
    dev: true

  /enquirer@2.3.6:
    resolution: {integrity: sha512-yjNnPr315/FjS4zIsUxYguYUPP2e1NK4d7E7ZOLiyYCcbFBiTMyID+2wvm2w6+pZ/odMA7cRkjhsPbltwBOrLg==}
    engines: {node: '>=8.6'}
    dependencies:
      ansi-colors: 4.1.3
    dev: true

  /entities@4.5.0:
    resolution: {integrity: sha512-V0hjH4dGPh9Ao5p0MoRY6BVqtwCjhz6vI5LT8AJ55H+4g9/4vbHx1I54fS0XuclLhDHArPQCiMjDxjaL8fPxhw==}
    engines: {node: '>=0.12'}
    dev: true

  /error-ex@1.3.2:
    resolution: {integrity: sha512-7dFHNmqeFSEt2ZBsCriorKnn3Z2pj+fd9kmI6QoWw4//DL+icEBfc0U7qJCisqrTsKTjw4fNFy2pW9OqStD84g==}
    dependencies:
      is-arrayish: 0.2.1

  /error-stack-parser@2.1.4:
    resolution: {integrity: sha512-Sk5V6wVazPhq5MhpO+AUxJn5x7XSXGl1R93Vn7i+zS15KDVxQijejNCrz8340/2bgLBjR9GtEG8ZVKONDjcqGQ==}
    dependencies:
      stackframe: 1.3.4
    dev: false

  /es-abstract@1.22.3:
    resolution: {integrity: sha512-eiiY8HQeYfYH2Con2berK+To6GrK2RxbPawDkGq4UiCQQfZHb6wX9qQqkbpPqaxQFcl8d9QzZqo0tGE0VcrdwA==}
    engines: {node: '>= 0.4'}
    dependencies:
      array-buffer-byte-length: 1.0.0
      arraybuffer.prototype.slice: 1.0.2
      available-typed-arrays: 1.0.5
      call-bind: 1.0.5
      es-set-tostringtag: 2.0.2
      es-to-primitive: 1.2.1
      function.prototype.name: 1.1.6
      get-intrinsic: 1.2.2
      get-symbol-description: 1.0.0
      globalthis: 1.0.3
      gopd: 1.0.1
      has-property-descriptors: 1.0.1
      has-proto: 1.0.1
      has-symbols: 1.0.3
      hasown: 2.0.0
      internal-slot: 1.0.6
      is-array-buffer: 3.0.2
      is-callable: 1.2.7
      is-negative-zero: 2.0.2
      is-regex: 1.1.4
      is-shared-array-buffer: 1.0.2
      is-string: 1.0.7
      is-typed-array: 1.1.12
      is-weakref: 1.0.2
      object-inspect: 1.13.1
      object-keys: 1.1.1
      object.assign: 4.1.5
      regexp.prototype.flags: 1.5.1
      safe-array-concat: 1.0.1
      safe-regex-test: 1.0.0
      string.prototype.trim: 1.2.8
      string.prototype.trimend: 1.0.7
      string.prototype.trimstart: 1.0.7
      typed-array-buffer: 1.0.0
      typed-array-byte-length: 1.0.0
      typed-array-byte-offset: 1.0.0
      typed-array-length: 1.0.4
      unbox-primitive: 1.0.2
      which-typed-array: 1.1.13
    dev: true

  /es-get-iterator@1.1.3:
    resolution: {integrity: sha512-sPZmqHBe6JIiTfN5q2pEi//TwxmAFHwj/XEuYjTuse78i8KxaqMTTzxPoFKuzRpDpTJ+0NAbpfenkmH2rePtuw==}
    dependencies:
      call-bind: 1.0.5
      get-intrinsic: 1.2.2
      has-symbols: 1.0.3
      is-arguments: 1.1.1
      is-map: 2.0.2
      is-set: 2.0.2
      is-string: 1.0.7
      isarray: 2.0.5
      stop-iteration-iterator: 1.0.0

  /es-iterator-helpers@1.0.15:
    resolution: {integrity: sha512-GhoY8uYqd6iwUl2kgjTm4CZAf6oo5mHK7BPqx3rKgx893YSsy0LGHV6gfqqQvZt/8xM8xeOnfXBCfqclMKkJ5g==}
    dependencies:
      asynciterator.prototype: 1.0.0
      call-bind: 1.0.5
      define-properties: 1.2.1
      es-abstract: 1.22.3
      es-set-tostringtag: 2.0.2
      function-bind: 1.1.2
      get-intrinsic: 1.2.2
      globalthis: 1.0.3
      has-property-descriptors: 1.0.1
      has-proto: 1.0.1
      has-symbols: 1.0.3
      internal-slot: 1.0.6
      iterator.prototype: 1.1.2
      safe-array-concat: 1.0.1
    dev: true

  /es-module-lexer@1.4.1:
    resolution: {integrity: sha512-cXLGjP0c4T3flZJKQSuziYoq7MlT+rnvfZjfp7h+I7K9BNX54kP9nyWvdbwjQ4u1iWbOL4u96fgeZLToQlZC7w==}
    dev: true

  /es-set-tostringtag@2.0.2:
    resolution: {integrity: sha512-BuDyupZt65P9D2D2vA/zqcI3G5xRsklm5N3xCwuiy+/vKy8i0ifdsQP1sLgO4tZDSCaQUSnmC48khknGMV3D2Q==}
    engines: {node: '>= 0.4'}
    dependencies:
      get-intrinsic: 1.2.2
      has-tostringtag: 1.0.0
      hasown: 2.0.0
    dev: true

  /es-shim-unscopables@1.0.2:
    resolution: {integrity: sha512-J3yBRXCzDu4ULnQwxyToo/OjdMx6akgVC7K6few0a7F/0wLtmKKN7I73AH5T2836UuXRqN7Qg+IIUw/+YJksRw==}
    dependencies:
      hasown: 2.0.0
    dev: true

  /es-to-primitive@1.2.1:
    resolution: {integrity: sha512-QCOllgZJtaUo9miYBcLChTUaHNjJF3PYs1VidD7AwiEj1kYxKeQTctLAezAOH5ZKRH0g2IgPn6KwB4IT8iRpvA==}
    engines: {node: '>= 0.4'}
    dependencies:
      is-callable: 1.2.7
      is-date-object: 1.0.5
      is-symbol: 1.0.4
    dev: true

  /esbuild@0.18.17:
    resolution: {integrity: sha512-1GJtYnUxsJreHYA0Y+iQz2UEykonY66HNWOb0yXYZi9/kNrORUEHVg87eQsCtqh59PEJ5YVZJO98JHznMJSWjg==}
    engines: {node: '>=12'}
    hasBin: true
    requiresBuild: true
    optionalDependencies:
      '@esbuild/android-arm': 0.18.17
      '@esbuild/android-arm64': 0.18.17
      '@esbuild/android-x64': 0.18.17
      '@esbuild/darwin-arm64': 0.18.17
      '@esbuild/darwin-x64': 0.18.17
      '@esbuild/freebsd-arm64': 0.18.17
      '@esbuild/freebsd-x64': 0.18.17
      '@esbuild/linux-arm': 0.18.17
      '@esbuild/linux-arm64': 0.18.17
      '@esbuild/linux-ia32': 0.18.17
      '@esbuild/linux-loong64': 0.18.17
      '@esbuild/linux-mips64el': 0.18.17
      '@esbuild/linux-ppc64': 0.18.17
      '@esbuild/linux-riscv64': 0.18.17
      '@esbuild/linux-s390x': 0.18.17
      '@esbuild/linux-x64': 0.18.17
      '@esbuild/netbsd-x64': 0.18.17
      '@esbuild/openbsd-x64': 0.18.17
      '@esbuild/sunos-x64': 0.18.17
      '@esbuild/win32-arm64': 0.18.17
      '@esbuild/win32-ia32': 0.18.17
      '@esbuild/win32-x64': 0.18.17
    dev: true

  /esbuild@0.19.9:
    resolution: {integrity: sha512-U9CHtKSy+EpPsEBa+/A2gMs/h3ylBC0H0KSqIg7tpztHerLi6nrrcoUJAkNCEPumx8yJ+Byic4BVwHgRbN0TBg==}
    engines: {node: '>=12'}
    hasBin: true
    requiresBuild: true
    optionalDependencies:
      '@esbuild/android-arm': 0.19.9
      '@esbuild/android-arm64': 0.19.9
      '@esbuild/android-x64': 0.19.9
      '@esbuild/darwin-arm64': 0.19.9
      '@esbuild/darwin-x64': 0.19.9
      '@esbuild/freebsd-arm64': 0.19.9
      '@esbuild/freebsd-x64': 0.19.9
      '@esbuild/linux-arm': 0.19.9
      '@esbuild/linux-arm64': 0.19.9
      '@esbuild/linux-ia32': 0.19.9
      '@esbuild/linux-loong64': 0.19.9
      '@esbuild/linux-mips64el': 0.19.9
      '@esbuild/linux-ppc64': 0.19.9
      '@esbuild/linux-riscv64': 0.19.9
      '@esbuild/linux-s390x': 0.19.9
      '@esbuild/linux-x64': 0.19.9
      '@esbuild/netbsd-x64': 0.19.9
      '@esbuild/openbsd-x64': 0.19.9
      '@esbuild/sunos-x64': 0.19.9
      '@esbuild/win32-arm64': 0.19.9
      '@esbuild/win32-ia32': 0.19.9
      '@esbuild/win32-x64': 0.19.9
    dev: true

  /escalade@3.1.1:
    resolution: {integrity: sha512-k0er2gUkLf8O0zKJiAhmkTnJlTvINGv7ygDNPbeIsX/TJjGJZHuh9B2UxbsaEkmlEo9MfhrSzmhIlhRlI2GXnw==}
    engines: {node: '>=6'}
    dev: true

  /escape-string-regexp@1.0.5:
    resolution: {integrity: sha512-vbRorB5FUQWvla16U8R/qgaFIya2qGzwDrNmCZuYKrbdSUMG6I1ZCGQRefkRVhuOkIGVne7BQ35DSfo1qvJqFg==}
    engines: {node: '>=0.8.0'}

  /escape-string-regexp@4.0.0:
    resolution: {integrity: sha512-TtpcNJ3XAzx3Gq8sWRzJaVajRs0uVxA2YAkdb1jm2YkPz4G6egUFAyA3n5vtEIZefPk5Wa4UXbKuS5fKkJWdgA==}
    engines: {node: '>=10'}

  /eslint-config-prettier@9.1.0(eslint@8.56.0):
    resolution: {integrity: sha512-NSWl5BFQWEPi1j4TjVNItzYV7dZXZ+wP6I6ZhrBGpChQhZRUaElihE9uRRkcbRnNb76UMKDF3r+WTmNcGPKsqw==}
    hasBin: true
    peerDependencies:
      eslint: '>=7.0.0'
    dependencies:
      eslint: 8.56.0
    dev: true

  /eslint-import-resolver-node@0.3.9:
    resolution: {integrity: sha512-WFj2isz22JahUv+B788TlO3N6zL3nNJGU8CcZbPZvVEkBPaJdCV4vy5wyghty5ROFbCRnm132v8BScu5/1BQ8g==}
    dependencies:
      debug: 3.2.7
      is-core-module: 2.13.1
      resolve: 1.22.8
    transitivePeerDependencies:
      - supports-color
    dev: true

  /eslint-import-resolver-typescript@3.6.1(@typescript-eslint/parser@6.17.0)(eslint-plugin-import@2.29.1)(eslint@8.56.0):
    resolution: {integrity: sha512-xgdptdoi5W3niYeuQxKmzVDTATvLYqhpwmykwsh7f6HIOStGWEIL9iqZgQDF9u9OEzrRwR8no5q2VT+bjAujTg==}
    engines: {node: ^14.18.0 || >=16.0.0}
    peerDependencies:
      eslint: '*'
      eslint-plugin-import: '*'
    dependencies:
      debug: 4.3.4
      enhanced-resolve: 5.12.0
      eslint: 8.56.0
      eslint-module-utils: 2.8.0(@typescript-eslint/parser@6.17.0)(eslint-import-resolver-node@0.3.9)(eslint-import-resolver-typescript@3.6.1)(eslint@8.56.0)
      eslint-plugin-import: 2.29.1(@typescript-eslint/parser@6.17.0)(eslint-import-resolver-typescript@3.6.1)(eslint@8.56.0)
      fast-glob: 3.3.2
      get-tsconfig: 4.7.2
      is-core-module: 2.13.1
      is-glob: 4.0.3
    transitivePeerDependencies:
      - '@typescript-eslint/parser'
      - eslint-import-resolver-node
      - eslint-import-resolver-webpack
      - supports-color
    dev: true

  /eslint-module-utils@2.8.0(@typescript-eslint/parser@6.17.0)(eslint-import-resolver-node@0.3.9)(eslint-import-resolver-typescript@3.6.1)(eslint@8.56.0):
    resolution: {integrity: sha512-aWajIYfsqCKRDgUfjEXNN/JlrzauMuSEy5sbd7WXbtW3EH6A6MpwEh42c7qD+MqQo9QMJ6fWLAeIJynx0g6OAw==}
    engines: {node: '>=4'}
    peerDependencies:
      '@typescript-eslint/parser': '*'
      eslint: '*'
      eslint-import-resolver-node: '*'
      eslint-import-resolver-typescript: '*'
      eslint-import-resolver-webpack: '*'
    peerDependenciesMeta:
      '@typescript-eslint/parser':
        optional: true
      eslint:
        optional: true
      eslint-import-resolver-node:
        optional: true
      eslint-import-resolver-typescript:
        optional: true
      eslint-import-resolver-webpack:
        optional: true
    dependencies:
      '@typescript-eslint/parser': 6.17.0(eslint@8.56.0)(typescript@5.3.3)
      debug: 3.2.7
      eslint: 8.56.0
      eslint-import-resolver-node: 0.3.9
      eslint-import-resolver-typescript: 3.6.1(@typescript-eslint/parser@6.17.0)(eslint-plugin-import@2.29.1)(eslint@8.56.0)
    transitivePeerDependencies:
      - supports-color
    dev: true

  /eslint-plugin-header@3.1.1(eslint@8.56.0):
    resolution: {integrity: sha512-9vlKxuJ4qf793CmeeSrZUvVClw6amtpghq3CuWcB5cUNnWHQhgcqy5eF8oVKFk1G3Y/CbchGfEaw3wiIJaNmVg==}
    peerDependencies:
      eslint: '>=7.7.0'
    dependencies:
      eslint: 8.56.0
    dev: true

  /eslint-plugin-import@2.29.1(@typescript-eslint/parser@6.17.0)(eslint-import-resolver-typescript@3.6.1)(eslint@8.56.0):
    resolution: {integrity: sha512-BbPC0cuExzhiMo4Ff1BTVwHpjjv28C5R+btTOGaCRC7UEz801up0JadwkeSk5Ued6TG34uaczuVuH6qyy5YUxw==}
    engines: {node: '>=4'}
    peerDependencies:
      '@typescript-eslint/parser': '*'
      eslint: ^2 || ^3 || ^4 || ^5 || ^6 || ^7.2.0 || ^8
    peerDependenciesMeta:
      '@typescript-eslint/parser':
        optional: true
    dependencies:
      '@typescript-eslint/parser': 6.17.0(eslint@8.56.0)(typescript@5.3.3)
      array-includes: 3.1.7
      array.prototype.findlastindex: 1.2.3
      array.prototype.flat: 1.3.2
      array.prototype.flatmap: 1.3.2
      debug: 3.2.7
      doctrine: 2.1.0
      eslint: 8.56.0
      eslint-import-resolver-node: 0.3.9
      eslint-module-utils: 2.8.0(@typescript-eslint/parser@6.17.0)(eslint-import-resolver-node@0.3.9)(eslint-import-resolver-typescript@3.6.1)(eslint@8.56.0)
      hasown: 2.0.0
      is-core-module: 2.13.1
      is-glob: 4.0.3
      minimatch: 3.1.2
      object.fromentries: 2.0.7
      object.groupby: 1.0.1
      object.values: 1.1.7
      semver: 7.5.4
      tsconfig-paths: 3.15.0
    transitivePeerDependencies:
      - eslint-import-resolver-typescript
      - eslint-import-resolver-webpack
      - supports-color
    dev: true

  /eslint-plugin-jsx-a11y@6.8.0(eslint@8.56.0):
    resolution: {integrity: sha512-Hdh937BS3KdwwbBaKd5+PLCOmYY6U4f2h9Z2ktwtNKvIdIEu137rjYbcb9ApSbVJfWxANNuiKTD/9tOKjK9qOA==}
    engines: {node: '>=4.0'}
    peerDependencies:
      eslint: ^3 || ^4 || ^5 || ^6 || ^7 || ^8
    dependencies:
      '@babel/runtime': 7.23.9
      aria-query: 5.3.0
      array-includes: 3.1.7
      array.prototype.flatmap: 1.3.2
      ast-types-flow: 0.0.8
      axe-core: 4.7.0
      axobject-query: 3.2.1
      damerau-levenshtein: 1.0.8
      emoji-regex: 9.2.2
      es-iterator-helpers: 1.0.15
      eslint: 8.56.0
      hasown: 2.0.0
      jsx-ast-utils: 3.3.5
      language-tags: 1.0.9
      minimatch: 3.1.2
      object.entries: 1.1.7
      object.fromentries: 2.0.7
    dev: true

  /eslint-plugin-react-hooks@4.6.0(eslint@8.56.0):
    resolution: {integrity: sha512-oFc7Itz9Qxh2x4gNHStv3BqJq54ExXmfC+a1NjAta66IAN87Wu0R/QArgIS9qKzX3dXKPI9H5crl9QchNMY9+g==}
    engines: {node: '>=10'}
    peerDependencies:
      eslint: ^3.0.0 || ^4.0.0 || ^5.0.0 || ^6.0.0 || ^7.0.0 || ^8.0.0-0
    dependencies:
      eslint: 8.56.0
    dev: true

  /eslint-plugin-react@7.33.2(eslint@8.56.0):
    resolution: {integrity: sha512-73QQMKALArI8/7xGLNI/3LylrEYrlKZSb5C9+q3OtOewTnMQi5cT+aE9E41sLCmli3I9PGGmD1yiZydyo4FEPw==}
    engines: {node: '>=4'}
    peerDependencies:
      eslint: ^3 || ^4 || ^5 || ^6 || ^7 || ^8
    dependencies:
      array-includes: 3.1.7
      array.prototype.flatmap: 1.3.2
      array.prototype.tosorted: 1.1.1
      doctrine: 2.1.0
      es-iterator-helpers: 1.0.15
      eslint: 8.56.0
      estraverse: 5.3.0
      jsx-ast-utils: 3.3.5
      minimatch: 3.1.2
      object.entries: 1.1.7
      object.fromentries: 2.0.7
      object.hasown: 1.1.2
      object.values: 1.1.7
      prop-types: 15.8.1
      resolve: 2.0.0-next.4
      semver: 7.5.4
      string.prototype.matchall: 4.0.8
    dev: true

  /eslint-plugin-unused-imports@3.0.0(@typescript-eslint/eslint-plugin@6.17.0)(eslint@8.56.0):
    resolution: {integrity: sha512-sduiswLJfZHeeBJ+MQaG+xYzSWdRXoSw61DpU13mzWumCkR0ufD0HmO4kdNokjrkluMHpj/7PJeN35pgbhW3kw==}
    engines: {node: ^12.22.0 || ^14.17.0 || >=16.0.0}
    peerDependencies:
      '@typescript-eslint/eslint-plugin': ^6.0.0
      eslint: ^8.0.0
    peerDependenciesMeta:
      '@typescript-eslint/eslint-plugin':
        optional: true
    dependencies:
      '@typescript-eslint/eslint-plugin': 6.17.0(@typescript-eslint/parser@6.17.0)(eslint@8.56.0)(typescript@5.3.3)
      eslint: 8.56.0
      eslint-rule-composer: 0.3.0
    dev: true

  /eslint-rule-composer@0.3.0:
    resolution: {integrity: sha512-bt+Sh8CtDmn2OajxvNO+BX7Wn4CIWMpTRm3MaiKPCQcnnlm0CS2mhui6QaoeQugs+3Kj2ESKEEGJUdVafwhiCg==}
    engines: {node: '>=4.0.0'}
    dev: true

  /eslint-scope@7.2.2:
    resolution: {integrity: sha512-dOt21O7lTMhDM+X9mB4GX+DZrZtCUJPL/wlcTqxyrx5IvO0IYtILdtrQGQp+8n5S0gwSVmOf9NQrjMOgfQZlIg==}
    engines: {node: ^12.22.0 || ^14.17.0 || >=16.0.0}
    dependencies:
      esrecurse: 4.3.0
      estraverse: 5.3.0
    dev: true

  /eslint-visitor-keys@3.4.3:
    resolution: {integrity: sha512-wpc+LXeiyiisxPlEkUzU6svyS1frIO3Mgxj1fdy7Pm8Ygzguax2N3Fa/D/ag1WqbOprdI+uY6wMUl8/a2G+iag==}
    engines: {node: ^12.22.0 || ^14.17.0 || >=16.0.0}
    dev: true

  /eslint@8.56.0:
    resolution: {integrity: sha512-Go19xM6T9puCOWntie1/P997aXxFsOi37JIHRWI514Hc6ZnaHGKY9xFhrU65RT6CcBEzZoGG1e6Nq+DT04ZtZQ==}
    engines: {node: ^12.22.0 || ^14.17.0 || >=16.0.0}
    hasBin: true
    dependencies:
      '@eslint-community/eslint-utils': 4.4.0(eslint@8.56.0)
      '@eslint-community/regexpp': 4.7.0
      '@eslint/eslintrc': 2.1.4
      '@eslint/js': 8.56.0
      '@humanwhocodes/config-array': 0.11.13
      '@humanwhocodes/module-importer': 1.0.1
      '@nodelib/fs.walk': 1.2.8
      '@ungap/structured-clone': 1.2.0
      ajv: 6.12.6
      chalk: 4.1.2
      cross-spawn: 7.0.3
      debug: 4.3.4
      doctrine: 3.0.0
      escape-string-regexp: 4.0.0
      eslint-scope: 7.2.2
      eslint-visitor-keys: 3.4.3
      espree: 9.6.1
      esquery: 1.4.2
      esutils: 2.0.3
      fast-deep-equal: 3.1.3
      file-entry-cache: 6.0.1
      find-up: 5.0.0
      glob-parent: 6.0.2
      globals: 13.20.0
      graphemer: 1.4.0
      ignore: 5.2.4
      imurmurhash: 0.1.4
      is-glob: 4.0.3
      is-path-inside: 3.0.3
      js-yaml: 4.1.0
      json-stable-stringify-without-jsonify: 1.0.1
      levn: 0.4.1
      lodash.merge: 4.6.2
      minimatch: 3.1.2
      natural-compare: 1.4.0
      optionator: 0.9.3
      strip-ansi: 6.0.1
      text-table: 0.2.0
    transitivePeerDependencies:
      - supports-color
    dev: true

  /espree@9.6.1:
    resolution: {integrity: sha512-oruZaFkjorTpF32kDSI5/75ViwGeZginGGy2NoOSg3Q9bnwlnmDm4HLnkl0RE3n+njDXR037aY1+x58Z/zFdwQ==}
    engines: {node: ^12.22.0 || ^14.17.0 || >=16.0.0}
    dependencies:
      acorn: 8.10.0
      acorn-jsx: 5.3.2(acorn@8.10.0)
      eslint-visitor-keys: 3.4.3
    dev: true

  /esprima@4.0.1:
    resolution: {integrity: sha512-eGuFFw7Upda+g4p+QHvnW0RyTX/SVeJBDM/gCtMARO0cLuT2HcEKnTPvhjV6aGeqrCB/sbNop0Kszm0jsaWU4A==}
    engines: {node: '>=4'}
    hasBin: true
    dev: true

  /esquery@1.4.2:
    resolution: {integrity: sha512-JVSoLdTlTDkmjFmab7H/9SL9qGSyjElT3myyKp7krqjVFQCDLmj1QFaCLRFBszBKI0XVZaiiXvuPIX3ZwHe1Ng==}
    engines: {node: '>=0.10'}
    dependencies:
      estraverse: 5.3.0
    dev: true

  /esrecurse@4.3.0:
    resolution: {integrity: sha512-KmfKL3b6G+RXvP8N1vr3Tq1kL/oCFgn2NYXEtqP8/L3pKapUA4G8cFVaoF3SU323CD4XypR/ffioHmkti6/Tag==}
    engines: {node: '>=4.0'}
    dependencies:
      estraverse: 5.3.0
    dev: true

  /estraverse@5.3.0:
    resolution: {integrity: sha512-MMdARuVEQziNTeJD8DgMqmhwR11BRQ/cBP+pLtYdSTnf3MIO8fFeiINEbX36ZdNlfU/7A9f3gUw49B3oQsvwBA==}
    engines: {node: '>=4.0'}
    dev: true

  /estree-walker@2.0.2:
    resolution: {integrity: sha512-Rfkk/Mp/DL7JVje3u18FxFujQlTNR2q6QfMSMB7AvCBx91NGj/ba3kCfza0f6dVDbw7YlRf/nDrn7pQrCCyQ/w==}
    dev: true

  /esutils@2.0.3:
    resolution: {integrity: sha512-kVscqXk4OCp68SZ0dkgEKVi6/8ij300KBWTJq32P/dYeWTSwK41WyTxalN1eRmA5Z9UU/LX9D7FWSmV9SAYx6g==}
    engines: {node: '>=0.10.0'}
    dev: true

  /extend-shallow@2.0.1:
    resolution: {integrity: sha512-zCnTtlxNoAiDc3gqY2aYAWFx7XWWiasuF2K8Me5WbN8otHKTUKBwjPtNpRs/rbUZm7KxWAaNj7P1a/p52GbVug==}
    engines: {node: '>=0.10.0'}
    dependencies:
      is-extendable: 0.1.1
    dev: false

  /extend-shallow@3.0.2:
    resolution: {integrity: sha512-BwY5b5Ql4+qZoefgMj2NUmx+tehVTH/Kf4k1ZEtOHNFcm2wSxMRo992l6X3TIgni2eZVTZ85xMOjF31fwZAj6Q==}
    engines: {node: '>=0.10.0'}
    dependencies:
      assign-symbols: 1.0.0
      is-extendable: 1.0.1
    dev: false

  /extendable-error@0.1.7:
    resolution: {integrity: sha512-UOiS2in6/Q0FK0R0q6UY9vYpQ21mr/Qn1KOnte7vsACuNJf514WvCCUHSRCPcgjPT2bAhNIJdlE6bVap1GKmeg==}
    dev: true

  /external-editor@3.1.0:
    resolution: {integrity: sha512-hMQ4CX1p1izmuLYyZqLMO/qGNw10wSv9QDCPfzXfyFrOaCSSoRfqE1Kf1s5an66J5JZC62NewG+mK49jOCtQew==}
    engines: {node: '>=4'}
    dependencies:
      chardet: 0.7.0
      iconv-lite: 0.4.24
      tmp: 0.0.33
    dev: true

  /fast-deep-equal@3.1.3:
    resolution: {integrity: sha512-f3qQ9oQy9j2AhBe/H9VC91wLmKBCCU/gDOnKNAYG5hswO7BLKj09Hc5HYNz9cGI++xlpDCIgDaitVs03ATR84Q==}

  /fast-glob@3.3.2:
    resolution: {integrity: sha512-oX2ruAFQwf/Orj8m737Y5adxDQO0LAB7/S5MnxCdTNDd4p6BsyIVsv9JQsATbTSq8KHRpLwIHbVlUNatxd+1Ow==}
    engines: {node: '>=8.6.0'}
    dependencies:
      '@nodelib/fs.stat': 2.0.5
      '@nodelib/fs.walk': 1.2.8
      glob-parent: 5.1.2
      merge2: 1.4.1
      micromatch: 4.0.5
    dev: true

  /fast-json-stable-stringify@2.1.0:
    resolution: {integrity: sha512-lhd/wF+Lk98HZoTCtlVraHtfh5XYijIjalXck7saUtuanSDyLMxnHhSXEDJqHxD7msR8D0uCmqlkwjCV8xvwHw==}
    dev: true

  /fast-levenshtein@2.0.6:
    resolution: {integrity: sha512-DCXu6Ifhqcks7TZKY3Hxp3y6qphY5SJZmrWMDrKcERSOXWQdMhU9Ig/PYrzyw/ul9jOIyh0N4M0tbC5hodg8dw==}
    dev: true

  /fast-loops@1.1.3:
    resolution: {integrity: sha512-8EZzEP0eKkEEVX+drtd9mtuQ+/QrlfW/5MlwcwK5Nds6EkZ/tRzEexkzUY2mIssnAyVLT+TKHuRXmFNNXYUd6g==}
    dev: false

  /fast-shallow-equal@1.0.0:
    resolution: {integrity: sha512-HPtaa38cPgWvaCFmRNhlc6NG7pv6NUHqjPgVAkWGoB9mQMwYB27/K0CvOM5Czy+qpT3e8XJ6Q4aPAnzpNpzNaw==}
    dev: false

  /fastest-stable-stringify@2.0.2:
    resolution: {integrity: sha512-bijHueCGd0LqqNK9b5oCMHc0MluJAx0cwqASgbWMvkO01lCYgIhacVRLcaDz3QnyYIRNJRDwMb41VuT6pHJ91Q==}
    dev: false

  /fastq@1.15.0:
    resolution: {integrity: sha512-wBrocU2LCXXa+lWBt8RoIRD89Fi8OdABODa/kEnyeyjS5aZO5/GNvI5sEINADqP/h8M29UHTHUb53sUu5Ihqdw==}
    dependencies:
      reusify: 1.0.4
    dev: true

  /fflate@0.4.8:
    resolution: {integrity: sha512-FJqqoDBR00Mdj9ppamLa/Y7vxm+PRmNWA67N846RvsoYVMKB4q3y/de5PA7gUmRMYK/8CMz2GDZQmCRN1wBcWA==}
    dev: false

  /file-entry-cache@6.0.1:
    resolution: {integrity: sha512-7Gps/XWymbLk2QLYK4NzpMOrYjMhdIxXuIvy2QBsLE6ljuodKvdkWs/cpyJJ3CVIVpH0Oi1Hvg1ovbMzLdFBBg==}
    engines: {node: ^10.12.0 || >=12.0.0}
    dependencies:
      flat-cache: 3.0.4
    dev: true

  /fill-range@7.0.1:
    resolution: {integrity: sha512-qOo9F+dMUmC2Lcb4BbVvnKJxTPjCm+RRpe4gDuGrzkL7mEVl/djYSu2OdQ2Pa302N4oqkSg9ir6jaLWJ2USVpQ==}
    engines: {node: '>=8'}
    dependencies:
      to-regex-range: 5.0.1
    dev: true

  /find-root@1.1.0:
    resolution: {integrity: sha512-NKfW6bec6GfKc0SGx1e07QZY9PE99u0Bft/0rzSD5k3sO/vwkVUpDUKVm5Gpp5Ue3YfShPFTX2070tDs5kB9Ng==}

  /find-up@4.1.0:
    resolution: {integrity: sha512-PpOwAdQ/YlXQ2vj8a3h8IipDuYRi3wceVQQGYWxNINccq40Anw7BlsEXCMbt1Zt+OLA6Fq9suIpIWD0OsnISlw==}
    engines: {node: '>=8'}
    dependencies:
      locate-path: 5.0.0
      path-exists: 4.0.0
    dev: true

  /find-up@5.0.0:
    resolution: {integrity: sha512-78/PXT1wlLLDgTzDs7sjq9hzz0vXD+zn+7wypEe4fXQxCmdmqfGsEPQxmiCSQI3ajFV91bVSsvNtrJRiW6nGng==}
    engines: {node: '>=10'}
    dependencies:
      locate-path: 6.0.0
      path-exists: 4.0.0
    dev: true

  /find-yarn-workspace-root2@1.2.16:
    resolution: {integrity: sha512-hr6hb1w8ePMpPVUK39S4RlwJzi+xPLuVuG8XlwXU3KD5Yn3qgBWVfy3AzNlDhWvE1EORCE65/Qm26rFQt3VLVA==}
    dependencies:
      micromatch: 4.0.5
      pkg-dir: 4.2.0
    dev: true

  /flat-cache@3.0.4:
    resolution: {integrity: sha512-dm9s5Pw7Jc0GvMYbshN6zchCA9RgQlzzEZX3vylR9IqFfS8XciblUXOKfW6SiuJ0e13eDYZoZV5wdrev7P3Nwg==}
    engines: {node: ^10.12.0 || >=12.0.0}
    dependencies:
      flatted: 3.2.7
      rimraf: 3.0.2
    dev: true

  /flatted@3.2.7:
    resolution: {integrity: sha512-5nqDSxl8nn5BSNxyR3n4I6eDmbolI6WT+QqR547RwxQapgjQBmtktdP+HTBb/a/zLsbzERTONyUB5pefh5TtjQ==}
    dev: true

  /focus-lock@0.11.6:
    resolution: {integrity: sha512-KSuV3ur4gf2KqMNoZx3nXNVhqCkn42GuTYCX4tXPEwf0MjpFQmNMiN6m7dXaUXgIoivL6/65agoUMg4RLS0Vbg==}
    engines: {node: '>=10'}
    dependencies:
      tslib: 2.6.2

  /for-each@0.3.3:
    resolution: {integrity: sha512-jqYfLp7mo9vIyQf8ykW2v7A+2N4QjeCeI5+Dz9XraiO1ign81wjiH7Fb9vSOWvQfNtmSa4H2RoQTrrXivdUZmw==}
    dependencies:
      is-callable: 1.2.7

  /foreground-child@3.1.1:
    resolution: {integrity: sha512-TMKDUnIte6bfb5nWv7V/caI169OHgvwjb7V4WkeUvbQQdjr5rWKqHFiKWb/fcOwB+CzBT+qbWjvj+DVwRskpIg==}
    engines: {node: '>=14'}
    dependencies:
      cross-spawn: 7.0.3
      signal-exit: 4.0.1
    dev: true

  /form-data@4.0.0:
    resolution: {integrity: sha512-ETEklSGi5t0QMZuiXoA/Q6vcnxcLQP5vdugSpuAyi6SVGi2clPPp+xgEhuMaHC+zGgn31Kd235W35f7Hykkaww==}
    engines: {node: '>= 6'}
    dependencies:
      asynckit: 0.4.0
      combined-stream: 1.0.8
      mime-types: 2.1.35
    dev: true

  /framer-motion@10.18.0(react-dom@18.2.0)(react@18.2.0):
    resolution: {integrity: sha512-oGlDh1Q1XqYPksuTD/usb0I70hq95OUzmL9+6Zd+Hs4XV0oaISBa/UUMSjYiq6m8EUF32132mOJ8xVZS+I0S6w==}
    peerDependencies:
      react: ^18.0.0
      react-dom: ^18.0.0
    peerDependenciesMeta:
      react:
        optional: true
      react-dom:
        optional: true
    dependencies:
      react: 18.2.0
      react-dom: 18.2.0(react@18.2.0)
      tslib: 2.6.2
    optionalDependencies:
      '@emotion/is-prop-valid': 0.8.8

  /framesync@6.1.2:
    resolution: {integrity: sha512-jBTqhX6KaQVDyus8muwZbBeGGP0XgujBRbQ7gM7BRdS3CadCZIHiawyzYLnafYcvZIh5j8WE7cxZKFn7dXhu9g==}
    dependencies:
      tslib: 2.4.0

  /fs-extra@11.1.1:
    resolution: {integrity: sha512-MGIE4HOvQCeUCzmlHs0vXpih4ysz4wg9qiSAu6cd42lVwPbTM1TjV7RusoyQqMmk/95gdQZX72u+YW+c3eEpFQ==}
    engines: {node: '>=14.14'}
    dependencies:
      graceful-fs: 4.2.10
      jsonfile: 6.1.0
      universalify: 2.0.0
    dev: true

  /fs-extra@11.2.0:
    resolution: {integrity: sha512-PmDi3uwK5nFuXh7XDTlVnS17xJS7vW36is2+w3xcv8SVxiB4NyATf4ctkVY5bkSjX0Y4nbvZCq1/EjtEyr9ktw==}
    engines: {node: '>=14.14'}
    dependencies:
      graceful-fs: 4.2.10
      jsonfile: 6.1.0
      universalify: 2.0.0
    dev: true

  /fs-extra@7.0.1:
    resolution: {integrity: sha512-YJDaCJZEnBmcbw13fvdAM9AwNOJwOzrE4pqMqBq5nFiEqXUqHwlK4B+3pUw6JNvfSPtX05xFHtYy/1ni01eGCw==}
    engines: {node: '>=6 <7 || >=8'}
    dependencies:
      graceful-fs: 4.2.10
      jsonfile: 4.0.0
      universalify: 0.1.2
    dev: true

  /fs-extra@8.1.0:
    resolution: {integrity: sha512-yhlQgA6mnOJUKOsRUFsgJdQCvkKhcz8tlZG5HBQfReYZy46OwLcY+Zia0mtdHsOo9y/hP+CxMN0TU9QxoOtG4g==}
    engines: {node: '>=6 <7 || >=8'}
    dependencies:
      graceful-fs: 4.2.10
      jsonfile: 4.0.0
      universalify: 0.1.2
    dev: true

  /fs.realpath@1.0.0:
    resolution: {integrity: sha512-OO0pH2lK6a0hZnAdau5ItzHPI6pUlvI7jMVnxUQRtw4owF2wk8lOSabtGDCTP4Ggrg2MbGnWO9X8K1t4+fGMDw==}
    dev: true

  /fsevents@2.3.3:
    resolution: {integrity: sha512-5xoDfX+fL7faATnagmWPpbFtwh/R77WmMMqqHGS65C3vvB0YHrgF+B1YmZ3441tMj5n63k0212XNoJwzlhffQw==}
    engines: {node: ^8.16.0 || ^10.6.0 || >=11.0.0}
    os: [darwin]
    requiresBuild: true
    dev: true
    optional: true

  /function-bind@1.1.2:
    resolution: {integrity: sha512-7XHNxH7qX9xG5mIwxkhumTox/MIRNcOgDrxWsMt2pAr23WHp6MrRlN7FBSFpCpr+oVO0F744iUgR82nJMfG2SA==}

  /function.prototype.name@1.1.6:
    resolution: {integrity: sha512-Z5kx79swU5P27WEayXM1tBi5Ze/lbIyiNgU3qyXUOf9b2rgXYyF9Dy9Cx+IQv/Lc8WCG6L82zwUPpSS9hGehIg==}
    engines: {node: '>= 0.4'}
    dependencies:
      call-bind: 1.0.5
      define-properties: 1.2.1
      es-abstract: 1.22.3
      functions-have-names: 1.2.3
    dev: true

  /functions-have-names@1.2.3:
    resolution: {integrity: sha512-xckBUXyTIqT97tq2x2AMb+g163b5JFysYk0x4qxNFwbfQkmNZoiRHb6sPzI9/QV33WeuvVYBUIiD4NzNIyqaRQ==}

  /geotiff@2.0.7:
    resolution: {integrity: sha512-FKvFTNowMU5K6lHYY2f83d4lS2rsCNdpUC28AX61x9ZzzqPNaWFElWv93xj0eJFaNyOYA63ic5OzJ88dHpoA5Q==}
    engines: {node: '>=10.19'}
    dependencies:
      '@petamoriken/float16': 3.7.1
      lerc: 3.0.0
      pako: 2.1.0
      parse-headers: 2.0.5
      quick-lru: 6.1.1
      web-worker: 1.2.0
      xml-utils: 1.3.0
    dev: false

  /get-caller-file@2.0.5:
    resolution: {integrity: sha512-DyFP3BM/3YHTQOCUL/w0OZHR0lpKeGrxotcHWcqNEdnltqFwXVfhEBQ94eIo34AfQpo0rGki4cyIiftY06h2Fg==}
    engines: {node: 6.* || 8.* || >= 10.*}
    dev: true

  /get-func-name@2.0.2:
    resolution: {integrity: sha512-8vXOvuE167CtIc3OyItco7N/dpRtBbYOsPsXCz7X/PMnlGjYjSGuZJgM1Y7mmew7BKf9BqvLX2tnOVy1BBUsxQ==}
    dev: true

  /get-intrinsic@1.2.2:
    resolution: {integrity: sha512-0gSo4ml/0j98Y3lngkFEot/zhiCeWsbYIlZ+uZOVgzLyLaUw7wxUL+nCTP0XJvJg1AXulJRI3UJi8GsbDuxdGA==}
    dependencies:
      function-bind: 1.1.2
      has-proto: 1.0.1
      has-symbols: 1.0.3
      hasown: 2.0.0

  /get-nonce@1.0.1:
    resolution: {integrity: sha512-FJhYRoDaiatfEkUK8HKlicmu/3SGFD51q3itKDGoSTysQJBnfOcxU5GxnhE1E6soB76MbT0MBtnKJuXyAx+96Q==}
    engines: {node: '>=6'}

  /get-symbol-description@1.0.0:
    resolution: {integrity: sha512-2EmdH1YvIQiZpltCNgkuiUnyukzxM/R6NDJX31Ke3BG1Nq5b0S2PhX59UKi9vZpPDQVdqn+1IcaAwnzTT5vCjw==}
    engines: {node: '>= 0.4'}
    dependencies:
      call-bind: 1.0.5
      get-intrinsic: 1.2.2
    dev: true

  /get-tsconfig@4.7.2:
    resolution: {integrity: sha512-wuMsz4leaj5hbGgg4IvDU0bqJagpftG5l5cXIAvo8uZrqn0NJqwtfupTN00VnkQJPcIRrxYrm1Ue24btpCha2A==}
    dependencies:
      resolve-pkg-maps: 1.0.0
    dev: true

  /get-value@2.0.6:
    resolution: {integrity: sha512-Ln0UQDlxH1BapMu3GPtf7CuYNwRZf2gwCuPqbyG6pB8WfmFpzqcy4xtAaAMUhnNqjMKTiCPZG2oMT3YSx8U2NA==}
    engines: {node: '>=0.10.0'}
    dev: false

  /glob-parent@5.1.2:
    resolution: {integrity: sha512-AOIgSQCepiJYwP3ARnGx+5VnTu2HBYdzbGP45eLw1vr3zB3vZLeyed1sC9hnbcOc9/SrMyM5RPQrkGz4aS9Zow==}
    engines: {node: '>= 6'}
    dependencies:
      is-glob: 4.0.3
    dev: true

  /glob-parent@6.0.2:
    resolution: {integrity: sha512-XxwI8EOhVQgWp6iDL+3b0r86f4d6AX6zSU55HfB4ydCEuXLXc5FcYeOu+nnGftS4TEju/11rt4KJPTMgbfmv4A==}
    engines: {node: '>=10.13.0'}
    dependencies:
      is-glob: 4.0.3
    dev: true

  /glob@10.2.6:
    resolution: {integrity: sha512-U/rnDpXJGF414QQQZv5uVsabTVxMSwzS5CH0p3DRCIV6ownl4f7PzGnkGmvlum2wB+9RlJWJZ6ACU1INnBqiPA==}
    engines: {node: '>=16 || 14 >=14.17'}
    hasBin: true
    dependencies:
      foreground-child: 3.1.1
      jackspeak: 2.3.6
      minimatch: 9.0.3
      minipass: 5.0.0
      path-scurry: 1.10.1
    dev: true

  /glob@10.3.10:
    resolution: {integrity: sha512-fa46+tv1Ak0UPK1TOy/pZrIybNNt4HCv7SDzwyfiOZkvZLEbjsZkJBPtDHVshZjbecAoAGSC20MjLDG/qr679g==}
    engines: {node: '>=16 || 14 >=14.17'}
    hasBin: true
    dependencies:
      foreground-child: 3.1.1
      jackspeak: 2.3.6
      minimatch: 9.0.3
      minipass: 7.0.4
      path-scurry: 1.10.1
    dev: true

  /glob@7.2.3:
    resolution: {integrity: sha512-nFR0zLpU2YCaRxwoCJvL6UvCH2JFyFVIvwTLsIf21AuHlMskA1hhTdk+LlYJtOlYt9v6dvszD2BGRqBL+iQK9Q==}
    dependencies:
      fs.realpath: 1.0.0
      inflight: 1.0.6
      inherits: 2.0.4
      minimatch: 3.1.2
      once: 1.4.0
      path-is-absolute: 1.0.1
    dev: true

  /globals@13.20.0:
    resolution: {integrity: sha512-Qg5QtVkCy/kv3FUSlu4ukeZDVf9ee0iXLAUYX13gbR17bnejFTzr4iS9bY7kwCf1NztRNm1t91fjOiyx4CSwPQ==}
    engines: {node: '>=8'}
    dependencies:
      type-fest: 0.20.2
    dev: true

  /globalthis@1.0.3:
    resolution: {integrity: sha512-sFdI5LyBiNTHjRd7cGPWapiHWMOXKyuBNX/cWJ3NfzrZQVa8GI/8cofCl74AOVqq9W5kNmguTIzJ/1s2gyI9wA==}
    engines: {node: '>= 0.4'}
    dependencies:
      define-properties: 1.2.1
    dev: true

  /globby@11.1.0:
    resolution: {integrity: sha512-jhIXaOzy1sb8IyocaruWSn1TjmnBVs8Ayhcy83rmxNJ8q2uWKCAj3CnJY+KpGSXCueAPc0i05kVvVKtP1t9S3g==}
    engines: {node: '>=10'}
    dependencies:
      array-union: 2.1.0
      dir-glob: 3.0.1
      fast-glob: 3.3.2
      ignore: 5.2.4
      merge2: 1.4.1
      slash: 3.0.0
    dev: true

  /gopd@1.0.1:
    resolution: {integrity: sha512-d65bNlIadxvpb/A2abVdlqKqV563juRnZ1Wtk6s1sIR8uNsXR70xqIzVqxVf1eTqDunwT2MkczEeaezCKTZhwA==}
    dependencies:
      get-intrinsic: 1.2.2

  /graceful-fs@4.2.10:
    resolution: {integrity: sha512-9ByhssR2fPVsNZj478qUUbKfmL0+t5BDVyjShtyZZLiK7ZDAArFFfopyOTj0M05wE2tJPisA4iTnnXl2YoPvOA==}
    dev: true

  /grapheme-splitter@1.0.4:
    resolution: {integrity: sha512-bzh50DW9kTPM00T8y4o8vQg89Di9oLJVLW/KaOGIXJWP/iqCN6WKYkbNOF04vFLJhwcpYUh9ydh/+5vpOqV4YQ==}
    dev: true

  /graphemer@1.4.0:
    resolution: {integrity: sha512-EtKwoO6kxCL9WO5xipiHTZlSzBm7WLT627TqC/uVRd0HKmq8NXyebnNYxDoBi7wt8eTWrUrKXCOVaFq9x1kgag==}
    dev: true

  /handlebars@4.7.8:
    resolution: {integrity: sha512-vafaFqs8MZkRrSX7sFVUdo3ap/eNiLnb4IakshzvP56X5Nr1iGKAIqdX6tMlm6HcNRIkr6AxO5jFEoJzzpT8aQ==}
    engines: {node: '>=0.4.7'}
    hasBin: true
    dependencies:
      minimist: 1.2.8
      neo-async: 2.6.2
      source-map: 0.6.1
      wordwrap: 1.0.0
    optionalDependencies:
      uglify-js: 3.17.4
    dev: true

  /happy-dom@12.10.3:
    resolution: {integrity: sha512-JzUXOh0wdNGY54oKng5hliuBkq/+aT1V3YpTM+lrN/GoLQTANZsMaIvmHiHe612rauHvPJnDZkZ+5GZR++1Abg==}
    dependencies:
      css.escape: 1.5.1
      entities: 4.5.0
      iconv-lite: 0.6.3
      webidl-conversions: 7.0.0
      whatwg-encoding: 2.0.0
      whatwg-mimetype: 3.0.0
    dev: true

  /hard-rejection@2.1.0:
    resolution: {integrity: sha512-VIZB+ibDhx7ObhAe7OVtoEbuP4h/MuOTHJ+J8h/eBXotJYl0fBgR72xDFCKgIh22OJZIOVNxBMWuhAr10r8HdA==}
    engines: {node: '>=6'}
    dev: true

  /has-bigints@1.0.2:
    resolution: {integrity: sha512-tSvCKtBr9lkF0Ex0aQiP9N+OpV4zi2r/Nee5VkRDbaqv35RLYMzbwQfFSZZH0kR+Rd6302UJZ2p/bJCEoR3VoQ==}

  /has-flag@3.0.0:
    resolution: {integrity: sha512-sKJf1+ceQBr4SMkvQnBDNDtf4TXpVhVGateu0t918bl30FnbE2m4vNLX+VWe/dpjlb+HugGYzW7uQXH98HPEYw==}
    engines: {node: '>=4'}

  /has-flag@4.0.0:
    resolution: {integrity: sha512-EykJT/Q1KjTWctppgIAgfSO0tKVuZUjhgMr17kqTumMl6Afv3EISleU7qZUzoXDFTAHTDC4NOoG/ZxU3EvlMPQ==}
    engines: {node: '>=8'}

  /has-property-descriptors@1.0.1:
    resolution: {integrity: sha512-VsX8eaIewvas0xnvinAe9bw4WfIeODpGYikiWYLH+dma0Jw6KHYqWiWfhQlgOVK8D6PvjubK5Uc4P0iIhIcNVg==}
    dependencies:
      get-intrinsic: 1.2.2

  /has-proto@1.0.1:
    resolution: {integrity: sha512-7qE+iP+O+bgF9clE5+UoBFzE65mlBiVj3tKCrlNQ0Ogwm0BjpT/gK4SlLYDMybDh5I3TCTKnPPa0oMG7JDYrhg==}
    engines: {node: '>= 0.4'}

  /has-symbols@1.0.3:
    resolution: {integrity: sha512-l3LCuF6MgDNwTDKkdYGEihYjt5pRPbEg46rtlmnSPlUbgmB8LOIrKJbYYFBSbnPaJexMKtiPO8hmeRjRz2Td+A==}
    engines: {node: '>= 0.4'}

  /has-tostringtag@1.0.0:
    resolution: {integrity: sha512-kFjcSNhnlGV1kyoGk7OXKSawH5JOb/LzUc5w9B02hOTO0dfFRjbHQKvg1d6cf3HbeUmtU9VbbV3qzZ2Teh97WQ==}
    engines: {node: '>= 0.4'}
    dependencies:
      has-symbols: 1.0.3

  /hasown@2.0.0:
    resolution: {integrity: sha512-vUptKVTpIJhcczKBbgnS+RtcuYMB8+oNzPK2/Hp3hanz8JmpATdmmgLgSaadVREkDm+e2giHwY3ZRkyjSIDDFA==}
    engines: {node: '>= 0.4'}
    dependencies:
      function-bind: 1.1.2

  /hoist-non-react-statics@3.3.2:
    resolution: {integrity: sha512-/gGivxi8JPKWNm/W0jSmzcMPpfpPLc3dY/6GxhX2hQ9iGj3aDfklV4ET7NjKpSinLpJ5vafa9iiGIEZg10SfBw==}
    dependencies:
      react-is: 16.13.1

  /hosted-git-info@2.8.9:
    resolution: {integrity: sha512-mxIDAb9Lsm6DoOJ7xH+5+X4y1LU/4Hi50L9C5sIswK3JzULS4bwk1FvjdBgvYR4bzT4tuUQiC15FE2f5HbLvYw==}
    dev: true

  /html-encoding-sniffer@3.0.0:
    resolution: {integrity: sha512-oWv4T4yJ52iKrufjnyZPkrN0CH3QnrUqdB6In1g5Fe1mia8GmF36gnfNySxoZtxD5+NmYw1EElVXiBk93UeskA==}
    engines: {node: '>=12'}
    dependencies:
      whatwg-encoding: 2.0.0
    dev: true

  /html2canvas@1.4.1:
    resolution: {integrity: sha512-fPU6BHNpsyIhr8yyMpTLLxAbkaK8ArIBcmZIRiBLiDhjeqvXolaEmDGmELFuX9I4xDcaKKcJl+TKZLqruBbmWA==}
    engines: {node: '>=8.0.0'}
    dependencies:
      css-line-break: 2.1.0
      text-segmentation: 1.0.3
    dev: false

  /http-proxy-agent@5.0.0:
    resolution: {integrity: sha512-n2hY8YdoRE1i7r6M0w9DIw5GgZN0G25P8zLCRQ8rjXtTU3vsNFBI/vWK/UIeE6g5MUUz6avwAPXmL6Fy9D/90w==}
    engines: {node: '>= 6'}
    dependencies:
      '@tootallnate/once': 2.0.0
      agent-base: 6.0.2
      debug: 4.3.4
    transitivePeerDependencies:
      - supports-color
    dev: true

  /https-proxy-agent@5.0.1:
    resolution: {integrity: sha512-dFcAjpTQFgoLMzC2VwU+C/CbS7uRL0lWmxDITmqm7C+7F0Odmj6s9l6alZc6AELXhrnggM2CeWSXHGOdX2YtwA==}
    engines: {node: '>= 6'}
    dependencies:
      agent-base: 6.0.2
      debug: 4.3.4
    transitivePeerDependencies:
      - supports-color
    dev: true

  /human-id@1.0.2:
    resolution: {integrity: sha512-UNopramDEhHJD+VR+ehk8rOslwSfByxPIZyJRfV739NDhN5LF1fa1MqnzKm2lGTQRjNrjK19Q5fhkgIfjlVUKw==}
    dev: true

  /husky@8.0.3:
    resolution: {integrity: sha512-+dQSyqPh4x1hlO1swXBiNb2HzTDN1I2IGLQx1GrBuiqFJfoMrnZWwVmatvSiO+Iz8fBUnf+lekwNo4c2LlXItg==}
    engines: {node: '>=14'}
    hasBin: true
    dev: true

  /hyphenate-style-name@1.0.4:
    resolution: {integrity: sha512-ygGZLjmXfPHj+ZWh6LwbC37l43MhfztxetbFCoYTM2VjkIUpeHgSNn7QIyVFj7YQ1Wl9Cbw5sholVJPzWvC2MQ==}
    dev: false

  /iconv-lite@0.4.24:
    resolution: {integrity: sha512-v3MXnZAcvnywkTUEZomIActle7RXXeedOR31wwl7VlyoXO4Qi9arvSenNQWne1TcRwhCL1HwLI21bEqdpj8/rA==}
    engines: {node: '>=0.10.0'}
    dependencies:
      safer-buffer: 2.1.2
    dev: true

  /iconv-lite@0.6.3:
    resolution: {integrity: sha512-4fCk79wshMdzMp2rH06qWrJE4iolqLhCUH+OiuIgU++RB0+94NlDL81atO7GX55uUKueo0txHNtvEyI6D7WdMw==}
    engines: {node: '>=0.10.0'}
    dependencies:
      safer-buffer: 2.1.2
    dev: true

  /ieee754@1.2.1:
    resolution: {integrity: sha512-dcyqhDvX1C46lXZcVqCpK+FtMRQVdIMN6/Df5js2zouUsqG7I6sFxitIC+7KYK29KdXOLHdu9zL4sFnoVQnqaA==}
    dev: false

  /ignore@5.2.4:
    resolution: {integrity: sha512-MAb38BcSbH0eHNBxn7ql2NH/kX33OkB3lZ1BNdh7ENeRChHTYsTvWrMubiIAMNS2llXEEgZ1MUOBtXChP3kaFQ==}
    engines: {node: '>= 4'}
    dev: true

  /immutable@4.2.4:
    resolution: {integrity: sha512-WDxL3Hheb1JkRN3sQkyujNlL/xRjAo3rJtaU5xeufUauG66JdMr32bLj4gF+vWl84DIA3Zxw7tiAjneYzRRw+w==}
    dev: true

  /import-fresh@3.3.0:
    resolution: {integrity: sha512-veYYhQa+D1QBKznvhUHxb8faxlrwUnxseDAbAp457E0wLNio2bOSKnjYDhMj+YiAq61xrMGhQk9iXVk5FzgQMw==}
    engines: {node: '>=6'}
    dependencies:
      parent-module: 1.0.1
      resolve-from: 4.0.0

  /imurmurhash@0.1.4:
    resolution: {integrity: sha512-JmXMZ6wuvDmLiHEml9ykzqO6lwFbof0GG4IkcGaENdCRDDmMVnny7s5HsIgHCbaq0w2MyPhDqkhTUgS2LU2PHA==}
    engines: {node: '>=0.8.19'}
    dev: true

  /indent-string@4.0.0:
    resolution: {integrity: sha512-EdDDZu4A2OyIK7Lr/2zG+w5jmbuk1DVBnEwREQvBzspBJkCEbRa8GxU1lghYcaGJCnRWibjDXlq779X1/y5xwg==}
    engines: {node: '>=8'}
    dev: true

  /inflight@1.0.6:
    resolution: {integrity: sha512-k92I/b08q4wvFscXCLvqfsHCrjrF7yiXsQuIVvVE7N82W3+aqpzuUdBbfhWcy/FZR3/4IgflMgKLOsvPDrGCJA==}
    dependencies:
      once: 1.4.0
      wrappy: 1.0.2
    dev: true

  /inherits@2.0.4:
    resolution: {integrity: sha512-k/vGaX4/Yla3WzyMCvTQOXYeIHvqOKtnqBduzTHpzpQZzAskKMhZ2K+EnBiSM9zGSoIFeMpXKxa4dYeZIQqewQ==}
    dev: true

  /inline-style-prefixer@7.0.0:
    resolution: {integrity: sha512-I7GEdScunP1dQ6IM2mQWh6v0mOYdYmH3Bp31UecKdrcUgcURTcctSe1IECdUznSHKSmsHtjrT3CwCPI1pyxfUQ==}
    dependencies:
      css-in-js-utils: 3.1.0
      fast-loops: 1.1.3
    dev: false

  /internal-slot@1.0.6:
    resolution: {integrity: sha512-Xj6dv+PsbtwyPpEflsejS+oIZxmMlV44zAhG479uYu89MsjcYOhCFnNyKrkJrihbsiasQyY0afoCl/9BLR65bg==}
    engines: {node: '>= 0.4'}
    dependencies:
      get-intrinsic: 1.2.2
      hasown: 2.0.0
      side-channel: 1.0.4

  /intl-messageformat@10.5.11:
    resolution: {integrity: sha512-eYq5fkFBVxc7GIFDzpFQkDOZgNayNTQn4Oufe8jw6YY6OHVw70/4pA3FyCsQ0Gb2DnvEJEMmN2tOaXUGByM+kg==}
    dependencies:
      '@formatjs/ecma402-abstract': 1.18.2
      '@formatjs/fast-memoize': 2.2.0
      '@formatjs/icu-messageformat-parser': 2.7.6
      tslib: 2.6.2

  /invariant@2.2.4:
    resolution: {integrity: sha512-phJfQVBuaJM5raOpJjSfkiD6BpbCE4Ns//LaXl6wGYtUBY83nWS6Rf9tXm2e8VaK60JEjYldbPif/A2B1C2gNA==}
    dependencies:
      loose-envify: 1.4.0

  /is-arguments@1.1.1:
    resolution: {integrity: sha512-8Q7EARjzEnKpt/PCD7e1cgUS0a6X8u5tdSiMqXhojOdoV9TsMsiO+9VLC5vAmO8N7/GmXn7yjR8qnA6bVAEzfA==}
    engines: {node: '>= 0.4'}
    dependencies:
      call-bind: 1.0.5
      has-tostringtag: 1.0.0

  /is-array-buffer@3.0.2:
    resolution: {integrity: sha512-y+FyyR/w8vfIRq4eQcM1EYgSTnmHXPqaF+IgzgraytCFq5Xh8lllDVmAZolPJiZttZLeFSINPYMaEJ7/vWUa1w==}
    dependencies:
      call-bind: 1.0.5
      get-intrinsic: 1.2.2
      is-typed-array: 1.1.12

  /is-arrayish@0.2.1:
    resolution: {integrity: sha512-zz06S8t0ozoDXMG+ube26zeCTNXcKIPJZJi8hBrF4idCLms4CG9QtK7qBl1boi5ODzFpjswb5JPmHCbMpjaYzg==}

  /is-async-function@2.0.0:
    resolution: {integrity: sha512-Y1JXKrfykRJGdlDwdKlLpLyMIiWqWvuSd17TvZk68PLAOGOoF4Xyav1z0Xhoi+gCYjZVeC5SI+hYFOfvXmGRCA==}
    engines: {node: '>= 0.4'}
    dependencies:
      has-tostringtag: 1.0.0
    dev: true

  /is-bigint@1.0.4:
    resolution: {integrity: sha512-zB9CruMamjym81i2JZ3UMn54PKGsQzsJeo6xvN3HJJ4CAsQNB6iRutp2To77OfCNuoxspsIhzaPoO1zyCEhFOg==}
    dependencies:
      has-bigints: 1.0.2

  /is-binary-path@2.1.0:
    resolution: {integrity: sha512-ZMERYes6pDydyuGidse7OsHxtbI7WVeUEozgR/g7rd0xUimYNlvZRE/K2MgZTjWy725IfelLeVcEM97mmtRGXw==}
    engines: {node: '>=8'}
    dependencies:
      binary-extensions: 2.2.0
    dev: true

  /is-boolean-object@1.1.2:
    resolution: {integrity: sha512-gDYaKHJmnj4aWxyj6YHyXVpdQawtVLHU5cb+eztPGczf6cjuTdwve5ZIEfgXqH4e57An1D1AKf8CZ3kYrQRqYA==}
    engines: {node: '>= 0.4'}
    dependencies:
      call-bind: 1.0.5
      has-tostringtag: 1.0.0

  /is-callable@1.2.7:
    resolution: {integrity: sha512-1BC0BVFhS/p0qtw6enp8e+8OD0UrK0oFLztSjNzhcKA3WDuJxxAPXzPuPtKkjEY9UUoEWlX/8fgKeu2S8i9JTA==}
    engines: {node: '>= 0.4'}

  /is-ci@3.0.1:
    resolution: {integrity: sha512-ZYvCgrefwqoQ6yTyYUbQu64HsITZ3NfKX1lzaEYdkTDcfKzzCI/wthRRYKkdjHKFVgNiXKAKm65Zo1pk2as/QQ==}
    hasBin: true
    dependencies:
      ci-info: 3.8.0
    dev: true

  /is-core-module@2.13.1:
    resolution: {integrity: sha512-hHrIjvZsftOsvKSn2TRYl63zvxsgE0K+0mYMoH6gD4omR5IWB2KynivBQczo3+wF1cCkjzvptnI9Q0sPU66ilw==}
    dependencies:
      hasown: 2.0.0

  /is-date-object@1.0.5:
    resolution: {integrity: sha512-9YQaSxsAiSwcvS33MBk3wTCVnWK+HhF8VZR2jRxehM16QcVOdHqPn4VPHmRK4lSr38n9JriurInLcP90xsYNfQ==}
    engines: {node: '>= 0.4'}
    dependencies:
      has-tostringtag: 1.0.0

  /is-extendable@0.1.1:
    resolution: {integrity: sha512-5BMULNob1vgFX6EjQw5izWDxrecWK9AM72rugNr0TFldMOi0fj6Jk+zeKIt0xGj4cEfQIJth4w3OKWOJ4f+AFw==}
    engines: {node: '>=0.10.0'}
    dev: false

  /is-extendable@1.0.1:
    resolution: {integrity: sha512-arnXMxT1hhoKo9k1LZdmlNyJdDDfy2v0fXjFlmok4+i8ul/6WlbVge9bhM74OpNPQPMGUToDtz+KXa1PneJxOA==}
    engines: {node: '>=0.10.0'}
    dependencies:
      is-plain-object: 2.0.4
    dev: false

  /is-extglob@2.1.1:
    resolution: {integrity: sha512-SbKbANkN603Vi4jEZv49LeVJMn4yGwsbzZworEoyEiutsN3nJYdbO36zfhGJ6QEDpOZIFkDtnq5JRxmvl3jsoQ==}
    engines: {node: '>=0.10.0'}
    dev: true

  /is-finalizationregistry@1.0.2:
    resolution: {integrity: sha512-0by5vtUJs8iFQb5TYUHHPudOR+qXYIMKtiUzvLIZITZUjknFmziyBJuLhVRc+Ds0dREFlskDNJKYIdIzu/9pfw==}
    dependencies:
      call-bind: 1.0.5
    dev: true

  /is-fullwidth-code-point@3.0.0:
    resolution: {integrity: sha512-zymm5+u+sCsSWyD9qNaejV3DFvhCKclKdizYaJUuHA83RLjb7nSuGnddCHGv0hk+KY7BMAlsWeK4Ueg6EV6XQg==}
    engines: {node: '>=8'}
    dev: true

  /is-generator-function@1.0.10:
    resolution: {integrity: sha512-jsEjy9l3yiXEQ+PsXdmBwEPcOxaXWLspKdplFUVI9vq1iZgIekeC0L167qeu86czQaxed3q/Uzuw0swL0irL8A==}
    engines: {node: '>= 0.4'}
    dependencies:
      has-tostringtag: 1.0.0
    dev: true

  /is-glob@4.0.3:
    resolution: {integrity: sha512-xelSayHH36ZgE7ZWhli7pW34hNbNl8Ojv5KVmkJD4hBdD3th8Tfk9vYasLM+mXWOZhFkgZfxhLSnrwRr4elSSg==}
    engines: {node: '>=0.10.0'}
    dependencies:
      is-extglob: 2.1.1
    dev: true

  /is-map@2.0.2:
    resolution: {integrity: sha512-cOZFQQozTha1f4MxLFzlgKYPTyj26picdZTx82hbc/Xf4K/tZOOXSCkMvU4pKioRXGDLJRn0GM7Upe7kR721yg==}

  /is-negative-zero@2.0.2:
    resolution: {integrity: sha512-dqJvarLawXsFbNDeJW7zAz8ItJ9cd28YufuuFzh0G8pNHjJMnY08Dv7sYX2uF5UpQOwieAeOExEYAWWfu7ZZUA==}
    engines: {node: '>= 0.4'}
    dev: true

  /is-number-object@1.0.7:
    resolution: {integrity: sha512-k1U0IRzLMo7ZlYIfzRu23Oh6MiIFasgpb9X76eqfFZAqwH44UI4KTBvBYIZ1dSL9ZzChTB9ShHfLkR4pdW5krQ==}
    engines: {node: '>= 0.4'}
    dependencies:
      has-tostringtag: 1.0.0

  /is-number@7.0.0:
    resolution: {integrity: sha512-41Cifkg6e8TylSpdtTpeLVMqvSBEVzTttHvERD741+pnZ8ANv0004MRL43QKPDlK9cGvNp6NZWZUBlbGXYxxng==}
    engines: {node: '>=0.12.0'}
    dev: true

  /is-path-inside@3.0.3:
    resolution: {integrity: sha512-Fd4gABb+ycGAmKou8eMftCupSir5lRxqf4aD/vd0cD2qc4HL07OjCeuHMr8Ro4CoMaeCKDB0/ECBOVWjTwUvPQ==}
    engines: {node: '>=8'}
    dev: true

  /is-plain-obj@1.1.0:
    resolution: {integrity: sha512-yvkRyxmFKEOQ4pNXCmJG5AEQNlXJS5LaONXo5/cLdTZdWvsZ1ioJEonLGAosKlMWE8lwUy/bJzMjcw8az73+Fg==}
    engines: {node: '>=0.10.0'}
    dev: true

  /is-plain-object@2.0.4:
    resolution: {integrity: sha512-h5PpgXkWitc38BBMYawTYMWJHFZJVnBquFE57xFpjB8pJFiF6gZ+bU+WyI/yqXiFR5mdLsgYNaPe8uao6Uv9Og==}
    engines: {node: '>=0.10.0'}
    dependencies:
      isobject: 3.0.1
    dev: false

  /is-potential-custom-element-name@1.0.1:
    resolution: {integrity: sha512-bCYeRA2rVibKZd+s2625gGnGF/t7DSqDs4dP7CrLA1m7jKWz6pps0LpYLJN8Q64HtmPKJ1hrN3nzPNKFEKOUiQ==}
    dev: true

  /is-regex@1.1.4:
    resolution: {integrity: sha512-kvRdxDsxZjhzUX07ZnLydzS1TU/TJlTUHHY4YLL87e37oUA49DfkLqgy+VjFocowy29cKvcSiu+kIv728jTTVg==}
    engines: {node: '>= 0.4'}
    dependencies:
      call-bind: 1.0.5
      has-tostringtag: 1.0.0

  /is-set@2.0.2:
    resolution: {integrity: sha512-+2cnTEZeY5z/iXGbLhPrOAaK/Mau5k5eXq9j14CpRTftq0pAJu2MwVRSZhyZWBzx3o6X795Lz6Bpb6R0GKf37g==}

  /is-shared-array-buffer@1.0.2:
    resolution: {integrity: sha512-sqN2UDu1/0y6uvXyStCOzyhAjCSlHceFoMKJW8W9EU9cvic/QdsZ0kEU93HEy3IUEFZIiH/3w+AH/UQbPHNdhA==}
    dependencies:
      call-bind: 1.0.5

  /is-string@1.0.7:
    resolution: {integrity: sha512-tE2UXzivje6ofPW7l23cjDOMa09gb7xlAqG6jG5ej6uPV32TlWP3NKPigtaGeHNu9fohccRYvIiZMfOOnOYUtg==}
    engines: {node: '>= 0.4'}
    dependencies:
      has-tostringtag: 1.0.0

  /is-subdir@1.2.0:
    resolution: {integrity: sha512-2AT6j+gXe/1ueqbW6fLZJiIw3F8iXGJtt0yDrZaBhAZEG1raiTxKWU+IPqMCzQAXOUCKdA4UDMgacKH25XG2Cw==}
    engines: {node: '>=4'}
    dependencies:
      better-path-resolve: 1.0.0
    dev: true

  /is-symbol@1.0.4:
    resolution: {integrity: sha512-C/CPBqKWnvdcxqIARxyOh4v1UUEOCHpgDa0WYgpKDFMszcrPcffg5uhwSgPCLD2WWxmq6isisz87tzT01tuGhg==}
    engines: {node: '>= 0.4'}
    dependencies:
      has-symbols: 1.0.3

  /is-typed-array@1.1.12:
    resolution: {integrity: sha512-Z14TF2JNG8Lss5/HMqt0//T9JeHXttXy5pH/DBU4vi98ozO2btxzq9MwYDZYnKwU8nRsz/+GVFVRDq3DkVuSPg==}
    engines: {node: '>= 0.4'}
    dependencies:
      which-typed-array: 1.1.13

  /is-weakmap@2.0.1:
    resolution: {integrity: sha512-NSBR4kH5oVj1Uwvv970ruUkCV7O1mzgVFO4/rev2cLRda9Tm9HrL70ZPut4rOHgY0FNrUu9BCbXA2sdQ+x0chA==}

  /is-weakref@1.0.2:
    resolution: {integrity: sha512-qctsuLZmIQ0+vSSMfoVvyFe2+GSEvnmZ2ezTup1SBse9+twCCeial6EEi3Nc2KFcf6+qz2FBPnjXsk8xhKSaPQ==}
    dependencies:
      call-bind: 1.0.5
    dev: true

  /is-weakset@2.0.2:
    resolution: {integrity: sha512-t2yVvttHkQktwnNNmBQ98AhENLdPUTDTE21uPqAQ0ARwQfGeQKRVS0NNurH7bTf7RrvcVn1OOge45CnBeHCSmg==}
    dependencies:
      call-bind: 1.0.5
      get-intrinsic: 1.2.2

  /is-windows@1.0.2:
    resolution: {integrity: sha512-eXK1UInq2bPmjyX6e3VHIzMLobc4J94i4AWn+Hpq3OU5KkrRC96OAcR3PRJ/pGu6m8TRnBHP9dkXQVsT/COVIA==}
    engines: {node: '>=0.10.0'}
    dev: true

  /isarray@2.0.5:
    resolution: {integrity: sha512-xHjhDr3cNBK0BzdUJSPXZntQUx/mwMS5Rw4A7lPJ90XGAO6ISP/ePDNuo0vhqOZU+UD5JoodwCAAoZQd3FeAKw==}

  /isexe@2.0.0:
    resolution: {integrity: sha512-RHxMLp9lnKHGHRng9QFhRCMbYAcVpn69smSGcq3f36xjgVVWThj4qqLbTLlq7Ssj8B+fIQ1EuCEGI2lKsyQeIw==}
    dev: true

  /isobject@3.0.1:
    resolution: {integrity: sha512-WhB9zCku7EGTj/HQQRz5aUQEUeoQZH2bWcltRErOpymJ4boYE6wL9Tbr23krRPSZ+C5zqNSrSw+Cc7sZZ4b7vg==}
    engines: {node: '>=0.10.0'}
    dev: false

  /iterator.prototype@1.1.2:
    resolution: {integrity: sha512-DR33HMMr8EzwuRL8Y9D3u2BMj8+RqSE850jfGu59kS7tbmPLzGkZmVSfyCFSDxuZiEY6Rzt3T2NA/qU+NwVj1w==}
    dependencies:
      define-properties: 1.2.1
      get-intrinsic: 1.2.2
      has-symbols: 1.0.3
      reflect.getprototypeof: 1.0.4
      set-function-name: 2.0.1
    dev: true

  /jackspeak@2.3.6:
    resolution: {integrity: sha512-N3yCS/NegsOBokc8GAdM8UcmfsKiSS8cipheD/nivzr700H+nsMOxJjQnvwOcRYVuFkdH0wGUvW2WbXGmrZGbQ==}
    engines: {node: '>=14'}
    dependencies:
      '@isaacs/cliui': 8.0.2
    optionalDependencies:
      '@pkgjs/parseargs': 0.11.0
    dev: true

  /jju@1.4.0:
    resolution: {integrity: sha512-8wb9Yw966OSxApiCt0K3yNJL8pnNeIv+OEq2YMidz4FKP6nonSRoOXc80iXY4JaN2FC11B9qsNmDsm+ZOfMROA==}
    dev: true

  /jotai@2.6.0(@types/react@18.2.55)(react@18.2.0):
    resolution: {integrity: sha512-Vt6hsc04Km4j03l+Ax+Sc+FVft5cRJhqgxt6GTz6GM2eM3DyX3CdBdzcG0z2FrlZToL1/0OAkqDghIyARWnSuQ==}
    engines: {node: '>=12.20.0'}
    peerDependencies:
      '@types/react': '>=17.0.0'
      react: '>=17.0.0'
    peerDependenciesMeta:
      '@types/react':
        optional: true
      react:
        optional: true
    dependencies:
      '@types/react': 18.2.55
      react: 18.2.0
    dev: false

  /js-cookie@2.2.1:
    resolution: {integrity: sha512-HvdH2LzI/EAZcUwA8+0nKNtWHqS+ZmijLA30RwZA0bo7ToCckjK5MkGhjED9KoRcXO6BaGI3I9UIzSA1FKFPOQ==}
    dev: false

  /js-tokens@4.0.0:
    resolution: {integrity: sha512-RdJUflcE3cUzKiMqQgsCu06FPu9UdIJO0beYbPhHN4k6apgJtifcoCtT9bcxOpYBtpD2kCM6Sbzg4CausW/PKQ==}

  /js-yaml@3.14.1:
    resolution: {integrity: sha512-okMH7OXXJ7YrN9Ok3/SXrnu4iX9yOk+25nqX4imS2npuvTYDmo/QEZoqwZkYaIDk3jVvBOTOIEgEhaLOynBS9g==}
    hasBin: true
    dependencies:
      argparse: 1.0.10
      esprima: 4.0.1
    dev: true

  /js-yaml@4.1.0:
    resolution: {integrity: sha512-wpxZs9NoxZaJESJGIZTyDEaYpl0FKSA+FB9aJiyemKhMwkxQg63h4T1KJgUGHpTqPDNRcmmYLugrRjJlBtWvRA==}
    hasBin: true
    dependencies:
      argparse: 2.0.1
    dev: true

  /jsdom@22.1.0:
    resolution: {integrity: sha512-/9AVW7xNbsBv6GfWho4TTNjEo9fe6Zhf9O7s0Fhhr3u+awPwAJMKwAMXnkk5vBxflqLW9hTHX/0cs+P3gW+cQw==}
    engines: {node: '>=16'}
    peerDependencies:
      canvas: ^2.5.0
    peerDependenciesMeta:
      canvas:
        optional: true
    dependencies:
      abab: 2.0.6
      cssstyle: 3.0.0
      data-urls: 4.0.0
      decimal.js: 10.4.3
      domexception: 4.0.0
      form-data: 4.0.0
      html-encoding-sniffer: 3.0.0
      http-proxy-agent: 5.0.0
      https-proxy-agent: 5.0.1
      is-potential-custom-element-name: 1.0.1
      nwsapi: 2.2.5
      parse5: 7.1.2
      rrweb-cssom: 0.6.0
      saxes: 6.0.0
      symbol-tree: 3.2.4
      tough-cookie: 4.1.3
      w3c-xmlserializer: 4.0.0
      webidl-conversions: 7.0.0
      whatwg-encoding: 2.0.0
      whatwg-mimetype: 3.0.0
      whatwg-url: 12.0.1
      ws: 8.13.0
      xml-name-validator: 4.0.0
    transitivePeerDependencies:
      - bufferutil
      - supports-color
      - utf-8-validate
    dev: true

  /jsesc@2.5.2:
    resolution: {integrity: sha512-OYu7XEzjkCQ3C5Ps3QIZsQfNpqoJyZZA99wd9aWd05NCtC5pWOkShK2mkL6HXQR6/Cy2lbNdPlZBpuQHXE63gA==}
    engines: {node: '>=4'}
    hasBin: true
    dev: true

  /json-parse-even-better-errors@2.3.1:
    resolution: {integrity: sha512-xyFwyhro/JEof6Ghe2iz2NcXoj2sloNsWr/XsERDK/oiPCfaNhl5ONfp+jQdAZRQQ0IJWNzH9zIZF7li91kh2w==}

  /json-schema-traverse@0.4.1:
    resolution: {integrity: sha512-xbbCH5dCYU5T8LcEhhuh7HJ88HXuW3qsI3Y0zOZFKfZEHcpWiHU/Jxzk629Brsab/mMiHQti9wMP+845RPe3Vg==}
    dev: true

  /json-stable-stringify-without-jsonify@1.0.1:
    resolution: {integrity: sha512-Bdboy+l7tA3OGW6FjyFHWkP5LuByj1Tk33Ljyq0axyzdk9//JSi2u3fP1QSmd1KNwq6VOKYGlAu87CisVir6Pw==}
    dev: true

  /json-stringify-pretty-compact@3.0.0:
    resolution: {integrity: sha512-Rc2suX5meI0S3bfdZuA7JMFBGkJ875ApfVyq2WHELjBiiG22My/l7/8zPpH/CfFVQHuVLd8NLR0nv6vi0BYYKA==}
    dev: false

  /json5@1.0.2:
    resolution: {integrity: sha512-g1MWMLBiz8FKi1e4w0UyVL3w+iJceWAFBAaBnnGKOpNa5f8TLktkbre1+s6oICydWAm+HRUGTmI+//xv2hvXYA==}
    hasBin: true
    dependencies:
      minimist: 1.2.8
    dev: true

  /jsonc-parser@3.2.0:
    resolution: {integrity: sha512-gfFQZrcTc8CnKXp6Y4/CBT3fTc0OVuDofpre4aEeEpSBPV5X5v4+Vmx+8snU7RLPrNHPKSgLxGo9YuQzz20o+w==}
    dev: true

  /jsonfile@4.0.0:
    resolution: {integrity: sha512-m6F1R3z8jjlf2imQHS2Qez5sjKWQzbuuhuJ/FKYFRZvPE3PuHcSMVZzfsLhGVOkfd20obL5SWEBew5ShlquNxg==}
    optionalDependencies:
      graceful-fs: 4.2.10
    dev: true

  /jsonfile@6.1.0:
    resolution: {integrity: sha512-5dgndWOriYSm5cnYaJNhalLNDKOqFwyDB/rr1E9ZsGciGvKPs8R2xYGCacuf3z6K1YKDz182fd+fY3cn3pMqXQ==}
    dependencies:
      universalify: 2.0.0
    optionalDependencies:
      graceful-fs: 4.2.10
    dev: true

  /jspdf@2.5.1:
    resolution: {integrity: sha512-hXObxz7ZqoyhxET78+XR34Xu2qFGrJJ2I2bE5w4SM8eFaFEkW2xcGRVUss360fYelwRSid/jT078kbNvmoW0QA==}
    dependencies:
      '@babel/runtime': 7.23.9
      atob: 2.1.2
      btoa: 1.2.1
      fflate: 0.4.8
    optionalDependencies:
      canvg: 3.0.10
      core-js: 3.36.0
      dompurify: 2.4.7
      html2canvas: 1.4.1
    dev: false

  /jsx-ast-utils@3.3.5:
    resolution: {integrity: sha512-ZZow9HBI5O6EPgSJLUb8n2NKgmVWTwCvHGwFuJlMjvLFqlGG6pjirPhtdsseaLZjSibD8eegzmYpUZwoIlj2cQ==}
    engines: {node: '>=4.0'}
    dependencies:
      array-includes: 3.1.7
      array.prototype.flat: 1.3.2
      object.assign: 4.1.5
      object.values: 1.1.7
    dev: true

  /kind-of@6.0.3:
    resolution: {integrity: sha512-dcS1ul+9tmeD95T+x28/ehLgd9mENa3LsvDTtzm3vyBEO7RPptvAD+t44WVXaUjTBRcrpFeFlC8WCruUR456hw==}
    engines: {node: '>=0.10.0'}
    dev: true

  /kleur@4.1.5:
    resolution: {integrity: sha512-o+NO+8WrRiQEE4/7nwRJhN1HWpVmJm511pBHUxPLtp0BUISzlBplORYSmTclCnJvQq2tKu/sgl3xVpkc7ZWuQQ==}
    engines: {node: '>=6'}
    dev: true

  /language-subtag-registry@0.3.22:
    resolution: {integrity: sha512-tN0MCzyWnoz/4nHS6uxdlFWoUZT7ABptwKPQ52Ea7URk6vll88bWBVhodtnlfEuCcKWNGoc+uGbw1cwa9IKh/w==}
    dev: true

  /language-tags@1.0.9:
    resolution: {integrity: sha512-MbjN408fEndfiQXbFQ1vnd+1NoLDsnQW41410oQBXiyXDMYH5z505juWa4KUE1LqxRC7DgOgZDbKLxHIwm27hA==}
    engines: {node: '>=0.10'}
    dependencies:
      language-subtag-registry: 0.3.22
    dev: true

  /lerc@3.0.0:
    resolution: {integrity: sha512-Rm4J/WaHhRa93nCN2mwWDZFoRVF18G1f47C+kvQWyHGEZxFpTUi73p7lMVSAndyxGt6lJ2/CFbOcf9ra5p8aww==}
    dev: false

  /levn@0.4.1:
    resolution: {integrity: sha512-+bT2uH4E5LGE7h/n3evcS/sQlJXCpIp6ym8OWJ5eV6+67Dsql/LaaT7qJBAt2rzfoa/5QBGBhxDix1dMt2kQKQ==}
    engines: {node: '>= 0.8.0'}
    dependencies:
      prelude-ls: 1.2.1
      type-check: 0.4.0
    dev: true

  /lines-and-columns@1.2.4:
    resolution: {integrity: sha512-7ylylesZQ/PV29jhEDl3Ufjo6ZX7gCqJr5F7PKrqc93v7fzSymt1BpwEU8nAUXs8qzzvqhbjhK5QZg6Mt/HkBg==}

  /load-yaml-file@0.2.0:
    resolution: {integrity: sha512-OfCBkGEw4nN6JLtgRidPX6QxjBQGQf72q3si2uvqyFEMbycSFFHwAZeXx6cJgFM9wmLrf9zBwCP3Ivqa+LLZPw==}
    engines: {node: '>=6'}
    dependencies:
      graceful-fs: 4.2.10
      js-yaml: 3.14.1
      pify: 4.0.1
      strip-bom: 3.0.0
    dev: true

  /local-pkg@0.4.3:
    resolution: {integrity: sha512-SFppqq5p42fe2qcZQqqEOiVRXl+WCP1MdT6k7BDEW1j++sp5fIY+/fdRQitvKgB5BrBcmrs5m/L0v2FrU5MY1g==}
    engines: {node: '>=14'}
    dev: true

  /locate-path@5.0.0:
    resolution: {integrity: sha512-t7hw9pI+WvuwNJXwk5zVHpyhIqzg2qTlklJOf0mVxGSbe3Fp2VieZcduNYjaLDoy6p9uGpQEGWG87WpMKlNq8g==}
    engines: {node: '>=8'}
    dependencies:
      p-locate: 4.1.0
    dev: true

  /locate-path@6.0.0:
    resolution: {integrity: sha512-iPZK6eYjbxRu3uB4/WZ3EsEIMJFMqAoopl3R+zuq0UjcAm/MO6KCweDgPfP3elTztoKP3KtnVHxTn2NHBSDVUw==}
    engines: {node: '>=10'}
    dependencies:
      p-locate: 5.0.0
    dev: true

  /lodash.merge@4.6.2:
    resolution: {integrity: sha512-0KpjqXRVvrYyCsX1swR/XTK0va6VQkQM6MNo7PqW77ByjAhoARA8EfrP1N4+KlKj8YS0ZUCtRT/YUuhyYDujIQ==}
    dev: true

  /lodash.mergewith@4.6.2:
    resolution: {integrity: sha512-GK3g5RPZWTRSeLSpgP8Xhra+pnjBC56q9FZYe1d5RN3TJ35dbkGy3YqBSMbyCrlbi+CM9Z3Jk5yTL7RCsqboyQ==}

  /lodash.startcase@4.4.0:
    resolution: {integrity: sha512-+WKqsK294HMSc2jEbNgpHpd0JfIBhp7rEV4aqXWqFr6AlXov+SlcgB1Fv01y2kGe3Gc8nMW7VA0SrGuSkRfIEg==}
    dev: true

  /lodash@4.17.21:
    resolution: {integrity: sha512-v2kDEe57lecTulaDIuNTPy3Ry4gLGJ6Z1O3vE1krgXZNrsQ+LFTGHVxVjcXPs17LhbZVGedAJv8XZ1tvj5FvSg==}
    dev: true

  /loose-envify@1.4.0:
    resolution: {integrity: sha512-lyuxPGr/Wfhrlem2CL/UcnUc1zcqKAImBDzukY7Y5F/yQiNdko6+fRLevlw1HgMySw7f611UIY408EtxRSoK3Q==}
    hasBin: true
    dependencies:
      js-tokens: 4.0.0

  /loupe@2.3.6:
    resolution: {integrity: sha512-RaPMZKiMy8/JruncMU5Bt6na1eftNoo++R4Y+N2FrxkDVTrGvcyzFTsaGif4QTeKESheMGegbhw6iUAq+5A8zA==}
    deprecated: Please upgrade to 2.3.7 which fixes GHSA-4q6p-r6v2-jvc5
    dependencies:
      get-func-name: 2.0.2
    dev: true

  /lru-cache@10.1.0:
    resolution: {integrity: sha512-/1clY/ui8CzjKFyjdvwPWJUYKiFVXG2I2cY0ssG7h4+hwk+XOIX7ZSG9Q7TW8TW3Kp3BUSqgFWBLgL4PJ+Blag==}
    engines: {node: 14 || >=16.14}
    dev: true

  /lru-cache@4.1.5:
    resolution: {integrity: sha512-sWZlbEP2OsHNkXrMl5GYk/jKk70MBng6UU4YI/qGDYbgf6YbP4EvmqISbXCoJiRKs+1bSpFHVgQxvJ17F2li5g==}
    dependencies:
      pseudomap: 1.0.2
      yallist: 2.1.2
    dev: true

  /lru-cache@6.0.0:
    resolution: {integrity: sha512-Jo6dJ04CmSjuznwJSS3pUeWmd/H0ffTlkXXgwZi+eq1UCmqQwCh+eLsYOYCwY991i2Fah4h1BEMCx4qThGbsiA==}
    engines: {node: '>=10'}
    dependencies:
      yallist: 4.0.0
    dev: true

  /lunr@2.3.9:
    resolution: {integrity: sha512-zTU3DaZaF3Rt9rhN3uBMGQD3dD2/vFQqnvZCDv4dl5iOzq2IZQqTxu90r4E5J+nP70J3ilqVCrbho2eWaeW8Ow==}
    dev: true

  /lz-string@1.5.0:
    resolution: {integrity: sha512-h5bgJWpxJNswbU7qCrV0tIKQCaS3blPDrqKWx+QxzuzL1zGUzij9XCWLrSLsJPu5t+eWA/ycetzYAO5IOMcWAQ==}
    hasBin: true

  /magic-string@0.30.3:
    resolution: {integrity: sha512-B7xGbll2fG/VjP+SWg4sX3JynwIU0mjoTc6MPpKNuIvftk6u6vqhDnk1R80b8C2GBR6ywqy+1DcKBrevBg+bmw==}
    engines: {node: '>=12'}
    dependencies:
      '@jridgewell/sourcemap-codec': 1.4.15
    dev: true

  /make-error@1.3.6:
    resolution: {integrity: sha512-s8UhlNe7vPKomQhC1qFelMokr/Sc3AgNbso3n74mVPA5LTZwkB9NlXf4XPamLxJE8h0gh73rM94xvwRT2CVInw==}
    dev: true

  /map-obj@1.0.1:
    resolution: {integrity: sha512-7N/q3lyZ+LVCp7PzuxrJr4KMbBE2hW7BT7YNia330OFxIf4d3r5zVpicP2650l7CPN6RM9zOJRl3NGpqSiw3Eg==}
    engines: {node: '>=0.10.0'}
    dev: true

  /map-obj@4.3.0:
    resolution: {integrity: sha512-hdN1wVrZbb29eBGiGjJbeP8JbKjq1urkHJ/LIP/NY48MZ1QVXUsQBV1G1zvYFHn1XE06cwjBsOI2K3Ulnj1YXQ==}
    engines: {node: '>=8'}
    dev: true

  /mapbox-to-css-font@2.4.2:
    resolution: {integrity: sha512-f+NBjJJY4T3dHtlEz1wCG7YFlkODEjFIYlxDdLIDMNpkSksqTt+l/d4rjuwItxuzkuMFvPyrjzV2lxRM4ePcIA==}
    dev: false

  /marked@4.3.0:
    resolution: {integrity: sha512-PRsaiG84bK+AMvxziE/lCFss8juXjNaWzVbN5tXAm4XjeaS9NAHhop+PjQxz2A9h8Q4M/xGmzP8vqNwy6JeK0A==}
    engines: {node: '>= 12'}
    hasBin: true
    dev: true

  /mdn-data@2.0.14:
    resolution: {integrity: sha512-dn6wd0uw5GsdswPFfsgMp5NSB0/aDe6fK94YJV/AJDYXL6HVLWBsxeq7js7Ad+mU2K9LAlwpk6kN2D5mwCPVow==}
    dev: false

  /memoize-one@6.0.0:
    resolution: {integrity: sha512-rkpe71W0N0c0Xz6QD0eJETuWAJGnJ9afsl1srmwPrI+yBCkge5EycXXbYRyvL29zZVUWQCY7InPRCv3GDXuZNw==}
    dev: false

  /meow@6.1.1:
    resolution: {integrity: sha512-3YffViIt2QWgTy6Pale5QpopX/IvU3LPL03jOTqp6pGj3VjesdO/U8CuHMKpnQr4shCNCM5fd5XFFvIIl6JBHg==}
    engines: {node: '>=8'}
    dependencies:
      '@types/minimist': 1.2.2
      camelcase-keys: 6.2.2
      decamelize-keys: 1.1.1
      hard-rejection: 2.1.0
      minimist-options: 4.1.0
      normalize-package-data: 2.5.0
      read-pkg-up: 7.0.1
      redent: 3.0.0
      trim-newlines: 3.0.1
      type-fest: 0.13.1
      yargs-parser: 18.1.3
    dev: true

  /merge2@1.4.1:
    resolution: {integrity: sha512-8q7VEgMJW4J8tcfVPy8g09NcQwZdbwFEqhe/WZkoIzjn/3TGDwtOCYtXGxA3O8tPzpczCCDgv+P2P5y00ZJOOg==}
    engines: {node: '>= 8'}
    dev: true

  /mgrs@1.0.0:
    resolution: {integrity: sha512-awNbTOqCxK1DBGjalK3xqWIstBZgN6fxsMSiXLs9/spqWkF2pAhb2rrYCFSsr1/tT7PhcDGjZndG8SWYn0byYA==}
    dev: false

  /micromatch@4.0.5:
    resolution: {integrity: sha512-DMy+ERcEW2q8Z2Po+WNXuw3c5YaUSFjAO5GsJqfEl7UjvtIuFKO6ZrKvcItdy98dwFI2N1tg3zNIdKaQT+aNdA==}
    engines: {node: '>=8.6'}
    dependencies:
      braces: 3.0.2
      picomatch: 2.3.1
    dev: true

  /mime-db@1.52.0:
    resolution: {integrity: sha512-sPU4uV7dYlvtWJxwwxHD0PuihVNiE7TyAbQ5SWxDCB9mUYvOgroQOwYQQOKPJ8CIbE+1ETVlOoK1UC2nU3gYvg==}
    engines: {node: '>= 0.6'}
    dev: true

  /mime-types@2.1.35:
    resolution: {integrity: sha512-ZDY+bPm5zTTF+YpCrAU9nK0UgICYPT0QtT1NZWFv4s++TNkcgVaT0g6+4R2uI4MjQjzysHB1zxuWL50hzaeXiw==}
    engines: {node: '>= 0.6'}
    dependencies:
      mime-db: 1.52.0
    dev: true

  /min-indent@1.0.1:
    resolution: {integrity: sha512-I9jwMn07Sy/IwOj3zVkVik2JTvgpaykDZEigL6Rx6N9LbMywwUSMtxET+7lVoDLLd3O3IXwJwvuuns8UB/HeAg==}
    engines: {node: '>=4'}
    dev: true

  /minimatch@3.1.2:
    resolution: {integrity: sha512-J7p63hRiAjw1NDEww1W7i37+ByIrOWO5XQQAzZ3VOcL0PNybwpfmV/N05zFAzwQ9USyEcX6t3UO+K5aqBQOIHw==}
    dependencies:
      brace-expansion: 1.1.11
    dev: true

  /minimatch@9.0.1:
    resolution: {integrity: sha512-0jWhJpD/MdhPXwPuiRkCbfYfSKp2qnn2eOc279qI7f+osl/l+prKSrvhg157zSYvx/1nmgn2NqdT6k2Z7zSH9w==}
    engines: {node: '>=16 || 14 >=14.17'}
    dependencies:
      brace-expansion: 2.0.1
    dev: true

  /minimatch@9.0.3:
    resolution: {integrity: sha512-RHiac9mvaRw0x3AYRgDC1CxAP7HTcNrrECeA8YYJeWnpo+2Q5CegtZjaotWTWxDG3UeGA1coE05iH1mPjT/2mg==}
    engines: {node: '>=16 || 14 >=14.17'}
    dependencies:
      brace-expansion: 2.0.1
    dev: true

  /minimist-options@4.1.0:
    resolution: {integrity: sha512-Q4r8ghd80yhO/0j1O3B2BjweX3fiHg9cdOwjJd2J76Q135c+NDxGCqdYKQ1SKBuFfgWbAUzBfvYjPUEeNgqN1A==}
    engines: {node: '>= 6'}
    dependencies:
      arrify: 1.0.1
      is-plain-obj: 1.1.0
      kind-of: 6.0.3
    dev: true

  /minimist@1.2.8:
    resolution: {integrity: sha512-2yyAR8qBkN3YuheJanUpWC5U3bb5osDywNB8RzDVlDwDHbocAJveqqj1u8+SVD7jkWT4yvsHCpWqqWqAxb0zCA==}

  /minipass@5.0.0:
    resolution: {integrity: sha512-3FnjYuehv9k6ovOEbyOswadCDPX1piCfhV8ncmYtHOjuPwylVWsghTLo7rabjC3Rx5xD4HDx8Wm1xnMF7S5qFQ==}
    engines: {node: '>=8'}
    dev: true

  /minipass@7.0.4:
    resolution: {integrity: sha512-jYofLM5Dam9279rdkWzqHozUo4ybjdZmCsDHePy5V/PbBcVMiSZR97gmAy45aqi8CK1lG2ECd356FU86avfwUQ==}
    engines: {node: '>=16 || 14 >=14.17'}
    dev: true

  /mixme@0.5.9:
    resolution: {integrity: sha512-VC5fg6ySUscaWUpI4gxCBTQMH2RdUpNrk+MsbpCYtIvf9SBJdiUey4qE7BXviJsJR4nDQxCZ+3yaYNW3guz/Pw==}
    engines: {node: '>= 8.0.0'}
    dev: true

  /mlly@1.4.0:
    resolution: {integrity: sha512-ua8PAThnTwpprIaU47EPeZ/bPUVp2QYBbWMphUQpVdBI3Lgqzm5KZQ45Agm3YJedHXaIHl6pBGabaLSUPPSptg==}
    dependencies:
      acorn: 8.10.0
      pathe: 1.1.1
      pkg-types: 1.0.3
      ufo: 1.2.0
    dev: true

  /ms@2.1.2:
    resolution: {integrity: sha512-sGkPx+VjMtmA6MX27oA4FBFELFCZZ4S4XqeGOXCv68tT+jb3vk/RyaKWP0PTKyWtmLSM0b+adUTEvbs1PEaH2w==}
    dev: true

  /ms@2.1.3:
    resolution: {integrity: sha512-6FlzubTLZG3J2a/NVCAleEhjzq5oxgHyaCU9yYXvcLsvoVaHJq/s5xXI6/XXP6tz7R9xAOtHnSO/tXtF3WRTlA==}
    dev: true

  /nano-css@5.6.1(react-dom@18.2.0)(react@18.2.0):
    resolution: {integrity: sha512-T2Mhc//CepkTa3X4pUhKgbEheJHYAxD0VptuqFhDbGMUWVV2m+lkNiW/Ieuj35wrfC8Zm0l7HvssQh7zcEttSw==}
    peerDependencies:
      react: '*'
      react-dom: '*'
    dependencies:
      '@jridgewell/sourcemap-codec': 1.4.15
      css-tree: 1.1.3
      csstype: 3.1.3
      fastest-stable-stringify: 2.0.2
      inline-style-prefixer: 7.0.0
      react: 18.2.0
      react-dom: 18.2.0(react@18.2.0)
      rtl-css-js: 1.16.1
      stacktrace-js: 2.0.2
      stylis: 4.3.0
    dev: false

  /nanoid@3.3.6:
    resolution: {integrity: sha512-BGcqMMJuToF7i1rt+2PWSNVnWIkGCU78jBG3RxO/bZlnZPK2Cmi2QaffxGO/2RvWi9sL+FAiRiXMgsyxQ1DIDA==}
    engines: {node: ^10 || ^12 || ^13.7 || ^14 || >=15.0.1}
    hasBin: true
    dev: true

  /natural-compare@1.4.0:
    resolution: {integrity: sha512-OWND8ei3VtNC9h7V60qff3SVobHr996CTwgxubgyQYEpg290h9J0buyECNNJexkFm5sOajh5G116RYA1c8ZMSw==}
    dev: true

  /neo-async@2.6.2:
    resolution: {integrity: sha512-Yd3UES5mWCSqR+qNT93S3UoYUkqAZ9lLg8a7g9rimsWmYGK8cVToA4/sF3RrshdyV3sAGMXVUmpMYOw+dLpOuw==}
    dev: true

  /normalize-package-data@2.5.0:
    resolution: {integrity: sha512-/5CMN3T0R4XTj4DcGaexo+roZSdSFW/0AOOTROrjxzCG1wrWXEsGbRKevjlIL+ZDE4sZlJr5ED4YW0yqmkK+eA==}
    dependencies:
      hosted-git-info: 2.8.9
      resolve: 1.22.8
      semver: 7.5.4
      validate-npm-package-license: 3.0.4
    dev: true

  /normalize-path@3.0.0:
    resolution: {integrity: sha512-6eZs5Ls3WtCisHWp9S2GUy8dqkpGi4BVSz3GaqiE6ezub0512ESztXUwUB6C6IKbQkY2Pnb/mD4WYojCRwcwLA==}
    engines: {node: '>=0.10.0'}
    dev: true

  /nwsapi@2.2.5:
    resolution: {integrity: sha512-6xpotnECFy/og7tKSBVmUNft7J3jyXAka4XvG6AUhFWRz+Q/Ljus7znJAA3bxColfQLdS+XsjoodtJfCgeTEFQ==}
    dev: true

  /object-assign@4.1.1:
    resolution: {integrity: sha512-rJgTQnkUnH1sFw8yT6VSU3zD3sWmu6sZhIseY8VX+GRu3P6F7Fu+JNDoXfklElbLJSnc3FUQHVe4cU5hj+BcUg==}
    engines: {node: '>=0.10.0'}

  /object-inspect@1.13.1:
    resolution: {integrity: sha512-5qoj1RUiKOMsCCNLV1CBiPYE10sziTsnmNxkAI/rZhiD63CF7IqdFGC/XzjWjpSgLf0LxXX3bDFIh0E18f6UhQ==}

  /object-is@1.1.5:
    resolution: {integrity: sha512-3cyDsyHgtmi7I7DfSSI2LDp6SK2lwvtbg0p0R1e0RvTqF5ceGx+K2dfSjm1bKDMVCFEDAQvy+o8c6a7VujOddw==}
    engines: {node: '>= 0.4'}
    dependencies:
      call-bind: 1.0.5
      define-properties: 1.2.1

  /object-keys@1.1.1:
    resolution: {integrity: sha512-NuAESUOUMrlIXOfHKzD6bpPu3tYt3xvjNdRIQ+FeT0lNb4K8WR70CaDxhuNguS2XG+GjkyMwOzsN5ZktImfhLA==}
    engines: {node: '>= 0.4'}

  /object.assign@4.1.5:
    resolution: {integrity: sha512-byy+U7gp+FVwmyzKPYhW2h5l3crpmGsxl7X2s8y43IgxvG4g3QZ6CffDtsNQy1WsmZpQbO+ybo0AlW7TY6DcBQ==}
    engines: {node: '>= 0.4'}
    dependencies:
      call-bind: 1.0.5
      define-properties: 1.2.1
      has-symbols: 1.0.3
      object-keys: 1.1.1

  /object.entries@1.1.7:
    resolution: {integrity: sha512-jCBs/0plmPsOnrKAfFQXRG2NFjlhZgjjcBLSmTnEhU8U6vVTsVe8ANeQJCHTl3gSsI4J+0emOoCgoKlmQPMgmA==}
    engines: {node: '>= 0.4'}
    dependencies:
      call-bind: 1.0.5
      define-properties: 1.2.1
      es-abstract: 1.22.3
    dev: true

  /object.fromentries@2.0.7:
    resolution: {integrity: sha512-UPbPHML6sL8PI/mOqPwsH4G6iyXcCGzLin8KvEPenOZN5lpCNBZZQ+V62vdjB1mQHrmqGQt5/OJzemUA+KJmEA==}
    engines: {node: '>= 0.4'}
    dependencies:
      call-bind: 1.0.5
      define-properties: 1.2.1
      es-abstract: 1.22.3
    dev: true

  /object.groupby@1.0.1:
    resolution: {integrity: sha512-HqaQtqLnp/8Bn4GL16cj+CUYbnpe1bh0TtEaWvybszDG4tgxCJuRpV8VGuvNaI1fAnI4lUJzDG55MXcOH4JZcQ==}
    dependencies:
      call-bind: 1.0.5
      define-properties: 1.2.1
      es-abstract: 1.22.3
      get-intrinsic: 1.2.2
    dev: true

  /object.hasown@1.1.2:
    resolution: {integrity: sha512-B5UIT3J1W+WuWIU55h0mjlwaqxiE5vYENJXIXZ4VFe05pNYrkKuK0U/6aFcb0pKywYJh7IhfoqUfKVmrJJHZHw==}
    dependencies:
      define-properties: 1.2.1
      es-abstract: 1.22.3
    dev: true

  /object.values@1.1.7:
    resolution: {integrity: sha512-aU6xnDFYT3x17e/f0IiiwlGPTy2jzMySGfUB4fq6z7CV8l85CWHDk5ErhyhpfDHhrOMwGFhSQkhMGHaIotA6Ng==}
    engines: {node: '>= 0.4'}
    dependencies:
      call-bind: 1.0.5
      define-properties: 1.2.1
      es-abstract: 1.22.3
    dev: true

  /ol-mapbox-style@12.1.1(ol@8.2.0):
    resolution: {integrity: sha512-jjIQO2BiO/GTjJO/2Idw0WQQAGorPXewZ5wEuusXM8BRXZHIa3mmDZDWoBWtb0H4VHB9RpLsTbRMj5Dquo9Etg==}
    peerDependencies:
      ol: 8.x || 7.x
    dependencies:
      '@mapbox/mapbox-gl-style-spec': /@maplibre/maplibre-gl-style-spec@19.3.3
      mapbox-to-css-font: 2.4.2
      ol: 8.2.0
    dev: false

  /ol@8.2.0:
    resolution: {integrity: sha512-/m1ddd7Jsp4Kbg+l7+ozR5aKHAZNQOBAoNZ5pM9Jvh4Etkf0WGkXr9qXd7PnhmwiC1Hnc2Toz9XjCzBBvexfXw==}
    dependencies:
      color-rgba: 3.0.0
      color-space: 2.0.1
      earcut: 2.2.4
      geotiff: 2.0.7
      pbf: 3.2.1
      rbush: 3.0.1
    dev: false

  /once@1.4.0:
    resolution: {integrity: sha512-lNaJgI+2Q5URQBkccEKHTQOPaXdUxnZZElQTZY0MFUAuaEqe1E+Nyvgdz/aIyNi6Z9MzO5dv1H8n58/GELp3+w==}
    dependencies:
      wrappy: 1.0.2
    dev: true

  /optionator@0.9.3:
    resolution: {integrity: sha512-JjCoypp+jKn1ttEFExxhetCKeJt9zhAgAve5FXHixTvFDW/5aEktX9bufBKLRRMdU7bNtpLfcGu94B3cdEJgjg==}
    engines: {node: '>= 0.8.0'}
    dependencies:
      '@aashutoshrathi/word-wrap': 1.2.6
      deep-is: 0.1.4
      fast-levenshtein: 2.0.6
      levn: 0.4.1
      prelude-ls: 1.2.1
      type-check: 0.4.0
    dev: true

  /os-tmpdir@1.0.2:
    resolution: {integrity: sha512-D2FR03Vir7FIu45XBY20mTb+/ZSWB00sjU9jdQXt83gDrI4Ztz5Fs7/yy74g2N5SVQY4xY1qDr4rNddwYRVX0g==}
    engines: {node: '>=0.10.0'}
    dev: true

  /outdent@0.5.0:
    resolution: {integrity: sha512-/jHxFIzoMXdqPzTaCpFzAAWhpkSjZPF4Vsn6jAfNpmbH/ymsmd7Qc6VE9BGn0L6YMj6uwpQLxCECpus4ukKS9Q==}
    dev: true

  /p-filter@2.1.0:
    resolution: {integrity: sha512-ZBxxZ5sL2HghephhpGAQdoskxplTwr7ICaehZwLIlfL6acuVgZPm8yBNuRAFBGEqtD/hmUeq9eqLg2ys9Xr/yw==}
    engines: {node: '>=8'}
    dependencies:
      p-map: 2.1.0
    dev: true

  /p-limit@2.3.0:
    resolution: {integrity: sha512-//88mFWSJx8lxCzwdAABTJL2MyWB12+eIY7MDL2SqLmAkeKU9qxRvWuSyTjm3FUmpBEMuFfckAIqEaVGUDxb6w==}
    engines: {node: '>=6'}
    dependencies:
      p-try: 2.2.0
    dev: true

  /p-limit@3.1.0:
    resolution: {integrity: sha512-TYOanM3wGwNGsZN2cVTYPArw454xnXj5qmWF1bEoAc4+cU/ol7GVh7odevjp1FNHduHc3KZMcFduxU5Xc6uJRQ==}
    engines: {node: '>=10'}
    dependencies:
      yocto-queue: 0.1.0
    dev: true

  /p-limit@4.0.0:
    resolution: {integrity: sha512-5b0R4txpzjPWVw/cXXUResoD4hb6U/x9BH08L7nw+GN1sezDzPdxeRvpc9c433fZhBan/wusjbCsqwqm4EIBIQ==}
    engines: {node: ^12.20.0 || ^14.13.1 || >=16.0.0}
    dependencies:
      yocto-queue: 1.0.0
    dev: true

  /p-locate@4.1.0:
    resolution: {integrity: sha512-R79ZZ/0wAxKGu3oYMlz8jy/kbhsNrS7SKZ7PxEHBgJ5+F2mtFW2fK2cOtBh1cHYkQsbzFV7I+EoRKe6Yt0oK7A==}
    engines: {node: '>=8'}
    dependencies:
      p-limit: 2.3.0
    dev: true

  /p-locate@5.0.0:
    resolution: {integrity: sha512-LaNjtRWUBY++zB5nE/NwcaoMylSPk+S+ZHNB1TzdbMJMny6dynpAGt7X/tl/QYq3TIeE6nxHppbo2LGymrG5Pw==}
    engines: {node: '>=10'}
    dependencies:
      p-limit: 3.1.0
    dev: true

  /p-map@2.1.0:
    resolution: {integrity: sha512-y3b8Kpd8OAN444hxfBbFfj1FY/RjtTd8tzYwhUqNYXx0fXx2iX4maP4Qr6qhIKbQXI02wTLAda4fYUbDagTUFw==}
    engines: {node: '>=6'}
    dev: true

  /p-try@2.2.0:
    resolution: {integrity: sha512-R4nPAVTAU0B9D35/Gk3uJf/7XYbQcyohSKdvAxIRSNghFl4e71hVoGnBNQz9cWaXxO2I10KTC+3jMdvvoKw6dQ==}
    engines: {node: '>=6'}
    dev: true

  /pako@2.1.0:
    resolution: {integrity: sha512-w+eufiZ1WuJYgPXbV/PO3NCMEc3xqylkKHzp8bxp1uW4qaSNQUkwmLLEc3kKsfz8lpV1F8Ht3U1Cm+9Srog2ug==}
    dev: false

  /parent-module@1.0.1:
    resolution: {integrity: sha512-GQ2EWRpQV8/o+Aw8YqtfZZPfNRWZYkbidE9k5rpl/hC3vtHHBfGm2Ifi6qWV+coDGkrUKZAxE3Lot5kcsRlh+g==}
    engines: {node: '>=6'}
    dependencies:
      callsites: 3.1.0

  /parse-headers@2.0.5:
    resolution: {integrity: sha512-ft3iAoLOB/MlwbNXgzy43SWGP6sQki2jQvAyBg/zDFAgr9bfNWZIUj42Kw2eJIl8kEi4PbgE6U1Zau/HwI75HA==}
    dev: false

  /parse-json@5.2.0:
    resolution: {integrity: sha512-ayCKvm/phCGxOkYRSCM82iDwct8/EonSEgCSxWxD7ve6jHggsFl4fZVQBPRNgQoKiuV/odhFrGzQXZwbifC8Rg==}
    engines: {node: '>=8'}
    dependencies:
      '@babel/code-frame': 7.23.5
      error-ex: 1.3.2
      json-parse-even-better-errors: 2.3.1
      lines-and-columns: 1.2.4

  /parse5@7.1.2:
    resolution: {integrity: sha512-Czj1WaSVpaoj0wbhMzLmWD69anp2WH7FXMB9n1Sy8/ZFF9jolSQVMu1Ij5WIyGmcBmhk7EOndpO4mIpihVqAXw==}
    dependencies:
      entities: 4.5.0
    dev: true

  /path-exists@4.0.0:
    resolution: {integrity: sha512-ak9Qy5Q7jYb2Wwcey5Fpvg2KoAc/ZIhLSLOSBmRmygPsGwkVVt0fZa0qrtMz+m6tJTAHfZQ8FnmB4MG4LWy7/w==}
    engines: {node: '>=8'}
    dev: true

  /path-is-absolute@1.0.1:
    resolution: {integrity: sha512-AVbw3UJ2e9bq64vSaS9Am0fje1Pa8pbGqTTsmXfaIiMpnr5DlDhfJOuLj9Sf95ZPVDAUerDfEk88MPmPe7UCQg==}
    engines: {node: '>=0.10.0'}
    dev: true

  /path-key@3.1.1:
    resolution: {integrity: sha512-ojmeN0qd+y0jszEtoY48r0Peq5dwMEkIlCOu6Q5f41lfkswXuKtYrhgoTpLnyIcHm24Uhqx+5Tqm2InSwLhE6Q==}
    engines: {node: '>=8'}
    dev: true

  /path-parse@1.0.7:
    resolution: {integrity: sha512-LDJzPVEEEPR+y48z93A0Ed0yXb8pAByGWo/k5YYdYgpY2/2EsOsksJrq7lOHxryrVOn1ejG6oAp8ahvOIQD8sw==}

  /path-scurry@1.10.1:
    resolution: {integrity: sha512-MkhCqzzBEpPvxxQ71Md0b1Kk51W01lrYvlMzSUaIzNsODdd7mqhiimSZlr+VegAz5Z6Vzt9Xg2ttE//XBhH3EQ==}
    engines: {node: '>=16 || 14 >=14.17'}
    dependencies:
      lru-cache: 10.1.0
      minipass: 7.0.4
    dev: true

  /path-type@4.0.0:
    resolution: {integrity: sha512-gDKb8aZMDeD/tZWs9P6+q0J9Mwkdl6xMV8TjnGP3qJVJ06bdMgkbBlLU8IdfOsIsFz2BW1rNVT3XuNEl8zPAvw==}
    engines: {node: '>=8'}

  /pathe@1.1.1:
    resolution: {integrity: sha512-d+RQGp0MAYTIaDBIMmOfMwz3E+LOZnxx1HZd5R18mmCZY0QBlK0LDZfPc8FW8Ed2DlvsuE6PRjroDY+wg4+j/Q==}
    dev: true

  /pathval@1.1.1:
    resolution: {integrity: sha512-Dp6zGqpTdETdR63lehJYPeIOqpiNBNtc7BpWSLrOje7UaIsE5aY92r/AunQA7rsXvet3lrJ3JnZX29UPTKXyKQ==}
    dev: true

  /pbf@3.2.1:
    resolution: {integrity: sha512-ClrV7pNOn7rtmoQVF4TS1vyU0WhYRnP92fzbfF75jAIwpnzdJXf8iTd4CMEqO4yUenH6NDqLiwjqlh6QgZzgLQ==}
    hasBin: true
    dependencies:
      ieee754: 1.2.1
      resolve-protobuf-schema: 2.1.0
    dev: false

  /performance-now@2.1.0:
    resolution: {integrity: sha512-7EAHlyLHI56VEIdK57uwHdHKIaAGbnXPiw0yWbarQZOKaKpvUIgW0jWRVLiatnM+XXlSwsanIBH/hzGMJulMow==}
    requiresBuild: true
    dev: false
    optional: true

  /picocolors@1.0.0:
    resolution: {integrity: sha512-1fygroTLlHu66zi26VoTDv8yRgm0Fccecssto+MhsZ0D/DGW2sm8E8AjW7NU5VVTRt5GxbeZ5qBuJr+HyLYkjQ==}
    dev: true

  /picomatch@2.3.1:
    resolution: {integrity: sha512-JU3teHTNjmE2VCGFzuY8EXzCDVwEqB2a8fsIvwaStHhAWJEeVd1o1QD80CU6+ZdEXXSLbSsuLwJjkCBWqRQUVA==}
    engines: {node: '>=8.6'}
    dev: true

  /pify@2.3.0:
    resolution: {integrity: sha512-udgsAY+fTnvv7kI7aaxbqwWNb0AHiB0qBO89PZKPkoTmGOgdbrHDKD+0B2X4uTfJ/FT1R09r9gTsjUjNJotuog==}
    engines: {node: '>=0.10.0'}
    dev: true

  /pify@4.0.1:
    resolution: {integrity: sha512-uB80kBFb/tfd68bVleG9T5GGsGPjJrLAUpR5PZIrhBnIaRTQRjqdJSsIKkOP6OAIFbj7GOrcudc5pNjZ+geV2g==}
    engines: {node: '>=6'}
    dev: true

  /pkg-dir@4.2.0:
    resolution: {integrity: sha512-HRDzbaKjC+AOWVXxAU/x54COGeIv9eb+6CkDSQoNTt4XyWoIJvuPsXizxu/Fr23EiekbtZwmh1IcIG/l/a10GQ==}
    engines: {node: '>=8'}
    dependencies:
      find-up: 4.1.0
    dev: true

  /pkg-types@1.0.3:
    resolution: {integrity: sha512-nN7pYi0AQqJnoLPC9eHFQ8AcyaixBUOwvqc5TDnIKCMEE6I0y8P7OKA7fPexsXGCGxQDl/cmrLAp26LhcwxZ4A==}
    dependencies:
      jsonc-parser: 3.2.0
      mlly: 1.4.0
      pathe: 1.1.1
    dev: true

  /postcss-import@15.1.0(postcss@8.4.31):
    resolution: {integrity: sha512-hpr+J05B2FVYUAXHeK1YyI267J/dDDhMU6B6civm8hSY1jYJnBXxzKDKDswzJmtLHryrjhnDjqqp/49t8FALew==}
    engines: {node: '>=14.0.0'}
    peerDependencies:
      postcss: ^8.0.0
    dependencies:
      postcss: 8.4.31
      postcss-value-parser: 4.2.0
      read-cache: 1.0.0
      resolve: 1.22.8
    dev: true

  /postcss-value-parser@4.2.0:
    resolution: {integrity: sha512-1NNCs6uurfkVbeXG4S8JFT9t19m45ICnif8zWLd5oPSZ50QnwMfK+H3jv408d4jw/7Bttv5axS5IiHoLaVNHeQ==}
    dev: true

  /postcss@8.4.31:
    resolution: {integrity: sha512-PS08Iboia9mts/2ygV3eLpY5ghnUcfLV/EXTOW1E2qYxJKGGBUtNjN76FYHnMs36RmARn41bC0AZmn+rR0OVpQ==}
    engines: {node: ^10 || ^12 || >=14}
    dependencies:
      nanoid: 3.3.6
      picocolors: 1.0.0
      source-map-js: 1.0.2
    dev: true

  /preferred-pm@3.0.3:
    resolution: {integrity: sha512-+wZgbxNES/KlJs9q40F/1sfOd/j7f1O9JaHcW5Dsn3aUUOZg3L2bjpVUcKV2jvtElYfoTuQiNeMfQJ4kwUAhCQ==}
    engines: {node: '>=10'}
    dependencies:
      find-up: 5.0.0
      find-yarn-workspace-root2: 1.2.16
      path-exists: 4.0.0
      which-pm: 2.0.0
    dev: true

  /prelude-ls@1.2.1:
    resolution: {integrity: sha512-vkcDPrRZo1QZLbn5RLGPpg/WmIQ65qoWWhcGKf/b5eplkkarX0m9z8ppCat4mlOqUsWpyNuYgO3VRyrYHSzX5g==}
    engines: {node: '>= 0.8.0'}
    dev: true

  /prettier@2.8.8:
    resolution: {integrity: sha512-tdN8qQGvNjw4CHbY+XXk0JgCXn9QiF21a55rBe5LJAU+kDyC4WQn4+awm2Xfk2lQMk5fKup9XgzTZtGkjBdP9Q==}
    engines: {node: '>=10.13.0'}
    hasBin: true
    dev: true

  /prettier@3.1.1:
    resolution: {integrity: sha512-22UbSzg8luF4UuZtzgiUOfcGM8s4tjBv6dJRT7j275NXsy2jb4aJa4NNveul5x4eqlF1wuhuR2RElK71RvmVaw==}
    engines: {node: '>=14'}
    hasBin: true
    dev: true

  /pretty-format@27.5.1:
    resolution: {integrity: sha512-Qb1gy5OrP5+zDf2Bvnzdl3jsTf1qXVMazbvCoKhtKqVs4/YK4ozX4gKQJJVyNe+cajNPn0KoC0MC3FUmaHWEmQ==}
    engines: {node: ^10.13.0 || ^12.13.0 || ^14.15.0 || >=15.0.0}
    dependencies:
      ansi-regex: 5.0.1
      ansi-styles: 5.2.0
      react-is: 17.0.2

  /pretty-format@29.6.3:
    resolution: {integrity: sha512-ZsBgjVhFAj5KeK+nHfF1305/By3lechHQSMWCTl8iHSbfOm2TN5nHEtFc/+W7fAyUeCs2n5iow72gld4gW0xDw==}
    engines: {node: ^14.15.0 || ^16.10.0 || >=18.0.0}
    dependencies:
      '@jest/schemas': 29.6.3
      ansi-styles: 5.2.0
      react-is: 18.2.0
    dev: true

  /proj4@2.9.0:
    resolution: {integrity: sha512-BoDXEzCVnRJVZoOKA0QHTFtYoE8lUxtX1jST38DJ8U+v1ixY70Kpwi0Llu6YqSWEH2xqu4XMEBNGcgeRIEywoA==}
    dependencies:
      mgrs: 1.0.0
      wkt-parser: 1.3.3
    dev: false

  /prop-types@15.8.1:
    resolution: {integrity: sha512-oj87CgZICdulUohogVAR7AjlC0327U4el4L6eAvOqCeudMDVU0NThNaV+b9Df4dXgSP1gXMTnPdhfe/2qDH5cg==}
    dependencies:
      loose-envify: 1.4.0
      object-assign: 4.1.1
      react-is: 16.13.1

  /protocol-buffers-schema@3.6.0:
    resolution: {integrity: sha512-TdDRD+/QNdrCGCE7v8340QyuXd4kIWIgapsE2+n/SaGiSSbomYl4TjHlvIoCWRpE7wFt02EpB35VVA2ImcBVqw==}
    dev: false

  /proxy-compare@2.5.1:
    resolution: {integrity: sha512-oyfc0Tx87Cpwva5ZXezSp5V9vht1c7dZBhvuV/y3ctkgMVUmiAGDVeeB0dKhGSyT0v1ZTEQYpe/RXlBVBNuCLA==}
    dev: false

  /pseudomap@1.0.2:
    resolution: {integrity: sha512-b/YwNhb8lk1Zz2+bXXpS/LK9OisiZZ1SNsSLxN1x2OXVEhW2Ckr/7mWE5vrC1ZTiJlD9g19jWszTmJsB+oEpFQ==}
    dev: true

  /psl@1.9.0:
    resolution: {integrity: sha512-E/ZsdU4HLs/68gYzgGTkMicWTLPdAftJLfJFlLUAAKZGkStNU72sZjT66SnMDVOfOWY/YAoiD7Jxa9iHvngcag==}
    dev: true

  /punycode@2.3.0:
    resolution: {integrity: sha512-rRV+zQD8tVFys26lAGR9WUuS4iUAngJScM+ZRSKtvl5tKeZ2t5bvdNFdNHBW9FWR4guGHlgmsZ1G7BSm2wTbuA==}
    engines: {node: '>=6'}
    dev: true

  /querystringify@2.2.0:
    resolution: {integrity: sha512-FIqgj2EUvTa7R50u0rGsyTftzjYmv/a3hO345bZNrqabNqjtgiDMgmo4mkUjd+nzU5oF3dClKqFIPUKybUyqoQ==}
    dev: true

  /queue-microtask@1.2.3:
    resolution: {integrity: sha512-NuaNSa6flKT5JaSYQzJok04JzTL1CA6aGhv5rfLW3PgqA+M2ChpZQnAC8h8i4ZFkBS8X5RqkDBHA7r4hej3K9A==}
    dev: true

  /quick-lru@4.0.1:
    resolution: {integrity: sha512-ARhCpm70fzdcvNQfPoy49IaanKkTlRWF2JMzqhcJbhSFRZv7nPTvZJdcY7301IPmvW+/p0RgIWnQDLJxifsQ7g==}
    engines: {node: '>=8'}
    dev: true

  /quick-lru@6.1.1:
    resolution: {integrity: sha512-S27GBT+F0NTRiehtbrgaSE1idUAJ5bX8dPAQTdylEyNlrdcH5X4Lz7Edz3DYzecbsCluD5zO8ZNEe04z3D3u6Q==}
    engines: {node: '>=12'}
    dev: false

  /quickselect@2.0.0:
    resolution: {integrity: sha512-RKJ22hX8mHe3Y6wH/N3wCM6BWtjaxIyyUIkpHOvfFnxdI4yD4tBXEBKSbriGujF6jnSVkJrffuo6vxACiSSxIw==}
    dev: false

  /raf@3.4.1:
    resolution: {integrity: sha512-Sq4CW4QhwOHE8ucn6J34MqtZCeWFP2aQSmrlroYgqAV1PjStIhJXxYuTgUIfkEk7zTLjmIjLmU5q+fbD1NnOJA==}
    requiresBuild: true
    dependencies:
      performance-now: 2.1.0
    dev: false
    optional: true

  /rbush@3.0.1:
    resolution: {integrity: sha512-XRaVO0YecOpEuIvbhbpTrZgoiI6xBlz6hnlr6EHhd+0x9ase6EmeN+hdwwUaJvLcsFFQ8iWVF1GAK1yB0BWi0w==}
    dependencies:
      quickselect: 2.0.0
    dev: false

  /react-clientside-effect@1.2.6(react@18.2.0):
    resolution: {integrity: sha512-XGGGRQAKY+q25Lz9a/4EPqom7WRjz3z9R2k4jhVKA/puQFH/5Nt27vFZYql4m4NVNdUvX8PS3O7r/Zzm7cjUlg==}
    peerDependencies:
      react: ^15.3.0 || ^16.0.0 || ^17.0.0 || ^18.0.0
    dependencies:
      '@babel/runtime': 7.23.9
      react: 18.2.0

  /react-dom@18.2.0(react@18.2.0):
    resolution: {integrity: sha512-6IMTriUmvsjHUjNtEDudZfuDQUoWXVxKHhlEGSk81n4YFS+r/Kl99wXiwlVXtPBtJenozv2P+hxDsw9eA7Xo6g==}
    peerDependencies:
      react: ^18.2.0
    dependencies:
      loose-envify: 1.4.0
      react: 18.2.0
      scheduler: 0.23.0

  /react-fast-compare@3.2.2:
    resolution: {integrity: sha512-nsO+KSNgo1SbJqJEYRE9ERzo7YtYbou/OqjSQKxV7jcKox7+usiUVZOAC+XnDOABXggQTno0Y1CpVnuWEc1boQ==}

  /react-focus-lock@2.9.4(@types/react@18.2.55)(react@18.2.0):
    resolution: {integrity: sha512-7pEdXyMseqm3kVjhdVH18sovparAzLg5h6WvIx7/Ck3ekjhrrDMEegHSa3swwC8wgfdd7DIdUVRGeiHT9/7Sgg==}
    peerDependencies:
      '@types/react': ^16.8.0 || ^17.0.0 || ^18.0.0
      react: ^16.8.0 || ^17.0.0 || ^18.0.0
    peerDependenciesMeta:
      '@types/react':
        optional: true
    dependencies:
      '@babel/runtime': 7.23.9
      '@types/react': 18.2.55
      focus-lock: 0.11.6
      prop-types: 15.8.1
      react: 18.2.0
      react-clientside-effect: 1.2.6(react@18.2.0)
      use-callback-ref: 1.3.0(@types/react@18.2.55)(react@18.2.0)
      use-sidecar: 1.1.2(@types/react@18.2.55)(react@18.2.0)

  /react-icons@4.12.0(react@18.2.0):
    resolution: {integrity: sha512-IBaDuHiShdZqmfc/TwHu6+d6k2ltNCf3AszxNmjJc1KUfXdEeRJOKyNvLmAHaarhzGmTSVygNdyu8/opXv2gaw==}
    peerDependencies:
      react: '*'
    dependencies:
      react: 18.2.0
    dev: false

  /react-is@16.13.1:
    resolution: {integrity: sha512-24e6ynE2H+OKt4kqsOvNd8kBpV65zoxbA4BVsEOB3ARVWQki/DHzaUoC5KuON/BiccDaCCTZBuOcfZs70kR8bQ==}

  /react-is@17.0.2:
    resolution: {integrity: sha512-w2GsyukL62IJnlaff/nRegPQR94C/XXamvMWmSHRJ4y7Ts/4ocGRmTHvOs8PSE6pB3dWOrD/nueuU5sduBsQ4w==}

  /react-is@18.2.0:
    resolution: {integrity: sha512-xWGDIW6x921xtzPkhiULtthJHoJvBbF3q26fzloPCK0hsvxtPVelvftw3zjbHWSkR2km9Z+4uxbDDK/6Zw9B8w==}
    dev: true

  /react-remove-scroll-bar@2.3.4(@types/react@18.2.55)(react@18.2.0):
    resolution: {integrity: sha512-63C4YQBUt0m6ALadE9XV56hV8BgJWDmmTPY758iIJjfQKt2nYwoUrPk0LXRXcB/yIj82T1/Ixfdpdk68LwIB0A==}
    engines: {node: '>=10'}
    peerDependencies:
      '@types/react': ^16.8.0 || ^17.0.0 || ^18.0.0
      react: ^16.8.0 || ^17.0.0 || ^18.0.0
    peerDependenciesMeta:
      '@types/react':
        optional: true
    dependencies:
      '@types/react': 18.2.55
      react: 18.2.0
      react-style-singleton: 2.2.1(@types/react@18.2.55)(react@18.2.0)
      tslib: 2.6.2

  /react-remove-scroll@2.5.7(@types/react@18.2.55)(react@18.2.0):
    resolution: {integrity: sha512-FnrTWO4L7/Bhhf3CYBNArEG/yROV0tKmTv7/3h9QCFvH6sndeFf1wPqOcbFVu5VAulS5dV1wGT3GZZ/1GawqiA==}
    engines: {node: '>=10'}
    peerDependencies:
      '@types/react': ^16.8.0 || ^17.0.0 || ^18.0.0
      react: ^16.8.0 || ^17.0.0 || ^18.0.0
    peerDependenciesMeta:
      '@types/react':
        optional: true
    dependencies:
      '@types/react': 18.2.55
      react: 18.2.0
      react-remove-scroll-bar: 2.3.4(@types/react@18.2.55)(react@18.2.0)
      react-style-singleton: 2.2.1(@types/react@18.2.55)(react@18.2.0)
      tslib: 2.6.2
      use-callback-ref: 1.3.0(@types/react@18.2.55)(react@18.2.0)
      use-sidecar: 1.1.2(@types/react@18.2.55)(react@18.2.0)

  /react-select@5.8.0(patch_hash=5qabpn4zzsogoweiwbsb3mxt7y)(@types/react@18.2.55)(react-dom@18.2.0)(react@18.2.0):
    resolution: {integrity: sha512-TfjLDo58XrhP6VG5M/Mi56Us0Yt8X7xD6cDybC7yoRMUNm7BGO7qk8J0TLQOua/prb8vUOtsfnXZwfm30HGsAA==}
    peerDependencies:
      react: ^16.8.0 || ^17.0.0 || ^18.0.0
      react-dom: ^16.8.0 || ^17.0.0 || ^18.0.0
    dependencies:
      '@babel/runtime': 7.23.9
      '@emotion/cache': 11.11.0
      '@emotion/react': 11.11.3(@types/react@18.2.55)(react@18.2.0)
      '@floating-ui/dom': 1.5.3
      '@types/react-transition-group': 4.4.9
      memoize-one: 6.0.0
      prop-types: 15.8.1
      react: 18.2.0
      react-dom: 18.2.0(react@18.2.0)
      react-transition-group: 4.4.5(react-dom@18.2.0)(react@18.2.0)
      use-isomorphic-layout-effect: 1.1.2(@types/react@18.2.55)(react@18.2.0)
    transitivePeerDependencies:
      - '@types/react'
    dev: false
    patched: true

  /react-style-singleton@2.2.1(@types/react@18.2.55)(react@18.2.0):
    resolution: {integrity: sha512-ZWj0fHEMyWkHzKYUr2Bs/4zU6XLmq9HsgBURm7g5pAVfyn49DgUiNgY2d4lXRlYSiCif9YBGpQleewkcqddc7g==}
    engines: {node: '>=10'}
    peerDependencies:
      '@types/react': ^16.8.0 || ^17.0.0 || ^18.0.0
      react: ^16.8.0 || ^17.0.0 || ^18.0.0
    peerDependenciesMeta:
      '@types/react':
        optional: true
    dependencies:
      '@types/react': 18.2.55
      get-nonce: 1.0.1
      invariant: 2.2.4
      react: 18.2.0
      tslib: 2.6.2

  /react-transition-group@4.4.5(react-dom@18.2.0)(react@18.2.0):
    resolution: {integrity: sha512-pZcd1MCJoiKiBR2NRxeCRg13uCXbydPnmB4EOeRrY7480qNWO8IIgQG6zlDkm6uRMsURXPuKq0GWtiM59a5Q6g==}
    peerDependencies:
      react: '>=16.6.0'
      react-dom: '>=16.6.0'
    dependencies:
      '@babel/runtime': 7.23.9
      dom-helpers: 5.2.1
      loose-envify: 1.4.0
      prop-types: 15.8.1
      react: 18.2.0
      react-dom: 18.2.0(react@18.2.0)
    dev: false

  /react-universal-interface@0.6.2(react@18.2.0)(tslib@2.6.2):
    resolution: {integrity: sha512-dg8yXdcQmvgR13RIlZbTRQOoUrDciFVoSBZILwjE2LFISxZZ8loVJKAkuzswl5js8BHda79bIb2b84ehU8IjXw==}
    peerDependencies:
      react: '*'
      tslib: '*'
    dependencies:
      react: 18.2.0
      tslib: 2.6.2
    dev: false

  /react-use@17.4.2(react-dom@18.2.0)(react@18.2.0):
    resolution: {integrity: sha512-1jPtmWLD8OJJNYCdYLJEH/HM+bPDfJuyGwCYeJFgPmWY8ttwpgZnW5QnzgM55CYUByUiTjHxsGOnEpLl6yQaoQ==}
    peerDependencies:
      react: '*'
      react-dom: '*'
    dependencies:
      '@types/js-cookie': 2.2.7
      '@xobotyi/scrollbar-width': 1.9.5
      copy-to-clipboard: 3.3.3
      fast-deep-equal: 3.1.3
      fast-shallow-equal: 1.0.0
      js-cookie: 2.2.1
      nano-css: 5.6.1(react-dom@18.2.0)(react@18.2.0)
      react: 18.2.0
      react-dom: 18.2.0(react@18.2.0)
      react-universal-interface: 0.6.2(react@18.2.0)(tslib@2.6.2)
      resize-observer-polyfill: 1.5.1
      screenfull: 5.2.0
      set-harmonic-interval: 1.0.1
      throttle-debounce: 3.0.1
      ts-easing: 0.2.0
      tslib: 2.6.2
    dev: false

  /react@18.2.0:
    resolution: {integrity: sha512-/3IjMdb2L9QbBdWiW5e3P2/npwMBaU9mHCSCUzNln0ZCYbcfTsGbTJrU/kGemdH2IWmB2ioZ+zkxtmq6g09fGQ==}
    engines: {node: '>=0.10.0'}
    dependencies:
      loose-envify: 1.4.0

  /read-cache@1.0.0:
    resolution: {integrity: sha512-Owdv/Ft7IjOgm/i0xvNDZ1LrRANRfew4b2prF3OWMQLxLfu3bS8FVhCsrSCMK4lR56Y9ya+AThoTpDCTxCmpRA==}
    dependencies:
      pify: 2.3.0
    dev: true

  /read-pkg-up@7.0.1:
    resolution: {integrity: sha512-zK0TB7Xd6JpCLmlLmufqykGE+/TlOePD6qKClNW7hHDKFh/J7/7gCWGR7joEQEW1bKq3a3yUZSObOoWLFQ4ohg==}
    engines: {node: '>=8'}
    dependencies:
      find-up: 4.1.0
      read-pkg: 5.2.0
      type-fest: 0.8.1
    dev: true

  /read-pkg@5.2.0:
    resolution: {integrity: sha512-Ug69mNOpfvKDAc2Q8DRpMjjzdtrnv9HcSMX+4VsZxD1aZ6ZzrIE7rlzXBtWTyhULSMKg076AW6WR5iZpD0JiOg==}
    engines: {node: '>=8'}
    dependencies:
      '@types/normalize-package-data': 2.4.1
      normalize-package-data: 2.5.0
      parse-json: 5.2.0
      type-fest: 0.6.0
    dev: true

  /read-yaml-file@1.1.0:
    resolution: {integrity: sha512-VIMnQi/Z4HT2Fxuwg5KrY174U1VdUIASQVWXXyqtNRtxSr9IYkn1rsI6Tb6HsrHCmB7gVpNwX6JxPTHcH6IoTA==}
    engines: {node: '>=6'}
    dependencies:
      graceful-fs: 4.2.10
      js-yaml: 3.14.1
      pify: 4.0.1
      strip-bom: 3.0.0
    dev: true

  /read-yaml-file@2.1.0:
    resolution: {integrity: sha512-UkRNRIwnhG+y7hpqnycCL/xbTk7+ia9VuVTC0S+zVbwd65DI9eUpRMfsWIGrCWxTU/mi+JW8cHQCrv+zfCbEPQ==}
    engines: {node: '>=10.13'}
    dependencies:
      js-yaml: 4.1.0
      strip-bom: 4.0.0
    dev: true

  /readdirp@3.6.0:
    resolution: {integrity: sha512-hOS089on8RduqdbhvQ5Z37A0ESjsqz6qnRcffsMU3495FuTdqSm+7bhJ29JvIOsBDEEnan5DPu9t3To9VRlMzA==}
    engines: {node: '>=8.10.0'}
    dependencies:
      picomatch: 2.3.1
    dev: true

  /redent@3.0.0:
    resolution: {integrity: sha512-6tDA8g98We0zd0GvVeMT9arEOnTw9qM03L9cJXaCjrip1OO764RDBLBfrB4cwzNGDj5OA5ioymC9GkizgWJDUg==}
    engines: {node: '>=8'}
    dependencies:
      indent-string: 4.0.0
      strip-indent: 3.0.0
    dev: true

  /reflect.getprototypeof@1.0.4:
    resolution: {integrity: sha512-ECkTw8TmJwW60lOTR+ZkODISW6RQ8+2CL3COqtiJKLd6MmB45hN51HprHFziKLGkAuTGQhBb91V8cy+KHlaCjw==}
    engines: {node: '>= 0.4'}
    dependencies:
      call-bind: 1.0.5
      define-properties: 1.2.1
      es-abstract: 1.22.3
      get-intrinsic: 1.2.2
      globalthis: 1.0.3
      which-builtin-type: 1.1.3
    dev: true

  /regenerator-runtime@0.13.11:
    resolution: {integrity: sha512-kY1AZVr2Ra+t+piVaJ4gxaFaReZVH40AKNo7UCX6W+dEwBo/2oZJzqfuN1qLq1oL45o56cPaTXELwrTh8Fpggg==}
    requiresBuild: true
    dev: false
    optional: true

  /regenerator-runtime@0.14.1:
    resolution: {integrity: sha512-dYnhHh0nJoMfnkZs6GmmhFknAGRrLznOu5nc9ML+EJxGvrx6H7teuevqVqCuPcPK//3eDrrjQhehXVx9cnkGdw==}

  /regexp.prototype.flags@1.5.1:
    resolution: {integrity: sha512-sy6TXMN+hnP/wMy+ISxg3krXx7BAtWVO4UouuCN/ziM9UEne0euamVNafDfvC83bRNr95y0V5iijeDQFUNpvrg==}
    engines: {node: '>= 0.4'}
    dependencies:
      call-bind: 1.0.5
      define-properties: 1.2.1
      set-function-name: 2.0.1

  /require-directory@2.1.1:
    resolution: {integrity: sha512-fGxEI7+wsG9xrvdjsrlmL22OMTTiHRwAMroiEeMgq8gzoLC/PQr7RsRDSTLUg/bZAZtF+TVIkHc6/4RIKrui+Q==}
    engines: {node: '>=0.10.0'}
    dev: true

  /require-main-filename@2.0.0:
    resolution: {integrity: sha512-NKN5kMDylKuldxYLSUfrbo5Tuzh4hd+2E8NPPX02mZtn1VuREQToYe/ZdlJy+J3uCpfaiGF05e7B8W0iXbQHmg==}
    dev: true

  /requires-port@1.0.0:
    resolution: {integrity: sha512-KigOCHcocU3XODJxsu8i/j8T9tzT4adHiecwORRQ0ZZFcp7ahwXuRU1m+yuO90C5ZUyGeGfocHDI14M3L3yDAQ==}
    dev: true

  /resize-observer-polyfill@1.5.1:
    resolution: {integrity: sha512-LwZrotdHOo12nQuZlHEmtuXdqGoOD0OhaxopaNFxWzInpEgaLWoVuAMbTzixuosCx2nEG58ngzW3vxdWoxIgdg==}

  /resolve-from@4.0.0:
    resolution: {integrity: sha512-pb/MYmXstAkysRFx8piNI1tGFNQIFA3vkE3Gq4EuA1dF6gHp/+vgZqsCGJapvy8N3Q+4o7FwvquPJcnZ7RYy4g==}
    engines: {node: '>=4'}

  /resolve-from@5.0.0:
    resolution: {integrity: sha512-qYg9KP24dD5qka9J47d0aVky0N+b4fTU89LN9iDnjB5waksiC49rvMB0PrUJQGoTmH50XPiqOvAjDfaijGxYZw==}
    engines: {node: '>=8'}
    dev: true

  /resolve-pkg-maps@1.0.0:
    resolution: {integrity: sha512-seS2Tj26TBVOC2NIc2rOe2y2ZO7efxITtLZcGSOnHHNOQ7CkiUBfw0Iw2ck6xkIhPwLhKNLS8BO+hEpngQlqzw==}
    dev: true

  /resolve-protobuf-schema@2.1.0:
    resolution: {integrity: sha512-kI5ffTiZWmJaS/huM8wZfEMer1eRd7oJQhDuxeCLe3t7N7mX3z94CN0xPxBQxFYQTSNz9T0i+v6inKqSdK8xrQ==}
    dependencies:
      protocol-buffers-schema: 3.6.0
    dev: false

  /resolve@1.22.8:
    resolution: {integrity: sha512-oKWePCxqpd6FlLvGV1VU0x7bkPmmCNolxzjMf4NczoDnQcIWrAF+cPtZn5i6n+RfD2d9i0tzpKnG6Yk168yIyw==}
    hasBin: true
    dependencies:
      is-core-module: 2.13.1
      path-parse: 1.0.7
      supports-preserve-symlinks-flag: 1.0.0

  /resolve@2.0.0-next.4:
    resolution: {integrity: sha512-iMDbmAWtfU+MHpxt/I5iWI7cY6YVEZUQ3MBgPQ++XD1PELuJHIl82xBmObyP2KyQmkNB2dsqF7seoQQiAn5yDQ==}
    hasBin: true
    dependencies:
      is-core-module: 2.13.1
      path-parse: 1.0.7
      supports-preserve-symlinks-flag: 1.0.0
    dev: true

  /reusify@1.0.4:
    resolution: {integrity: sha512-U9nH88a3fc/ekCF1l0/UP1IosiuIjyTh7hBvXVMHYgVcfGvt897Xguj2UOLDeI5BG2m7/uwyaLVT6fbtCwTyzw==}
    engines: {iojs: '>=1.0.0', node: '>=0.10.0'}
    dev: true

  /rgbcolor@1.0.1:
    resolution: {integrity: sha512-9aZLIrhRaD97sgVhtJOW6ckOEh6/GnvQtdVNfdZ6s67+3/XwLS9lBcQYzEEhYVeUowN7pRzMLsyGhK2i/xvWbw==}
    engines: {node: '>= 0.8.15'}
    requiresBuild: true
    dev: false
    optional: true

  /rimraf@3.0.2:
    resolution: {integrity: sha512-JZkJMZkAGFFPP2YqXZXPbMlMBgsxzE8ILs4lMIX/2o0L9UBw9O/Y3o6wFw/i9YLapcUJWwqbi3kdxIPdC62TIA==}
    hasBin: true
    dependencies:
      glob: 7.2.3
    dev: true

  /rimraf@5.0.5:
    resolution: {integrity: sha512-CqDakW+hMe/Bz202FPEymy68P+G50RfMQK+Qo5YUqc9SPipvbGjCGKd0RSKEelbsfQuw3g5NZDSrlZZAJurH1A==}
    engines: {node: '>=14'}
    hasBin: true
    dependencies:
      glob: 10.3.10
    dev: true

  /rollup-plugin-esbuild@6.1.0(esbuild@0.19.9)(rollup@4.8.0):
    resolution: {integrity: sha512-HPpXU65V8bSpW8eSYPahtUJaJHmbxJGybuf/M8B3bz/6i11YaYHlNNJIQ38gSEV0FyohQOgVxJ2YMEEZtEmwvA==}
    engines: {node: '>=14.18.0'}
    peerDependencies:
      esbuild: '>=0.18.0'
      rollup: ^1.20.0 || ^2.0.0 || ^3.0.0 || ^4.0.0
    dependencies:
      '@rollup/pluginutils': 5.1.0(rollup@4.8.0)
      debug: 4.3.4
      es-module-lexer: 1.4.1
      esbuild: 0.19.9
      get-tsconfig: 4.7.2
      rollup: 4.8.0
    transitivePeerDependencies:
      - supports-color
    dev: true

  /rollup@2.79.1:
    resolution: {integrity: sha512-uKxbd0IhMZOhjAiD5oAFp7BqvkA4Dv47qpOCtaNvng4HBwdbWtdOh8f5nZNuk2rp51PMGk3bzfWu5oayNEuYnw==}
    engines: {node: '>=10.0.0'}
    hasBin: true
    optionalDependencies:
      fsevents: 2.3.3
    dev: true

  /rollup@3.27.1:
    resolution: {integrity: sha512-tXNDFwOkN6C2w5Blj1g6ForKeFw6c1mDu5jxoeDO3/pmYjgt+8yvIFjKzH5FQUq70OKZBkOt0zzv0THXL7vwzQ==}
    engines: {node: '>=14.18.0', npm: '>=8.0.0'}
    hasBin: true
    optionalDependencies:
      fsevents: 2.3.3
    dev: true

  /rollup@4.8.0:
    resolution: {integrity: sha512-NpsklK2fach5CdI+PScmlE5R4Ao/FSWtF7LkoIrHDxPACY/xshNasPsbpG0VVHxUTbf74tJbVT4PrP8JsJ6ZDA==}
    engines: {node: '>=18.0.0', npm: '>=8.0.0'}
    hasBin: true
    optionalDependencies:
      '@rollup/rollup-android-arm-eabi': 4.8.0
      '@rollup/rollup-android-arm64': 4.8.0
      '@rollup/rollup-darwin-arm64': 4.8.0
      '@rollup/rollup-darwin-x64': 4.8.0
      '@rollup/rollup-linux-arm-gnueabihf': 4.8.0
      '@rollup/rollup-linux-arm64-gnu': 4.8.0
      '@rollup/rollup-linux-arm64-musl': 4.8.0
      '@rollup/rollup-linux-riscv64-gnu': 4.8.0
      '@rollup/rollup-linux-x64-gnu': 4.8.0
      '@rollup/rollup-linux-x64-musl': 4.8.0
      '@rollup/rollup-win32-arm64-msvc': 4.8.0
      '@rollup/rollup-win32-ia32-msvc': 4.8.0
      '@rollup/rollup-win32-x64-msvc': 4.8.0
      fsevents: 2.3.3
    dev: true

  /rrweb-cssom@0.6.0:
    resolution: {integrity: sha512-APM0Gt1KoXBz0iIkkdB/kfvGOwC4UuJFeG/c+yV7wSc7q96cG/kJ0HiYCnzivD9SB53cLV1MlHFNfOuPaadYSw==}
    dev: true

  /rtl-css-js@1.16.1:
    resolution: {integrity: sha512-lRQgou1mu19e+Ya0LsTvKrVJ5TYUbqCVPAiImX3UfLTenarvPUl1QFdvu5Z3PYmHT9RCcwIfbjRQBntExyj3Zg==}
    dependencies:
      '@babel/runtime': 7.23.9
    dev: false

  /run-parallel@1.2.0:
    resolution: {integrity: sha512-5l4VyZR86LZ/lDxZTR6jqL8AFE2S0IFLMP26AbjsLVADxHdhB/c0GUsH+y39UfCi3dzz8OlQuPmnaJOMoDHQBA==}
    dependencies:
      queue-microtask: 1.2.3
    dev: true

  /rw@1.3.3:
    resolution: {integrity: sha512-PdhdWy89SiZogBLaw42zdeqtRJ//zFd2PgQavcICDUgJT5oW10QCRKbJ6bg4r0/UY2M6BWd5tkxuGFRvCkgfHQ==}
    dev: false

  /safe-array-concat@1.0.1:
    resolution: {integrity: sha512-6XbUAseYE2KtOuGueyeobCySj9L4+66Tn6KQMOPQJrAJEowYKW/YR/MGJZl7FdydUdaFu4LYyDZjxf4/Nmo23Q==}
    engines: {node: '>=0.4'}
    dependencies:
      call-bind: 1.0.5
      get-intrinsic: 1.2.2
      has-symbols: 1.0.3
      isarray: 2.0.5
    dev: true

  /safe-regex-test@1.0.0:
    resolution: {integrity: sha512-JBUUzyOgEwXQY1NuPtvcj/qcBDbDmEvWufhlnXZIm75DEHp+afM1r1ujJpJsV/gSM4t59tpDyPi1sd6ZaPFfsA==}
    dependencies:
      call-bind: 1.0.5
      get-intrinsic: 1.2.2
      is-regex: 1.1.4
    dev: true

  /safer-buffer@2.1.2:
    resolution: {integrity: sha512-YZo3K82SD7Riyi0E1EQPojLz7kpepnSQI9IyPbHHg1XXXevb5dJI7tpyN2ADxGcQbHG7vcyRHk0cbwqcQriUtg==}
    dev: true

  /sass@1.69.7:
    resolution: {integrity: sha512-rzj2soDeZ8wtE2egyLXgOOHQvaC2iosZrkF6v3EUG+tBwEvhqUCzm0VP3k9gHF9LXbSrRhT5SksoI56Iw8NPnQ==}
    engines: {node: '>=14.0.0'}
    hasBin: true
    dependencies:
      chokidar: 3.5.3
      immutable: 4.2.4
      source-map-js: 1.0.2
    dev: true

  /saxes@6.0.0:
    resolution: {integrity: sha512-xAg7SOnEhrm5zI3puOOKyy1OMcMlIJZYNJY7xLBwSze0UjhPLnWfj2GF2EpT0jmzaJKIWKHLsaSSajf35bcYnA==}
    engines: {node: '>=v12.22.7'}
    dependencies:
      xmlchars: 2.2.0
    dev: true

  /scheduler@0.23.0:
    resolution: {integrity: sha512-CtuThmgHNg7zIZWAXi3AsyIzA3n4xx7aNyjwC2VJldO2LMVDhFK+63xGqq6CsJH4rTAt6/M+N4GhZiDYPx9eUw==}
    dependencies:
      loose-envify: 1.4.0

  /screenfull@5.2.0:
    resolution: {integrity: sha512-9BakfsO2aUQN2K9Fdbj87RJIEZ82Q9IGim7FqM5OsebfoFC6ZHXgDq/KvniuLTPdeM8wY2o6Dj3WQ7KeQCj3cA==}
    engines: {node: '>=0.10.0'}
    dev: false

  /semver@7.5.4:
    resolution: {integrity: sha512-1bCSESV6Pv+i21Hvpxp3Dx+pSD8lIPt8uVjRrxAUt/nbswYc+tK6Y2btiULjd4+fnq15PX+nqQDC7Oft7WkwcA==}
    engines: {node: '>=10'}
    hasBin: true
    dependencies:
      lru-cache: 6.0.0
    dev: true

  /set-blocking@2.0.0:
    resolution: {integrity: sha512-KiKBS8AnWGEyLzofFfmvKwpdPzqiy16LvQfK3yv/fVH7Bj13/wl3JSR1J+rfgRE9q7xUJK4qvgS8raSOeLUehw==}
    dev: true

  /set-function-length@1.1.1:
    resolution: {integrity: sha512-VoaqjbBJKiWtg4yRcKBQ7g7wnGnLV3M8oLvVWwOk2PdYY6PEFegR1vezXR0tw6fZGF9csVakIRjrJiy2veSBFQ==}
    engines: {node: '>= 0.4'}
    dependencies:
      define-data-property: 1.1.1
      get-intrinsic: 1.2.2
      gopd: 1.0.1
      has-property-descriptors: 1.0.1

  /set-function-name@2.0.1:
    resolution: {integrity: sha512-tMNCiqYVkXIZgc2Hnoy2IvC/f8ezc5koaRFkCjrpWzGpCd3qbZXPzVy9MAZzK1ch/X0jvSkojys3oqJN0qCmdA==}
    engines: {node: '>= 0.4'}
    dependencies:
      define-data-property: 1.1.1
      functions-have-names: 1.2.3
      has-property-descriptors: 1.0.1

  /set-harmonic-interval@1.0.1:
    resolution: {integrity: sha512-AhICkFV84tBP1aWqPwLZqFvAwqEoVA9kxNMniGEUvzOlm4vLmOFLiTT3UZ6bziJTy4bOVpzWGTfSCbmaayGx8g==}
    engines: {node: '>=6.9'}
    dev: false

  /set-value@2.0.1:
    resolution: {integrity: sha512-JxHc1weCN68wRY0fhCoXpyK55m/XPHafOmK4UWD7m2CI14GMcFypt4w/0+NV5f/ZMby2F6S2wwA7fgynh9gWSw==}
    engines: {node: '>=0.10.0'}
    dependencies:
      extend-shallow: 2.0.1
      is-extendable: 0.1.1
      is-plain-object: 2.0.4
      split-string: 3.1.0
    dev: false

  /shebang-command@1.2.0:
    resolution: {integrity: sha512-EV3L1+UQWGor21OmnvojK36mhg+TyIKDh3iFBKBohr5xeXIhNBcx8oWdgkTEEQ+BEFFYdLRuqMfd5L84N1V5Vg==}
    engines: {node: '>=0.10.0'}
    dependencies:
      shebang-regex: 1.0.0
    dev: true

  /shebang-command@2.0.0:
    resolution: {integrity: sha512-kHxr2zZpYtdmrN1qDjrrX/Z1rR1kG8Dx+gkpK1G4eXmvXswmcE1hTWBWYUzlraYw1/yZp6YuDY77YtvbN0dmDA==}
    engines: {node: '>=8'}
    dependencies:
      shebang-regex: 3.0.0
    dev: true

  /shebang-regex@1.0.0:
    resolution: {integrity: sha512-wpoSFAxys6b2a2wHZ1XpDSgD7N9iVjg29Ph9uV/uaP9Ex/KXlkTZTeddxDPSYQpgvzKLGJke2UU0AzoGCjNIvQ==}
    engines: {node: '>=0.10.0'}
    dev: true

  /shebang-regex@3.0.0:
    resolution: {integrity: sha512-7++dFhtcx3353uBaq8DDR4NuxBetBzC7ZQOhmTQInHEd6bSrXdiEyzCvG07Z44UYdLShWUyXt5M/yhz8ekcb1A==}
    engines: {node: '>=8'}
    dev: true

  /shiki@0.14.7:
    resolution: {integrity: sha512-dNPAPrxSc87ua2sKJ3H5dQ/6ZaY8RNnaAqK+t0eG7p0Soi2ydiqbGOTaZCqaYvA/uZYfS1LJnemt3Q+mSfcPCg==}
    dependencies:
      ansi-sequence-parser: 1.1.0
      jsonc-parser: 3.2.0
      vscode-oniguruma: 1.7.0
      vscode-textmate: 8.0.0
    dev: true

  /side-channel@1.0.4:
    resolution: {integrity: sha512-q5XPytqFEIKHkGdiMIrY10mvLRvnQh42/+GoBlFW3b2LXLE2xxJpZFdm94we0BaoV3RwJyGqg5wS7epxTv0Zvw==}
    dependencies:
      call-bind: 1.0.5
      get-intrinsic: 1.2.2
      object-inspect: 1.13.1

  /siginfo@2.0.0:
    resolution: {integrity: sha512-ybx0WO1/8bSBLEWXZvEd7gMW3Sn3JFlW3TvX1nREbDLRNQNaeNN8WK0meBwPdAaOI7TtRRRJn/Es1zhrrCHu7g==}
    dev: true

  /signal-exit@3.0.7:
    resolution: {integrity: sha512-wnD2ZE+l+SPC/uoS0vXeE9L1+0wuaMqKlfz9AMUo38JsyLSBWSFcHR1Rri62LZc12vLr1gb3jl7iwQhgwpAbGQ==}
    dev: true

  /signal-exit@4.0.1:
    resolution: {integrity: sha512-uUWsN4aOxJAS8KOuf3QMyFtgm1pkb6I+KRZbRF/ghdf5T7sM+B1lLLzPDxswUjkmHyxQAVzEgG35E3NzDM9GVw==}
    engines: {node: '>=14'}
    dev: true

  /slash@3.0.0:
    resolution: {integrity: sha512-g9Q1haeby36OSStwb4ntCGGGaKsaVSjQ68fBxoQcutl5fS1vuY18H3wSt3jFyFtrkx+Kz0V1G85A4MyAdDMi2Q==}
    engines: {node: '>=8'}
    dev: true

  /smartwrap@2.0.2:
    resolution: {integrity: sha512-vCsKNQxb7PnCNd2wY1WClWifAc2lwqsG8OaswpJkVJsvMGcnEntdTCDajZCkk93Ay1U3t/9puJmb525Rg5MZBA==}
    engines: {node: '>=6'}
    hasBin: true
    dependencies:
      array.prototype.flat: 1.3.2
      breakword: 1.0.6
      grapheme-splitter: 1.0.4
      strip-ansi: 6.0.1
      wcwidth: 1.0.1
      yargs: 15.4.1
    dev: true

  /sort-asc@0.2.0:
    resolution: {integrity: sha512-umMGhjPeHAI6YjABoSTrFp2zaBtXBej1a0yKkuMUyjjqu6FJsTF+JYwCswWDg+zJfk/5npWUUbd33HH/WLzpaA==}
    engines: {node: '>=0.10.0'}
    dev: false

  /sort-desc@0.2.0:
    resolution: {integrity: sha512-NqZqyvL4VPW+RAxxXnB8gvE1kyikh8+pR+T+CXLksVRN9eiQqkQlPwqWYU0mF9Jm7UnctShlxLyAt1CaBOTL1w==}
    engines: {node: '>=0.10.0'}
    dev: false

  /sort-object@3.0.3:
    resolution: {integrity: sha512-nK7WOY8jik6zaG9CRwZTaD5O7ETWDLZYMM12pqY8htll+7dYeqGfEUPcUBHOpSJg2vJOrvFIY2Dl5cX2ih1hAQ==}
    engines: {node: '>=0.10.0'}
    dependencies:
      bytewise: 1.1.0
      get-value: 2.0.6
      is-extendable: 0.1.1
      sort-asc: 0.2.0
      sort-desc: 0.2.0
      union-value: 1.0.1
    dev: false

  /source-map-js@1.0.2:
    resolution: {integrity: sha512-R0XvVJ9WusLiqTCEiGCmICCMplcCkIwwR11mOSD9CR5u+IXYdiseeEuXCVAjS54zqwkLcPNnmU4OeJ6tUrWhDw==}
    engines: {node: '>=0.10.0'}
    dev: true

  /source-map@0.5.6:
    resolution: {integrity: sha512-MjZkVp0NHr5+TPihLcadqnlVoGIoWo4IBHptutGh9wI3ttUYvCG26HkSuDi+K6lsZ25syXJXcctwgyVCt//xqA==}
    engines: {node: '>=0.10.0'}
    dev: false

  /source-map@0.5.7:
    resolution: {integrity: sha512-LbrmJOMUSdEVxIKvdcJzQC+nQhe8FUZQTXQy6+I75skNgn3OoQ0DZA8YnFa7gp8tqtL3KPf1kmo0R5DoApeSGQ==}
    engines: {node: '>=0.10.0'}

  /source-map@0.6.1:
    resolution: {integrity: sha512-UjgapumWlbMhkBgzT7Ykc5YXUT46F0iKu8SGXq0bcwP5dz/h0Plj6enJqjz1Zbq2l5WaqYnrVbwWOWMyF3F47g==}
    engines: {node: '>=0.10.0'}

  /spawndamnit@2.0.0:
    resolution: {integrity: sha512-j4JKEcncSjFlqIwU5L/rp2N5SIPsdxaRsIv678+TZxZ0SRDJTm8JrxJMjE/XuiEZNEir3S8l0Fa3Ke339WI4qA==}
    dependencies:
      cross-spawn: 5.1.0
      signal-exit: 3.0.7
    dev: true

  /spdx-correct@3.2.0:
    resolution: {integrity: sha512-kN9dJbvnySHULIluDHy32WHRUu3Og7B9sbY7tsFLctQkIqnMh3hErYgdMjTYuqmcXX+lK5T1lnUt3G7zNswmZA==}
    dependencies:
      spdx-expression-parse: 3.0.1
      spdx-license-ids: 3.0.13
    dev: true

  /spdx-exceptions@2.3.0:
    resolution: {integrity: sha512-/tTrYOC7PPI1nUAgx34hUpqXuyJG+DTHJTnIULG4rDygi4xu/tfgmq1e1cIRwRzwZgo4NLySi+ricLkZkw4i5A==}
    dev: true

  /spdx-expression-parse@3.0.1:
    resolution: {integrity: sha512-cbqHunsQWnJNE6KhVSMsMeH5H/L9EpymbzqTQ3uLwNCLZ1Q481oWaofqH7nO6V07xlXwY6PhQdQ2IedWx/ZK4Q==}
    dependencies:
      spdx-exceptions: 2.3.0
      spdx-license-ids: 3.0.13
    dev: true

  /spdx-license-ids@3.0.13:
    resolution: {integrity: sha512-XkD+zwiqXHikFZm4AX/7JSCXA98U5Db4AFd5XUg/+9UNtnH75+Z9KxtpYiJZx36mUDVOwH83pl7yvCer6ewM3w==}
    dev: true

  /split-string@3.1.0:
    resolution: {integrity: sha512-NzNVhJDYpwceVVii8/Hu6DKfD2G+NrQHlS/V/qgv763EYudVwEcMQNxd2lh+0VrUByXN/oJkl5grOhYWvQUYiw==}
    engines: {node: '>=0.10.0'}
    dependencies:
      extend-shallow: 3.0.2
    dev: false

  /sprintf-js@1.0.3:
    resolution: {integrity: sha512-D9cPgkvLlV3t3IzL0D0YLvGA9Ahk4PcvVwUbN0dSGr1aP0Nrt4AEnTUbuGvquEC0mA64Gqt1fzirlRs5ibXx8g==}
    dev: true

  /stack-generator@2.0.10:
    resolution: {integrity: sha512-mwnua/hkqM6pF4k8SnmZ2zfETsRUpWXREfA/goT8SLCV4iOFa4bzOX2nDipWAZFPTjLvQB82f5yaodMVhK0yJQ==}
    dependencies:
      stackframe: 1.3.4
    dev: false

  /stackback@0.0.2:
    resolution: {integrity: sha512-1XMJE5fQo1jGH6Y/7ebnwPOBEkIEnT4QF32d5R1+VXdXveM0IBMJt8zfaxX1P3QhVwrYe+576+jkANtSS2mBbw==}
    dev: true

  /stackblur-canvas@2.6.0:
    resolution: {integrity: sha512-8S1aIA+UoF6erJYnglGPug6MaHYGo1Ot7h5fuXx4fUPvcvQfcdw2o/ppCse63+eZf8PPidSu4v1JnmEVtEDnpg==}
    engines: {node: '>=0.1.14'}
    requiresBuild: true
    dev: false
    optional: true

  /stackframe@1.3.4:
    resolution: {integrity: sha512-oeVtt7eWQS+Na6F//S4kJ2K2VbRlS9D43mAlMyVpVWovy9o+jfgH8O9agzANzaiLjclA0oYzUXEM4PurhSUChw==}
    dev: false

  /stacktrace-gps@3.1.2:
    resolution: {integrity: sha512-GcUgbO4Jsqqg6RxfyTHFiPxdPqF+3LFmQhm7MgCuYQOYuWyqxo5pwRPz5d/u6/WYJdEnWfK4r+jGbyD8TSggXQ==}
    dependencies:
      source-map: 0.5.6
      stackframe: 1.3.4
    dev: false

  /stacktrace-js@2.0.2:
    resolution: {integrity: sha512-Je5vBeY4S1r/RnLydLl0TBTi3F2qdfWmYsGvtfZgEI+SCprPppaIhQf5nGcal4gI4cGpCV/duLcAzT1np6sQqg==}
    dependencies:
      error-stack-parser: 2.1.4
      stack-generator: 2.0.10
      stacktrace-gps: 3.1.2
    dev: false

  /std-env@3.4.2:
    resolution: {integrity: sha512-Cw6eJDX9AxEEL0g5pYj8Zx9KXtDf60rxwS2ze0HBanS0aKhj1sBlzcsmg+R0qYy8byFa854/yR2X5ZmBSClVmg==}
    dev: true

  /stop-iteration-iterator@1.0.0:
    resolution: {integrity: sha512-iCGQj+0l0HOdZ2AEeBADlsRC+vsnDsZsbdSiH1yNSjcfKM7fdpCMfqAL/dwF5BLiw/XhRft/Wax6zQbhq2BcjQ==}
    engines: {node: '>= 0.4'}
    dependencies:
      internal-slot: 1.0.6

  /stream-transform@2.1.3:
    resolution: {integrity: sha512-9GHUiM5hMiCi6Y03jD2ARC1ettBXkQBoQAe7nJsPknnI0ow10aXjTnew8QtYQmLjzn974BnmWEAJgCY6ZP1DeQ==}
    dependencies:
      mixme: 0.5.9
    dev: true

  /string-width@4.2.3:
    resolution: {integrity: sha512-wKyQRQpjJ0sIp62ErSZdGsjMJWsap5oRNihHhu6G7JVO/9jIB6UyevL+tXuOqrng8j/cxKTWyWUwvSTriiZz/g==}
    engines: {node: '>=8'}
    dependencies:
      emoji-regex: 8.0.0
      is-fullwidth-code-point: 3.0.0
      strip-ansi: 6.0.1
    dev: true

  /string-width@5.1.2:
    resolution: {integrity: sha512-HnLOCR3vjcY8beoNLtcjZ5/nxn2afmME6lhrDrebokqMap+XbeW8n9TXpPDOqdGK5qcI3oT0GKTW6wC7EMiVqA==}
    engines: {node: '>=12'}
    dependencies:
      eastasianwidth: 0.2.0
      emoji-regex: 9.2.2
      strip-ansi: 7.1.0
    dev: true

  /string.prototype.matchall@4.0.8:
    resolution: {integrity: sha512-6zOCOcJ+RJAQshcTvXPHoxoQGONa3e/Lqx90wUA+wEzX78sg5Bo+1tQo4N0pohS0erG9qtCqJDjNCQBjeWVxyg==}
    dependencies:
      call-bind: 1.0.5
      define-properties: 1.2.1
      es-abstract: 1.22.3
      get-intrinsic: 1.2.2
      has-symbols: 1.0.3
      internal-slot: 1.0.6
      regexp.prototype.flags: 1.5.1
      side-channel: 1.0.4
    dev: true

  /string.prototype.trim@1.2.8:
    resolution: {integrity: sha512-lfjY4HcixfQXOfaqCvcBuOIapyaroTXhbkfJN3gcB1OtyupngWK4sEET9Knd0cXd28kTUqu/kHoV4HKSJdnjiQ==}
    engines: {node: '>= 0.4'}
    dependencies:
      call-bind: 1.0.5
      define-properties: 1.2.1
      es-abstract: 1.22.3
    dev: true

  /string.prototype.trimend@1.0.7:
    resolution: {integrity: sha512-Ni79DqeB72ZFq1uH/L6zJ+DKZTkOtPIHovb3YZHQViE+HDouuU4mBrLOLDn5Dde3RF8qw5qVETEjhu9locMLvA==}
    dependencies:
      call-bind: 1.0.5
      define-properties: 1.2.1
      es-abstract: 1.22.3
    dev: true

  /string.prototype.trimstart@1.0.7:
    resolution: {integrity: sha512-NGhtDFu3jCEm7B4Fy0DpLewdJQOZcQ0rGbwQ/+stjnrp2i+rlKeCvos9hOIeCmqwratM47OBxY7uFZzjxHXmrg==}
    dependencies:
      call-bind: 1.0.5
      define-properties: 1.2.1
      es-abstract: 1.22.3
    dev: true

  /strip-ansi@6.0.1:
    resolution: {integrity: sha512-Y38VPSHcqkFrCpFnQ9vuSXmquuv5oXOKpGeT6aGrr3o3Gc9AlVa6JBfUSOCnbxGGZF+/0ooI7KrPuUSztUdU5A==}
    engines: {node: '>=8'}
    dependencies:
      ansi-regex: 5.0.1
    dev: true

  /strip-ansi@7.1.0:
    resolution: {integrity: sha512-iq6eVVI64nQQTRYq2KtEg2d2uU7LElhTJwsH4YzIHZshxlgZms/wIc4VoDQTlG/IvVIrBKG06CrZnp0qv7hkcQ==}
    engines: {node: '>=12'}
    dependencies:
      ansi-regex: 6.0.1
    dev: true

  /strip-bom@3.0.0:
    resolution: {integrity: sha512-vavAMRXOgBVNF6nyEEmL3DBK19iRpDcoIwW+swQ+CbGiu7lju6t+JklA1MHweoWtadgt4ISVUsXLyDq34ddcwA==}
    engines: {node: '>=4'}
    dev: true

  /strip-bom@4.0.0:
    resolution: {integrity: sha512-3xurFv5tEgii33Zi8Jtp55wEIILR9eh34FAW00PZf+JnSsTmV/ioewSgQl97JHvgjoRGwPShsWm+IdrxB35d0w==}
    engines: {node: '>=8'}
    dev: true

  /strip-indent@3.0.0:
    resolution: {integrity: sha512-laJTa3Jb+VQpaC6DseHhF7dXVqHTfJPCRDaEbid/drOhgitgYku/letMUqOXFoWV0zIIUbjpdH2t+tYj4bQMRQ==}
    engines: {node: '>=8'}
    dependencies:
      min-indent: 1.0.1
    dev: true

  /strip-json-comments@3.1.1:
    resolution: {integrity: sha512-6fPc+R4ihwqP6N/aIv2f1gMH8lOVtWQHoqC4yK6oSDVVocumAsfCqjkXnqiYMhmMwS/mEHLp7Vehlt3ql6lEig==}
    engines: {node: '>=8'}
    dev: true

  /strip-literal@1.0.1:
    resolution: {integrity: sha512-QZTsipNpa2Ppr6v1AmJHESqJ3Uz247MUS0OjrnnZjFAvEoWqxuyFuXn2xLgMtRnijJShAa1HL0gtJyUs7u7n3Q==}
    dependencies:
      acorn: 8.10.0
    dev: true

  /stylis@4.2.0:
    resolution: {integrity: sha512-Orov6g6BB1sDfYgzWfTHDOxamtX1bE/zo104Dh9e6fqJ3PooipYyfJ0pUmrZO2wAvO8YbEyeFrkV91XTsGMSrw==}

  /stylis@4.3.0:
    resolution: {integrity: sha512-E87pIogpwUsUwXw7dNyU4QDjdgVMy52m+XEOPEKUn161cCzWjjhPSQhByfd1CcNvrOLnXQ6OnnZDwnJrz/Z4YQ==}
    dev: false

  /supports-color@5.5.0:
    resolution: {integrity: sha512-QjVjwdXIt408MIiAqCX4oUKsgU2EqAGzs2Ppkm4aQYbjm+ZEWEcW4SfFNTr4uMNZma0ey4f5lgLrkB0aX0QMow==}
    engines: {node: '>=4'}
    dependencies:
      has-flag: 3.0.0

  /supports-color@7.2.0:
    resolution: {integrity: sha512-qpCAvRl9stuOHveKsn7HncJRvv501qIacKzQlO/+Lwxc9+0q2wLyv4Dfvt80/DPn2pqOBsJdDiogXGR9+OvwRw==}
    engines: {node: '>=8'}
    dependencies:
      has-flag: 4.0.0

  /supports-preserve-symlinks-flag@1.0.0:
    resolution: {integrity: sha512-ot0WnXS9fgdkgIcePe6RHNk1WA8+muPa6cSjeR3V8K27q9BB1rTE3R1p7Hv0z1ZyAc8s6Vvv8DIyWf681MAt0w==}
    engines: {node: '>= 0.4'}

  /svg-pathdata@6.0.3:
    resolution: {integrity: sha512-qsjeeq5YjBZ5eMdFuUa4ZosMLxgr5RZ+F+Y1OrDhuOCEInRMA3x74XdBtggJcj9kOeInz0WE+LgCPDkZFlBYJw==}
    engines: {node: '>=12.0.0'}
    requiresBuild: true
    dev: false
    optional: true

  /symbol-tree@3.2.4:
    resolution: {integrity: sha512-9QNk5KwDF+Bvz+PyObkmSYjI5ksVUYtjW7AU22r2NKcfLJcXp96hkDWU3+XndOsUb+AQ9QhfzfCT2O+CNWT5Tw==}
    dev: true

  /syncpack@10.5.1:
    resolution: {integrity: sha512-YGKX0x7I4LxP62gJZnjMiv9eROQnbymeVU1heLdOhuiGNDuIcT/fk1M2kh1VYSBuuFIaGTP30LNEbPx4zy5MQg==}
    engines: {node: '>=14'}
    hasBin: true
    dependencies:
      chalk: 4.1.2
      commander: 10.0.1
      cosmiconfig: 8.1.3
      enquirer: 2.3.6
      fs-extra: 11.1.1
      glob: 10.2.6
      minimatch: 9.0.1
      read-yaml-file: 2.1.0
      semver: 7.5.4
      tightrope: 0.1.0
      ts-toolbelt: 9.6.0
    dev: true

  /tapable@2.2.1:
    resolution: {integrity: sha512-GNzQvQTOIP6RyTfE2Qxb8ZVlNmw0n88vp1szwWRimP02mnTsx3Wtn5qRdqY9w2XduFNUgvOwhNnQsjwCp+kqaQ==}
    engines: {node: '>=6'}
    dev: true

  /term-size@2.2.1:
    resolution: {integrity: sha512-wK0Ri4fOGjv/XPy8SBHZChl8CM7uMc5VML7SqiQ0zG7+J5Vr+RMQDoHa2CNT6KHUnTGIXH34UDMkPzAUyapBZg==}
    engines: {node: '>=8'}
    dev: true

  /text-segmentation@1.0.3:
    resolution: {integrity: sha512-iOiPUo/BGnZ6+54OsWxZidGCsdU8YbE4PSpdPinp7DeMtUJNJBoJ/ouUSTJjHkh1KntHaltHl/gDs2FC4i5+Nw==}
    dependencies:
      utrie: 1.0.2
    dev: false

  /text-table@0.2.0:
    resolution: {integrity: sha512-N+8UisAXDGk8PFXP4HAzVR9nbfmVJ3zYLAWiTIoqC5v5isinhr+r5uaO8+7r3BMfuNIufIsA7RdpVgacC2cSpw==}
    dev: true

  /throttle-debounce@3.0.1:
    resolution: {integrity: sha512-dTEWWNu6JmeVXY0ZYoPuH5cRIwc0MeGbJwah9KUNYSJwommQpCzTySTpEe8Gs1J23aeWEuAobe4Ag7EHVt/LOg==}
    engines: {node: '>=10'}
    dev: false

  /tightrope@0.1.0:
    resolution: {integrity: sha512-HHHNYdCAIYwl1jOslQBT455zQpdeSo8/A346xpIb/uuqhSg+tCvYNsP5f11QW+z9VZ3vSX8YIfzTApjjuGH63w==}
    engines: {node: '>=14'}
    dev: true

  /tiny-invariant@1.3.1:
    resolution: {integrity: sha512-AD5ih2NlSssTCwsMznbvwMZpJ1cbhkGd2uueNxzv2jDlEeZdU04JQfRnggJQ8DrcVBGjAsCKwFBbDlVNtEMlzw==}

  /tinybench@2.5.0:
    resolution: {integrity: sha512-kRwSG8Zx4tjF9ZiyH4bhaebu+EDz1BOx9hOigYHlUW4xxI/wKIUQUqo018UlU4ar6ATPBsaMrdbKZ+tmPdohFA==}
    dev: true

  /tinypool@0.7.0:
    resolution: {integrity: sha512-zSYNUlYSMhJ6Zdou4cJwo/p7w5nmAH17GRfU/ui3ctvjXFErXXkruT4MWW6poDeXgCaIBlGLrfU6TbTXxyGMww==}
    engines: {node: '>=14.0.0'}
    dev: true

  /tinyspy@2.1.1:
    resolution: {integrity: sha512-XPJL2uSzcOyBMky6OFrusqWlzfFrXtE0hPuMgW8A2HmaqrPo4ZQHRN/V0QXN3FSjKxpsbRrFc5LI7KOwBsT1/w==}
    engines: {node: '>=14.0.0'}
    dev: true

  /tmp@0.0.33:
    resolution: {integrity: sha512-jRCJlojKnZ3addtTOjdIqoRuPEKBvNXcGYqzO6zWZX8KfKEpnGY5jfggJQ3EjKuu8D4bJRr0y+cYJFmYbImXGw==}
    engines: {node: '>=0.6.0'}
    dependencies:
      os-tmpdir: 1.0.2
    dev: true

  /to-fast-properties@2.0.0:
    resolution: {integrity: sha512-/OaKK0xYrs3DmxRYqL/yDc+FxFUVYhDlXMhRmv3z915w2HF1tnN1omB354j8VUGO/hbRzyD6Y3sA7v7GS/ceog==}
    engines: {node: '>=4'}

  /to-regex-range@5.0.1:
    resolution: {integrity: sha512-65P7iz6X5yEr1cwcgvQxbbIw7Uk3gOy5dIdtZ4rDveLqhrdJP+Li/Hx6tyK0NEb+2GCyneCMJiGqrADCSNk8sQ==}
    engines: {node: '>=8.0'}
    dependencies:
      is-number: 7.0.0
    dev: true

  /toggle-selection@1.0.6:
    resolution: {integrity: sha512-BiZS+C1OS8g/q2RRbJmy59xpyghNBqrr6k5L/uKBGRsTfxmu3ffiRnd8mlGPUVayg8pvfi5urfnu8TU7DVOkLQ==}

  /tough-cookie@4.1.3:
    resolution: {integrity: sha512-aX/y5pVRkfRnfmuX+OdbSdXvPe6ieKX/G2s7e98f4poJHnqH3281gDPm/metm6E/WRamfx7WC4HUqkWHfQHprw==}
    engines: {node: '>=6'}
    dependencies:
      psl: 1.9.0
      punycode: 2.3.0
      universalify: 0.2.0
      url-parse: 1.5.10
    dev: true

  /tr46@4.1.1:
    resolution: {integrity: sha512-2lv/66T7e5yNyhAAC4NaKe5nVavzuGJQVVtRYLyQ2OI8tsJ61PMLlelehb0wi2Hx6+hT/OJUWZcw8MjlSRnxvw==}
    engines: {node: '>=14'}
    dependencies:
      punycode: 2.3.0
    dev: true

  /trim-newlines@3.0.1:
    resolution: {integrity: sha512-c1PTsA3tYrIsLGkJkzHF+w9F2EyxfXGo4UyJc4pFL++FMjnq0HJS69T3M7d//gKrFKwy429bouPescbjecU+Zw==}
    engines: {node: '>=8'}
    dev: true

  /ts-api-utils@1.0.3(typescript@5.3.3):
    resolution: {integrity: sha512-wNMeqtMz5NtwpT/UZGY5alT+VoKdSsOOP/kqHFcUW1P/VRhH2wJ48+DN2WwUliNbQ976ETwDL0Ifd2VVvgonvg==}
    engines: {node: '>=16.13.0'}
    peerDependencies:
      typescript: '>=4.2.0'
    dependencies:
      typescript: 5.3.3
    dev: true

  /ts-easing@0.2.0:
    resolution: {integrity: sha512-Z86EW+fFFh/IFB1fqQ3/+7Zpf9t2ebOAxNI/V6Wo7r5gqiqtxmgTlQ1qbqQcjLKYeSHPTsEmvlJUDg/EuL0uHQ==}
    dev: false

  /ts-node@10.9.2(@types/node@16.18.68)(typescript@5.3.3):
    resolution: {integrity: sha512-f0FFpIdcHgn8zcPSbf1dRevwt047YMnaiJM3u2w2RewrB+fob/zePZcrOyQoLMMO7aBIddLcQIEK5dYjkLnGrQ==}
    hasBin: true
    peerDependencies:
      '@swc/core': '>=1.2.50'
      '@swc/wasm': '>=1.2.50'
      '@types/node': '*'
      typescript: '>=2.7'
    peerDependenciesMeta:
      '@swc/core':
        optional: true
      '@swc/wasm':
        optional: true
    dependencies:
      '@cspotcode/source-map-support': 0.8.1
      '@tsconfig/node10': 1.0.9
      '@tsconfig/node12': 1.0.11
      '@tsconfig/node14': 1.0.3
      '@tsconfig/node16': 1.0.3
      '@types/node': 16.18.68
      acorn: 8.10.0
      acorn-walk: 8.2.0
      arg: 4.1.3
      create-require: 1.1.1
      diff: 4.0.2
      make-error: 1.3.6
      typescript: 5.3.3
      v8-compile-cache-lib: 3.0.1
      yn: 3.1.1
    dev: true

  /ts-toolbelt@9.6.0:
    resolution: {integrity: sha512-nsZd8ZeNUzukXPlJmTBwUAuABDe/9qtVDelJeT/qW0ow3ZS3BsQJtNkan1802aM9Uf68/Y8ljw86Hu0h5IUW3w==}
    dev: true

  /tsconfig-paths@3.15.0:
    resolution: {integrity: sha512-2Ac2RgzDe/cn48GvOe3M+o82pEFewD3UPbyoUHHdKasHwJKjds4fLXWf/Ux5kATBKN20oaFGu+jbElp1pos0mg==}
    dependencies:
      '@types/json5': 0.0.29
      json5: 1.0.2
      minimist: 1.2.8
      strip-bom: 3.0.0
    dev: true

  /tslib@2.4.0:
    resolution: {integrity: sha512-d6xOpEDfsi2CZVlPQzGeux8XMwLT9hssAsaPYExaQMuYskwb+x1x7J371tWlbBdWHroy99KnVB6qIkUbs5X3UQ==}

  /tslib@2.6.2:
    resolution: {integrity: sha512-AEYxH93jGFPn/a2iVAwW87VuUIkR1FVUKB77NwMF7nBTDkDrrT/Hpt/IrCJ0QXhW27jTBDcf5ZY7w6RiqTMw2Q==}

  /tty-table@4.2.1:
    resolution: {integrity: sha512-xz0uKo+KakCQ+Dxj1D/tKn2FSyreSYWzdkL/BYhgN6oMW808g8QRMuh1atAV9fjTPbWBjfbkKQpI/5rEcnAc7g==}
    engines: {node: '>=8.0.0'}
    hasBin: true
    dependencies:
      chalk: 4.1.2
      csv: 5.5.3
      kleur: 4.1.5
      smartwrap: 2.0.2
      strip-ansi: 6.0.1
      wcwidth: 1.0.1
      yargs: 17.7.1
    dev: true

  /type-check@0.4.0:
    resolution: {integrity: sha512-XleUoc9uwGXqjWwXaUTZAmzMcFZ5858QA2vvx1Ur5xIcixXIP+8LnFDgRplU30us6teqdlskFfu+ae4K79Ooew==}
    engines: {node: '>= 0.8.0'}
    dependencies:
      prelude-ls: 1.2.1
    dev: true

  /type-detect@4.0.8:
    resolution: {integrity: sha512-0fr/mIH1dlO+x7TlcMy+bIDqKPsw/70tVyeHW787goQjhmqaZe10uwLujubK9q9Lg6Fiho1KUKDYz0Z7k7g5/g==}
    engines: {node: '>=4'}
    dev: true

  /type-fest@0.13.1:
    resolution: {integrity: sha512-34R7HTnG0XIJcBSn5XhDd7nNFPRcXYRZrBB2O2jdKqYODldSzBAqzsWoZYYvduky73toYS/ESqxPvkDf/F0XMg==}
    engines: {node: '>=10'}
    dev: true

  /type-fest@0.20.2:
    resolution: {integrity: sha512-Ne+eE4r0/iWnpAxD852z3A+N0Bt5RN//NjJwRd2VFHEmrywxf5vsZlh4R6lixl6B+wz/8d+maTSAkN1FIkI3LQ==}
    engines: {node: '>=10'}
    dev: true

  /type-fest@0.6.0:
    resolution: {integrity: sha512-q+MB8nYR1KDLrgr4G5yemftpMC7/QLqVndBmEEdqzmNj5dcFOO4Oo8qlwZE3ULT3+Zim1F8Kq4cBnikNhlCMlg==}
    engines: {node: '>=8'}
    dev: true

  /type-fest@0.8.1:
    resolution: {integrity: sha512-4dbzIzqvjtgiM5rw1k5rEHtBANKmdudhGyBEajN01fEyhaAIhsoKNy6y7+IN93IfpFtwY9iqi7kD+xwKhQsNJA==}
    engines: {node: '>=8'}
    dev: true

  /typed-array-buffer@1.0.0:
    resolution: {integrity: sha512-Y8KTSIglk9OZEr8zywiIHG/kmQ7KWyjseXs1CbSo8vC42w7hg2HgYTxSWwP0+is7bWDc1H+Fo026CpHFwm8tkw==}
    engines: {node: '>= 0.4'}
    dependencies:
      call-bind: 1.0.5
      get-intrinsic: 1.2.2
      is-typed-array: 1.1.12
    dev: true

  /typed-array-byte-length@1.0.0:
    resolution: {integrity: sha512-Or/+kvLxNpeQ9DtSydonMxCx+9ZXOswtwJn17SNLvhptaXYDJvkFFP5zbfU/uLmvnBJlI4yrnXRxpdWH/M5tNA==}
    engines: {node: '>= 0.4'}
    dependencies:
      call-bind: 1.0.5
      for-each: 0.3.3
      has-proto: 1.0.1
      is-typed-array: 1.1.12
    dev: true

  /typed-array-byte-offset@1.0.0:
    resolution: {integrity: sha512-RD97prjEt9EL8YgAgpOkf3O4IF9lhJFr9g0htQkm0rchFp/Vx7LW5Q8fSXXub7BXAODyUQohRMyOc3faCPd0hg==}
    engines: {node: '>= 0.4'}
    dependencies:
      available-typed-arrays: 1.0.5
      call-bind: 1.0.5
      for-each: 0.3.3
      has-proto: 1.0.1
      is-typed-array: 1.1.12
    dev: true

  /typed-array-length@1.0.4:
    resolution: {integrity: sha512-KjZypGq+I/H7HI5HlOoGHkWUUGq+Q0TPhQurLbyrVrvnKTBgzLhIJ7j6J/XTQOi0d1RjyZ0wdas8bKs2p0x3Ng==}
    dependencies:
      call-bind: 1.0.5
      for-each: 0.3.3
      is-typed-array: 1.1.12
    dev: true

  /typedoc@0.25.6(typescript@5.3.3):
    resolution: {integrity: sha512-1rdionQMpOkpA58qfym1J+YD+ukyA1IEIa4VZahQI2ZORez7dhOvEyUotQL/8rSoMBopdzOS+vAIsORpQO4cTA==}
    engines: {node: '>= 16'}
    hasBin: true
    peerDependencies:
      typescript: 4.6.x || 4.7.x || 4.8.x || 4.9.x || 5.0.x || 5.1.x || 5.2.x || 5.3.x
    dependencies:
      lunr: 2.3.9
      marked: 4.3.0
      minimatch: 9.0.3
      shiki: 0.14.7
      typescript: 5.3.3
    dev: true

  /typescript@5.3.3:
    resolution: {integrity: sha512-pXWcraxM0uxAS+tN0AG/BF2TyqmHO014Z070UsJ+pFvYuRSq8KH8DmWpnbXe0pEPDHXZV3FcAbJkijJ5oNEnWw==}
    engines: {node: '>=14.17'}
    hasBin: true

  /typewise-core@1.2.0:
    resolution: {integrity: sha512-2SCC/WLzj2SbUwzFOzqMCkz5amXLlxtJqDKTICqg30x+2DZxcfZN2MvQZmGfXWKNWaKK9pBPsvkcwv8bF/gxKg==}
    dev: false

  /typewise@1.0.3:
    resolution: {integrity: sha512-aXofE06xGhaQSPzt8hlTY+/YWQhm9P0jYUp1f2XtmW/3Bk0qzXcyFWAtPoo2uTGQj1ZwbDuSyuxicq+aDo8lCQ==}
    dependencies:
      typewise-core: 1.2.0
    dev: false

  /ufo@1.2.0:
    resolution: {integrity: sha512-RsPyTbqORDNDxqAdQPQBpgqhWle1VcTSou/FraClYlHf6TZnQcGslpLcAphNR+sQW4q5lLWLbOsRlh9j24baQg==}
    dev: true

  /uglify-js@3.17.4:
    resolution: {integrity: sha512-T9q82TJI9e/C1TAxYvfb16xO120tMVFZrGA3f9/P4424DNu6ypK103y0GPFVa17yotwSyZW5iYXgjYHkGrJW/g==}
    engines: {node: '>=0.8.0'}
    hasBin: true
    requiresBuild: true
    dev: true
    optional: true

  /unbox-primitive@1.0.2:
    resolution: {integrity: sha512-61pPlCD9h51VoreyJ0BReideM3MDKMKnh6+V9L08331ipq6Q8OFXZYiqP6n/tbHx4s5I9uRhcye6BrbkizkBDw==}
    dependencies:
      call-bind: 1.0.5
      has-bigints: 1.0.2
      has-symbols: 1.0.3
      which-boxed-primitive: 1.0.2
    dev: true

  /union-value@1.0.1:
    resolution: {integrity: sha512-tJfXmxMeWYnczCVs7XAEvIV7ieppALdyepWMkHkwciRpZraG/xwT+s2JN8+pr1+8jCRf80FFzvr+MpQeeoF4Xg==}
    engines: {node: '>=0.10.0'}
    dependencies:
      arr-union: 3.1.0
      get-value: 2.0.6
      is-extendable: 0.1.1
      set-value: 2.0.1
    dev: false

  /universalify@0.1.2:
    resolution: {integrity: sha512-rBJeI5CXAlmy1pV+617WB9J63U6XcazHHF2f2dbJix4XzpUF0RS3Zbj0FGIOCAva5P/d/GBOYaACQ1w+0azUkg==}
    engines: {node: '>= 4.0.0'}
    dev: true

  /universalify@0.2.0:
    resolution: {integrity: sha512-CJ1QgKmNg3CwvAv/kOFmtnEN05f0D/cn9QntgNOQlQF9dgvVTHj3t+8JPdjqawCHk7V/KA+fbUqzZ9XWhcqPUg==}
    engines: {node: '>= 4.0.0'}
    dev: true

  /universalify@2.0.0:
    resolution: {integrity: sha512-hAZsKq7Yy11Zu1DE0OzWjw7nnLZmJZYTDZZyEFHZdUhV8FkH5MCfoU1XMaxXovpyW5nq5scPqq0ZDP9Zyl04oQ==}
    engines: {node: '>= 10.0.0'}
    dev: true

  /uri-js@4.4.1:
    resolution: {integrity: sha512-7rKUyy33Q1yc98pQ1DAmLtwX109F7TIfWlW1Ydo8Wl1ii1SeHieeh0HHfPeL2fMXK6z0s8ecKs9frCuLJvndBg==}
    dependencies:
      punycode: 2.3.0
    dev: true

  /url-parse@1.5.10:
    resolution: {integrity: sha512-WypcfiRhfeUP9vvF0j6rw0J3hrWrw6iZv3+22h6iRMJ/8z1Tj6XfLP4DsUix5MhMPnXpiHDoKyoZ/bdCkwBCiQ==}
    dependencies:
      querystringify: 2.2.0
      requires-port: 1.0.0
    dev: true

  /use-callback-ref@1.3.0(@types/react@18.2.55)(react@18.2.0):
    resolution: {integrity: sha512-3FT9PRuRdbB9HfXhEq35u4oZkvpJ5kuYbpqhCfmiZyReuRgpnhDlbr2ZEnnuS0RrJAPn6l23xjFg9kpDM+Ms7w==}
    engines: {node: '>=10'}
    peerDependencies:
      '@types/react': ^16.8.0 || ^17.0.0 || ^18.0.0
      react: ^16.8.0 || ^17.0.0 || ^18.0.0
    peerDependenciesMeta:
      '@types/react':
        optional: true
    dependencies:
      '@types/react': 18.2.55
      react: 18.2.0
      tslib: 2.6.2

  /use-isomorphic-layout-effect@1.1.2(@types/react@18.2.55)(react@18.2.0):
    resolution: {integrity: sha512-49L8yCO3iGT/ZF9QttjwLF/ZD9Iwto5LnH5LmEdk/6cFmXddqi2ulF0edxTwjj+7mqvpVVGQWvbXZdn32wRSHA==}
    peerDependencies:
      '@types/react': '*'
      react: ^16.8.0 || ^17.0.0 || ^18.0.0
    peerDependenciesMeta:
      '@types/react':
        optional: true
    dependencies:
      '@types/react': 18.2.55
      react: 18.2.0
    dev: false

  /use-sidecar@1.1.2(@types/react@18.2.55)(react@18.2.0):
    resolution: {integrity: sha512-epTbsLuzZ7lPClpz2TyryBfztm7m+28DlEv2ZCQ3MDr5ssiwyOwGH/e5F9CkfWjJ1t4clvI58yF822/GUkjjhw==}
    engines: {node: '>=10'}
    peerDependencies:
      '@types/react': ^16.9.0 || ^17.0.0 || ^18.0.0
      react: ^16.8.0 || ^17.0.0 || ^18.0.0
    peerDependenciesMeta:
      '@types/react':
        optional: true
    dependencies:
      '@types/react': 18.2.55
      detect-node-es: 1.1.0
      react: 18.2.0
      tslib: 2.6.2

  /use-sync-external-store@1.2.0(react@18.2.0):
    resolution: {integrity: sha512-eEgnFxGQ1Ife9bzYs6VLi8/4X6CObHMw9Qr9tPY43iKwsPw8xE8+EFsf/2cFZ5S3esXgpWgtSCtLNS41F+sKPA==}
    peerDependencies:
      react: ^16.8.0 || ^17.0.0 || ^18.0.0
    dependencies:
      react: 18.2.0
    dev: false

  /utrie@1.0.2:
    resolution: {integrity: sha512-1MLa5ouZiOmQzUbjbu9VmjLzn1QLXBhwpUa7kdLUQK+KQ5KA9I1vk5U4YHe/X2Ch7PYnJfWuWT+VbuxbGwljhw==}
    dependencies:
      base64-arraybuffer: 1.0.2
    dev: false

  /uuid@9.0.1:
    resolution: {integrity: sha512-b+1eJOlsR9K8HJpow9Ok3fiWOWSIcIzXodvv0rQjVoOVNpWMpxf1wZNpt4y9h10odCNrqnYp1OBzRktckBe3sA==}
    hasBin: true
    dev: false

  /v8-compile-cache-lib@3.0.1:
    resolution: {integrity: sha512-wa7YjyUGfNZngI/vtK0UHAN+lgDCxBPCylVXGp0zu59Fz5aiGtNXaq3DhIov063MorB+VfufLh3JlF2KdTK3xg==}
    dev: true

  /validate-npm-package-license@3.0.4:
    resolution: {integrity: sha512-DpKm2Ui/xN7/HQKCtpZxoRWBhZ9Z0kqtygG8XCgNQ8ZlDnxuQmWhj566j8fN4Cu3/JmbhsDo7fcAJq4s9h27Ew==}
    dependencies:
      spdx-correct: 3.2.0
      spdx-expression-parse: 3.0.1
    dev: true

  /valtio@1.12.1(@types/react@18.2.55)(react@18.2.0):
    resolution: {integrity: sha512-R0V4H86Xi2Pp7pmxN/EtV4Q6jr6PMN3t1IwxEvKUp6160r8FimvPh941oWyeK1iec/DTsh9Jb3Q+GputMS8SYg==}
    engines: {node: '>=12.20.0'}
    peerDependencies:
      '@types/react': '>=16.8'
      react: '>=16.8'
    peerDependenciesMeta:
      '@types/react':
        optional: true
      react:
        optional: true
    dependencies:
      '@types/react': 18.2.55
      derive-valtio: 0.1.0(valtio@1.12.1)
      proxy-compare: 2.5.1
      react: 18.2.0
      use-sync-external-store: 1.2.0(react@18.2.0)
    dev: false

  /vite-node@0.34.6(@types/node@16.18.68)(sass@1.69.7):
    resolution: {integrity: sha512-nlBMJ9x6n7/Amaz6F3zJ97EBwR2FkzhBRxF5e+jE6LA3yi6Wtc2lyTij1OnDMIr34v5g/tVQtsVAzhT0jc5ygA==}
    engines: {node: '>=v14.18.0'}
    hasBin: true
    dependencies:
      cac: 6.7.14
      debug: 4.3.4
      mlly: 1.4.0
      pathe: 1.1.1
      picocolors: 1.0.0
      vite: 4.5.2(@types/node@16.18.68)(sass@1.69.7)
    transitivePeerDependencies:
      - '@types/node'
      - less
      - lightningcss
      - sass
      - stylus
      - sugarss
      - supports-color
      - terser
    dev: true

  /vite-plugin-eslint@1.8.1(eslint@8.56.0)(vite@4.5.2):
    resolution: {integrity: sha512-PqdMf3Y2fLO9FsNPmMX+//2BF5SF8nEWspZdgl4kSt7UvHDRHVVfHvxsD7ULYzZrJDGRxR81Nq7TOFgwMnUang==}
    peerDependencies:
      eslint: '>=7'
      vite: '>=2'
    dependencies:
      '@rollup/pluginutils': 4.2.1
      '@types/eslint': 8.21.1
      eslint: 8.56.0
      rollup: 2.79.1
      vite: 4.5.2(@types/node@16.18.68)(sass@1.69.7)
    dev: true

  /vite@4.5.2(@types/node@16.18.68)(sass@1.69.7):
    resolution: {integrity: sha512-tBCZBNSBbHQkaGyhGCDUGqeo2ph8Fstyp6FMSvTtsXeZSPpSMGlviAOav2hxVTqFcx8Hj/twtWKsMJXNY0xI8w==}
    engines: {node: ^14.18.0 || >=16.0.0}
    hasBin: true
    peerDependencies:
      '@types/node': '>= 14'
      less: '*'
      lightningcss: ^1.21.0
      sass: '*'
      stylus: '*'
      sugarss: '*'
      terser: ^5.4.0
    peerDependenciesMeta:
      '@types/node':
        optional: true
      less:
        optional: true
      lightningcss:
        optional: true
      sass:
        optional: true
      stylus:
        optional: true
      sugarss:
        optional: true
      terser:
        optional: true
    dependencies:
      '@types/node': 16.18.68
      esbuild: 0.18.17
      postcss: 8.4.31
      rollup: 3.27.1
      sass: 1.69.7
    optionalDependencies:
      fsevents: 2.3.3
    dev: true

  /vitest@0.34.6(happy-dom@12.10.3)(jsdom@22.1.0)(sass@1.69.7):
    resolution: {integrity: sha512-+5CALsOvbNKnS+ZHMXtuUC7nL8/7F1F2DnHGjSsszX8zCjWSSviphCb/NuS9Nzf4Q03KyyDRBAXhF/8lffME4Q==}
    engines: {node: '>=v14.18.0'}
    hasBin: true
    peerDependencies:
      '@edge-runtime/vm': '*'
      '@vitest/browser': '*'
      '@vitest/ui': '*'
      happy-dom: '*'
      jsdom: '*'
      playwright: '*'
      safaridriver: '*'
      webdriverio: '*'
    peerDependenciesMeta:
      '@edge-runtime/vm':
        optional: true
      '@vitest/browser':
        optional: true
      '@vitest/ui':
        optional: true
      happy-dom:
        optional: true
      jsdom:
        optional: true
      playwright:
        optional: true
      safaridriver:
        optional: true
      webdriverio:
        optional: true
    dependencies:
      '@types/chai': 4.3.5
      '@types/chai-subset': 1.3.3
      '@types/node': 16.18.68
      '@vitest/expect': 0.34.6
      '@vitest/runner': 0.34.6
      '@vitest/snapshot': 0.34.6
      '@vitest/spy': 0.34.6
      '@vitest/utils': 0.34.6
      acorn: 8.10.0
      acorn-walk: 8.2.0
      cac: 6.7.14
      chai: 4.3.10
      debug: 4.3.4
      happy-dom: 12.10.3
      jsdom: 22.1.0
      local-pkg: 0.4.3
      magic-string: 0.30.3
      pathe: 1.1.1
      picocolors: 1.0.0
      std-env: 3.4.2
      strip-literal: 1.0.1
      tinybench: 2.5.0
      tinypool: 0.7.0
      vite: 4.5.2(@types/node@16.18.68)(sass@1.69.7)
      vite-node: 0.34.6(@types/node@16.18.68)(sass@1.69.7)
      why-is-node-running: 2.2.2
    transitivePeerDependencies:
      - less
      - lightningcss
      - sass
      - stylus
      - sugarss
      - supports-color
      - terser
    dev: true

  /vscode-oniguruma@1.7.0:
    resolution: {integrity: sha512-L9WMGRfrjOhgHSdOYgCt/yRMsXzLDJSL7BPrOZt73gU0iWO4mpqzqQzOz5srxqTvMBaR0XZTSrVWo4j55Rc6cA==}
    dev: true

  /vscode-textmate@8.0.0:
    resolution: {integrity: sha512-AFbieoL7a5LMqcnOF04ji+rpXadgOXnZsxQr//r83kLPr7biP7am3g9zbaZIaBGwBRWeSvoMD4mgPdX3e4NWBg==}
    dev: true

  /w3c-xmlserializer@4.0.0:
    resolution: {integrity: sha512-d+BFHzbiCx6zGfz0HyQ6Rg69w9k19nviJspaj4yNscGjrHu94sVP+aRm75yEbCh+r2/yR+7q6hux9LVtbuTGBw==}
    engines: {node: '>=14'}
    dependencies:
      xml-name-validator: 4.0.0
    dev: true

  /wcwidth@1.0.1:
    resolution: {integrity: sha512-XHPEwS0q6TaxcvG85+8EYkbiCux2XtWG2mkc47Ng2A77BQu9+DqIOJldST4HgPkuea7dvKSj5VgX3P1d4rW8Tg==}
    dependencies:
      defaults: 1.0.4
    dev: true

  /web-worker@1.2.0:
    resolution: {integrity: sha512-PgF341avzqyx60neE9DD+XS26MMNMoUQRz9NOZwW32nPQrF6p77f1htcnjBSEV8BGMKZ16choqUG4hyI0Hx7mA==}
    dev: false

  /webidl-conversions@7.0.0:
    resolution: {integrity: sha512-VwddBukDzu71offAQR975unBIGqfKZpM+8ZX6ySk8nYhVoo5CYaZyzt3YBvYtRtO+aoGlqxPg/B87NGVZ/fu6g==}
    engines: {node: '>=12'}
    dev: true

  /whatwg-encoding@2.0.0:
    resolution: {integrity: sha512-p41ogyeMUrw3jWclHWTQg1k05DSVXPLcVxRTYsXUk+ZooOCZLcoYgPZ/HL/D/N+uQPOtcp1me1WhBEaX02mhWg==}
    engines: {node: '>=12'}
    dependencies:
      iconv-lite: 0.6.3
    dev: true

  /whatwg-mimetype@3.0.0:
    resolution: {integrity: sha512-nt+N2dzIutVRxARx1nghPKGv1xHikU7HKdfafKkLNLindmPU/ch3U31NOCGGA/dmPcmb1VlofO0vnKAcsm0o/Q==}
    engines: {node: '>=12'}
    dev: true

  /whatwg-url@12.0.1:
    resolution: {integrity: sha512-Ed/LrqB8EPlGxjS+TrsXcpUond1mhccS3pchLhzSgPCnTimUCKj3IZE75pAs5m6heB2U2TMerKFUXheyHY+VDQ==}
    engines: {node: '>=14'}
    dependencies:
      tr46: 4.1.1
      webidl-conversions: 7.0.0
    dev: true

  /which-boxed-primitive@1.0.2:
    resolution: {integrity: sha512-bwZdv0AKLpplFY2KZRX6TvyuN7ojjr7lwkg6ml0roIy9YeuSr7JS372qlNW18UQYzgYK9ziGcerWqZOmEn9VNg==}
    dependencies:
      is-bigint: 1.0.4
      is-boolean-object: 1.1.2
      is-number-object: 1.0.7
      is-string: 1.0.7
      is-symbol: 1.0.4

  /which-builtin-type@1.1.3:
    resolution: {integrity: sha512-YmjsSMDBYsM1CaFiayOVT06+KJeXf0o5M/CAd4o1lTadFAtacTUM49zoYxr/oroopFDfhvN6iEcBxUyc3gvKmw==}
    engines: {node: '>= 0.4'}
    dependencies:
      function.prototype.name: 1.1.6
      has-tostringtag: 1.0.0
      is-async-function: 2.0.0
      is-date-object: 1.0.5
      is-finalizationregistry: 1.0.2
      is-generator-function: 1.0.10
      is-regex: 1.1.4
      is-weakref: 1.0.2
      isarray: 2.0.5
      which-boxed-primitive: 1.0.2
      which-collection: 1.0.1
      which-typed-array: 1.1.13
    dev: true

  /which-collection@1.0.1:
    resolution: {integrity: sha512-W8xeTUwaln8i3K/cY1nGXzdnVZlidBcagyNFtBdD5kxnb4TvGKR7FfSIS3mYpwWS1QUCutfKz8IY8RjftB0+1A==}
    dependencies:
      is-map: 2.0.2
      is-set: 2.0.2
      is-weakmap: 2.0.1
      is-weakset: 2.0.2

  /which-module@2.0.1:
    resolution: {integrity: sha512-iBdZ57RDvnOR9AGBhML2vFZf7h8vmBjhoaZqODJBFWHVtKkDmKuHai3cx5PgVMrX5YDNp27AofYbAwctSS+vhQ==}
    dev: true

  /which-pm@2.0.0:
    resolution: {integrity: sha512-Lhs9Pmyph0p5n5Z3mVnN0yWcbQYUAD7rbQUiMsQxOJ3T57k7RFe35SUwWMf7dsbDZks1uOmw4AecB/JMDj3v/w==}
    engines: {node: '>=8.15'}
    dependencies:
      load-yaml-file: 0.2.0
      path-exists: 4.0.0
    dev: true

  /which-typed-array@1.1.13:
    resolution: {integrity: sha512-P5Nra0qjSncduVPEAr7xhoF5guty49ArDTwzJ/yNuPIbZppyRxFQsRCWrocxIY+CnMVG+qfbU2FmDKyvSGClow==}
    engines: {node: '>= 0.4'}
    dependencies:
      available-typed-arrays: 1.0.5
      call-bind: 1.0.5
      for-each: 0.3.3
      gopd: 1.0.1
      has-tostringtag: 1.0.0

  /which@1.3.1:
    resolution: {integrity: sha512-HxJdYWq1MTIQbJ3nw0cqssHoTNU267KlrDuGZ1WYlxDStUtKUhOaJmh112/TZmHxxUfuJqPXSOm7tDyas0OSIQ==}
    hasBin: true
    dependencies:
      isexe: 2.0.0
    dev: true

  /which@2.0.2:
    resolution: {integrity: sha512-BLI3Tl1TW3Pvl70l3yq3Y64i+awpwXqsGBYWkkqMtnbXgrMD+yj7rhW0kuEDxzJaYXGjEW5ogapKNMEKNMjibA==}
    engines: {node: '>= 8'}
    hasBin: true
    dependencies:
      isexe: 2.0.0
    dev: true

  /why-is-node-running@2.2.2:
    resolution: {integrity: sha512-6tSwToZxTOcotxHeA+qGCq1mVzKR3CwcJGmVcY+QE8SHy6TnpFnh8PAvPNHYr7EcuVeG0QSMxtYCuO1ta/G/oA==}
    engines: {node: '>=8'}
    hasBin: true
    dependencies:
      siginfo: 2.0.0
      stackback: 0.0.2
    dev: true

  /wkt-parser@1.3.3:
    resolution: {integrity: sha512-ZnV3yH8/k58ZPACOXeiHaMuXIiaTk1t0hSUVisbO0t4RjA5wPpUytcxeyiN2h+LZRrmuHIh/1UlrR9e7DHDvTw==}
    dev: false

  /wordwrap@1.0.0:
    resolution: {integrity: sha512-gvVzJFlPycKc5dZN4yPkP8w7Dc37BtP1yczEneOb4uq34pXZcvrtRTmWV8W+Ume+XCxKgbjM+nevkyFPMybd4Q==}
    dev: true

  /wrap-ansi@6.2.0:
    resolution: {integrity: sha512-r6lPcBGxZXlIcymEu7InxDMhdW0KDxpLgoFLcguasxCaJ/SOIZwINatK9KY/tf+ZrlywOKU0UDj3ATXUBfxJXA==}
    engines: {node: '>=8'}
    dependencies:
      ansi-styles: 4.3.0
      string-width: 4.2.3
      strip-ansi: 6.0.1
    dev: true

  /wrap-ansi@7.0.0:
    resolution: {integrity: sha512-YVGIj2kamLSTxw6NsZjoBxfSwsn0ycdesmc4p+Q21c5zPuZ1pl+NfxVdxPtdHvmNVOQ6XSYG4AUtyt/Fi7D16Q==}
    engines: {node: '>=10'}
    dependencies:
      ansi-styles: 4.3.0
      string-width: 4.2.3
      strip-ansi: 6.0.1
    dev: true

  /wrap-ansi@8.1.0:
    resolution: {integrity: sha512-si7QWI6zUMq56bESFvagtmzMdGOtoxfR+Sez11Mobfc7tm+VkUckk9bW2UeffTGVUbOksxmSw0AA2gs8g71NCQ==}
    engines: {node: '>=12'}
    dependencies:
      ansi-styles: 6.2.1
      string-width: 5.1.2
      strip-ansi: 7.1.0
    dev: true

  /wrappy@1.0.2:
    resolution: {integrity: sha512-l4Sp/DRseor9wL6EvV2+TuQn63dMkPjZ/sp9XkghTEbV9KlPS1xUsZ3u7/IQO4wxtcFB4bgpQPRcR3QCvezPcQ==}
    dev: true

  /ws@8.13.0:
    resolution: {integrity: sha512-x9vcZYTrFPC7aSIbj7sRCYo7L/Xb8Iy+pW0ng0wt2vCJv7M9HOMy0UoN3rr+IFC7hb7vXoqS+P9ktyLLLhO+LA==}
    engines: {node: '>=10.0.0'}
    peerDependencies:
      bufferutil: ^4.0.1
      utf-8-validate: '>=5.0.2'
    peerDependenciesMeta:
      bufferutil:
        optional: true
      utf-8-validate:
        optional: true
    dev: true

  /xml-name-validator@4.0.0:
    resolution: {integrity: sha512-ICP2e+jsHvAj2E2lIHxa5tjXRlKDJo4IdvPvCXbXQGdzSfmSpNVyIKMvoZHjDY9DP0zV17iI85o90vRFXNccRw==}
    engines: {node: '>=12'}
    dev: true

  /xml-utils@1.3.0:
    resolution: {integrity: sha512-i4PIrX33Wd66dvwo4syicwlwmnr6wuvvn4f2ku9hA67C2Uk62Xubczuhct+Evnd12/DV71qKNeDdJwES8HX1RA==}
    dev: false

  /xmlchars@2.2.0:
    resolution: {integrity: sha512-JZnDKK8B0RCDw84FNdDAIpZK+JuJw+s7Lz8nksI7SIuU3UXJJslUthsi+uWBUYOwPFwW7W7PRLRfUKpxjtjFCw==}
    dev: true

  /y18n@4.0.3:
    resolution: {integrity: sha512-JKhqTOwSrqNA1NY5lSztJ1GrBiUodLMmIZuLiDaMRJ+itFd+ABVE8XBjOvIWL+rSqNDC74LCSFmlb/U4UZ4hJQ==}
    dev: true

  /y18n@5.0.8:
    resolution: {integrity: sha512-0pfFzegeDWJHJIAmTLRP2DwHjdF5s7jo9tuztdQxAhINCdvS+3nGINqPd00AphqJR/0LhANUS6/+7SCb98YOfA==}
    engines: {node: '>=10'}
    dev: true

  /yallist@2.1.2:
    resolution: {integrity: sha512-ncTzHV7NvsQZkYe1DW7cbDLm0YpzHmZF5r/iyP3ZnQtMiJ+pjzisCiMNI+Sj+xQF5pXhSHxSB3uDbsBTzY/c2A==}
    dev: true

  /yallist@4.0.0:
    resolution: {integrity: sha512-3wdGidZyq5PB084XLES5TpOSRA3wjXAlIWMhum2kRcv/41Sn2emQ0dycQW4uZXLejwKvg6EsvbdlVL+FYEct7A==}
    dev: true

  /yaml@1.10.2:
    resolution: {integrity: sha512-r3vXyErRCYJ7wg28yvBY5VSoAF8ZvlcW9/BwUzEtUsjvX/DKs24dIkuwjtuprwJJHsbyUbLApepYTR1BN4uHrg==}
    engines: {node: '>= 6'}

  /yargs-parser@18.1.3:
    resolution: {integrity: sha512-o50j0JeToy/4K6OZcaQmW6lyXXKhq7csREXcDwk2omFPJEwUNOVtJKvmDr9EI1fAJZUyZcRF7kxGBWmRXudrCQ==}
    engines: {node: '>=6'}
    dependencies:
      camelcase: 5.3.1
      decamelize: 1.2.0
    dev: true

  /yargs-parser@21.1.1:
    resolution: {integrity: sha512-tVpsJW7DdjecAiFpbIB1e3qxIQsE6NoPc5/eTdrbbIC4h0LVsWhnoa3g+m2HclBIujHzsxZ4VJVA+GUuc2/LBw==}
    engines: {node: '>=12'}
    dev: true

  /yargs@15.4.1:
    resolution: {integrity: sha512-aePbxDmcYW++PaqBsJ+HYUFwCdv4LVvdnhBy78E57PIor8/OVvhMrADFFEDh8DHDFRv/O9i3lPhsENjO7QX0+A==}
    engines: {node: '>=8'}
    dependencies:
      cliui: 6.0.0
      decamelize: 1.2.0
      find-up: 4.1.0
      get-caller-file: 2.0.5
      require-directory: 2.1.1
      require-main-filename: 2.0.0
      set-blocking: 2.0.0
      string-width: 4.2.3
      which-module: 2.0.1
      y18n: 4.0.3
      yargs-parser: 18.1.3
    dev: true

  /yargs@17.7.1:
    resolution: {integrity: sha512-cwiTb08Xuv5fqF4AovYacTFNxk62th7LKJ6BL9IGUpTJrWoU7/7WdQGTP2SjKf1dUNBGzDd28p/Yfs/GI6JrLw==}
    engines: {node: '>=12'}
    dependencies:
      cliui: 8.0.1
      escalade: 3.1.1
      get-caller-file: 2.0.5
      require-directory: 2.1.1
      string-width: 4.2.3
      y18n: 5.0.8
      yargs-parser: 21.1.1
    dev: true

  /yn@3.1.1:
    resolution: {integrity: sha512-Ux4ygGWsu2c7isFWe8Yu1YluJmqVhxqK2cLXNQA5AcC3QfbGNpM7fu0Y8b/z16pXLnFxZYvWhd3fhBY9DLmC6Q==}
    engines: {node: '>=6'}
    dev: true

  /yocto-queue@0.1.0:
    resolution: {integrity: sha512-rVksvsnNCdJ/ohGc6xgPwyN8eheCxsiLM8mxuE/t/mOVqJewPuO1miLpTHQiRgTKCLexL4MeAFVagts7HmNZ2Q==}
    engines: {node: '>=10'}
    dev: true

  /yocto-queue@1.0.0:
    resolution: {integrity: sha512-9bnSc/HEW2uRy67wc+T8UwauLuPJVn28jb+GtJY16iiKWyvmYJRXVT4UamsAEGQfPohgr2q4Tq0sQbQlxTfi1g==}
    engines: {node: '>=12.20'}
    dev: true

  /zod-validation-error@2.1.0(zod@3.22.4):
    resolution: {integrity: sha512-VJh93e2wb4c3tWtGgTa0OF/dTt/zoPCPzXq4V11ZjxmEAFaPi/Zss1xIZdEB5RD8GD00U0/iVXgqkF77RV7pdQ==}
    engines: {node: '>=18.0.0'}
    peerDependencies:
      zod: ^3.18.0
    dependencies:
      zod: 3.22.4
    dev: true

  /zod@3.22.4:
    resolution: {integrity: sha512-iC+8Io04lddc+mVqQ9AZ7OQ2MrUKGN+oIQyq1vemgt46jwCwLfhq7/pwnBnNXXXZb8VTVLKwp9EDkx+ryxIWmg==}
    dev: true<|MERGE_RESOLUTION|>--- conflicted
+++ resolved
@@ -63,10 +63,10 @@
         version: 1.2.1
       '@open-pioneer/http':
         specifier: ^2.1.2
-        version: 2.1.3(@open-pioneer/core@1.2.1)(@open-pioneer/runtime@2.1.1)
+        version: 2.1.2(@open-pioneer/core@1.2.1)(@open-pioneer/runtime@2.1.1)
       '@open-pioneer/integration':
         specifier: ^2.0.3
-        version: 2.0.4(@open-pioneer/runtime@2.1.1)
+        version: 2.0.3(@open-pioneer/runtime@2.1.1)
       '@open-pioneer/runtime':
         specifier: ^2.1.0
         version: 2.1.1(@formatjs/intl@2.10.0)(@open-pioneer/base-theme@0.2.0)(@open-pioneer/chakra-integration@1.1.1)(@open-pioneer/core@1.2.1)(@open-pioneer/runtime-react-support@1.0.0)(react-dom@18.2.0)(react@18.2.0)
@@ -459,7 +459,7 @@
         version: 1.2.1
       '@open-pioneer/http':
         specifier: ^2.1.2
-        version: 2.1.3(@open-pioneer/core@1.2.1)(@open-pioneer/runtime@2.1.1)
+        version: 2.1.2(@open-pioneer/core@1.2.1)(@open-pioneer/runtime@2.1.1)
       '@open-pioneer/react-utils':
         specifier: workspace:^
         version: link:../react-utils
@@ -631,7 +631,7 @@
         version: 1.2.1
       '@open-pioneer/http':
         specifier: ^2.1.2
-        version: 2.1.3(@open-pioneer/core@1.2.1)(@open-pioneer/runtime@2.1.1)
+        version: 2.1.2(@open-pioneer/core@1.2.1)(@open-pioneer/runtime@2.1.1)
       '@open-pioneer/search':
         specifier: workspace:^
         version: link:../search
@@ -728,8 +728,8 @@
         specifier: workspace:^
         version: link:../map-test-utils
       '@open-pioneer/test-utils':
-        specifier: ^1.0.2
-        version: 1.0.2(@formatjs/intl@2.10.0)(@open-pioneer/chakra-integration@1.1.1)(@open-pioneer/runtime-react-support@1.0.0)(@testing-library/dom@9.3.4)(@testing-library/react@14.2.1)(react-dom@18.2.0)(react@18.2.0)
+        specifier: ^1.1.1
+        version: 1.1.1(@formatjs/intl@2.10.0)(@open-pioneer/chakra-integration@1.1.1)(@open-pioneer/runtime-react-support@1.0.0)(@testing-library/dom@9.3.4)(@testing-library/react@14.2.1)(react-dom@18.2.0)(react@18.2.0)
       openlayers-base-packages:
         specifier: workspace:*
         version: link:../../..
@@ -1186,7 +1186,7 @@
         version: link:../../../packages/geolocation
       '@open-pioneer/http':
         specifier: ^2.1.2
-        version: 2.1.3(@open-pioneer/core@1.2.1)(@open-pioneer/runtime@2.1.1)
+        version: 2.1.2(@open-pioneer/core@1.2.1)(@open-pioneer/runtime@2.1.1)
       '@open-pioneer/legend':
         specifier: workspace:^
         version: link:../../../packages/legend
@@ -1288,7 +1288,7 @@
         version: 1.1.1(@chakra-ui/react@2.8.2)(@emotion/cache@11.11.0)(@emotion/react@11.11.3)(@emotion/styled@11.11.0)(framer-motion@10.18.0)(react-dom@18.2.0)(react@18.2.0)
       '@open-pioneer/http':
         specifier: ^2.1.2
-        version: 2.1.3(@open-pioneer/core@1.2.1)(@open-pioneer/runtime@2.1.1)
+        version: 2.1.2(@open-pioneer/core@1.2.1)(@open-pioneer/runtime@2.1.1)
       '@open-pioneer/map':
         specifier: workspace:^
         version: link:../../../packages/map
@@ -3651,20 +3651,20 @@
   /@open-pioneer/core@1.2.1:
     resolution: {integrity: sha512-LuDc+jPxI5U+B0L6+dHu1PNqeVni2FD/mG2A/EoZQMnoT9ICDp3jChEFooGA7RbbR6wSum2DS4OjxBRoJvx0Ng==}
 
-  /@open-pioneer/http@2.1.3(@open-pioneer/core@1.2.1)(@open-pioneer/runtime@2.1.1):
-    resolution: {integrity: sha512-QL63n+Rh4dNffkaN0l7Fv/+7XvZUnEKpRpH1nlP0COX8Rpj06dfI2OD8K+JVT1eKCxgUHE4OuHNRK4Ad93LhFg==}
+  /@open-pioneer/http@2.1.2(@open-pioneer/core@1.2.1)(@open-pioneer/runtime@2.1.1):
+    resolution: {integrity: sha512-rmoiiAdBUItCXqo7siQ0DPPEaZyfGB1E56syDGu/6x3Ww9bQmDxUfCcgb8ZHBi4o2KQNtfdcgdRpkcBlTwRIjQ==}
     peerDependencies:
       '@open-pioneer/core': ^1.2.1
-      '@open-pioneer/runtime': ^2.1.1
+      '@open-pioneer/runtime': ^2.1.0
     dependencies:
       '@open-pioneer/core': 1.2.1
       '@open-pioneer/runtime': 2.1.1(@formatjs/intl@2.10.0)(@open-pioneer/base-theme@0.2.0)(@open-pioneer/chakra-integration@1.1.1)(@open-pioneer/core@1.2.1)(@open-pioneer/runtime-react-support@1.0.0)(react-dom@18.2.0)(react@18.2.0)
     dev: false
 
-  /@open-pioneer/integration@2.0.4(@open-pioneer/runtime@2.1.1):
-    resolution: {integrity: sha512-9WL3k1Bx5UjM3ijtH2jhCZk3wi7mE/hTTw49BwPHBmw16HHFpylU2l4qnUneN6JsEDzsz9mhdFKmsv25HTjecA==}
-    peerDependencies:
-      '@open-pioneer/runtime': ^2.1.1
+  /@open-pioneer/integration@2.0.3(@open-pioneer/runtime@2.1.1):
+    resolution: {integrity: sha512-cgEYL3zSOrNgGw9KgaqUofMWE5qGtCdF+RDUvheT6HRuuzXfBMMT9KwVUhj4oE5i18JHb7ETpRvZ21zqo9Ks0w==}
+    peerDependencies:
+      '@open-pioneer/runtime': ^2.1.0
     dependencies:
       '@open-pioneer/runtime': 2.1.1(@formatjs/intl@2.10.0)(@open-pioneer/base-theme@0.2.0)(@open-pioneer/chakra-integration@1.1.1)(@open-pioneer/core@1.2.1)(@open-pioneer/runtime-react-support@1.0.0)(react-dom@18.2.0)(react@18.2.0)
     dev: false
@@ -3705,33 +3705,8 @@
       '@manypkg/get-packages': 2.2.0
     dev: true
 
-<<<<<<< HEAD
-  /@open-pioneer/test-utils@1.0.2(@formatjs/intl@2.10.0)(@open-pioneer/chakra-integration@1.1.1)(@open-pioneer/runtime-react-support@1.0.0)(@testing-library/dom@9.3.4)(@testing-library/react@14.2.1)(react-dom@18.2.0)(react@18.2.0):
-    resolution: {integrity: sha512-Q4I9h9nbT30nouFbYuG9xn9RAYMicBTR0Ctg7y8Y+JyiGacepecrHHlQZKlVwLdWUnKIZqzE3ZURPBdvzATN5g==}
-    peerDependencies:
-      '@formatjs/intl': ^2.9.9
-      '@open-pioneer/chakra-integration': ^1.1.1
-      '@open-pioneer/runtime-react-support': ^1.0.0
-      '@testing-library/dom': ^9.3.3
-      '@testing-library/react': ^14.1.2
-      react: ^18.2.0
-      react-dom: ^18.2.0
-    dependencies:
-      '@formatjs/intl': 2.10.0(typescript@5.3.3)
-      '@open-pioneer/chakra-integration': 1.1.1(@chakra-ui/react@2.8.2)(@emotion/cache@11.11.0)(@emotion/react@11.11.3)(@emotion/styled@11.11.0)(framer-motion@10.18.0)(react-dom@18.2.0)(react@18.2.0)
-      '@open-pioneer/runtime-react-support': 1.0.0(react@18.2.0)
-      '@testing-library/dom': 9.3.4
-      '@testing-library/react': 14.2.1(react-dom@18.2.0)(react@18.2.0)
-      react: 18.2.0
-      react-dom: 18.2.0(react@18.2.0)
-    dev: true
-
-  /@open-pioneer/test-utils@1.1.0(@formatjs/intl@2.10.0)(@open-pioneer/chakra-integration@1.1.1)(@open-pioneer/runtime-react-support@1.0.0)(@testing-library/dom@9.3.4)(@testing-library/react@14.2.1)(react-dom@18.2.0)(react@18.2.0):
-    resolution: {integrity: sha512-8FEP+gkaaCrwOLxQ0p9tf2K+O4XuPEn+hWc0+emCilSDbA3KJOG6JDrH+/q4qX+55GppKggsOoB8Tx0NYVqLtg==}
-=======
   /@open-pioneer/test-utils@1.1.1(@formatjs/intl@2.10.0)(@open-pioneer/chakra-integration@1.1.1)(@open-pioneer/runtime-react-support@1.0.0)(@testing-library/dom@9.3.4)(@testing-library/react@14.2.1)(react-dom@18.2.0)(react@18.2.0):
     resolution: {integrity: sha512-QXmCi/eeyLuzAYhIzQ1yFQfsvweEYnzG5aykFPl30hPTPFhvfPNx2JO87lgLVk6baVAjeuJsMd432HhiJtLYxA==}
->>>>>>> dad16211
     peerDependencies:
       '@formatjs/intl': ^2.9.9
       '@open-pioneer/chakra-integration': ^1.1.1
