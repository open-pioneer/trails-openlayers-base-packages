--- conflicted
+++ resolved
@@ -700,7 +700,6 @@
       '@testing-library/react':
         specifier: ^14.1.2
         version: 14.2.0(react-dom@18.2.0)(react@18.2.0)
-<<<<<<< HEAD
       openlayers-base-packages:
         specifier: workspace:*
         version: link:../../..
@@ -748,8 +747,6 @@
       '@open-pioneer/test-utils':
         specifier: ^1.0.2
         version: 1.0.2(@formatjs/intl@2.10.0)(@open-pioneer/chakra-integration@1.1.1)(@open-pioneer/runtime-react-support@1.0.0)(@testing-library/dom@9.3.4)(@testing-library/react@14.2.0)(react-dom@18.2.0)(react@18.2.0)
-=======
->>>>>>> b2a44553
       openlayers-base-packages:
         specifier: workspace:*
         version: link:../../..
@@ -3929,8 +3926,7 @@
   /@swc/types@0.1.5:
     resolution: {integrity: sha512-myfUej5naTBWnqOCc/MdVOLVjXUXtIA+NpDrDBKJtLLg2shUjBu3cZmB/85RyitKc55+lUUyl7oRfLOvkr2hsw==}
     dev: true
-
-<<<<<<< HEAD
+    
   /@tanstack/react-table@8.11.6(react-dom@18.2.0)(react@18.2.0):
     resolution: {integrity: sha512-i0heTVZtuHF9VPMwcYoZ21hbzGDmLjxHYemDMvbGpjk5fUZ8nLF3S8qjVRU79XfPW8KK9o7iTU2fGFVQQmxMSQ==}
     engines: {node: '>=12'}
@@ -3947,9 +3943,7 @@
     resolution: {integrity: sha512-69WEY1PaZROaGYUrseng4/4sMYnRGhDe1vM6888CnWekGz/wuCnvqwOoOuKGYivnaiI4BVmZq4WKWhvahyj3/g==}
     engines: {node: '>=12'}
     dev: false
-
-=======
->>>>>>> b2a44553
+    
   /@testing-library/dom@9.3.4:
     resolution: {integrity: sha512-FlS4ZWlp97iiNWig0Muq8p+3rVDjRiYE+YKGbAqXOu9nwJFFOdL00kFpz42M+4huzYi86vAK1sOOfyOG45muIQ==}
     engines: {node: '>=14'}
