--- conflicted
+++ resolved
@@ -746,21 +746,24 @@
       '@open-pioneer/coordinate-viewer':
         specifier: workspace:^
         version: link:../../../packages/coordinate-viewer
+      '@open-pioneer/experimental-layout-sidebar':
+        specifier: workspace:^
+        version: link:../../../experimental-packages/layout-sidebar
+      '@open-pioneer/experimental-ol-layer-control':
+        specifier: workspace:^
+        version: link:../../../experimental-packages/ol-layer-control
       '@open-pioneer/initial-extent':
         specifier: workspace:^
         version: link:../../../packages/initial-extent
       '@open-pioneer/map':
         specifier: workspace:^
         version: link:../../../packages/map
-<<<<<<< HEAD
       '@open-pioneer/measurement':
         specifier: workspace:^
         version: link:../../../packages/measurement
-=======
       '@open-pioneer/react-utils':
         specifier: workspace:^
         version: link:../../../packages/react-utils
->>>>>>> ba063c06
       '@open-pioneer/runtime':
         specifier: ^1.1.0
         version: 1.1.0(@formatjs/intl@2.9.0)(@open-pioneer/base-theme@0.1.0)(@open-pioneer/chakra-integration@1.1.0)(@open-pioneer/core@1.1.0)(@open-pioneer/runtime-react-support@1.0.0)(react-dom@18.2.0)(react@18.2.0)
