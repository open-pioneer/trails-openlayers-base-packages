lockfileVersion: '6.0'

settings:
  autoInstallPeers: true
  excludeLinksFromLockfile: false

overrides:
  ol-mapbox-style: workspace:disabled-package@*
  semver@<7.5.2: '>=7.5.2'
  tough-cookie@<4.1.3: '>=4.1.3'

importers:

  .:
    dependencies:
      '@chakra-ui/icons':
        specifier: ^2.1.0
        version: 2.1.0(@chakra-ui/system@2.6.0)(react@18.2.0)
      '@chakra-ui/react':
        specifier: ^2.8.0
        version: 2.8.0(@emotion/react@11.11.1)(@emotion/styled@11.11.0)(@types/react@18.2.20)(framer-motion@10.16.0)(react-dom@18.2.0)(react@18.2.0)
      '@chakra-ui/system':
        specifier: ^2.6.0
        version: 2.6.0(@emotion/react@11.11.1)(@emotion/styled@11.11.0)(react@18.2.0)
      '@emotion/cache':
        specifier: ^11.11.0
        version: 11.11.0
      '@emotion/react':
        specifier: ^11.11.1
        version: 11.11.1(@types/react@18.2.20)(react@18.2.0)
      '@emotion/styled':
        specifier: ^11.11.0
        version: 11.11.0(@emotion/react@11.11.1)(@types/react@18.2.20)(react@18.2.0)
      '@formatjs/intl':
        specifier: ^2.9.0
        version: 2.9.0(typescript@5.1.6)
      '@open-pioneer/chakra-integration':
        specifier: ^1.0.0
        version: 1.0.0(@chakra-ui/react@2.8.0)(@emotion/cache@11.11.0)(@emotion/react@11.11.1)(@emotion/styled@11.11.0)(framer-motion@10.16.0)(react-dom@18.2.0)(react@18.2.0)
      '@open-pioneer/core':
        specifier: ^1.0.0
        version: 1.0.0
      '@open-pioneer/integration':
        specifier: ^1.0.0
        version: 1.0.0(@open-pioneer/runtime@1.0.0)
      '@open-pioneer/runtime':
        specifier: ^1.0.0
        version: 1.0.0(@formatjs/intl@2.9.0)(@open-pioneer/chakra-integration@1.0.0)(@open-pioneer/core@1.0.0)(@open-pioneer/runtime-react-support@1.0.0)(react-dom@18.2.0)(react@18.2.0)
      '@open-pioneer/test-utils':
        specifier: ^1.0.0
        version: 1.0.0(@formatjs/intl@2.9.0)(@open-pioneer/chakra-integration@1.0.0)(@open-pioneer/runtime-react-support@1.0.0)(@testing-library/dom@9.3.1)(@testing-library/react@14.0.0)(react-dom@18.2.0)(react@18.2.0)
      framer-motion:
        specifier: ^10.16.0
        version: 10.16.0(react-dom@18.2.0)(react@18.2.0)
      ol:
        specifier: ^7.5.1
        version: 7.5.1
      react:
        specifier: ^18.2.0
        version: 18.2.0
      react-dom:
        specifier: ^18.2.0
        version: 18.2.0(react@18.2.0)
      react-use:
        specifier: ^17.4.0
        version: 17.4.0(react-dom@18.2.0)(react@18.2.0)
    devDependencies:
      '@changesets/cli':
        specifier: ^2.26.2
        version: 2.26.2
      '@open-pioneer/build-package-cli':
        specifier: ^1.0.4
        version: 1.0.4(sass@1.65.1)(typescript@5.1.6)
      '@open-pioneer/build-support':
        specifier: ^1.0.0
        version: 1.0.0
      '@open-pioneer/tag-current-versions':
        specifier: ^1.0.1
        version: 1.0.1
      '@open-pioneer/vite-plugin-pioneer':
        specifier: ^1.1.1
        version: 1.1.1(@open-pioneer/runtime@1.0.0)(sass@1.65.1)(vite@4.4.9)
      '@testing-library/dom':
        specifier: ^9.3.1
        version: 9.3.1
      '@testing-library/jest-dom':
        specifier: ^6.0.0
        version: 6.0.0(vitest@0.34.1)
      '@testing-library/react':
        specifier: ^14.0.0
        version: 14.0.0(react-dom@18.2.0)(react@18.2.0)
      '@testing-library/user-event':
        specifier: ^14.4.3
        version: 14.4.3(@testing-library/dom@9.3.1)
      '@types/js-yaml':
        specifier: ^4.0.5
        version: 4.0.5
      '@types/node':
        specifier: ^16.18.40
        version: 16.18.40
      '@types/react':
        specifier: ^18.2.20
        version: 18.2.20
      '@types/react-dom':
        specifier: ^18.2.7
        version: 18.2.7
      '@typescript-eslint/eslint-plugin':
        specifier: ^6.4.0
        version: 6.4.0(@typescript-eslint/parser@6.4.0)(eslint@8.47.0)(typescript@5.1.6)
      '@typescript-eslint/parser':
        specifier: ^6.4.0
        version: 6.4.0(eslint@8.47.0)(typescript@5.1.6)
      '@vitejs/plugin-react-swc':
        specifier: ^3.3.2
        version: 3.3.2(vite@4.4.9)
      eslint:
        specifier: ^8.47.0
        version: 8.47.0
      eslint-config-prettier:
        specifier: ^9.0.0
        version: 9.0.0(eslint@8.47.0)
      eslint-import-resolver-typescript:
        specifier: ^3.6.0
        version: 3.6.0(@typescript-eslint/parser@6.4.0)(eslint-plugin-import@2.28.0)(eslint@8.47.0)
      eslint-plugin-header:
        specifier: ^3.1.1
        version: 3.1.1(eslint@8.47.0)
      eslint-plugin-import:
        specifier: ^2.28.0
        version: 2.28.0(@typescript-eslint/parser@6.4.0)(eslint-import-resolver-typescript@3.6.0)(eslint@8.47.0)
      eslint-plugin-jsx-a11y:
        specifier: ^6.7.1
        version: 6.7.1(eslint@8.47.0)
      eslint-plugin-react:
        specifier: ^7.33.2
        version: 7.33.2(eslint@8.47.0)
      eslint-plugin-react-hooks:
        specifier: ^4.6.0
        version: 4.6.0(eslint@8.47.0)
      eslint-plugin-unused-imports:
        specifier: ^3.0.0
        version: 3.0.0(@typescript-eslint/eslint-plugin@6.4.0)(eslint@8.47.0)
      fast-glob:
        specifier: ^3.3.1
        version: 3.3.1
      handlebars:
        specifier: ^4.7.8
        version: 4.7.8
      husky:
        specifier: ^8.0.3
        version: 8.0.3
      js-yaml:
        specifier: ^4.1.0
        version: 4.1.0
      jsdom:
        specifier: ^22.1.0
        version: 22.1.0
      prettier:
        specifier: ^3.0.2
        version: 3.0.2
      rimraf:
        specifier: ^5.0.1
        version: 5.0.1
      rollup-plugin-visualizer:
        specifier: ^5.9.2
        version: 5.9.2(rollup@3.27.1)
      sass:
        specifier: ^1.65.1
        version: 1.65.1
      syncpack:
        specifier: ^10.5.1
        version: 10.5.1
      ts-node:
        specifier: ^10.9.1
        version: 10.9.1(@types/node@16.18.40)(typescript@5.1.6)
      typedoc:
        specifier: ^0.24.8
        version: 0.24.8(typescript@5.1.6)
      typescript:
        specifier: ~5.1.6
        version: 5.1.6
      vite:
        specifier: ^4.4.9
        version: 4.4.9(@types/node@16.18.40)(sass@1.65.1)
      vite-plugin-eslint:
        specifier: ^1.8.1
        version: 1.8.1(eslint@8.47.0)(vite@4.4.9)
      vitest:
        specifier: ^0.34.1
        version: 0.34.1(jsdom@22.1.0)(sass@1.65.1)

  src/experimental-packages/layout-sidebar:
    dependencies:
      '@chakra-ui/icons':
        specifier: ^2.1.0
        version: 2.1.0(@chakra-ui/system@2.6.0)(react@18.2.0)
      '@chakra-ui/system':
        specifier: ^2.6.0
        version: 2.6.0(@emotion/react@11.11.1)(@emotion/styled@11.11.0)(react@18.2.0)
      '@emotion/react':
        specifier: ^11.11.1
        version: 11.11.1(@types/react@18.2.20)(react@18.2.0)
      '@emotion/styled':
        specifier: ^11.11.0
        version: 11.11.0(@emotion/react@11.11.1)(@types/react@18.2.20)(react@18.2.0)
      '@open-pioneer/chakra-integration':
        specifier: ^1.0.0
        version: 1.0.0(@chakra-ui/react@2.8.0)(@emotion/cache@11.11.0)(@emotion/react@11.11.1)(@emotion/styled@11.11.0)(framer-motion@10.16.0)(react-dom@18.2.0)(react@18.2.0)
      '@open-pioneer/runtime':
        specifier: ^1.0.0
        version: 1.0.0(@formatjs/intl@2.9.0)(@open-pioneer/chakra-integration@1.0.0)(@open-pioneer/core@1.0.0)(@open-pioneer/runtime-react-support@1.0.0)(react-dom@18.2.0)(react@18.2.0)
      react:
        specifier: ^18.2.0
        version: 18.2.0
    devDependencies:
      openlayers-base-packages:
        specifier: workspace:*
        version: link:../../..
    publishDirectory: dist

  src/experimental-packages/ol-layer-control:
    dependencies:
      '@open-pioneer/chakra-integration':
        specifier: ^1.0.0
        version: 1.0.0(@chakra-ui/react@2.8.0)(@emotion/cache@11.11.0)(@emotion/react@11.11.1)(@emotion/styled@11.11.0)(framer-motion@10.16.0)(react-dom@18.2.0)(react@18.2.0)
      '@open-pioneer/experimental-ol-map':
        specifier: workspace:^
        version: link:../ol-map
      '@open-pioneer/runtime':
        specifier: ^1.0.0
        version: 1.0.0(@formatjs/intl@2.9.0)(@open-pioneer/chakra-integration@1.0.0)(@open-pioneer/core@1.0.0)(@open-pioneer/runtime-react-support@1.0.0)(react-dom@18.2.0)(react@18.2.0)
      ol:
        specifier: ^7.5.1
        version: 7.5.1
      react:
        specifier: ^18.2.0
        version: 18.2.0
      react-use:
        specifier: ^17.4.0
        version: 17.4.0(react-dom@18.2.0)(react@18.2.0)
    devDependencies:
      '@open-pioneer/test-utils':
        specifier: ^1.0.0
        version: 1.0.0(@formatjs/intl@2.9.0)(@open-pioneer/chakra-integration@1.0.0)(@open-pioneer/runtime-react-support@1.0.0)(@testing-library/dom@9.3.1)(@testing-library/react@14.0.0)(react-dom@18.2.0)(react@18.2.0)
      openlayers-base-packages:
        specifier: workspace:*
        version: link:../../..
    publishDirectory: dist

  src/experimental-packages/ol-map:
    dependencies:
      '@open-pioneer/core':
        specifier: ^1.0.0
        version: 1.0.0
      '@open-pioneer/runtime':
        specifier: ^1.0.0
        version: 1.0.0(@formatjs/intl@2.9.0)(@open-pioneer/chakra-integration@1.0.0)(@open-pioneer/core@1.0.0)(@open-pioneer/runtime-react-support@1.0.0)(react-dom@18.2.0)(react@18.2.0)
      classnames:
        specifier: ^2.3.2
        version: 2.3.2
      ol:
        specifier: ^7.5.1
        version: 7.5.1
      react:
        specifier: ^18.2.0
        version: 18.2.0
      react-use:
        specifier: ^17.4.0
        version: 17.4.0(react-dom@18.2.0)(react@18.2.0)
    devDependencies:
      '@open-pioneer/test-utils':
        specifier: ^1.0.0
        version: 1.0.0(@formatjs/intl@2.9.0)(@open-pioneer/chakra-integration@1.0.0)(@open-pioneer/runtime-react-support@1.0.0)(@testing-library/dom@9.3.1)(@testing-library/react@14.0.0)(react-dom@18.2.0)(react@18.2.0)
      openlayers-base-packages:
        specifier: workspace:*
        version: link:../../..
    publishDirectory: dist

  src/packages/authentication:
    dependencies:
      '@open-pioneer/core':
        specifier: ^1.0.0
        version: 1.0.0
      '@open-pioneer/runtime':
        specifier: ^1.0.0
        version: 1.0.0(@formatjs/intl@2.9.0)(@open-pioneer/chakra-integration@1.0.0)(@open-pioneer/core@1.0.0)(@open-pioneer/runtime-react-support@1.0.0)(react-dom@18.2.0)(react@18.2.0)
      react:
        specifier: ^18.2.0
        version: 18.2.0
      react-use:
        specifier: ^17.4.0
        version: 17.4.0(react-dom@18.2.0)(react@18.2.0)
    devDependencies:
      '@open-pioneer/test-utils':
        specifier: ^1.0.0
<<<<<<< HEAD
        version: 1.0.0(@formatjs/intl@2.7.2)(@open-pioneer/chakra-integration@1.0.0)(@open-pioneer/runtime-react-support@1.0.0)(@testing-library/dom@9.3.0)(@testing-library/react@14.0.0)(react-dom@18.2.0)(react@18.2.0)
=======
        version: 1.0.0(@formatjs/intl@2.9.0)(@open-pioneer/chakra-integration@1.0.0)(@open-pioneer/runtime-react-support@1.0.0)(@testing-library/dom@9.3.1)(@testing-library/react@14.0.0)(react-dom@18.2.0)(react@18.2.0)
>>>>>>> 2e976b76
      '@testing-library/react':
        specifier: ^14.0.0
        version: 14.0.0(react-dom@18.2.0)(react@18.2.0)
      openlayers-base-packages:
        specifier: workspace:*
        version: link:../../..
    publishDirectory: dist

<<<<<<< HEAD
  src/packages/coordinate-viewer:
    dependencies:
      '@open-pioneer/chakra-integration':
        specifier: ^1.0.0
        version: 1.0.0(@chakra-ui/react@2.6.1)(@emotion/cache@11.11.0)(@emotion/react@11.11.0)(@emotion/styled@11.11.0)(framer-motion@10.12.16)(react-dom@18.2.0)(react@18.2.0)
      '@open-pioneer/experimental-ol-map':
        specifier: workspace:^
        version: link:../../experimental-packages/ol-map
      '@open-pioneer/runtime':
        specifier: ^1.0.0
        version: 1.0.0(@formatjs/intl@2.7.2)(@open-pioneer/chakra-integration@1.0.0)(@open-pioneer/core@1.0.0)(@open-pioneer/runtime-react-support@1.0.0)(react-dom@18.2.0)(react@18.2.0)
      ol:
        specifier: ^7.3.0
        version: 7.3.0
=======
  src/packages/notifier:
    dependencies:
      '@chakra-ui/icons':
        specifier: ^2.1.0
        version: 2.1.0(@chakra-ui/system@2.6.0)(react@18.2.0)
      '@open-pioneer/chakra-integration':
        specifier: ^1.0.0
        version: 1.0.0(@chakra-ui/react@2.8.0)(@emotion/cache@11.11.0)(@emotion/react@11.11.1)(@emotion/styled@11.11.0)(framer-motion@10.16.0)(react-dom@18.2.0)(react@18.2.0)
      '@open-pioneer/core':
        specifier: ^1.0.0
        version: 1.0.0
      '@open-pioneer/react-utils':
        specifier: workspace:^
        version: link:../react-utils
      '@open-pioneer/runtime':
        specifier: ^1.0.0
        version: 1.0.0(@formatjs/intl@2.9.0)(@open-pioneer/chakra-integration@1.0.0)(@open-pioneer/core@1.0.0)(@open-pioneer/runtime-react-support@1.0.0)(react-dom@18.2.0)(react@18.2.0)
>>>>>>> 2e976b76
      react:
        specifier: ^18.2.0
        version: 18.2.0
    devDependencies:
      '@open-pioneer/test-utils':
        specifier: ^1.0.0
<<<<<<< HEAD
        version: 1.0.0(@formatjs/intl@2.7.2)(@open-pioneer/chakra-integration@1.0.0)(@open-pioneer/runtime-react-support@1.0.0)(@testing-library/dom@9.3.0)(@testing-library/react@14.0.0)(react-dom@18.2.0)(react@18.2.0)
=======
        version: 1.0.0(@formatjs/intl@2.9.0)(@open-pioneer/chakra-integration@1.0.0)(@open-pioneer/runtime-react-support@1.0.0)(@testing-library/dom@9.3.1)(@testing-library/react@14.0.0)(react-dom@18.2.0)(react@18.2.0)
>>>>>>> 2e976b76
      openlayers-base-packages:
        specifier: workspace:*
        version: link:../../..
    publishDirectory: dist

<<<<<<< HEAD
  src/packages/notifier:
    dependencies:
      '@chakra-ui/icons':
        specifier: ^2.0.19
        version: 2.0.19(@chakra-ui/system@2.5.7)(react@18.2.0)
      '@open-pioneer/chakra-integration':
        specifier: ^1.0.0
        version: 1.0.0(@chakra-ui/react@2.6.1)(@emotion/cache@11.11.0)(@emotion/react@11.11.0)(@emotion/styled@11.11.0)(framer-motion@10.12.16)(react-dom@18.2.0)(react@18.2.0)
      '@open-pioneer/core':
        specifier: ^1.0.0
        version: 1.0.0
      '@open-pioneer/react-utils':
        specifier: workspace:^
        version: link:../react-utils
      '@open-pioneer/runtime':
        specifier: ^1.0.0
        version: 1.0.0(@formatjs/intl@2.7.2)(@open-pioneer/chakra-integration@1.0.0)(@open-pioneer/core@1.0.0)(@open-pioneer/runtime-react-support@1.0.0)(react-dom@18.2.0)(react@18.2.0)
=======
  src/packages/react-utils:
    dependencies:
>>>>>>> 2e976b76
      react:
        specifier: ^18.2.0
        version: 18.2.0
    devDependencies:
<<<<<<< HEAD
      '@open-pioneer/test-utils':
        specifier: ^1.0.0
        version: 1.0.0(@formatjs/intl@2.7.2)(@open-pioneer/chakra-integration@1.0.0)(@open-pioneer/runtime-react-support@1.0.0)(@testing-library/dom@9.3.0)(@testing-library/react@14.0.0)(react-dom@18.2.0)(react@18.2.0)
      openlayers-base-packages:
        specifier: workspace:*
        version: link:../../..
    publishDirectory: dist

  src/packages/react-utils:
    dependencies:
      react:
        specifier: ^18.2.0
        version: 18.2.0
    devDependencies:
=======
>>>>>>> 2e976b76
      openlayers-base-packages:
        specifier: workspace:*
        version: link:../../..
    publishDirectory: dist

  src/packages/scale-viewer:
    dependencies:
      '@open-pioneer/chakra-integration':
        specifier: ^1.0.0
        version: 1.0.0(@chakra-ui/react@2.8.0)(@emotion/cache@11.11.0)(@emotion/react@11.11.1)(@emotion/styled@11.11.0)(framer-motion@10.16.0)(react-dom@18.2.0)(react@18.2.0)
      '@open-pioneer/experimental-ol-map':
        specifier: workspace:^
        version: link:../../experimental-packages/ol-map
      '@open-pioneer/runtime':
        specifier: ^1.0.0
        version: 1.0.0(@formatjs/intl@2.9.0)(@open-pioneer/chakra-integration@1.0.0)(@open-pioneer/core@1.0.0)(@open-pioneer/runtime-react-support@1.0.0)(react-dom@18.2.0)(react@18.2.0)
      ol:
        specifier: ^7.5.1
        version: 7.5.1
      react:
        specifier: ^18.2.0
        version: 18.2.0
    devDependencies:
      '@open-pioneer/test-utils':
        specifier: ^1.0.0
        version: 1.0.0(@formatjs/intl@2.9.0)(@open-pioneer/chakra-integration@1.0.0)(@open-pioneer/runtime-react-support@1.0.0)(@testing-library/dom@9.3.1)(@testing-library/react@14.0.0)(react-dom@18.2.0)(react@18.2.0)
      openlayers-base-packages:
        specifier: workspace:*
        version: link:../../..
      resize-observer-polyfill:
        specifier: ^1.5.1
        version: 1.5.1
    publishDirectory: dist

  src/samples/auth-sample/auth-app:
    dependencies:
      '@open-pioneer/authentication':
        specifier: workspace:^
        version: link:../../../packages/authentication
      '@open-pioneer/chakra-integration':
        specifier: ^1.0.0
        version: 1.0.0(@chakra-ui/react@2.8.0)(@emotion/cache@11.11.0)(@emotion/react@11.11.1)(@emotion/styled@11.11.0)(framer-motion@10.16.0)(react-dom@18.2.0)(react@18.2.0)
      '@open-pioneer/core':
        specifier: ^1.0.0
        version: 1.0.0
      '@open-pioneer/runtime':
        specifier: ^1.0.0
        version: 1.0.0(@formatjs/intl@2.9.0)(@open-pioneer/chakra-integration@1.0.0)(@open-pioneer/core@1.0.0)(@open-pioneer/runtime-react-support@1.0.0)(react-dom@18.2.0)(react@18.2.0)
      react:
        specifier: ^18.2.0
        version: 18.2.0

  src/samples/map-sample/map-sample-logging:
    devDependencies:
      '@open-pioneer/runtime':
        specifier: ^1.0.0
        version: 1.0.0(@formatjs/intl@2.9.0)(@open-pioneer/chakra-integration@1.0.0)(@open-pioneer/core@1.0.0)(@open-pioneer/runtime-react-support@1.0.0)(react-dom@18.2.0)(react@18.2.0)

  src/samples/map-sample/map-sample-scale-component:
    dependencies:
      '@open-pioneer/experimental-ol-map':
        specifier: workspace:^
        version: link:../../../experimental-packages/ol-map
      ol:
        specifier: ^7.5.1
        version: 7.5.1

  src/samples/map-sample/map-sample-zoom-component:
    dependencies:
      '@chakra-ui/icons':
        specifier: ^2.1.0
        version: 2.1.0(@chakra-ui/system@2.6.0)(react@18.2.0)
      '@chakra-ui/system':
        specifier: ^2.6.0
        version: 2.6.0(@emotion/react@11.11.1)(@emotion/styled@11.11.0)(react@18.2.0)
      '@emotion/react':
        specifier: ^11.11.1
        version: 11.11.1(@types/react@18.2.20)(react@18.2.0)
      '@emotion/styled':
        specifier: ^11.11.0
        version: 11.11.0(@emotion/react@11.11.1)(@types/react@18.2.20)(react@18.2.0)
      '@open-pioneer/chakra-integration':
        specifier: ^1.0.0
        version: 1.0.0(@chakra-ui/react@2.8.0)(@emotion/cache@11.11.0)(@emotion/react@11.11.1)(@emotion/styled@11.11.0)(framer-motion@10.16.0)(react-dom@18.2.0)(react@18.2.0)
      '@open-pioneer/experimental-ol-map':
        specifier: workspace:^
        version: link:../../../experimental-packages/ol-map
      ol:
        specifier: ^7.5.1
        version: 7.5.1
      react:
        specifier: ^18.2.0
        version: 18.2.0

  src/samples/map-sample/ol-app:
    dependencies:
      '@chakra-ui/icons':
        specifier: ^2.1.0
        version: 2.1.0(@chakra-ui/system@2.6.0)(react@18.2.0)
      '@chakra-ui/system':
        specifier: ^2.6.0
        version: 2.6.0(@emotion/react@11.11.1)(@emotion/styled@11.11.0)(react@18.2.0)
      '@emotion/react':
        specifier: ^11.11.1
        version: 11.11.1(@types/react@18.2.20)(react@18.2.0)
      '@emotion/styled':
        specifier: ^11.11.0
        version: 11.11.0(@emotion/react@11.11.1)(@types/react@18.2.20)(react@18.2.0)
      '@open-pioneer/chakra-integration':
        specifier: ^1.0.0
<<<<<<< HEAD
        version: 1.0.0(@chakra-ui/react@2.6.1)(@emotion/cache@11.11.0)(@emotion/react@11.11.0)(@emotion/styled@11.11.0)(framer-motion@10.12.16)(react-dom@18.2.0)(react@18.2.0)
      '@open-pioneer/coordinate-viewer':
        specifier: workspace:^
        version: link:../../../packages/coordinate-viewer
=======
        version: 1.0.0(@chakra-ui/react@2.8.0)(@emotion/cache@11.11.0)(@emotion/react@11.11.1)(@emotion/styled@11.11.0)(framer-motion@10.16.0)(react-dom@18.2.0)(react@18.2.0)
>>>>>>> 2e976b76
      '@open-pioneer/experimental-layout-sidebar':
        specifier: workspace:^
        version: link:../../../experimental-packages/layout-sidebar
      '@open-pioneer/experimental-ol-layer-control':
        specifier: workspace:^
        version: link:../../../experimental-packages/ol-layer-control
      '@open-pioneer/experimental-ol-map':
        specifier: workspace:^
        version: link:../../../experimental-packages/ol-map
      '@open-pioneer/runtime':
        specifier: ^1.0.0
        version: 1.0.0(@formatjs/intl@2.9.0)(@open-pioneer/chakra-integration@1.0.0)(@open-pioneer/core@1.0.0)(@open-pioneer/runtime-react-support@1.0.0)(react-dom@18.2.0)(react@18.2.0)
      '@open-pioneer/scale-viewer':
        specifier: workspace:^
        version: link:../../../packages/scale-viewer
      map-sample-logging:
        specifier: workspace:^
        version: link:../map-sample-logging
      map-sample-scale-component:
        specifier: workspace:*
        version: link:../map-sample-scale-component
      map-sample-zoom-component:
        specifier: workspace:*
        version: link:../map-sample-zoom-component
      ol:
        specifier: ^7.5.1
        version: 7.5.1
      react:
        specifier: ^18.2.0
        version: 18.2.0
      react-dom:
        specifier: ^18.2.0
        version: 18.2.0(react@18.2.0)
      react-icons:
        specifier: 4.8.0
        version: 4.8.0(react@18.2.0)
      react-use:
        specifier: ^17.4.0
        version: 17.4.0(react-dom@18.2.0)(react@18.2.0)

  src/samples/notify-sample/notify-app:
    dependencies:
      '@open-pioneer/chakra-integration':
        specifier: ^1.0.0
        version: 1.0.0(@chakra-ui/react@2.8.0)(@emotion/cache@11.11.0)(@emotion/react@11.11.1)(@emotion/styled@11.11.0)(framer-motion@10.16.0)(react-dom@18.2.0)(react@18.2.0)
      '@open-pioneer/notifier':
        specifier: workspace:^
        version: link:../../../packages/notifier
      '@open-pioneer/runtime':
        specifier: ^1.0.0
        version: 1.0.0(@formatjs/intl@2.9.0)(@open-pioneer/chakra-integration@1.0.0)(@open-pioneer/core@1.0.0)(@open-pioneer/runtime-react-support@1.0.0)(react-dom@18.2.0)(react@18.2.0)
      react:
        specifier: ^18.2.0
        version: 18.2.0

  support/disabled-package: {}

packages:

  /@aashutoshrathi/word-wrap@1.2.6:
    resolution: {integrity: sha512-1Yjs2SvM8TflER/OD3cOjhWWOZb58A2t7wpE2S9XfBYTiIl+XFhQG2bjy4Pu1I+EAlCNUzRDYDdFwFYUKvXcIA==}
    engines: {node: '>=0.10.0'}
    dev: true

  /@adobe/css-tools@4.2.0:
    resolution: {integrity: sha512-E09FiIft46CmH5Qnjb0wsW54/YQd69LsxeKUOWawmws1XWvyFGURnAChH0mlr7YPFR1ofwvUQfcL0J3lMxXqPA==}
    dev: true

  /@babel/code-frame@7.22.5:
    resolution: {integrity: sha512-Xmwn266vad+6DAqEB2A6V/CcZVp62BbwVmcOJc2RPuwih1kw02TjQvWVWlcKGbBPd+8/0V5DEkOcizRGYsspYQ==}
    engines: {node: '>=6.9.0'}
    dependencies:
      '@babel/highlight': 7.22.5

  /@babel/generator@7.22.9:
    resolution: {integrity: sha512-KtLMbmicyuK2Ak/FTCJVbDnkN1SlT8/kceFTiuDiiRUUSMnHMidxSCdG4ndkTOHHpoomWe/4xkvHkEOncwjYIw==}
    engines: {node: '>=6.9.0'}
    dependencies:
      '@babel/types': 7.22.5
      '@jridgewell/gen-mapping': 0.3.2
      '@jridgewell/trace-mapping': 0.3.17
      jsesc: 2.5.2
    dev: true

  /@babel/helper-module-imports@7.18.6:
    resolution: {integrity: sha512-0NFvs3VkuSYbFi1x2Vd6tKrywq+z/cLeYC/RJNFrIX/30Bf5aiGYbtvGXolEktzJH8o5E5KJ3tT+nkxuuZFVlA==}
    engines: {node: '>=6.9.0'}
    dependencies:
      '@babel/types': 7.22.5

  /@babel/helper-string-parser@7.22.5:
    resolution: {integrity: sha512-mM4COjgZox8U+JcXQwPijIZLElkgEpO5rsERVDJTc2qfCDfERyob6k5WegS14SX18IIjv+XD+GrqNumY5JRCDw==}
    engines: {node: '>=6.9.0'}

  /@babel/helper-validator-identifier@7.22.5:
    resolution: {integrity: sha512-aJXu+6lErq8ltp+JhkJUfk1MTGyuA4v7f3pA+BJ5HLfNC6nAQ0Cpi9uOquUj8Hehg0aUiHzWQbOVJGao6ztBAQ==}
    engines: {node: '>=6.9.0'}

  /@babel/highlight@7.22.5:
    resolution: {integrity: sha512-BSKlD1hgnedS5XRnGOljZawtag7H1yPfQp0tdNJCHoH6AZ+Pcm9VvkrK59/Yy593Ypg0zMxH2BxD1VPYUQ7UIw==}
    engines: {node: '>=6.9.0'}
    dependencies:
      '@babel/helper-validator-identifier': 7.22.5
      chalk: 2.4.2
      js-tokens: 4.0.0

  /@babel/parser@7.22.7:
    resolution: {integrity: sha512-7NF8pOkHP5o2vpmGgNGcfAeCvOYhGLyA3Z4eBQkT1RJlWu47n63bCs93QfJ2hIAFCil7L5P2IWhs1oToVgrL0Q==}
    engines: {node: '>=6.0.0'}
    hasBin: true
    dependencies:
      '@babel/types': 7.22.5
    dev: true

  /@babel/runtime@7.21.0:
    resolution: {integrity: sha512-xwII0//EObnq89Ji5AKYQaRYiW/nZ3llSv29d49IuxPhKbtJoLP+9QUUZ4nVragQVtaVGeZrpB+ZtG/Pdy/POw==}
    engines: {node: '>=6.9.0'}
    dependencies:
      regenerator-runtime: 0.13.11

  /@babel/template@7.22.5:
    resolution: {integrity: sha512-X7yV7eiwAxdj9k94NEylvbVHLiVG1nvzCV2EAowhxLTwODV1jl9UzZ48leOC0sH7OnuHrIkllaBgneUykIcZaw==}
    engines: {node: '>=6.9.0'}
    dependencies:
      '@babel/code-frame': 7.22.5
      '@babel/parser': 7.22.7
      '@babel/types': 7.22.5
    dev: true

  /@babel/types@7.22.5:
    resolution: {integrity: sha512-zo3MIHGOkPOfoRXitsgHLjEXmlDaD/5KU1Uzuc9GNiZPhSqVxVRtxuPaSBZDsYZ9qV88AjtMtWW7ww98loJ9KA==}
    engines: {node: '>=6.9.0'}
    dependencies:
      '@babel/helper-string-parser': 7.22.5
      '@babel/helper-validator-identifier': 7.22.5
      to-fast-properties: 2.0.0

  /@chakra-ui/accordion@2.3.0(@chakra-ui/system@2.6.0)(framer-motion@10.16.0)(react@18.2.0):
    resolution: {integrity: sha512-A4TkRw3Jnt+Fam6dSSJ62rskdrvjF3JGctYcfXlojfFIpHPuIw4pDwfZgNAxlaxWkcj0e7JJKlQ88dnZW+QfFg==}
    peerDependencies:
      '@chakra-ui/system': '>=2.0.0'
      framer-motion: '>=4.0.0'
      react: '>=18'
    dependencies:
      '@chakra-ui/descendant': 3.1.0(react@18.2.0)
      '@chakra-ui/icon': 3.1.0(@chakra-ui/system@2.6.0)(react@18.2.0)
      '@chakra-ui/react-context': 2.1.0(react@18.2.0)
      '@chakra-ui/react-use-controllable-state': 2.1.0(react@18.2.0)
      '@chakra-ui/react-use-merge-refs': 2.1.0(react@18.2.0)
      '@chakra-ui/shared-utils': 2.0.5
      '@chakra-ui/system': 2.6.0(@emotion/react@11.11.1)(@emotion/styled@11.11.0)(react@18.2.0)
      '@chakra-ui/transition': 2.1.0(framer-motion@10.16.0)(react@18.2.0)
      framer-motion: 10.16.0(react-dom@18.2.0)(react@18.2.0)
      react: 18.2.0

  /@chakra-ui/alert@2.2.0(@chakra-ui/system@2.6.0)(react@18.2.0):
    resolution: {integrity: sha512-De+BT88iYOu3Con7MxQeICb1SwgAdVdgpHIYjTh3qvGlNXAQjs81rhG0fONXvwW1FIYletvr9DY2Tlg8xJe7tQ==}
    peerDependencies:
      '@chakra-ui/system': '>=2.0.0'
      react: '>=18'
    dependencies:
      '@chakra-ui/icon': 3.1.0(@chakra-ui/system@2.6.0)(react@18.2.0)
      '@chakra-ui/react-context': 2.1.0(react@18.2.0)
      '@chakra-ui/shared-utils': 2.0.5
      '@chakra-ui/spinner': 2.1.0(@chakra-ui/system@2.6.0)(react@18.2.0)
      '@chakra-ui/system': 2.6.0(@emotion/react@11.11.1)(@emotion/styled@11.11.0)(react@18.2.0)
      react: 18.2.0

  /@chakra-ui/anatomy@2.2.0:
    resolution: {integrity: sha512-cD8Ms5C8+dFda0LrORMdxiFhAZwOIY1BSlCadz6/mHUIgNdQy13AHPrXiq6qWdMslqVHq10k5zH7xMPLt6kjFg==}

  /@chakra-ui/avatar@2.3.0(@chakra-ui/system@2.6.0)(react@18.2.0):
    resolution: {integrity: sha512-8gKSyLfygnaotbJbDMHDiJoF38OHXUYVme4gGxZ1fLnQEdPVEaIWfH+NndIjOM0z8S+YEFnT9KyGMUtvPrBk3g==}
    peerDependencies:
      '@chakra-ui/system': '>=2.0.0'
      react: '>=18'
    dependencies:
      '@chakra-ui/image': 2.1.0(@chakra-ui/system@2.6.0)(react@18.2.0)
      '@chakra-ui/react-children-utils': 2.0.6(react@18.2.0)
      '@chakra-ui/react-context': 2.1.0(react@18.2.0)
      '@chakra-ui/shared-utils': 2.0.5
      '@chakra-ui/system': 2.6.0(@emotion/react@11.11.1)(@emotion/styled@11.11.0)(react@18.2.0)
      react: 18.2.0

  /@chakra-ui/breadcrumb@2.2.0(@chakra-ui/system@2.6.0)(react@18.2.0):
    resolution: {integrity: sha512-4cWCG24flYBxjruRi4RJREWTGF74L/KzI2CognAW/d/zWR0CjiScuJhf37Am3LFbCySP6WSoyBOtTIoTA4yLEA==}
    peerDependencies:
      '@chakra-ui/system': '>=2.0.0'
      react: '>=18'
    dependencies:
      '@chakra-ui/react-children-utils': 2.0.6(react@18.2.0)
      '@chakra-ui/react-context': 2.1.0(react@18.2.0)
      '@chakra-ui/shared-utils': 2.0.5
      '@chakra-ui/system': 2.6.0(@emotion/react@11.11.1)(@emotion/styled@11.11.0)(react@18.2.0)
      react: 18.2.0

  /@chakra-ui/breakpoint-utils@2.0.8:
    resolution: {integrity: sha512-Pq32MlEX9fwb5j5xx8s18zJMARNHlQZH2VH1RZgfgRDpp7DcEgtRW5AInfN5CfqdHLO1dGxA7I3MqEuL5JnIsA==}
    dependencies:
      '@chakra-ui/shared-utils': 2.0.5

  /@chakra-ui/button@2.1.0(@chakra-ui/system@2.6.0)(react@18.2.0):
    resolution: {integrity: sha512-95CplwlRKmmUXkdEp/21VkEWgnwcx2TOBG6NfYlsuLBDHSLlo5FKIiE2oSi4zXc4TLcopGcWPNcm/NDaSC5pvA==}
    peerDependencies:
      '@chakra-ui/system': '>=2.0.0'
      react: '>=18'
    dependencies:
      '@chakra-ui/react-context': 2.1.0(react@18.2.0)
      '@chakra-ui/react-use-merge-refs': 2.1.0(react@18.2.0)
      '@chakra-ui/shared-utils': 2.0.5
      '@chakra-ui/spinner': 2.1.0(@chakra-ui/system@2.6.0)(react@18.2.0)
      '@chakra-ui/system': 2.6.0(@emotion/react@11.11.1)(@emotion/styled@11.11.0)(react@18.2.0)
      react: 18.2.0

  /@chakra-ui/card@2.2.0(@chakra-ui/system@2.6.0)(react@18.2.0):
    resolution: {integrity: sha512-xUB/k5MURj4CtPAhdSoXZidUbm8j3hci9vnc+eZJVDqhDOShNlD6QeniQNRPRys4lWAQLCbFcrwL29C8naDi6g==}
    peerDependencies:
      '@chakra-ui/system': '>=2.0.0'
      react: '>=18'
    dependencies:
      '@chakra-ui/shared-utils': 2.0.5
      '@chakra-ui/system': 2.6.0(@emotion/react@11.11.1)(@emotion/styled@11.11.0)(react@18.2.0)
      react: 18.2.0

  /@chakra-ui/checkbox@2.3.0(@chakra-ui/system@2.6.0)(react@18.2.0):
    resolution: {integrity: sha512-fX7M5sQK27aFWoj7vqnPkf1Q3AHmML/5dIRYfm7HEIsZXYH2C1CkM6+dijeSWIk6a0mp0r3el6SNDUti2ehH8g==}
    peerDependencies:
      '@chakra-ui/system': '>=2.0.0'
      react: '>=18'
    dependencies:
      '@chakra-ui/form-control': 2.1.0(@chakra-ui/system@2.6.0)(react@18.2.0)
      '@chakra-ui/react-context': 2.1.0(react@18.2.0)
      '@chakra-ui/react-types': 2.0.7(react@18.2.0)
      '@chakra-ui/react-use-callback-ref': 2.1.0(react@18.2.0)
      '@chakra-ui/react-use-controllable-state': 2.1.0(react@18.2.0)
      '@chakra-ui/react-use-merge-refs': 2.1.0(react@18.2.0)
      '@chakra-ui/react-use-safe-layout-effect': 2.1.0(react@18.2.0)
      '@chakra-ui/react-use-update-effect': 2.1.0(react@18.2.0)
      '@chakra-ui/shared-utils': 2.0.5
      '@chakra-ui/system': 2.6.0(@emotion/react@11.11.1)(@emotion/styled@11.11.0)(react@18.2.0)
      '@chakra-ui/visually-hidden': 2.1.0(@chakra-ui/system@2.6.0)(react@18.2.0)
      '@zag-js/focus-visible': 0.10.5
      react: 18.2.0

  /@chakra-ui/clickable@2.1.0(react@18.2.0):
    resolution: {integrity: sha512-flRA/ClPUGPYabu+/GLREZVZr9j2uyyazCAUHAdrTUEdDYCr31SVGhgh7dgKdtq23bOvAQJpIJjw/0Bs0WvbXw==}
    peerDependencies:
      react: '>=18'
    dependencies:
      '@chakra-ui/react-use-merge-refs': 2.1.0(react@18.2.0)
      '@chakra-ui/shared-utils': 2.0.5
      react: 18.2.0

  /@chakra-ui/close-button@2.1.0(@chakra-ui/system@2.6.0)(react@18.2.0):
    resolution: {integrity: sha512-KfJcz6UAaR2dDWSIv6UrCGkZQS54Fjl+DEEVOUTJ7gf4KOP4FQZCkv8hqsAB9FeCtnwU43adq2oaw3aZH/Uzew==}
    peerDependencies:
      '@chakra-ui/system': '>=2.0.0'
      react: '>=18'
    dependencies:
      '@chakra-ui/icon': 3.1.0(@chakra-ui/system@2.6.0)(react@18.2.0)
      '@chakra-ui/system': 2.6.0(@emotion/react@11.11.1)(@emotion/styled@11.11.0)(react@18.2.0)
      react: 18.2.0

  /@chakra-ui/color-mode@2.2.0(react@18.2.0):
    resolution: {integrity: sha512-niTEA8PALtMWRI9wJ4LL0CSBDo8NBfLNp4GD6/0hstcm3IlbBHTVKxN6HwSaoNYfphDQLxCjT4yG+0BJA5tFpg==}
    peerDependencies:
      react: '>=18'
    dependencies:
      '@chakra-ui/react-use-safe-layout-effect': 2.1.0(react@18.2.0)
      react: 18.2.0

  /@chakra-ui/control-box@2.1.0(@chakra-ui/system@2.6.0)(react@18.2.0):
    resolution: {integrity: sha512-gVrRDyXFdMd8E7rulL0SKeoljkLQiPITFnsyMO8EFHNZ+AHt5wK4LIguYVEq88APqAGZGfHFWXr79RYrNiE3Mg==}
    peerDependencies:
      '@chakra-ui/system': '>=2.0.0'
      react: '>=18'
    dependencies:
      '@chakra-ui/system': 2.6.0(@emotion/react@11.11.1)(@emotion/styled@11.11.0)(react@18.2.0)
      react: 18.2.0

  /@chakra-ui/counter@2.1.0(react@18.2.0):
    resolution: {integrity: sha512-s6hZAEcWT5zzjNz2JIWUBzRubo9la/oof1W7EKZVVfPYHERnl5e16FmBC79Yfq8p09LQ+aqFKm/etYoJMMgghw==}
    peerDependencies:
      react: '>=18'
    dependencies:
      '@chakra-ui/number-utils': 2.0.7
      '@chakra-ui/react-use-callback-ref': 2.1.0(react@18.2.0)
      '@chakra-ui/shared-utils': 2.0.5
      react: 18.2.0

  /@chakra-ui/css-reset@2.2.0(@emotion/react@11.11.1)(react@18.2.0):
    resolution: {integrity: sha512-nn7hjquIrPwCzwI4d/Y4wzM5A5xAeswREOfT8gT0Yd+U+Qnw3pPT8NPLbNJ3DvuOfJaCV6/N5ld/6RRTgYF/sQ==}
    peerDependencies:
      '@emotion/react': '>=10.0.35'
      react: '>=18'
    dependencies:
      '@emotion/react': 11.11.1(@types/react@18.2.20)(react@18.2.0)
      react: 18.2.0

  /@chakra-ui/descendant@3.1.0(react@18.2.0):
    resolution: {integrity: sha512-VxCIAir08g5w27klLyi7PVo8BxhW4tgU/lxQyujkmi4zx7hT9ZdrcQLAted/dAa+aSIZ14S1oV0Q9lGjsAdxUQ==}
    peerDependencies:
      react: '>=18'
    dependencies:
      '@chakra-ui/react-context': 2.1.0(react@18.2.0)
      '@chakra-ui/react-use-merge-refs': 2.1.0(react@18.2.0)
      react: 18.2.0

  /@chakra-ui/dom-utils@2.1.0:
    resolution: {integrity: sha512-ZmF2qRa1QZ0CMLU8M1zCfmw29DmPNtfjR9iTo74U5FPr3i1aoAh7fbJ4qAlZ197Xw9eAW28tvzQuoVWeL5C7fQ==}

  /@chakra-ui/editable@3.1.0(@chakra-ui/system@2.6.0)(react@18.2.0):
    resolution: {integrity: sha512-j2JLrUL9wgg4YA6jLlbU88370eCRyor7DZQD9lzpY95tSOXpTljeg3uF9eOmDnCs6fxp3zDWIfkgMm/ExhcGTg==}
    peerDependencies:
      '@chakra-ui/system': '>=2.0.0'
      react: '>=18'
    dependencies:
      '@chakra-ui/react-context': 2.1.0(react@18.2.0)
      '@chakra-ui/react-types': 2.0.7(react@18.2.0)
      '@chakra-ui/react-use-callback-ref': 2.1.0(react@18.2.0)
      '@chakra-ui/react-use-controllable-state': 2.1.0(react@18.2.0)
      '@chakra-ui/react-use-focus-on-pointer-down': 2.1.0(react@18.2.0)
      '@chakra-ui/react-use-merge-refs': 2.1.0(react@18.2.0)
      '@chakra-ui/react-use-safe-layout-effect': 2.1.0(react@18.2.0)
      '@chakra-ui/react-use-update-effect': 2.1.0(react@18.2.0)
      '@chakra-ui/shared-utils': 2.0.5
      '@chakra-ui/system': 2.6.0(@emotion/react@11.11.1)(@emotion/styled@11.11.0)(react@18.2.0)
      react: 18.2.0

  /@chakra-ui/event-utils@2.0.8:
    resolution: {integrity: sha512-IGM/yGUHS+8TOQrZGpAKOJl/xGBrmRYJrmbHfUE7zrG3PpQyXvbLDP1M+RggkCFVgHlJi2wpYIf0QtQlU0XZfw==}

  /@chakra-ui/focus-lock@2.1.0(@types/react@18.2.20)(react@18.2.0):
    resolution: {integrity: sha512-EmGx4PhWGjm4dpjRqM4Aa+rCWBxP+Rq8Uc/nAVnD4YVqkEhBkrPTpui2lnjsuxqNaZ24fIAZ10cF1hlpemte/w==}
    peerDependencies:
      react: '>=18'
    dependencies:
      '@chakra-ui/dom-utils': 2.1.0
      react: 18.2.0
      react-focus-lock: 2.9.4(@types/react@18.2.20)(react@18.2.0)
    transitivePeerDependencies:
      - '@types/react'

  /@chakra-ui/form-control@2.1.0(@chakra-ui/system@2.6.0)(react@18.2.0):
    resolution: {integrity: sha512-3QmWG9v6Rx+JOwJP3Wt89+AWZxK0F1NkVAgXP3WVfE9VDXOKFRV/faLT0GEe2V+l7WZHF5PLdEBvKG8Cgw2mkA==}
    peerDependencies:
      '@chakra-ui/system': '>=2.0.0'
      react: '>=18'
    dependencies:
      '@chakra-ui/icon': 3.1.0(@chakra-ui/system@2.6.0)(react@18.2.0)
      '@chakra-ui/react-context': 2.1.0(react@18.2.0)
      '@chakra-ui/react-types': 2.0.7(react@18.2.0)
      '@chakra-ui/react-use-merge-refs': 2.1.0(react@18.2.0)
      '@chakra-ui/shared-utils': 2.0.5
      '@chakra-ui/system': 2.6.0(@emotion/react@11.11.1)(@emotion/styled@11.11.0)(react@18.2.0)
      react: 18.2.0

  /@chakra-ui/hooks@2.2.0(react@18.2.0):
    resolution: {integrity: sha512-GZE64mcr20w+3KbCUPqQJHHmiFnX5Rcp8jS3YntGA4D5X2qU85jka7QkjfBwv/iduZ5Ei0YpCMYGCpi91dhD1Q==}
    peerDependencies:
      react: '>=18'
    dependencies:
      '@chakra-ui/react-utils': 2.0.12(react@18.2.0)
      '@chakra-ui/utils': 2.0.15
      compute-scroll-into-view: 1.0.20
      copy-to-clipboard: 3.3.3
      react: 18.2.0

  /@chakra-ui/icon@3.1.0(@chakra-ui/system@2.6.0)(react@18.2.0):
    resolution: {integrity: sha512-t6v0lGCXRbwUJycN8A/nDTuLktMP+LRjKbYJnd2oL6Pm2vOl99XwEQ5cAEyEa4XoseYNEgXiLR+2TfvgfNFvcw==}
    peerDependencies:
      '@chakra-ui/system': '>=2.0.0'
      react: '>=18'
    dependencies:
      '@chakra-ui/shared-utils': 2.0.5
      '@chakra-ui/system': 2.6.0(@emotion/react@11.11.1)(@emotion/styled@11.11.0)(react@18.2.0)
      react: 18.2.0

  /@chakra-ui/icons@2.1.0(@chakra-ui/system@2.6.0)(react@18.2.0):
    resolution: {integrity: sha512-pGFxFfQ/P5VnSRnTzK8zGAJxoxkxpHo/Br9ohRZdOpuhnIHSW7va0P53UoycEO5/vNJ/7BN0oDY0k9qurChcew==}
    peerDependencies:
      '@chakra-ui/system': '>=2.0.0'
      react: '>=18'
    dependencies:
      '@chakra-ui/icon': 3.1.0(@chakra-ui/system@2.6.0)(react@18.2.0)
      '@chakra-ui/system': 2.6.0(@emotion/react@11.11.1)(@emotion/styled@11.11.0)(react@18.2.0)
      react: 18.2.0
    dev: false

  /@chakra-ui/image@2.1.0(@chakra-ui/system@2.6.0)(react@18.2.0):
    resolution: {integrity: sha512-bskumBYKLiLMySIWDGcz0+D9Th0jPvmX6xnRMs4o92tT3Od/bW26lahmV2a2Op2ItXeCmRMY+XxJH5Gy1i46VA==}
    peerDependencies:
      '@chakra-ui/system': '>=2.0.0'
      react: '>=18'
    dependencies:
      '@chakra-ui/react-use-safe-layout-effect': 2.1.0(react@18.2.0)
      '@chakra-ui/shared-utils': 2.0.5
      '@chakra-ui/system': 2.6.0(@emotion/react@11.11.1)(@emotion/styled@11.11.0)(react@18.2.0)
      react: 18.2.0

  /@chakra-ui/input@2.1.0(@chakra-ui/system@2.6.0)(react@18.2.0):
    resolution: {integrity: sha512-HItI2vq6vupCuixdzof4sIanGdLlszhDtlR5be5z8Nrda1RkXVqI+9CTJPbNsx2nIKEfwPt01pnT9mozoOSMMw==}
    peerDependencies:
      '@chakra-ui/system': '>=2.0.0'
      react: '>=18'
    dependencies:
      '@chakra-ui/form-control': 2.1.0(@chakra-ui/system@2.6.0)(react@18.2.0)
      '@chakra-ui/object-utils': 2.1.0
      '@chakra-ui/react-children-utils': 2.0.6(react@18.2.0)
      '@chakra-ui/react-context': 2.1.0(react@18.2.0)
      '@chakra-ui/shared-utils': 2.0.5
      '@chakra-ui/system': 2.6.0(@emotion/react@11.11.1)(@emotion/styled@11.11.0)(react@18.2.0)
      react: 18.2.0

  /@chakra-ui/layout@2.3.0(@chakra-ui/system@2.6.0)(react@18.2.0):
    resolution: {integrity: sha512-tp1/Bn+cHn0Q4HWKY62HtOwzhpH1GUA3i5fvs23HEhOEryTps05hyuQVeJ71fLqSs6f1QEIdm+9It+5WCj64vQ==}
    peerDependencies:
      '@chakra-ui/system': '>=2.0.0'
      react: '>=18'
    dependencies:
      '@chakra-ui/breakpoint-utils': 2.0.8
      '@chakra-ui/icon': 3.1.0(@chakra-ui/system@2.6.0)(react@18.2.0)
      '@chakra-ui/object-utils': 2.1.0
      '@chakra-ui/react-children-utils': 2.0.6(react@18.2.0)
      '@chakra-ui/react-context': 2.1.0(react@18.2.0)
      '@chakra-ui/shared-utils': 2.0.5
      '@chakra-ui/system': 2.6.0(@emotion/react@11.11.1)(@emotion/styled@11.11.0)(react@18.2.0)
      react: 18.2.0

  /@chakra-ui/lazy-utils@2.0.5:
    resolution: {integrity: sha512-UULqw7FBvcckQk2n3iPO56TMJvDsNv0FKZI6PlUNJVaGsPbsYxK/8IQ60vZgaTVPtVcjY6BE+y6zg8u9HOqpyg==}

  /@chakra-ui/live-region@2.1.0(react@18.2.0):
    resolution: {integrity: sha512-ZOxFXwtaLIsXjqnszYYrVuswBhnIHHP+XIgK1vC6DePKtyK590Wg+0J0slDwThUAd4MSSIUa/nNX84x1GMphWw==}
    peerDependencies:
      react: '>=18'
    dependencies:
      react: 18.2.0

  /@chakra-ui/media-query@3.3.0(@chakra-ui/system@2.6.0)(react@18.2.0):
    resolution: {integrity: sha512-IsTGgFLoICVoPRp9ykOgqmdMotJG0CnPsKvGQeSFOB/dZfIujdVb14TYxDU4+MURXry1MhJ7LzZhv+Ml7cr8/g==}
    peerDependencies:
      '@chakra-ui/system': '>=2.0.0'
      react: '>=18'
    dependencies:
      '@chakra-ui/breakpoint-utils': 2.0.8
      '@chakra-ui/react-env': 3.1.0(react@18.2.0)
      '@chakra-ui/shared-utils': 2.0.5
      '@chakra-ui/system': 2.6.0(@emotion/react@11.11.1)(@emotion/styled@11.11.0)(react@18.2.0)
      react: 18.2.0

  /@chakra-ui/menu@2.2.0(@chakra-ui/system@2.6.0)(framer-motion@10.16.0)(react@18.2.0):
    resolution: {integrity: sha512-l7HQjriW4JGeCyxDdguAzekwwB+kHGDLxACi0DJNp37sil51SRaN1S1OrneISbOHVpHuQB+KVNgU0rqhoglVew==}
    peerDependencies:
      '@chakra-ui/system': '>=2.0.0'
      framer-motion: '>=4.0.0'
      react: '>=18'
    dependencies:
      '@chakra-ui/clickable': 2.1.0(react@18.2.0)
      '@chakra-ui/descendant': 3.1.0(react@18.2.0)
      '@chakra-ui/lazy-utils': 2.0.5
      '@chakra-ui/popper': 3.1.0(react@18.2.0)
      '@chakra-ui/react-children-utils': 2.0.6(react@18.2.0)
      '@chakra-ui/react-context': 2.1.0(react@18.2.0)
      '@chakra-ui/react-use-animation-state': 2.1.0(react@18.2.0)
      '@chakra-ui/react-use-controllable-state': 2.1.0(react@18.2.0)
      '@chakra-ui/react-use-disclosure': 2.1.0(react@18.2.0)
      '@chakra-ui/react-use-focus-effect': 2.1.0(react@18.2.0)
      '@chakra-ui/react-use-merge-refs': 2.1.0(react@18.2.0)
      '@chakra-ui/react-use-outside-click': 2.2.0(react@18.2.0)
      '@chakra-ui/react-use-update-effect': 2.1.0(react@18.2.0)
      '@chakra-ui/shared-utils': 2.0.5
      '@chakra-ui/system': 2.6.0(@emotion/react@11.11.1)(@emotion/styled@11.11.0)(react@18.2.0)
      '@chakra-ui/transition': 2.1.0(framer-motion@10.16.0)(react@18.2.0)
      framer-motion: 10.16.0(react-dom@18.2.0)(react@18.2.0)
      react: 18.2.0

  /@chakra-ui/modal@2.3.0(@chakra-ui/system@2.6.0)(@types/react@18.2.20)(framer-motion@10.16.0)(react-dom@18.2.0)(react@18.2.0):
    resolution: {integrity: sha512-S1sITrIeLSf21LJ0Vz8xZhj5fWEud5z5Dl2dmvOEv1ezypgOrCCBdOEnnqCkoEKZDbKvzZWZXWR5791ikLP6+g==}
    peerDependencies:
      '@chakra-ui/system': '>=2.0.0'
      framer-motion: '>=4.0.0'
      react: '>=18'
      react-dom: '>=18'
    dependencies:
      '@chakra-ui/close-button': 2.1.0(@chakra-ui/system@2.6.0)(react@18.2.0)
      '@chakra-ui/focus-lock': 2.1.0(@types/react@18.2.20)(react@18.2.0)
      '@chakra-ui/portal': 2.1.0(react-dom@18.2.0)(react@18.2.0)
      '@chakra-ui/react-context': 2.1.0(react@18.2.0)
      '@chakra-ui/react-types': 2.0.7(react@18.2.0)
      '@chakra-ui/react-use-merge-refs': 2.1.0(react@18.2.0)
      '@chakra-ui/shared-utils': 2.0.5
      '@chakra-ui/system': 2.6.0(@emotion/react@11.11.1)(@emotion/styled@11.11.0)(react@18.2.0)
      '@chakra-ui/transition': 2.1.0(framer-motion@10.16.0)(react@18.2.0)
      aria-hidden: 1.2.2(@types/react@18.2.20)(react@18.2.0)
      framer-motion: 10.16.0(react-dom@18.2.0)(react@18.2.0)
      react: 18.2.0
      react-dom: 18.2.0(react@18.2.0)
      react-remove-scroll: 2.5.5(@types/react@18.2.20)(react@18.2.0)
    transitivePeerDependencies:
      - '@types/react'

  /@chakra-ui/number-input@2.1.0(@chakra-ui/system@2.6.0)(react@18.2.0):
    resolution: {integrity: sha512-/gEAzQHhrMA+1rzyCMaN8OkKtUPuER6iA+nloYEYBoT7dH/EoNlRtBkiIQhDp+E4VpgZJ0SK3OVrm9/eBbtHHg==}
    peerDependencies:
      '@chakra-ui/system': '>=2.0.0'
      react: '>=18'
    dependencies:
      '@chakra-ui/counter': 2.1.0(react@18.2.0)
      '@chakra-ui/form-control': 2.1.0(@chakra-ui/system@2.6.0)(react@18.2.0)
      '@chakra-ui/icon': 3.1.0(@chakra-ui/system@2.6.0)(react@18.2.0)
      '@chakra-ui/react-context': 2.1.0(react@18.2.0)
      '@chakra-ui/react-types': 2.0.7(react@18.2.0)
      '@chakra-ui/react-use-callback-ref': 2.1.0(react@18.2.0)
      '@chakra-ui/react-use-event-listener': 2.1.0(react@18.2.0)
      '@chakra-ui/react-use-interval': 2.1.0(react@18.2.0)
      '@chakra-ui/react-use-merge-refs': 2.1.0(react@18.2.0)
      '@chakra-ui/react-use-safe-layout-effect': 2.1.0(react@18.2.0)
      '@chakra-ui/react-use-update-effect': 2.1.0(react@18.2.0)
      '@chakra-ui/shared-utils': 2.0.5
      '@chakra-ui/system': 2.6.0(@emotion/react@11.11.1)(@emotion/styled@11.11.0)(react@18.2.0)
      react: 18.2.0

  /@chakra-ui/number-utils@2.0.7:
    resolution: {integrity: sha512-yOGxBjXNvLTBvQyhMDqGU0Oj26s91mbAlqKHiuw737AXHt0aPllOthVUqQMeaYLwLCjGMg0jtI7JReRzyi94Dg==}

  /@chakra-ui/object-utils@2.1.0:
    resolution: {integrity: sha512-tgIZOgLHaoti5PYGPTwK3t/cqtcycW0owaiOXoZOcpwwX/vlVb+H1jFsQyWiiwQVPt9RkoSLtxzXamx+aHH+bQ==}

  /@chakra-ui/pin-input@2.1.0(@chakra-ui/system@2.6.0)(react@18.2.0):
    resolution: {integrity: sha512-x4vBqLStDxJFMt+jdAHHS8jbh294O53CPQJoL4g228P513rHylV/uPscYUHrVJXRxsHfRztQO9k45jjTYaPRMw==}
    peerDependencies:
      '@chakra-ui/system': '>=2.0.0'
      react: '>=18'
    dependencies:
      '@chakra-ui/descendant': 3.1.0(react@18.2.0)
      '@chakra-ui/react-children-utils': 2.0.6(react@18.2.0)
      '@chakra-ui/react-context': 2.1.0(react@18.2.0)
      '@chakra-ui/react-use-controllable-state': 2.1.0(react@18.2.0)
      '@chakra-ui/react-use-merge-refs': 2.1.0(react@18.2.0)
      '@chakra-ui/shared-utils': 2.0.5
      '@chakra-ui/system': 2.6.0(@emotion/react@11.11.1)(@emotion/styled@11.11.0)(react@18.2.0)
      react: 18.2.0

  /@chakra-ui/popover@2.2.0(@chakra-ui/system@2.6.0)(framer-motion@10.16.0)(react@18.2.0):
    resolution: {integrity: sha512-cTqXdgkU0vgK82AR1nWcC2MJYhEL/y6uTeprvO2+j4o2D0yPrzVMuIZZRl0abrQwiravQyVGEMgA5y0ZLYwbiQ==}
    peerDependencies:
      '@chakra-ui/system': '>=2.0.0'
      framer-motion: '>=4.0.0'
      react: '>=18'
    dependencies:
      '@chakra-ui/close-button': 2.1.0(@chakra-ui/system@2.6.0)(react@18.2.0)
      '@chakra-ui/lazy-utils': 2.0.5
      '@chakra-ui/popper': 3.1.0(react@18.2.0)
      '@chakra-ui/react-context': 2.1.0(react@18.2.0)
      '@chakra-ui/react-types': 2.0.7(react@18.2.0)
      '@chakra-ui/react-use-animation-state': 2.1.0(react@18.2.0)
      '@chakra-ui/react-use-disclosure': 2.1.0(react@18.2.0)
      '@chakra-ui/react-use-focus-effect': 2.1.0(react@18.2.0)
      '@chakra-ui/react-use-focus-on-pointer-down': 2.1.0(react@18.2.0)
      '@chakra-ui/react-use-merge-refs': 2.1.0(react@18.2.0)
      '@chakra-ui/shared-utils': 2.0.5
      '@chakra-ui/system': 2.6.0(@emotion/react@11.11.1)(@emotion/styled@11.11.0)(react@18.2.0)
      framer-motion: 10.16.0(react-dom@18.2.0)(react@18.2.0)
      react: 18.2.0

  /@chakra-ui/popper@3.1.0(react@18.2.0):
    resolution: {integrity: sha512-ciDdpdYbeFG7og6/6J8lkTFxsSvwTdMLFkpVylAF6VNC22jssiWfquj2eyD4rJnzkRFPvIWJq8hvbfhsm+AjSg==}
    peerDependencies:
      react: '>=18'
    dependencies:
      '@chakra-ui/react-types': 2.0.7(react@18.2.0)
      '@chakra-ui/react-use-merge-refs': 2.1.0(react@18.2.0)
      '@popperjs/core': 2.11.6
      react: 18.2.0

  /@chakra-ui/portal@2.1.0(react-dom@18.2.0)(react@18.2.0):
    resolution: {integrity: sha512-9q9KWf6SArEcIq1gGofNcFPSWEyl+MfJjEUg/un1SMlQjaROOh3zYr+6JAwvcORiX7tyHosnmWC3d3wI2aPSQg==}
    peerDependencies:
      react: '>=18'
      react-dom: '>=18'
    dependencies:
      '@chakra-ui/react-context': 2.1.0(react@18.2.0)
      '@chakra-ui/react-use-safe-layout-effect': 2.1.0(react@18.2.0)
      react: 18.2.0
      react-dom: 18.2.0(react@18.2.0)

  /@chakra-ui/progress@2.2.0(@chakra-ui/system@2.6.0)(react@18.2.0):
    resolution: {integrity: sha512-qUXuKbuhN60EzDD9mHR7B67D7p/ZqNS2Aze4Pbl1qGGZfulPW0PY8Rof32qDtttDQBkzQIzFGE8d9QpAemToIQ==}
    peerDependencies:
      '@chakra-ui/system': '>=2.0.0'
      react: '>=18'
    dependencies:
      '@chakra-ui/react-context': 2.1.0(react@18.2.0)
      '@chakra-ui/system': 2.6.0(@emotion/react@11.11.1)(@emotion/styled@11.11.0)(react@18.2.0)
      react: 18.2.0

  /@chakra-ui/provider@2.4.0(@emotion/react@11.11.1)(@emotion/styled@11.11.0)(react-dom@18.2.0)(react@18.2.0):
    resolution: {integrity: sha512-KJ/TNczpY+EStQXa2Y5PZ+senlBHrY7P+RpBgJLBZLGkQUCS3APw5KvCwgpA0COb2M4AZXCjw+rm+Ko7ontlgA==}
    peerDependencies:
      '@emotion/react': ^11.0.0
      '@emotion/styled': ^11.0.0
      react: '>=18'
      react-dom: '>=18'
    dependencies:
      '@chakra-ui/css-reset': 2.2.0(@emotion/react@11.11.1)(react@18.2.0)
      '@chakra-ui/portal': 2.1.0(react-dom@18.2.0)(react@18.2.0)
      '@chakra-ui/react-env': 3.1.0(react@18.2.0)
      '@chakra-ui/system': 2.6.0(@emotion/react@11.11.1)(@emotion/styled@11.11.0)(react@18.2.0)
      '@chakra-ui/utils': 2.0.15
      '@emotion/react': 11.11.1(@types/react@18.2.20)(react@18.2.0)
      '@emotion/styled': 11.11.0(@emotion/react@11.11.1)(@types/react@18.2.20)(react@18.2.0)
      react: 18.2.0
      react-dom: 18.2.0(react@18.2.0)

  /@chakra-ui/radio@2.1.0(@chakra-ui/system@2.6.0)(react@18.2.0):
    resolution: {integrity: sha512-WiRlSCqKWgy4m9106w4g77kcLYqBxqGhFRO1pTTJp99rxpM6jNadOeK+moEjqj64N9mSz3njEecMJftKKcOYdg==}
    peerDependencies:
      '@chakra-ui/system': '>=2.0.0'
      react: '>=18'
    dependencies:
      '@chakra-ui/form-control': 2.1.0(@chakra-ui/system@2.6.0)(react@18.2.0)
      '@chakra-ui/react-context': 2.1.0(react@18.2.0)
      '@chakra-ui/react-types': 2.0.7(react@18.2.0)
      '@chakra-ui/react-use-merge-refs': 2.1.0(react@18.2.0)
      '@chakra-ui/shared-utils': 2.0.5
      '@chakra-ui/system': 2.6.0(@emotion/react@11.11.1)(@emotion/styled@11.11.0)(react@18.2.0)
      '@zag-js/focus-visible': 0.10.5
      react: 18.2.0

  /@chakra-ui/react-children-utils@2.0.6(react@18.2.0):
    resolution: {integrity: sha512-QVR2RC7QsOsbWwEnq9YduhpqSFnZGvjjGREV8ygKi8ADhXh93C8azLECCUVgRJF2Wc+So1fgxmjLcbZfY2VmBA==}
    peerDependencies:
      react: '>=18'
    dependencies:
      react: 18.2.0

  /@chakra-ui/react-context@2.1.0(react@18.2.0):
    resolution: {integrity: sha512-iahyStvzQ4AOwKwdPReLGfDesGG+vWJfEsn0X/NoGph/SkN+HXtv2sCfYFFR9k7bb+Kvc6YfpLlSuLvKMHi2+w==}
    peerDependencies:
      react: '>=18'
    dependencies:
      react: 18.2.0

  /@chakra-ui/react-env@3.1.0(react@18.2.0):
    resolution: {integrity: sha512-Vr96GV2LNBth3+IKzr/rq1IcnkXv+MLmwjQH6C8BRtn3sNskgDFD5vLkVXcEhagzZMCh8FR3V/bzZPojBOyNhw==}
    peerDependencies:
      react: '>=18'
    dependencies:
      '@chakra-ui/react-use-safe-layout-effect': 2.1.0(react@18.2.0)
      react: 18.2.0

  /@chakra-ui/react-types@2.0.7(react@18.2.0):
    resolution: {integrity: sha512-12zv2qIZ8EHwiytggtGvo4iLT0APris7T0qaAWqzpUGS0cdUtR8W+V1BJ5Ocq+7tA6dzQ/7+w5hmXih61TuhWQ==}
    peerDependencies:
      react: '>=18'
    dependencies:
      react: 18.2.0

  /@chakra-ui/react-use-animation-state@2.1.0(react@18.2.0):
    resolution: {integrity: sha512-CFZkQU3gmDBwhqy0vC1ryf90BVHxVN8cTLpSyCpdmExUEtSEInSCGMydj2fvn7QXsz/za8JNdO2xxgJwxpLMtg==}
    peerDependencies:
      react: '>=18'
    dependencies:
      '@chakra-ui/dom-utils': 2.1.0
      '@chakra-ui/react-use-event-listener': 2.1.0(react@18.2.0)
      react: 18.2.0

  /@chakra-ui/react-use-callback-ref@2.1.0(react@18.2.0):
    resolution: {integrity: sha512-efnJrBtGDa4YaxDzDE90EnKD3Vkh5a1t3w7PhnRQmsphLy3g2UieasoKTlT2Hn118TwDjIv5ZjHJW6HbzXA9wQ==}
    peerDependencies:
      react: '>=18'
    dependencies:
      react: 18.2.0

  /@chakra-ui/react-use-controllable-state@2.1.0(react@18.2.0):
    resolution: {integrity: sha512-QR/8fKNokxZUs4PfxjXuwl0fj/d71WPrmLJvEpCTkHjnzu7LnYvzoe2wB867IdooQJL0G1zBxl0Dq+6W1P3jpg==}
    peerDependencies:
      react: '>=18'
    dependencies:
      '@chakra-ui/react-use-callback-ref': 2.1.0(react@18.2.0)
      react: 18.2.0

  /@chakra-ui/react-use-disclosure@2.1.0(react@18.2.0):
    resolution: {integrity: sha512-Ax4pmxA9LBGMyEZJhhUZobg9C0t3qFE4jVF1tGBsrLDcdBeLR9fwOogIPY9Hf0/wqSlAryAimICbr5hkpa5GSw==}
    peerDependencies:
      react: '>=18'
    dependencies:
      '@chakra-ui/react-use-callback-ref': 2.1.0(react@18.2.0)
      react: 18.2.0

  /@chakra-ui/react-use-event-listener@2.1.0(react@18.2.0):
    resolution: {integrity: sha512-U5greryDLS8ISP69DKDsYcsXRtAdnTQT+jjIlRYZ49K/XhUR/AqVZCK5BkR1spTDmO9H8SPhgeNKI70ODuDU/Q==}
    peerDependencies:
      react: '>=18'
    dependencies:
      '@chakra-ui/react-use-callback-ref': 2.1.0(react@18.2.0)
      react: 18.2.0

  /@chakra-ui/react-use-focus-effect@2.1.0(react@18.2.0):
    resolution: {integrity: sha512-xzVboNy7J64xveLcxTIJ3jv+lUJKDwRM7Szwn9tNzUIPD94O3qwjV7DDCUzN2490nSYDF4OBMt/wuDBtaR3kUQ==}
    peerDependencies:
      react: '>=18'
    dependencies:
      '@chakra-ui/dom-utils': 2.1.0
      '@chakra-ui/react-use-event-listener': 2.1.0(react@18.2.0)
      '@chakra-ui/react-use-safe-layout-effect': 2.1.0(react@18.2.0)
      '@chakra-ui/react-use-update-effect': 2.1.0(react@18.2.0)
      react: 18.2.0

  /@chakra-ui/react-use-focus-on-pointer-down@2.1.0(react@18.2.0):
    resolution: {integrity: sha512-2jzrUZ+aiCG/cfanrolsnSMDykCAbv9EK/4iUyZno6BYb3vziucmvgKuoXbMPAzWNtwUwtuMhkby8rc61Ue+Lg==}
    peerDependencies:
      react: '>=18'
    dependencies:
      '@chakra-ui/react-use-event-listener': 2.1.0(react@18.2.0)
      react: 18.2.0

  /@chakra-ui/react-use-interval@2.1.0(react@18.2.0):
    resolution: {integrity: sha512-8iWj+I/+A0J08pgEXP1J1flcvhLBHkk0ln7ZvGIyXiEyM6XagOTJpwNhiu+Bmk59t3HoV/VyvyJTa+44sEApuw==}
    peerDependencies:
      react: '>=18'
    dependencies:
      '@chakra-ui/react-use-callback-ref': 2.1.0(react@18.2.0)
      react: 18.2.0

  /@chakra-ui/react-use-latest-ref@2.1.0(react@18.2.0):
    resolution: {integrity: sha512-m0kxuIYqoYB0va9Z2aW4xP/5b7BzlDeWwyXCH6QpT2PpW3/281L3hLCm1G0eOUcdVlayqrQqOeD6Mglq+5/xoQ==}
    peerDependencies:
      react: '>=18'
    dependencies:
      react: 18.2.0

  /@chakra-ui/react-use-merge-refs@2.1.0(react@18.2.0):
    resolution: {integrity: sha512-lERa6AWF1cjEtWSGjxWTaSMvneccnAVH4V4ozh8SYiN9fSPZLlSG3kNxfNzdFvMEhM7dnP60vynF7WjGdTgQbQ==}
    peerDependencies:
      react: '>=18'
    dependencies:
      react: 18.2.0

  /@chakra-ui/react-use-outside-click@2.2.0(react@18.2.0):
    resolution: {integrity: sha512-PNX+s/JEaMneijbgAM4iFL+f3m1ga9+6QK0E5Yh4s8KZJQ/bLwZzdhMz8J/+mL+XEXQ5J0N8ivZN28B82N1kNw==}
    peerDependencies:
      react: '>=18'
    dependencies:
      '@chakra-ui/react-use-callback-ref': 2.1.0(react@18.2.0)
      react: 18.2.0

  /@chakra-ui/react-use-pan-event@2.1.0(react@18.2.0):
    resolution: {integrity: sha512-xmL2qOHiXqfcj0q7ZK5s9UjTh4Gz0/gL9jcWPA6GVf+A0Od5imEDa/Vz+533yQKWiNSm1QGrIj0eJAokc7O4fg==}
    peerDependencies:
      react: '>=18'
    dependencies:
      '@chakra-ui/event-utils': 2.0.8
      '@chakra-ui/react-use-latest-ref': 2.1.0(react@18.2.0)
      framesync: 6.1.2
      react: 18.2.0

  /@chakra-ui/react-use-previous@2.1.0(react@18.2.0):
    resolution: {integrity: sha512-pjxGwue1hX8AFcmjZ2XfrQtIJgqbTF3Qs1Dy3d1krC77dEsiCUbQ9GzOBfDc8pfd60DrB5N2tg5JyHbypqh0Sg==}
    peerDependencies:
      react: '>=18'
    dependencies:
      react: 18.2.0

  /@chakra-ui/react-use-safe-layout-effect@2.1.0(react@18.2.0):
    resolution: {integrity: sha512-Knbrrx/bcPwVS1TorFdzrK/zWA8yuU/eaXDkNj24IrKoRlQrSBFarcgAEzlCHtzuhufP3OULPkELTzz91b0tCw==}
    peerDependencies:
      react: '>=18'
    dependencies:
      react: 18.2.0

  /@chakra-ui/react-use-size@2.1.0(react@18.2.0):
    resolution: {integrity: sha512-tbLqrQhbnqOjzTaMlYytp7wY8BW1JpL78iG7Ru1DlV4EWGiAmXFGvtnEt9HftU0NJ0aJyjgymkxfVGI55/1Z4A==}
    peerDependencies:
      react: '>=18'
    dependencies:
      '@zag-js/element-size': 0.10.5
      react: 18.2.0

  /@chakra-ui/react-use-timeout@2.1.0(react@18.2.0):
    resolution: {integrity: sha512-cFN0sobKMM9hXUhyCofx3/Mjlzah6ADaEl/AXl5Y+GawB5rgedgAcu2ErAgarEkwvsKdP6c68CKjQ9dmTQlJxQ==}
    peerDependencies:
      react: '>=18'
    dependencies:
      '@chakra-ui/react-use-callback-ref': 2.1.0(react@18.2.0)
      react: 18.2.0

  /@chakra-ui/react-use-update-effect@2.1.0(react@18.2.0):
    resolution: {integrity: sha512-ND4Q23tETaR2Qd3zwCKYOOS1dfssojPLJMLvUtUbW5M9uW1ejYWgGUobeAiOVfSplownG8QYMmHTP86p/v0lbA==}
    peerDependencies:
      react: '>=18'
    dependencies:
      react: 18.2.0

  /@chakra-ui/react-utils@2.0.12(react@18.2.0):
    resolution: {integrity: sha512-GbSfVb283+YA3kA8w8xWmzbjNWk14uhNpntnipHCftBibl0lxtQ9YqMFQLwuFOO0U2gYVocszqqDWX+XNKq9hw==}
    peerDependencies:
      react: '>=18'
    dependencies:
      '@chakra-ui/utils': 2.0.15
      react: 18.2.0

  /@chakra-ui/react@2.8.0(@emotion/react@11.11.1)(@emotion/styled@11.11.0)(@types/react@18.2.20)(framer-motion@10.16.0)(react-dom@18.2.0)(react@18.2.0):
    resolution: {integrity: sha512-tV82DaqE4fMbLIWq58BYh4Ol3gAlNEn+qYOzx8bPrZudboEDnboq8aVfSBwWOY++MLWz2Nn7CkT69YRm91e5sg==}
    peerDependencies:
      '@emotion/react': ^11.0.0
      '@emotion/styled': ^11.0.0
      framer-motion: '>=4.0.0'
      react: '>=18'
      react-dom: '>=18'
    dependencies:
      '@chakra-ui/accordion': 2.3.0(@chakra-ui/system@2.6.0)(framer-motion@10.16.0)(react@18.2.0)
      '@chakra-ui/alert': 2.2.0(@chakra-ui/system@2.6.0)(react@18.2.0)
      '@chakra-ui/avatar': 2.3.0(@chakra-ui/system@2.6.0)(react@18.2.0)
      '@chakra-ui/breadcrumb': 2.2.0(@chakra-ui/system@2.6.0)(react@18.2.0)
      '@chakra-ui/button': 2.1.0(@chakra-ui/system@2.6.0)(react@18.2.0)
      '@chakra-ui/card': 2.2.0(@chakra-ui/system@2.6.0)(react@18.2.0)
      '@chakra-ui/checkbox': 2.3.0(@chakra-ui/system@2.6.0)(react@18.2.0)
      '@chakra-ui/close-button': 2.1.0(@chakra-ui/system@2.6.0)(react@18.2.0)
      '@chakra-ui/control-box': 2.1.0(@chakra-ui/system@2.6.0)(react@18.2.0)
      '@chakra-ui/counter': 2.1.0(react@18.2.0)
      '@chakra-ui/css-reset': 2.2.0(@emotion/react@11.11.1)(react@18.2.0)
      '@chakra-ui/editable': 3.1.0(@chakra-ui/system@2.6.0)(react@18.2.0)
      '@chakra-ui/focus-lock': 2.1.0(@types/react@18.2.20)(react@18.2.0)
      '@chakra-ui/form-control': 2.1.0(@chakra-ui/system@2.6.0)(react@18.2.0)
      '@chakra-ui/hooks': 2.2.0(react@18.2.0)
      '@chakra-ui/icon': 3.1.0(@chakra-ui/system@2.6.0)(react@18.2.0)
      '@chakra-ui/image': 2.1.0(@chakra-ui/system@2.6.0)(react@18.2.0)
      '@chakra-ui/input': 2.1.0(@chakra-ui/system@2.6.0)(react@18.2.0)
      '@chakra-ui/layout': 2.3.0(@chakra-ui/system@2.6.0)(react@18.2.0)
      '@chakra-ui/live-region': 2.1.0(react@18.2.0)
      '@chakra-ui/media-query': 3.3.0(@chakra-ui/system@2.6.0)(react@18.2.0)
      '@chakra-ui/menu': 2.2.0(@chakra-ui/system@2.6.0)(framer-motion@10.16.0)(react@18.2.0)
      '@chakra-ui/modal': 2.3.0(@chakra-ui/system@2.6.0)(@types/react@18.2.20)(framer-motion@10.16.0)(react-dom@18.2.0)(react@18.2.0)
      '@chakra-ui/number-input': 2.1.0(@chakra-ui/system@2.6.0)(react@18.2.0)
      '@chakra-ui/pin-input': 2.1.0(@chakra-ui/system@2.6.0)(react@18.2.0)
      '@chakra-ui/popover': 2.2.0(@chakra-ui/system@2.6.0)(framer-motion@10.16.0)(react@18.2.0)
      '@chakra-ui/popper': 3.1.0(react@18.2.0)
      '@chakra-ui/portal': 2.1.0(react-dom@18.2.0)(react@18.2.0)
      '@chakra-ui/progress': 2.2.0(@chakra-ui/system@2.6.0)(react@18.2.0)
      '@chakra-ui/provider': 2.4.0(@emotion/react@11.11.1)(@emotion/styled@11.11.0)(react-dom@18.2.0)(react@18.2.0)
      '@chakra-ui/radio': 2.1.0(@chakra-ui/system@2.6.0)(react@18.2.0)
      '@chakra-ui/react-env': 3.1.0(react@18.2.0)
      '@chakra-ui/select': 2.1.0(@chakra-ui/system@2.6.0)(react@18.2.0)
      '@chakra-ui/skeleton': 2.1.0(@chakra-ui/system@2.6.0)(react@18.2.0)
      '@chakra-ui/skip-nav': 2.1.0(@chakra-ui/system@2.6.0)(react@18.2.0)
      '@chakra-ui/slider': 2.1.0(@chakra-ui/system@2.6.0)(react@18.2.0)
      '@chakra-ui/spinner': 2.1.0(@chakra-ui/system@2.6.0)(react@18.2.0)
      '@chakra-ui/stat': 2.1.0(@chakra-ui/system@2.6.0)(react@18.2.0)
      '@chakra-ui/stepper': 2.3.0(@chakra-ui/system@2.6.0)(react@18.2.0)
      '@chakra-ui/styled-system': 2.9.1
      '@chakra-ui/switch': 2.1.0(@chakra-ui/system@2.6.0)(framer-motion@10.16.0)(react@18.2.0)
      '@chakra-ui/system': 2.6.0(@emotion/react@11.11.1)(@emotion/styled@11.11.0)(react@18.2.0)
      '@chakra-ui/table': 2.1.0(@chakra-ui/system@2.6.0)(react@18.2.0)
      '@chakra-ui/tabs': 2.2.0(@chakra-ui/system@2.6.0)(react@18.2.0)
      '@chakra-ui/tag': 3.1.0(@chakra-ui/system@2.6.0)(react@18.2.0)
      '@chakra-ui/textarea': 2.1.0(@chakra-ui/system@2.6.0)(react@18.2.0)
      '@chakra-ui/theme': 3.2.0(@chakra-ui/styled-system@2.9.1)
      '@chakra-ui/theme-utils': 2.0.19
      '@chakra-ui/toast': 7.0.0(@chakra-ui/system@2.6.0)(framer-motion@10.16.0)(react-dom@18.2.0)(react@18.2.0)
      '@chakra-ui/tooltip': 2.3.0(@chakra-ui/system@2.6.0)(framer-motion@10.16.0)(react-dom@18.2.0)(react@18.2.0)
      '@chakra-ui/transition': 2.1.0(framer-motion@10.16.0)(react@18.2.0)
      '@chakra-ui/utils': 2.0.15
      '@chakra-ui/visually-hidden': 2.1.0(@chakra-ui/system@2.6.0)(react@18.2.0)
      '@emotion/react': 11.11.1(@types/react@18.2.20)(react@18.2.0)
      '@emotion/styled': 11.11.0(@emotion/react@11.11.1)(@types/react@18.2.20)(react@18.2.0)
      framer-motion: 10.16.0(react-dom@18.2.0)(react@18.2.0)
      react: 18.2.0
      react-dom: 18.2.0(react@18.2.0)
    transitivePeerDependencies:
      - '@types/react'

  /@chakra-ui/select@2.1.0(@chakra-ui/system@2.6.0)(react@18.2.0):
    resolution: {integrity: sha512-6GEjCJNOm1pS9E7XRvodoVOuSFl82Jio3MGWgmcQrLznjJAhIZVMq85vCQqzGpjjfbHys/UctfdJY75Ctas/Jg==}
    peerDependencies:
      '@chakra-ui/system': '>=2.0.0'
      react: '>=18'
    dependencies:
      '@chakra-ui/form-control': 2.1.0(@chakra-ui/system@2.6.0)(react@18.2.0)
      '@chakra-ui/shared-utils': 2.0.5
      '@chakra-ui/system': 2.6.0(@emotion/react@11.11.1)(@emotion/styled@11.11.0)(react@18.2.0)
      react: 18.2.0

  /@chakra-ui/shared-utils@2.0.5:
    resolution: {integrity: sha512-4/Wur0FqDov7Y0nCXl7HbHzCg4aq86h+SXdoUeuCMD3dSj7dpsVnStLYhng1vxvlbUnLpdF4oz5Myt3i/a7N3Q==}

  /@chakra-ui/skeleton@2.1.0(@chakra-ui/system@2.6.0)(react@18.2.0):
    resolution: {integrity: sha512-JNRuMPpdZGd6zFVKjVQ0iusu3tXAdI29n4ZENYwAJEMf/fN0l12sVeirOxkJ7oEL0yOx2AgEYFSKdbcAgfUsAQ==}
    peerDependencies:
      '@chakra-ui/system': '>=2.0.0'
      react: '>=18'
    dependencies:
      '@chakra-ui/media-query': 3.3.0(@chakra-ui/system@2.6.0)(react@18.2.0)
      '@chakra-ui/react-use-previous': 2.1.0(react@18.2.0)
      '@chakra-ui/shared-utils': 2.0.5
      '@chakra-ui/system': 2.6.0(@emotion/react@11.11.1)(@emotion/styled@11.11.0)(react@18.2.0)
      react: 18.2.0

  /@chakra-ui/skip-nav@2.1.0(@chakra-ui/system@2.6.0)(react@18.2.0):
    resolution: {integrity: sha512-Hk+FG+vadBSH0/7hwp9LJnLjkO0RPGnx7gBJWI4/SpoJf3e4tZlWYtwGj0toYY4aGKl93jVghuwGbDBEMoHDug==}
    peerDependencies:
      '@chakra-ui/system': '>=2.0.0'
      react: '>=18'
    dependencies:
      '@chakra-ui/system': 2.6.0(@emotion/react@11.11.1)(@emotion/styled@11.11.0)(react@18.2.0)
      react: 18.2.0

  /@chakra-ui/slider@2.1.0(@chakra-ui/system@2.6.0)(react@18.2.0):
    resolution: {integrity: sha512-lUOBcLMCnFZiA/s2NONXhELJh6sY5WtbRykPtclGfynqqOo47lwWJx+VP7xaeuhDOPcWSSecWc9Y1BfPOCz9cQ==}
    peerDependencies:
      '@chakra-ui/system': '>=2.0.0'
      react: '>=18'
    dependencies:
      '@chakra-ui/number-utils': 2.0.7
      '@chakra-ui/react-context': 2.1.0(react@18.2.0)
      '@chakra-ui/react-types': 2.0.7(react@18.2.0)
      '@chakra-ui/react-use-callback-ref': 2.1.0(react@18.2.0)
      '@chakra-ui/react-use-controllable-state': 2.1.0(react@18.2.0)
      '@chakra-ui/react-use-latest-ref': 2.1.0(react@18.2.0)
      '@chakra-ui/react-use-merge-refs': 2.1.0(react@18.2.0)
      '@chakra-ui/react-use-pan-event': 2.1.0(react@18.2.0)
      '@chakra-ui/react-use-size': 2.1.0(react@18.2.0)
      '@chakra-ui/react-use-update-effect': 2.1.0(react@18.2.0)
      '@chakra-ui/system': 2.6.0(@emotion/react@11.11.1)(@emotion/styled@11.11.0)(react@18.2.0)
      react: 18.2.0

  /@chakra-ui/spinner@2.1.0(@chakra-ui/system@2.6.0)(react@18.2.0):
    resolution: {integrity: sha512-hczbnoXt+MMv/d3gE+hjQhmkzLiKuoTo42YhUG7Bs9OSv2lg1fZHW1fGNRFP3wTi6OIbD044U1P9HK+AOgFH3g==}
    peerDependencies:
      '@chakra-ui/system': '>=2.0.0'
      react: '>=18'
    dependencies:
      '@chakra-ui/shared-utils': 2.0.5
      '@chakra-ui/system': 2.6.0(@emotion/react@11.11.1)(@emotion/styled@11.11.0)(react@18.2.0)
      react: 18.2.0

  /@chakra-ui/stat@2.1.0(@chakra-ui/system@2.6.0)(react@18.2.0):
    resolution: {integrity: sha512-sqx0/AdFFZ80dsiM5owmhtQyYl+zON1r+IY0m70I/ABRVy+I3br06xdUhoaxh3tcP7c0O/BQgb+VCfXa9Y34CA==}
    peerDependencies:
      '@chakra-ui/system': '>=2.0.0'
      react: '>=18'
    dependencies:
      '@chakra-ui/icon': 3.1.0(@chakra-ui/system@2.6.0)(react@18.2.0)
      '@chakra-ui/react-context': 2.1.0(react@18.2.0)
      '@chakra-ui/shared-utils': 2.0.5
      '@chakra-ui/system': 2.6.0(@emotion/react@11.11.1)(@emotion/styled@11.11.0)(react@18.2.0)
      react: 18.2.0

  /@chakra-ui/stepper@2.3.0(@chakra-ui/system@2.6.0)(react@18.2.0):
    resolution: {integrity: sha512-q80QX/NLrjJQIlBP1N+Q8GVJb7/HiOpMoK1PlP4denB/KxkU2K8GEjss8U2vklR1XsWJy1fwfj03+66Q78Uk/Q==}
    peerDependencies:
      '@chakra-ui/system': '>=2.0.0'
      react: '>=18'
    dependencies:
      '@chakra-ui/icon': 3.1.0(@chakra-ui/system@2.6.0)(react@18.2.0)
      '@chakra-ui/react-context': 2.1.0(react@18.2.0)
      '@chakra-ui/shared-utils': 2.0.5
      '@chakra-ui/system': 2.6.0(@emotion/react@11.11.1)(@emotion/styled@11.11.0)(react@18.2.0)
      react: 18.2.0

  /@chakra-ui/styled-system@2.9.1:
    resolution: {integrity: sha512-jhYKBLxwOPi9/bQt9kqV3ELa/4CjmNNruTyXlPp5M0v0+pDMUngPp48mVLoskm9RKZGE0h1qpvj/jZ3K7c7t8w==}
    dependencies:
      '@chakra-ui/shared-utils': 2.0.5
      csstype: 3.1.1
      lodash.mergewith: 4.6.2

  /@chakra-ui/switch@2.1.0(@chakra-ui/system@2.6.0)(framer-motion@10.16.0)(react@18.2.0):
    resolution: {integrity: sha512-uWHOaIDQdGh+mszxeppj5aYVepbkSK445KZlJJkfr9Bnr6sythTwM63HSufnVDiTEE4uRqegv9jEjZK2JKA+9A==}
    peerDependencies:
      '@chakra-ui/system': '>=2.0.0'
      framer-motion: '>=4.0.0'
      react: '>=18'
    dependencies:
      '@chakra-ui/checkbox': 2.3.0(@chakra-ui/system@2.6.0)(react@18.2.0)
      '@chakra-ui/shared-utils': 2.0.5
      '@chakra-ui/system': 2.6.0(@emotion/react@11.11.1)(@emotion/styled@11.11.0)(react@18.2.0)
      framer-motion: 10.16.0(react-dom@18.2.0)(react@18.2.0)
      react: 18.2.0

  /@chakra-ui/system@2.6.0(@emotion/react@11.11.1)(@emotion/styled@11.11.0)(react@18.2.0):
    resolution: {integrity: sha512-MgAFRz9V1pW0dplwWsB99hx49LCC+LsrkMala7KXcP0OvWdrkjw+iu+voBksO3626+glzgIwlZW113Eja+7JEQ==}
    peerDependencies:
      '@emotion/react': ^11.0.0
      '@emotion/styled': ^11.0.0
      react: '>=18'
    dependencies:
      '@chakra-ui/color-mode': 2.2.0(react@18.2.0)
      '@chakra-ui/object-utils': 2.1.0
      '@chakra-ui/react-utils': 2.0.12(react@18.2.0)
      '@chakra-ui/styled-system': 2.9.1
      '@chakra-ui/theme-utils': 2.0.19
      '@chakra-ui/utils': 2.0.15
      '@emotion/react': 11.11.1(@types/react@18.2.20)(react@18.2.0)
      '@emotion/styled': 11.11.0(@emotion/react@11.11.1)(@types/react@18.2.20)(react@18.2.0)
      react: 18.2.0
      react-fast-compare: 3.2.1

  /@chakra-ui/table@2.1.0(@chakra-ui/system@2.6.0)(react@18.2.0):
    resolution: {integrity: sha512-o5OrjoHCh5uCLdiUb0Oc0vq9rIAeHSIRScc2ExTC9Qg/uVZl2ygLrjToCaKfaaKl1oQexIeAcZDKvPG8tVkHyQ==}
    peerDependencies:
      '@chakra-ui/system': '>=2.0.0'
      react: '>=18'
    dependencies:
      '@chakra-ui/react-context': 2.1.0(react@18.2.0)
      '@chakra-ui/shared-utils': 2.0.5
      '@chakra-ui/system': 2.6.0(@emotion/react@11.11.1)(@emotion/styled@11.11.0)(react@18.2.0)
      react: 18.2.0

  /@chakra-ui/tabs@2.2.0(@chakra-ui/system@2.6.0)(react@18.2.0):
    resolution: {integrity: sha512-ulN7McHZ322qlbJXg8S+IwdN8Axh8q0HzYBOHzSdcnVphEytfv9TsfJhN0Hx5yjkpekAzG5fewn33ZdIpIpKyQ==}
    peerDependencies:
      '@chakra-ui/system': '>=2.0.0'
      react: '>=18'
    dependencies:
      '@chakra-ui/clickable': 2.1.0(react@18.2.0)
      '@chakra-ui/descendant': 3.1.0(react@18.2.0)
      '@chakra-ui/lazy-utils': 2.0.5
      '@chakra-ui/react-children-utils': 2.0.6(react@18.2.0)
      '@chakra-ui/react-context': 2.1.0(react@18.2.0)
      '@chakra-ui/react-use-controllable-state': 2.1.0(react@18.2.0)
      '@chakra-ui/react-use-merge-refs': 2.1.0(react@18.2.0)
      '@chakra-ui/react-use-safe-layout-effect': 2.1.0(react@18.2.0)
      '@chakra-ui/shared-utils': 2.0.5
      '@chakra-ui/system': 2.6.0(@emotion/react@11.11.1)(@emotion/styled@11.11.0)(react@18.2.0)
      react: 18.2.0

  /@chakra-ui/tag@3.1.0(@chakra-ui/system@2.6.0)(react@18.2.0):
    resolution: {integrity: sha512-Mn2u828z5HvqEBEG+tUJWe3al5tzN87bK2U0QfThx3+zqWbBCWBSCVfnWRtkNh80m+5a1TekexDAPZqu5G8zdw==}
    peerDependencies:
      '@chakra-ui/system': '>=2.0.0'
      react: '>=18'
    dependencies:
      '@chakra-ui/icon': 3.1.0(@chakra-ui/system@2.6.0)(react@18.2.0)
      '@chakra-ui/react-context': 2.1.0(react@18.2.0)
      '@chakra-ui/system': 2.6.0(@emotion/react@11.11.1)(@emotion/styled@11.11.0)(react@18.2.0)
      react: 18.2.0

  /@chakra-ui/textarea@2.1.0(@chakra-ui/system@2.6.0)(react@18.2.0):
    resolution: {integrity: sha512-4F7X/lPRsY+sPxYrWGrhh1pBtdnFvVllIOapzAwnjYwsflm+vf6c+9ZgoDWobXsNezJ9fcqN0FTPwaBnDvDQRQ==}
    peerDependencies:
      '@chakra-ui/system': '>=2.0.0'
      react: '>=18'
    dependencies:
      '@chakra-ui/form-control': 2.1.0(@chakra-ui/system@2.6.0)(react@18.2.0)
      '@chakra-ui/shared-utils': 2.0.5
      '@chakra-ui/system': 2.6.0(@emotion/react@11.11.1)(@emotion/styled@11.11.0)(react@18.2.0)
      react: 18.2.0

  /@chakra-ui/theme-tools@2.1.0(@chakra-ui/styled-system@2.9.1):
    resolution: {integrity: sha512-TKv4trAY8q8+DWdZrpSabTd3SZtZrnzFDwUdzhbWBhFEDEVR3fAkRTPpnPDtf1X9w1YErWn3QAcMACVFz4+vkw==}
    peerDependencies:
      '@chakra-ui/styled-system': '>=2.0.0'
    dependencies:
      '@chakra-ui/anatomy': 2.2.0
      '@chakra-ui/shared-utils': 2.0.5
      '@chakra-ui/styled-system': 2.9.1
      color2k: 2.0.2

  /@chakra-ui/theme-utils@2.0.19:
    resolution: {integrity: sha512-UQ+KvozTN86+0oA80rdQd1a++4rm4ulo+DEabkgwNpkK3yaWsucOxkDQpi2sMIMvw5X0oaWvNBZJuVyK7HdOXg==}
    dependencies:
      '@chakra-ui/shared-utils': 2.0.5
      '@chakra-ui/styled-system': 2.9.1
      '@chakra-ui/theme': 3.2.0(@chakra-ui/styled-system@2.9.1)
      lodash.mergewith: 4.6.2

  /@chakra-ui/theme@3.2.0(@chakra-ui/styled-system@2.9.1):
    resolution: {integrity: sha512-q9mppdkhmaBnvOT8REr/lVNNBX/prwm50EzObJ+r+ErVhNQDc55gCFmtr+It3xlcCqmOteG6XUdwRCJz8qzOqg==}
    peerDependencies:
      '@chakra-ui/styled-system': '>=2.8.0'
    dependencies:
      '@chakra-ui/anatomy': 2.2.0
      '@chakra-ui/shared-utils': 2.0.5
      '@chakra-ui/styled-system': 2.9.1
      '@chakra-ui/theme-tools': 2.1.0(@chakra-ui/styled-system@2.9.1)

  /@chakra-ui/toast@7.0.0(@chakra-ui/system@2.6.0)(framer-motion@10.16.0)(react-dom@18.2.0)(react@18.2.0):
    resolution: {integrity: sha512-XQgSnn4DYRgfOBzBvh8GI/AZ7SfrO8wlVSmChfp92Nfmqm7tRDUT9x8ws/iNKAvMRHkhl7fmRjJ39ipeXYrMvA==}
    peerDependencies:
      '@chakra-ui/system': 2.6.0
      framer-motion: '>=4.0.0'
      react: '>=18'
      react-dom: '>=18'
    dependencies:
      '@chakra-ui/alert': 2.2.0(@chakra-ui/system@2.6.0)(react@18.2.0)
      '@chakra-ui/close-button': 2.1.0(@chakra-ui/system@2.6.0)(react@18.2.0)
      '@chakra-ui/portal': 2.1.0(react-dom@18.2.0)(react@18.2.0)
      '@chakra-ui/react-context': 2.1.0(react@18.2.0)
      '@chakra-ui/react-use-timeout': 2.1.0(react@18.2.0)
      '@chakra-ui/react-use-update-effect': 2.1.0(react@18.2.0)
      '@chakra-ui/shared-utils': 2.0.5
      '@chakra-ui/styled-system': 2.9.1
      '@chakra-ui/system': 2.6.0(@emotion/react@11.11.1)(@emotion/styled@11.11.0)(react@18.2.0)
      '@chakra-ui/theme': 3.2.0(@chakra-ui/styled-system@2.9.1)
      framer-motion: 10.16.0(react-dom@18.2.0)(react@18.2.0)
      react: 18.2.0
      react-dom: 18.2.0(react@18.2.0)

  /@chakra-ui/tooltip@2.3.0(@chakra-ui/system@2.6.0)(framer-motion@10.16.0)(react-dom@18.2.0)(react@18.2.0):
    resolution: {integrity: sha512-2s23f93YIij1qEDwIK//KtEu4LLYOslhR1cUhDBk/WUzyFR3Ez0Ee+HlqlGEGfGe9x77E6/UXPnSAKKdF/cpsg==}
    peerDependencies:
      '@chakra-ui/system': '>=2.0.0'
      framer-motion: '>=4.0.0'
      react: '>=18'
      react-dom: '>=18'
    dependencies:
      '@chakra-ui/dom-utils': 2.1.0
      '@chakra-ui/popper': 3.1.0(react@18.2.0)
      '@chakra-ui/portal': 2.1.0(react-dom@18.2.0)(react@18.2.0)
      '@chakra-ui/react-types': 2.0.7(react@18.2.0)
      '@chakra-ui/react-use-disclosure': 2.1.0(react@18.2.0)
      '@chakra-ui/react-use-event-listener': 2.1.0(react@18.2.0)
      '@chakra-ui/react-use-merge-refs': 2.1.0(react@18.2.0)
      '@chakra-ui/shared-utils': 2.0.5
      '@chakra-ui/system': 2.6.0(@emotion/react@11.11.1)(@emotion/styled@11.11.0)(react@18.2.0)
      framer-motion: 10.16.0(react-dom@18.2.0)(react@18.2.0)
      react: 18.2.0
      react-dom: 18.2.0(react@18.2.0)

  /@chakra-ui/transition@2.1.0(framer-motion@10.16.0)(react@18.2.0):
    resolution: {integrity: sha512-orkT6T/Dt+/+kVwJNy7zwJ+U2xAZ3EU7M3XCs45RBvUnZDr/u9vdmaM/3D/rOpmQJWgQBwKPJleUXrYWUagEDQ==}
    peerDependencies:
      framer-motion: '>=4.0.0'
      react: '>=18'
    dependencies:
      '@chakra-ui/shared-utils': 2.0.5
      framer-motion: 10.16.0(react-dom@18.2.0)(react@18.2.0)
      react: 18.2.0

  /@chakra-ui/utils@2.0.15:
    resolution: {integrity: sha512-El4+jL0WSaYYs+rJbuYFDbjmfCcfGDmRY95GO4xwzit6YAPZBLcR65rOEwLps+XWluZTy1xdMrusg/hW0c1aAA==}
    dependencies:
      '@types/lodash.mergewith': 4.6.7
      css-box-model: 1.2.1
      framesync: 6.1.2
      lodash.mergewith: 4.6.2

  /@chakra-ui/visually-hidden@2.1.0(@chakra-ui/system@2.6.0)(react@18.2.0):
    resolution: {integrity: sha512-3OHKqTz78PX7V4qto+a5Y6VvH6TbU3Pg6Z0Z2KnDkOBP3Po8fiz0kk+/OSPzIwdcSsQKiocLi0c1pnnUPdMZPg==}
    peerDependencies:
      '@chakra-ui/system': '>=2.0.0'
      react: '>=18'
    dependencies:
      '@chakra-ui/system': 2.6.0(@emotion/react@11.11.1)(@emotion/styled@11.11.0)(react@18.2.0)
      react: 18.2.0

  /@changesets/apply-release-plan@6.1.4:
    resolution: {integrity: sha512-FMpKF1fRlJyCZVYHr3CbinpZZ+6MwvOtWUuO8uo+svcATEoc1zRDcj23pAurJ2TZ/uVz1wFHH6K3NlACy0PLew==}
    dependencies:
      '@babel/runtime': 7.21.0
      '@changesets/config': 2.3.1
      '@changesets/get-version-range-type': 0.3.2
      '@changesets/git': 2.0.0
      '@changesets/types': 5.2.1
      '@manypkg/get-packages': 1.1.3
      detect-indent: 6.1.0
      fs-extra: 7.0.1
      lodash.startcase: 4.4.0
      outdent: 0.5.0
      prettier: 2.8.8
      resolve-from: 5.0.0
      semver: 7.5.4
    dev: true

  /@changesets/assemble-release-plan@5.2.4:
    resolution: {integrity: sha512-xJkWX+1/CUaOUWTguXEbCDTyWJFECEhmdtbkjhn5GVBGxdP/JwaHBIU9sW3FR6gD07UwZ7ovpiPclQZs+j+mvg==}
    dependencies:
      '@babel/runtime': 7.21.0
      '@changesets/errors': 0.1.4
      '@changesets/get-dependents-graph': 1.3.6
      '@changesets/types': 5.2.1
      '@manypkg/get-packages': 1.1.3
      semver: 7.5.4
    dev: true

  /@changesets/changelog-git@0.1.14:
    resolution: {integrity: sha512-+vRfnKtXVWsDDxGctOfzJsPhaCdXRYoe+KyWYoq5X/GqoISREiat0l3L8B0a453B2B4dfHGcZaGyowHbp9BSaA==}
    dependencies:
      '@changesets/types': 5.2.1
    dev: true

  /@changesets/cli@2.26.2:
    resolution: {integrity: sha512-dnWrJTmRR8bCHikJHl9b9HW3gXACCehz4OasrXpMp7sx97ECuBGGNjJhjPhdZNCvMy9mn4BWdplI323IbqsRig==}
    hasBin: true
    dependencies:
      '@babel/runtime': 7.21.0
      '@changesets/apply-release-plan': 6.1.4
      '@changesets/assemble-release-plan': 5.2.4
      '@changesets/changelog-git': 0.1.14
      '@changesets/config': 2.3.1
      '@changesets/errors': 0.1.4
      '@changesets/get-dependents-graph': 1.3.6
      '@changesets/get-release-plan': 3.0.17
      '@changesets/git': 2.0.0
      '@changesets/logger': 0.0.5
      '@changesets/pre': 1.0.14
      '@changesets/read': 0.5.9
      '@changesets/types': 5.2.1
      '@changesets/write': 0.2.3
      '@manypkg/get-packages': 1.1.3
      '@types/is-ci': 3.0.0
      '@types/semver': 7.5.0
      ansi-colors: 4.1.3
      chalk: 2.4.2
      enquirer: 2.3.6
      external-editor: 3.1.0
      fs-extra: 7.0.1
      human-id: 1.0.2
      is-ci: 3.0.1
      meow: 6.1.1
      outdent: 0.5.0
      p-limit: 2.3.0
      preferred-pm: 3.0.3
      resolve-from: 5.0.0
      semver: 7.5.4
      spawndamnit: 2.0.0
      term-size: 2.2.1
      tty-table: 4.2.1
    dev: true

  /@changesets/config@2.3.1:
    resolution: {integrity: sha512-PQXaJl82CfIXddUOppj4zWu+987GCw2M+eQcOepxN5s+kvnsZOwjEJO3DH9eVy+OP6Pg/KFEWdsECFEYTtbg6w==}
    dependencies:
      '@changesets/errors': 0.1.4
      '@changesets/get-dependents-graph': 1.3.6
      '@changesets/logger': 0.0.5
      '@changesets/types': 5.2.1
      '@manypkg/get-packages': 1.1.3
      fs-extra: 7.0.1
      micromatch: 4.0.5
    dev: true

  /@changesets/errors@0.1.4:
    resolution: {integrity: sha512-HAcqPF7snsUJ/QzkWoKfRfXushHTu+K5KZLJWPb34s4eCZShIf8BFO3fwq6KU8+G7L5KdtN2BzQAXOSXEyiY9Q==}
    dependencies:
      extendable-error: 0.1.7
    dev: true

  /@changesets/get-dependents-graph@1.3.6:
    resolution: {integrity: sha512-Q/sLgBANmkvUm09GgRsAvEtY3p1/5OCzgBE5vX3vgb5CvW0j7CEljocx5oPXeQSNph6FXulJlXV3Re/v3K3P3Q==}
    dependencies:
      '@changesets/types': 5.2.1
      '@manypkg/get-packages': 1.1.3
      chalk: 2.4.2
      fs-extra: 7.0.1
      semver: 7.5.4
    dev: true

  /@changesets/get-release-plan@3.0.17:
    resolution: {integrity: sha512-6IwKTubNEgoOZwDontYc2x2cWXfr6IKxP3IhKeK+WjyD6y3M4Gl/jdQvBw+m/5zWILSOCAaGLu2ZF6Q+WiPniw==}
    dependencies:
      '@babel/runtime': 7.21.0
      '@changesets/assemble-release-plan': 5.2.4
      '@changesets/config': 2.3.1
      '@changesets/pre': 1.0.14
      '@changesets/read': 0.5.9
      '@changesets/types': 5.2.1
      '@manypkg/get-packages': 1.1.3
    dev: true

  /@changesets/get-version-range-type@0.3.2:
    resolution: {integrity: sha512-SVqwYs5pULYjYT4op21F2pVbcrca4qA/bAA3FmFXKMN7Y+HcO8sbZUTx3TAy2VXulP2FACd1aC7f2nTuqSPbqg==}
    dev: true

  /@changesets/git@2.0.0:
    resolution: {integrity: sha512-enUVEWbiqUTxqSnmesyJGWfzd51PY4H7mH9yUw0hPVpZBJ6tQZFMU3F3mT/t9OJ/GjyiM4770i+sehAn6ymx6A==}
    dependencies:
      '@babel/runtime': 7.21.0
      '@changesets/errors': 0.1.4
      '@changesets/types': 5.2.1
      '@manypkg/get-packages': 1.1.3
      is-subdir: 1.2.0
      micromatch: 4.0.5
      spawndamnit: 2.0.0
    dev: true

  /@changesets/logger@0.0.5:
    resolution: {integrity: sha512-gJyZHomu8nASHpaANzc6bkQMO9gU/ib20lqew1rVx753FOxffnCrJlGIeQVxNWCqM+o6OOleCo/ivL8UAO5iFw==}
    dependencies:
      chalk: 2.4.2
    dev: true

  /@changesets/parse@0.3.16:
    resolution: {integrity: sha512-127JKNd167ayAuBjUggZBkmDS5fIKsthnr9jr6bdnuUljroiERW7FBTDNnNVyJ4l69PzR57pk6mXQdtJyBCJKg==}
    dependencies:
      '@changesets/types': 5.2.1
      js-yaml: 3.14.1
    dev: true

  /@changesets/pre@1.0.14:
    resolution: {integrity: sha512-dTsHmxQWEQekHYHbg+M1mDVYFvegDh9j/kySNuDKdylwfMEevTeDouR7IfHNyVodxZXu17sXoJuf2D0vi55FHQ==}
    dependencies:
      '@babel/runtime': 7.21.0
      '@changesets/errors': 0.1.4
      '@changesets/types': 5.2.1
      '@manypkg/get-packages': 1.1.3
      fs-extra: 7.0.1
    dev: true

  /@changesets/read@0.5.9:
    resolution: {integrity: sha512-T8BJ6JS6j1gfO1HFq50kU3qawYxa4NTbI/ASNVVCBTsKquy2HYwM9r7ZnzkiMe8IEObAJtUVGSrePCOxAK2haQ==}
    dependencies:
      '@babel/runtime': 7.21.0
      '@changesets/git': 2.0.0
      '@changesets/logger': 0.0.5
      '@changesets/parse': 0.3.16
      '@changesets/types': 5.2.1
      chalk: 2.4.2
      fs-extra: 7.0.1
      p-filter: 2.1.0
    dev: true

  /@changesets/types@4.1.0:
    resolution: {integrity: sha512-LDQvVDv5Kb50ny2s25Fhm3d9QSZimsoUGBsUioj6MC3qbMUCuC8GPIvk/M6IvXx3lYhAs0lwWUQLb+VIEUCECw==}
    dev: true

  /@changesets/types@5.2.1:
    resolution: {integrity: sha512-myLfHbVOqaq9UtUKqR/nZA/OY7xFjQMdfgfqeZIBK4d0hA6pgxArvdv8M+6NUzzBsjWLOtvApv8YHr4qM+Kpfg==}
    dev: true

  /@changesets/write@0.2.3:
    resolution: {integrity: sha512-Dbamr7AIMvslKnNYsLFafaVORx4H0pvCA2MHqgtNCySMe1blImEyAEOzDmcgKAkgz4+uwoLz7demIrX+JBr/Xw==}
    dependencies:
      '@babel/runtime': 7.21.0
      '@changesets/types': 5.2.1
      fs-extra: 7.0.1
      human-id: 1.0.2
      prettier: 2.8.8
    dev: true

  /@cspotcode/source-map-support@0.8.1:
    resolution: {integrity: sha512-IchNf6dN4tHoMFIn/7OE8LWZ19Y6q/67Bmf6vnGREv8RSbBVb9LPJxEcnwrcwX6ixSvaiGoomAUvu4YSxXrVgw==}
    engines: {node: '>=12'}
    dependencies:
      '@jridgewell/trace-mapping': 0.3.9
    dev: true

  /@emotion/babel-plugin@11.11.0:
    resolution: {integrity: sha512-m4HEDZleaaCH+XgDDsPF15Ht6wTLsgDTeR3WYj9Q/k76JtWhrJjcP4+/XlG8LGT/Rol9qUfOIztXeA84ATpqPQ==}
    dependencies:
      '@babel/helper-module-imports': 7.18.6
      '@babel/runtime': 7.21.0
      '@emotion/hash': 0.9.1
      '@emotion/memoize': 0.8.1
      '@emotion/serialize': 1.1.2
      babel-plugin-macros: 3.1.0
      convert-source-map: 1.9.0
      escape-string-regexp: 4.0.0
      find-root: 1.1.0
      source-map: 0.5.7
      stylis: 4.2.0

  /@emotion/cache@11.11.0:
    resolution: {integrity: sha512-P34z9ssTCBi3e9EI1ZsWpNHcfY1r09ZO0rZbRO2ob3ZQMnFI35jB536qoXbkdesr5EUhYi22anuEJuyxifaqAQ==}
    dependencies:
      '@emotion/memoize': 0.8.1
      '@emotion/sheet': 1.2.2
      '@emotion/utils': 1.2.1
      '@emotion/weak-memoize': 0.3.1
      stylis: 4.2.0

  /@emotion/hash@0.9.1:
    resolution: {integrity: sha512-gJB6HLm5rYwSLI6PQa+X1t5CFGrv1J1TWG+sOyMCeKz2ojaj6Fnl/rZEspogG+cvqbt4AE/2eIyD2QfLKTBNlQ==}

  /@emotion/is-prop-valid@0.8.8:
    resolution: {integrity: sha512-u5WtneEAr5IDG2Wv65yhunPSMLIpuKsbuOktRojfrEiEvRyC85LgPMZI63cr7NUqT8ZIGdSVg8ZKGxIug4lXcA==}
    requiresBuild: true
    dependencies:
      '@emotion/memoize': 0.7.4
    optional: true

  /@emotion/is-prop-valid@1.2.1:
    resolution: {integrity: sha512-61Mf7Ufx4aDxx1xlDeOm8aFFigGHE4z+0sKCa+IHCeZKiyP9RLD0Mmx7m8b9/Cf37f7NAvQOOJAbQQGVr5uERw==}
    dependencies:
      '@emotion/memoize': 0.8.1

  /@emotion/memoize@0.7.4:
    resolution: {integrity: sha512-Ja/Vfqe3HpuzRsG1oBtWTHk2PGZ7GR+2Vz5iYGelAw8dx32K0y7PjVuxK6z1nMpZOqAFsRUPCkK1YjJ56qJlgw==}
    requiresBuild: true
    optional: true

  /@emotion/memoize@0.8.1:
    resolution: {integrity: sha512-W2P2c/VRW1/1tLox0mVUalvnWXxavmv/Oum2aPsRcoDJuob75FC3Y8FbpfLwUegRcxINtGUMPq0tFCvYNTBXNA==}

  /@emotion/react@11.11.1(@types/react@18.2.20)(react@18.2.0):
    resolution: {integrity: sha512-5mlW1DquU5HaxjLkfkGN1GA/fvVGdyHURRiX/0FHl2cfIfRxSOfmxEH5YS43edp0OldZrZ+dkBKbngxcNCdZvA==}
    peerDependencies:
      '@types/react': '*'
      react: '>=16.8.0'
    peerDependenciesMeta:
      '@types/react':
        optional: true
    dependencies:
      '@babel/runtime': 7.21.0
      '@emotion/babel-plugin': 11.11.0
      '@emotion/cache': 11.11.0
      '@emotion/serialize': 1.1.2
      '@emotion/use-insertion-effect-with-fallbacks': 1.0.1(react@18.2.0)
      '@emotion/utils': 1.2.1
      '@emotion/weak-memoize': 0.3.1
      '@types/react': 18.2.20
      hoist-non-react-statics: 3.3.2
      react: 18.2.0

  /@emotion/serialize@1.1.2:
    resolution: {integrity: sha512-zR6a/fkFP4EAcCMQtLOhIgpprZOwNmCldtpaISpvz348+DP4Mz8ZoKaGGCQpbzepNIUWbq4w6hNZkwDyKoS+HA==}
    dependencies:
      '@emotion/hash': 0.9.1
      '@emotion/memoize': 0.8.1
      '@emotion/unitless': 0.8.1
      '@emotion/utils': 1.2.1
      csstype: 3.1.1

  /@emotion/sheet@1.2.2:
    resolution: {integrity: sha512-0QBtGvaqtWi+nx6doRwDdBIzhNdZrXUppvTM4dtZZWEGTXL/XE/yJxLMGlDT1Gt+UHH5IX1n+jkXyytE/av7OA==}

  /@emotion/styled@11.11.0(@emotion/react@11.11.1)(@types/react@18.2.20)(react@18.2.0):
    resolution: {integrity: sha512-hM5Nnvu9P3midq5aaXj4I+lnSfNi7Pmd4EWk1fOZ3pxookaQTNew6bp4JaCBYM4HVFZF9g7UjJmsUmC2JlxOng==}
    peerDependencies:
      '@emotion/react': ^11.0.0-rc.0
      '@types/react': '*'
      react: '>=16.8.0'
    peerDependenciesMeta:
      '@types/react':
        optional: true
    dependencies:
      '@babel/runtime': 7.21.0
      '@emotion/babel-plugin': 11.11.0
      '@emotion/is-prop-valid': 1.2.1
      '@emotion/react': 11.11.1(@types/react@18.2.20)(react@18.2.0)
      '@emotion/serialize': 1.1.2
      '@emotion/use-insertion-effect-with-fallbacks': 1.0.1(react@18.2.0)
      '@emotion/utils': 1.2.1
      '@types/react': 18.2.20
      react: 18.2.0

  /@emotion/unitless@0.8.1:
    resolution: {integrity: sha512-KOEGMu6dmJZtpadb476IsZBclKvILjopjUii3V+7MnXIQCYh8W3NgNcgwo21n9LXZX6EDIKvqfjYxXebDwxKmQ==}

  /@emotion/use-insertion-effect-with-fallbacks@1.0.1(react@18.2.0):
    resolution: {integrity: sha512-jT/qyKZ9rzLErtrjGgdkMBn2OP8wl0G3sQlBb3YPryvKHsjvINUhVaPFfP+fpBcOkmrVOVEEHQFJ7nbj2TH2gw==}
    peerDependencies:
      react: '>=16.8.0'
    dependencies:
      react: 18.2.0

  /@emotion/utils@1.2.1:
    resolution: {integrity: sha512-Y2tGf3I+XVnajdItskUCn6LX+VUDmP6lTL4fcqsXAv43dnlbZiuW4MWQW38rW/BVWSE7Q/7+XQocmpnRYILUmg==}

  /@emotion/weak-memoize@0.3.1:
    resolution: {integrity: sha512-EsBwpc7hBUJWAsNPBmJy4hxWx12v6bshQsldrVmjxJoc3isbxhOrF2IcCpaXxfvq03NwkI7sbsOLXbYuqF/8Ww==}

  /@esbuild/android-arm64@0.18.17:
    resolution: {integrity: sha512-9np+YYdNDed5+Jgr1TdWBsozZ85U1Oa3xW0c7TWqH0y2aGghXtZsuT8nYRbzOMcl0bXZXjOGbksoTtVOlWrRZg==}
    engines: {node: '>=12'}
    cpu: [arm64]
    os: [android]
    requiresBuild: true
    dev: true
    optional: true

  /@esbuild/android-arm@0.18.17:
    resolution: {integrity: sha512-wHsmJG/dnL3OkpAcwbgoBTTMHVi4Uyou3F5mf58ZtmUyIKfcdA7TROav/6tCzET4A3QW2Q2FC+eFneMU+iyOxg==}
    engines: {node: '>=12'}
    cpu: [arm]
    os: [android]
    requiresBuild: true
    dev: true
    optional: true

  /@esbuild/android-x64@0.18.17:
    resolution: {integrity: sha512-O+FeWB/+xya0aLg23hHEM2E3hbfwZzjqumKMSIqcHbNvDa+dza2D0yLuymRBQQnC34CWrsJUXyH2MG5VnLd6uw==}
    engines: {node: '>=12'}
    cpu: [x64]
    os: [android]
    requiresBuild: true
    dev: true
    optional: true

  /@esbuild/darwin-arm64@0.18.17:
    resolution: {integrity: sha512-M9uJ9VSB1oli2BE/dJs3zVr9kcCBBsE883prage1NWz6pBS++1oNn/7soPNS3+1DGj0FrkSvnED4Bmlu1VAE9g==}
    engines: {node: '>=12'}
    cpu: [arm64]
    os: [darwin]
    requiresBuild: true
    dev: true
    optional: true

  /@esbuild/darwin-x64@0.18.17:
    resolution: {integrity: sha512-XDre+J5YeIJDMfp3n0279DFNrGCXlxOuGsWIkRb1NThMZ0BsrWXoTg23Jer7fEXQ9Ye5QjrvXpxnhzl3bHtk0g==}
    engines: {node: '>=12'}
    cpu: [x64]
    os: [darwin]
    requiresBuild: true
    dev: true
    optional: true

  /@esbuild/freebsd-arm64@0.18.17:
    resolution: {integrity: sha512-cjTzGa3QlNfERa0+ptykyxs5A6FEUQQF0MuilYXYBGdBxD3vxJcKnzDlhDCa1VAJCmAxed6mYhA2KaJIbtiNuQ==}
    engines: {node: '>=12'}
    cpu: [arm64]
    os: [freebsd]
    requiresBuild: true
    dev: true
    optional: true

  /@esbuild/freebsd-x64@0.18.17:
    resolution: {integrity: sha512-sOxEvR8d7V7Kw8QqzxWc7bFfnWnGdaFBut1dRUYtu+EIRXefBc/eIsiUiShnW0hM3FmQ5Zf27suDuHsKgZ5QrA==}
    engines: {node: '>=12'}
    cpu: [x64]
    os: [freebsd]
    requiresBuild: true
    dev: true
    optional: true

  /@esbuild/linux-arm64@0.18.17:
    resolution: {integrity: sha512-c9w3tE7qA3CYWjT+M3BMbwMt+0JYOp3vCMKgVBrCl1nwjAlOMYzEo+gG7QaZ9AtqZFj5MbUc885wuBBmu6aADQ==}
    engines: {node: '>=12'}
    cpu: [arm64]
    os: [linux]
    requiresBuild: true
    dev: true
    optional: true

  /@esbuild/linux-arm@0.18.17:
    resolution: {integrity: sha512-2d3Lw6wkwgSLC2fIvXKoMNGVaeY8qdN0IC3rfuVxJp89CRfA3e3VqWifGDfuakPmp90+ZirmTfye1n4ncjv2lg==}
    engines: {node: '>=12'}
    cpu: [arm]
    os: [linux]
    requiresBuild: true
    dev: true
    optional: true

  /@esbuild/linux-ia32@0.18.17:
    resolution: {integrity: sha512-1DS9F966pn5pPnqXYz16dQqWIB0dmDfAQZd6jSSpiT9eX1NzKh07J6VKR3AoXXXEk6CqZMojiVDSZi1SlmKVdg==}
    engines: {node: '>=12'}
    cpu: [ia32]
    os: [linux]
    requiresBuild: true
    dev: true
    optional: true

  /@esbuild/linux-loong64@0.18.17:
    resolution: {integrity: sha512-EvLsxCk6ZF0fpCB6w6eOI2Fc8KW5N6sHlIovNe8uOFObL2O+Mr0bflPHyHwLT6rwMg9r77WOAWb2FqCQrVnwFg==}
    engines: {node: '>=12'}
    cpu: [loong64]
    os: [linux]
    requiresBuild: true
    dev: true
    optional: true

  /@esbuild/linux-mips64el@0.18.17:
    resolution: {integrity: sha512-e0bIdHA5p6l+lwqTE36NAW5hHtw2tNRmHlGBygZC14QObsA3bD4C6sXLJjvnDIjSKhW1/0S3eDy+QmX/uZWEYQ==}
    engines: {node: '>=12'}
    cpu: [mips64el]
    os: [linux]
    requiresBuild: true
    dev: true
    optional: true

  /@esbuild/linux-ppc64@0.18.17:
    resolution: {integrity: sha512-BAAilJ0M5O2uMxHYGjFKn4nJKF6fNCdP1E0o5t5fvMYYzeIqy2JdAP88Az5LHt9qBoUa4tDaRpfWt21ep5/WqQ==}
    engines: {node: '>=12'}
    cpu: [ppc64]
    os: [linux]
    requiresBuild: true
    dev: true
    optional: true

  /@esbuild/linux-riscv64@0.18.17:
    resolution: {integrity: sha512-Wh/HW2MPnC3b8BqRSIme/9Zhab36PPH+3zam5pqGRH4pE+4xTrVLx2+XdGp6fVS3L2x+DrsIcsbMleex8fbE6g==}
    engines: {node: '>=12'}
    cpu: [riscv64]
    os: [linux]
    requiresBuild: true
    dev: true
    optional: true

  /@esbuild/linux-s390x@0.18.17:
    resolution: {integrity: sha512-j/34jAl3ul3PNcK3pfI0NSlBANduT2UO5kZ7FCaK33XFv3chDhICLY8wJJWIhiQ+YNdQ9dxqQctRg2bvrMlYgg==}
    engines: {node: '>=12'}
    cpu: [s390x]
    os: [linux]
    requiresBuild: true
    dev: true
    optional: true

  /@esbuild/linux-x64@0.18.17:
    resolution: {integrity: sha512-QM50vJ/y+8I60qEmFxMoxIx4de03pGo2HwxdBeFd4nMh364X6TIBZ6VQ5UQmPbQWUVWHWws5MmJXlHAXvJEmpQ==}
    engines: {node: '>=12'}
    cpu: [x64]
    os: [linux]
    requiresBuild: true
    dev: true
    optional: true

  /@esbuild/netbsd-x64@0.18.17:
    resolution: {integrity: sha512-/jGlhWR7Sj9JPZHzXyyMZ1RFMkNPjC6QIAan0sDOtIo2TYk3tZn5UDrkE0XgsTQCxWTTOcMPf9p6Rh2hXtl5TQ==}
    engines: {node: '>=12'}
    cpu: [x64]
    os: [netbsd]
    requiresBuild: true
    dev: true
    optional: true

  /@esbuild/openbsd-x64@0.18.17:
    resolution: {integrity: sha512-rSEeYaGgyGGf4qZM2NonMhMOP/5EHp4u9ehFiBrg7stH6BYEEjlkVREuDEcQ0LfIl53OXLxNbfuIj7mr5m29TA==}
    engines: {node: '>=12'}
    cpu: [x64]
    os: [openbsd]
    requiresBuild: true
    dev: true
    optional: true

  /@esbuild/sunos-x64@0.18.17:
    resolution: {integrity: sha512-Y7ZBbkLqlSgn4+zot4KUNYst0bFoO68tRgI6mY2FIM+b7ZbyNVtNbDP5y8qlu4/knZZ73fgJDlXID+ohY5zt5g==}
    engines: {node: '>=12'}
    cpu: [x64]
    os: [sunos]
    requiresBuild: true
    dev: true
    optional: true

  /@esbuild/win32-arm64@0.18.17:
    resolution: {integrity: sha512-bwPmTJsEQcbZk26oYpc4c/8PvTY3J5/QK8jM19DVlEsAB41M39aWovWoHtNm78sd6ip6prilxeHosPADXtEJFw==}
    engines: {node: '>=12'}
    cpu: [arm64]
    os: [win32]
    requiresBuild: true
    dev: true
    optional: true

  /@esbuild/win32-ia32@0.18.17:
    resolution: {integrity: sha512-H/XaPtPKli2MhW+3CQueo6Ni3Avggi6hP/YvgkEe1aSaxw+AeO8MFjq8DlgfTd9Iz4Yih3QCZI6YLMoyccnPRg==}
    engines: {node: '>=12'}
    cpu: [ia32]
    os: [win32]
    requiresBuild: true
    dev: true
    optional: true

  /@esbuild/win32-x64@0.18.17:
    resolution: {integrity: sha512-fGEb8f2BSA3CW7riJVurug65ACLuQAzKq0SSqkY2b2yHHH0MzDfbLyKIGzHwOI/gkHcxM/leuSW6D5w/LMNitA==}
    engines: {node: '>=12'}
    cpu: [x64]
    os: [win32]
    requiresBuild: true
    dev: true
    optional: true

  /@eslint-community/eslint-utils@4.4.0(eslint@8.47.0):
    resolution: {integrity: sha512-1/sA4dwrzBAyeUoQ6oxahHKmrZvsnLCg4RfxW3ZFGGmQkSNQPFNLV9CUEFQP1x9EYXHTo5p6xdhZM1Ne9p/AfA==}
    engines: {node: ^12.22.0 || ^14.17.0 || >=16.0.0}
    peerDependencies:
      eslint: ^6.0.0 || ^7.0.0 || >=8.0.0
    dependencies:
      eslint: 8.47.0
      eslint-visitor-keys: 3.4.3
    dev: true

  /@eslint-community/regexpp@4.6.2:
    resolution: {integrity: sha512-pPTNuaAG3QMH+buKyBIGJs3g/S5y0caxw0ygM3YyE6yJFySwiGGSzA+mM3KJ8QQvzeLh3blwgSonkFjgQdxzMw==}
    engines: {node: ^12.0.0 || ^14.0.0 || >=16.0.0}
    dev: true

  /@eslint/eslintrc@2.1.2:
    resolution: {integrity: sha512-+wvgpDsrB1YqAMdEUCcnTlpfVBH7Vqn6A/NT3D8WVXFIaKMlErPIZT3oCIAVCOtarRpMtelZLqJeU3t7WY6X6g==}
    engines: {node: ^12.22.0 || ^14.17.0 || >=16.0.0}
    dependencies:
      ajv: 6.12.6
      debug: 4.3.4
      espree: 9.6.1
      globals: 13.20.0
      ignore: 5.2.4
      import-fresh: 3.3.0
      js-yaml: 4.1.0
      minimatch: 3.1.2
      strip-json-comments: 3.1.1
    transitivePeerDependencies:
      - supports-color
    dev: true

  /@eslint/js@8.47.0:
    resolution: {integrity: sha512-P6omY1zv5MItm93kLM8s2vr1HICJH8v0dvddDhysbIuZ+vcjOHg5Zbkf1mTkcmi2JA9oBG2anOkRnW8WJTS8Og==}
    engines: {node: ^12.22.0 || ^14.17.0 || >=16.0.0}
    dev: true

  /@formatjs/ecma402-abstract@1.17.0:
    resolution: {integrity: sha512-6ueQTeJZtwKjmh23bdkq/DMqH4l4bmfvtQH98blOSbiXv/OUiyijSW6jU22IT8BNM1ujCaEvJfTtyCYVH38EMQ==}
    dependencies:
      '@formatjs/intl-localematcher': 0.4.0
      tslib: 2.5.0

  /@formatjs/fast-memoize@2.2.0:
    resolution: {integrity: sha512-hnk/nY8FyrL5YxwP9e4r9dqeM6cAbo8PeU9UjyXojZMNvVad2Z06FAVHyR3Ecw6fza+0GH7vdJgiKIVXTMbSBA==}
    dependencies:
      tslib: 2.5.0

  /@formatjs/icu-messageformat-parser@2.6.0:
    resolution: {integrity: sha512-yT6at0qc0DANw9qM/TU8RZaCtfDXtj4pZM/IC2WnVU80yAcliS3KVDiuUt4jSQAeFL9JS5bc2hARnFmjPdA6qw==}
    dependencies:
      '@formatjs/ecma402-abstract': 1.17.0
      '@formatjs/icu-skeleton-parser': 1.6.0
      tslib: 2.5.0

  /@formatjs/icu-skeleton-parser@1.6.0:
    resolution: {integrity: sha512-eMmxNpoX/J1IPUjPGSZwo0Wh+7CEvdEMddP2Jxg1gQJXfGfht/FdW2D5XDFj3VMbOTUQlDIdZJY7uC6O6gjPoA==}
    dependencies:
      '@formatjs/ecma402-abstract': 1.17.0
      tslib: 2.5.0

  /@formatjs/intl-displaynames@6.5.0:
    resolution: {integrity: sha512-sg/nR8ILEdUl+2sWu6jc1nQ5s04yucGlH1RVfatW8TSJ5uG3Yy3vgigi8NNC/BuhcncUNPWqSpTCSI1hA+rhiw==}
    dependencies:
      '@formatjs/ecma402-abstract': 1.17.0
      '@formatjs/intl-localematcher': 0.4.0
      tslib: 2.5.0

  /@formatjs/intl-listformat@7.4.0:
    resolution: {integrity: sha512-ifupb+balZUAF/Oh3QyGRqPRWGSKwWoMPR0cYZEG7r61SimD+m38oFQqVx/3Fp7LfQFF11m7IS+MlxOo2sKINA==}
    dependencies:
      '@formatjs/ecma402-abstract': 1.17.0
      '@formatjs/intl-localematcher': 0.4.0
      tslib: 2.5.0

  /@formatjs/intl-localematcher@0.4.0:
    resolution: {integrity: sha512-bRTd+rKomvfdS4QDlVJ6TA/Jx1F2h/TBVO5LjvhQ7QPPHp19oPNMIum7W2CMEReq/zPxpmCeB31F9+5gl/qtvw==}
    dependencies:
      tslib: 2.5.0

  /@formatjs/intl@2.9.0(typescript@5.1.6):
    resolution: {integrity: sha512-Ym0trUoC/VO6wQu4YHa0H1VR2tEixFRmwZgADkDLm7nD+vv1Ob+/88mUAoT0pwvirFqYKgUKEwp1tFepqyqvVA==}
    peerDependencies:
      typescript: ^4.7 || 5
    peerDependenciesMeta:
      typescript:
        optional: true
    dependencies:
      '@formatjs/ecma402-abstract': 1.17.0
      '@formatjs/fast-memoize': 2.2.0
      '@formatjs/icu-messageformat-parser': 2.6.0
      '@formatjs/intl-displaynames': 6.5.0
      '@formatjs/intl-listformat': 7.4.0
      intl-messageformat: 10.5.0
      tslib: 2.5.0
      typescript: 5.1.6

  /@humanwhocodes/config-array@0.11.10:
    resolution: {integrity: sha512-KVVjQmNUepDVGXNuoRRdmmEjruj0KfiGSbS8LVc12LMsWDQzRXJ0qdhN8L8uUigKpfEHRhlaQFY0ib1tnUbNeQ==}
    engines: {node: '>=10.10.0'}
    dependencies:
      '@humanwhocodes/object-schema': 1.2.1
      debug: 4.3.4
      minimatch: 3.1.2
    transitivePeerDependencies:
      - supports-color
    dev: true

  /@humanwhocodes/module-importer@1.0.1:
    resolution: {integrity: sha512-bxveV4V8v5Yb4ncFTT3rPSgZBOpCkjfK0y4oVVVJwIuDVBRMDXrPyXRL988i5ap9m9bnyEEjWfm5WkBmtffLfA==}
    engines: {node: '>=12.22'}
    dev: true

  /@humanwhocodes/object-schema@1.2.1:
    resolution: {integrity: sha512-ZnQMnLV4e7hDlUvw8H+U8ASL02SS2Gn6+9Ac3wGGLIe7+je2AeAOxPY+izIPJDfFDb7eDjev0Us8MO1iFRN8hA==}
    dev: true

  /@jest/schemas@29.6.0:
    resolution: {integrity: sha512-rxLjXyJBTL4LQeJW3aKo0M/+GkCOXsO+8i9Iu7eDb6KwtP65ayoDsitrdPBtujxQ88k4wI2FNYfa6TOGwSn6cQ==}
    engines: {node: ^14.15.0 || ^16.10.0 || >=18.0.0}
    dependencies:
      '@sinclair/typebox': 0.27.8
    dev: true

  /@jridgewell/gen-mapping@0.3.2:
    resolution: {integrity: sha512-mh65xKQAzI6iBcFzwv28KVWSmCkdRBWoOh+bYQGW3+6OZvbbN3TqMGo5hqYxQniRcH9F2VZIoJCm4pa3BPDK/A==}
    engines: {node: '>=6.0.0'}
    dependencies:
      '@jridgewell/set-array': 1.1.2
      '@jridgewell/sourcemap-codec': 1.4.15
      '@jridgewell/trace-mapping': 0.3.17
    dev: true

  /@jridgewell/resolve-uri@3.1.0:
    resolution: {integrity: sha512-F2msla3tad+Mfht5cJq7LSXcdudKTWCVYUgw6pLFOOHSTtZlj6SWNYAp+AhuqLmWdBO2X5hPrLcu8cVP8fy28w==}
    engines: {node: '>=6.0.0'}
    dev: true

  /@jridgewell/set-array@1.1.2:
    resolution: {integrity: sha512-xnkseuNADM0gt2bs+BvhO0p78Mk762YnZdsuzFV018NoG1Sj1SCQvpSqa7XUaTam5vAGasABV9qXASMKnFMwMw==}
    engines: {node: '>=6.0.0'}
    dev: true

  /@jridgewell/sourcemap-codec@1.4.14:
    resolution: {integrity: sha512-XPSJHWmi394fuUuzDnGz1wiKqWfo1yXecHQMRf2l6hztTO+nPru658AyDngaBe7isIxEkRsPR3FZh+s7iVa4Uw==}
    dev: true

  /@jridgewell/sourcemap-codec@1.4.15:
    resolution: {integrity: sha512-eF2rxCRulEKXHTRiDrDy6erMYWqNw4LPdQ8UQA4huuxaQsVeRPFl2oM8oDGxMFhJUWZf9McpLtJasDDZb/Bpeg==}
    dev: true

  /@jridgewell/trace-mapping@0.3.17:
    resolution: {integrity: sha512-MCNzAp77qzKca9+W/+I0+sEpaUnZoeasnghNeVc41VZCEKaCH73Vq3BZZ/SzWIgrqE4H4ceI+p+b6C0mHf9T4g==}
    dependencies:
      '@jridgewell/resolve-uri': 3.1.0
      '@jridgewell/sourcemap-codec': 1.4.14
    dev: true

  /@jridgewell/trace-mapping@0.3.9:
    resolution: {integrity: sha512-3Belt6tdc8bPgAtbcmdtNJlirVoTmEb5e2gC94PnkwEW9jI6CAHUeoG85tjWP5WquqfavoMtMwiG4P926ZKKuQ==}
    dependencies:
      '@jridgewell/resolve-uri': 3.1.0
      '@jridgewell/sourcemap-codec': 1.4.15
    dev: true

  /@manypkg/find-root@1.1.0:
    resolution: {integrity: sha512-mki5uBvhHzO8kYYix/WRy2WX8S3B5wdVSc9D6KcU5lQNglP2yt58/VfLuAK49glRXChosY8ap2oJ1qgma3GUVA==}
    dependencies:
      '@babel/runtime': 7.21.0
      '@types/node': 12.20.55
      find-up: 4.1.0
      fs-extra: 8.1.0
    dev: true

  /@manypkg/find-root@2.2.0:
    resolution: {integrity: sha512-NET+BNIMmBWUUUfFtuDgaTIav6pVlkkSdI2mt+2rFWPd6TQ0DXyhQH47Ql+d7x2oIkJ69dkVKwsTErRt2ROPbw==}
    engines: {node: '>=14.18.0'}
    dependencies:
      '@manypkg/tools': 1.1.0
      '@types/node': 12.20.55
      find-up: 4.1.0
      fs-extra: 8.1.0
    dev: true

  /@manypkg/get-packages@1.1.3:
    resolution: {integrity: sha512-fo+QhuU3qE/2TQMQmbVMqaQ6EWbMhi4ABWP+O4AM1NqPBuy0OrApV5LO6BrrgnhtAHS2NH6RrVk9OL181tTi8A==}
    dependencies:
      '@babel/runtime': 7.21.0
      '@changesets/types': 4.1.0
      '@manypkg/find-root': 1.1.0
      fs-extra: 8.1.0
      globby: 11.1.0
      read-yaml-file: 1.1.0
    dev: true

  /@manypkg/get-packages@2.2.0:
    resolution: {integrity: sha512-B5p5BXMwhGZKi/syEEAP1eVg5DZ/9LP+MZr0HqfrHLgu9fq0w4ZwH8yVen4JmjrxI2dWS31dcoswYzuphLaRxg==}
    engines: {node: '>=14.18.0'}
    dependencies:
      '@manypkg/find-root': 2.2.0
      '@manypkg/tools': 1.1.0
    dev: true

  /@manypkg/tools@1.1.0:
    resolution: {integrity: sha512-SkAyKAByB9l93Slyg8AUHGuM2kjvWioUTCckT/03J09jYnfEzMO/wSXmEhnKGYs6qx9De8TH4yJCl0Y9lRgnyQ==}
    engines: {node: '>=14.18.0'}
    dependencies:
      fs-extra: 8.1.0
      globby: 11.1.0
      jju: 1.4.0
      read-yaml-file: 1.1.0
    dev: true

  /@nodelib/fs.scandir@2.1.5:
    resolution: {integrity: sha512-vq24Bq3ym5HEQm2NKCr3yXDwjc7vTsEThRDnkp2DK9p1uqLR+DHurm/NOTo0KG7HYHU7eppKZj3MyqYuMBf62g==}
    engines: {node: '>= 8'}
    dependencies:
      '@nodelib/fs.stat': 2.0.5
      run-parallel: 1.2.0
    dev: true

  /@nodelib/fs.stat@2.0.5:
    resolution: {integrity: sha512-RkhPPp2zrqDAQA/2jNhnztcPAlv64XdhIp7a7454A5ovI7Bukxgt7MX7udwAu3zg1DcpPU0rz3VV1SeaqvY4+A==}
    engines: {node: '>= 8'}
    dev: true

  /@nodelib/fs.walk@1.2.8:
    resolution: {integrity: sha512-oGB+UxlgWcgQkgwo8GcEGwemoTFt3FIO9ababBmaGwXIoBKZ+GTy0pP185beGg7Llih/NSHSV2XAs1lnznocSg==}
    engines: {node: '>= 8'}
    dependencies:
      '@nodelib/fs.scandir': 2.1.5
      fastq: 1.15.0
    dev: true

  /@open-pioneer/build-common@1.0.2:
    resolution: {integrity: sha512-lsFoDUyS7liE6oAb7mtOmjE6+gQAPQrO5zSL5XEWo0FjhyteNOYgW8X3zpll/8k365U9B1uWpyLK/Kg0Cbw3Ow==}
    engines: {node: '>= 16'}
    dependencies:
      semver: 7.5.4
      zod: 3.21.4
      zod-validation-error: 1.3.1(zod@3.21.4)
    dev: true

  /@open-pioneer/build-package-cli@1.0.4(sass@1.65.1)(typescript@5.1.6):
    resolution: {integrity: sha512-/eoWcxCDdMhQOnQ3aH9WbXFtWipVF4RF0Thj+BdtE9eTOyQ3UKTS/SG5LX/wO4t2PZu+pXsLBNIhb82jpbgu+w==}
    engines: {node: '>= 16'}
    hasBin: true
    dependencies:
      '@open-pioneer/build-package': 1.0.4(sass@1.65.1)(typescript@5.1.6)
      chalk: 5.3.0
      commander: 11.0.0
    transitivePeerDependencies:
      - sass
      - supports-color
      - typescript
    dev: true

  /@open-pioneer/build-package@1.0.4(sass@1.65.1)(typescript@5.1.6):
    resolution: {integrity: sha512-KAVx//XJfE2QRVNoC8jRUU4awN1U7XtxPlIp5O6LfwAMfq3euZHeYjE3nDUNXbSWhHalTBH4oQYMT/2TXPNdEw==}
    engines: {node: '>= 16'}
    peerDependencies:
      sass: '*'
      typescript: '*'
    peerDependenciesMeta:
      sass:
        optional: true
      typescript:
        optional: true
    dependencies:
      '@open-pioneer/build-common': 1.0.2
      '@open-pioneer/build-support': 1.0.0
      chalk: 5.3.0
      debug: 4.3.4
      esbuild: 0.18.17
      fast-glob: 3.3.1
      fs-extra: 11.1.1
      postcss: 8.4.27
      postcss-import: 15.1.0(postcss@8.4.27)
      rollup: 3.27.1
      rollup-plugin-esbuild: 5.0.0(esbuild@0.18.17)(rollup@3.27.1)
      sass: 1.65.1
      typescript: 5.1.6
    transitivePeerDependencies:
      - supports-color
    dev: true

  /@open-pioneer/build-support@1.0.0:
    resolution: {integrity: sha512-ECnX4/7HrhMDldmw2So4LxNxFZGWOq/bnmJk/8ptOlAFDq/TXgbDhi4BMsvE8x9Y0nt9K33ehW16jYaRM7yOqw==}
    engines: {node: '>= 16'}
    dev: true

  /@open-pioneer/chakra-integration@1.0.0(@chakra-ui/react@2.8.0)(@emotion/cache@11.11.0)(@emotion/react@11.11.1)(@emotion/styled@11.11.0)(framer-motion@10.16.0)(react-dom@18.2.0)(react@18.2.0):
    resolution: {integrity: sha512-aqpiHi+JfEGQvh+CVXw+FHqID8Q/UwkftzffhpbVNW5lxpKO1qzksMZbiXb2BGCvmvDyXwzAYU5tNyaB53bZ9g==}
    peerDependencies:
      '@chakra-ui/react': ^2.6.1
      '@emotion/cache': ^11.11.0
      '@emotion/react': ^11.11.0
      '@emotion/styled': ^11.11.0
      framer-motion: ^10.12.16
      react: ^18.2.0
      react-dom: ^18.2.0
    dependencies:
      '@chakra-ui/react': 2.8.0(@emotion/react@11.11.1)(@emotion/styled@11.11.0)(@types/react@18.2.20)(framer-motion@10.16.0)(react-dom@18.2.0)(react@18.2.0)
      '@emotion/cache': 11.11.0
      '@emotion/react': 11.11.1(@types/react@18.2.20)(react@18.2.0)
      '@emotion/styled': 11.11.0(@emotion/react@11.11.1)(@types/react@18.2.20)(react@18.2.0)
      framer-motion: 10.16.0(react-dom@18.2.0)(react@18.2.0)
      react: 18.2.0
      react-dom: 18.2.0(react@18.2.0)

  /@open-pioneer/core@1.0.0:
    resolution: {integrity: sha512-lVZtTydAO+f1c27yy/knGcSRUNpeUrOLLcbChbadX9lcKWP6El4BWbxSYYEVOQ76IFb89KtfhZmGg6sOSVhZ7A==}

  /@open-pioneer/integration@1.0.0(@open-pioneer/runtime@1.0.0):
    resolution: {integrity: sha512-AfSidV6K+cOVCOg7TE2XY9jIloVYnW6Geg5QOHauuA/5CfIwxJkaNoDx5bu7gseeTvcJvHXAg7bNShbjnLTlgw==}
    peerDependencies:
      '@open-pioneer/runtime': ^1.0.0
    dependencies:
      '@open-pioneer/runtime': 1.0.0(@formatjs/intl@2.9.0)(@open-pioneer/chakra-integration@1.0.0)(@open-pioneer/core@1.0.0)(@open-pioneer/runtime-react-support@1.0.0)(react-dom@18.2.0)(react@18.2.0)
    dev: false

  /@open-pioneer/runtime-react-support@1.0.0(react@18.2.0):
    resolution: {integrity: sha512-u5cMrU0Vxx9Rrs4equZ/uvtK925YUWq/O/3UubBV1206VQKJ1lsEZGWWkkvHnpGfQkOGy25ymbcVzNXGumND+A==}
    peerDependencies:
      react: ^18.2.0
    dependencies:
      react: 18.2.0

  /@open-pioneer/runtime@1.0.0(@formatjs/intl@2.9.0)(@open-pioneer/chakra-integration@1.0.0)(@open-pioneer/core@1.0.0)(@open-pioneer/runtime-react-support@1.0.0)(react-dom@18.2.0)(react@18.2.0):
    resolution: {integrity: sha512-bpJxVPIM9fDkhNPk3UP0XZSoI+n8fRRKTQ54/C6CZpjjA7zTzaRLU1Thla5B68mMyHfCaFEtmIIOotHUx5DaKA==}
    peerDependencies:
      '@formatjs/intl': ^2.7.2
      '@open-pioneer/chakra-integration': ^1.0.0
      '@open-pioneer/core': ^1.0.0
      '@open-pioneer/runtime-react-support': ^1.0.0
      react: ^18.2.0
      react-dom: ^18.2.0
    dependencies:
      '@formatjs/intl': 2.9.0(typescript@5.1.6)
      '@open-pioneer/chakra-integration': 1.0.0(@chakra-ui/react@2.8.0)(@emotion/cache@11.11.0)(@emotion/react@11.11.1)(@emotion/styled@11.11.0)(framer-motion@10.16.0)(react-dom@18.2.0)(react@18.2.0)
      '@open-pioneer/core': 1.0.0
      '@open-pioneer/runtime-react-support': 1.0.0(react@18.2.0)
      react: 18.2.0
      react-dom: 18.2.0(react@18.2.0)

  /@open-pioneer/tag-current-versions@1.0.1:
    resolution: {integrity: sha512-apM5QQc7hriwvNFlIE8AkvpsEu63JJTD+OYD0WeZSG9gKzUwFyN1e4ixNfAEarUYoCg6VfSFMlsTZ38LKM75Ww==}
    engines: {node: '>= 16'}
    hasBin: true
    dependencies:
      '@changesets/git': 2.0.0
      '@changesets/logger': 0.0.5
      '@manypkg/get-packages': 2.2.0
    dev: true

  /@open-pioneer/test-utils@1.0.0(@formatjs/intl@2.9.0)(@open-pioneer/chakra-integration@1.0.0)(@open-pioneer/runtime-react-support@1.0.0)(@testing-library/dom@9.3.1)(@testing-library/react@14.0.0)(react-dom@18.2.0)(react@18.2.0):
    resolution: {integrity: sha512-NLKd8WP+CkmtDTaGyUi7AEUOcsz/zCw43BlY6mbUREdRyCKjlkEb2tijm4XPSI7/R36M6yWrllar6EpaXU06Qg==}
    peerDependencies:
      '@formatjs/intl': ^2.7.2
      '@open-pioneer/chakra-integration': ^1.0.0
      '@open-pioneer/runtime-react-support': ^1.0.0
      '@testing-library/dom': ^9.3.0
      '@testing-library/react': ^14.0.0
      react: ^18.2.0
      react-dom: ^18.2.0
    dependencies:
      '@formatjs/intl': 2.9.0(typescript@5.1.6)
      '@open-pioneer/chakra-integration': 1.0.0(@chakra-ui/react@2.8.0)(@emotion/cache@11.11.0)(@emotion/react@11.11.1)(@emotion/styled@11.11.0)(framer-motion@10.16.0)(react-dom@18.2.0)(react@18.2.0)
      '@open-pioneer/runtime-react-support': 1.0.0(react@18.2.0)
      '@testing-library/dom': 9.3.1
      '@testing-library/react': 14.0.0(react-dom@18.2.0)(react@18.2.0)
      react: 18.2.0
      react-dom: 18.2.0(react@18.2.0)

  /@open-pioneer/vite-plugin-pioneer@1.1.1(@open-pioneer/runtime@1.0.0)(sass@1.65.1)(vite@4.4.9):
    resolution: {integrity: sha512-XCItZLhmByeAIqsDaskojrnludZPlzGii15CIJS/ZIAXfnKLfGg09GXcQPpmtPVeAWQya20oVzArJtK7rdS8xg==}
    engines: {node: '>= 16'}
    peerDependencies:
      '@open-pioneer/runtime': '*'
      sass: ^1.58.3
      vite: ^4.0.0
    dependencies:
      '@babel/generator': 7.22.9
      '@babel/template': 7.22.5
      '@babel/types': 7.22.5
      '@open-pioneer/build-common': 1.0.2
      '@open-pioneer/runtime': 1.0.0(@formatjs/intl@2.9.0)(@open-pioneer/chakra-integration@1.0.0)(@open-pioneer/core@1.0.0)(@open-pioneer/runtime-react-support@1.0.0)(react-dom@18.2.0)(react@18.2.0)
      debug: 4.3.4
      js-yaml: 4.1.0
      sass: 1.65.1
      vite: 4.4.9(@types/node@16.18.40)(sass@1.65.1)
      zod: 3.21.4
      zod-validation-error: 1.3.1(zod@3.21.4)
    transitivePeerDependencies:
      - supports-color
    dev: true

  /@petamoriken/float16@3.7.1:
    resolution: {integrity: sha512-oXZOc+aePd0FnhTWk15pyqK+Do87n0TyLV1nxdEougE95X/WXWDqmQobfhgnSY7QsWn5euZUWuDVeTQvoQ5VNw==}
    dev: false

  /@pkgjs/parseargs@0.11.0:
    resolution: {integrity: sha512-+1VkjdD0QBLPodGrJUeqarH8VAIvQODIbwh9XpP5Syisf7YoQgsJKPNFoqqLQlu+VQ/tVSshMR6loPMn8U+dPg==}
    engines: {node: '>=14'}
    requiresBuild: true
    dev: true
    optional: true

  /@popperjs/core@2.11.6:
    resolution: {integrity: sha512-50/17A98tWUfQ176raKiOGXuYpLyyVMkxxG6oylzL3BPOlA6ADGdK7EYunSa4I064xerltq9TGXs8HmOk5E+vw==}

  /@rollup/pluginutils@4.2.1:
    resolution: {integrity: sha512-iKnFXr7NkdZAIHiIWE+BX5ULi/ucVFYWD6TbAV+rZctiRTY2PL6tsIKhoIOaoskiWAkgu+VsbXgUVDNLHf+InQ==}
    engines: {node: '>= 8.0.0'}
    dependencies:
      estree-walker: 2.0.2
      picomatch: 2.3.1
    dev: true

  /@rollup/pluginutils@5.0.2(rollup@3.27.1):
    resolution: {integrity: sha512-pTd9rIsP92h+B6wWwFbW8RkZv4hiR/xKsqre4SIuAOaOEQRxi0lqLke9k2/7WegC85GgUs9pjmOjCUi3In4vwA==}
    engines: {node: '>=14.0.0'}
    peerDependencies:
      rollup: ^1.20.0||^2.0.0||^3.0.0
    peerDependenciesMeta:
      rollup:
        optional: true
    dependencies:
      '@types/estree': 1.0.0
      estree-walker: 2.0.2
      picomatch: 2.3.1
      rollup: 3.27.1
    dev: true

  /@sinclair/typebox@0.27.8:
    resolution: {integrity: sha512-+Fj43pSMwJs4KRrH/938Uf+uAELIgVBmQzg/q1YG10djyfA3TnrU8N8XzqCh/okZdszqBQTZf96idMfE5lnwTA==}
    dev: true

  /@swc/core-darwin-arm64@1.3.61:
    resolution: {integrity: sha512-Ra1CZIYYyIp/Y64VcKyaLjIPUwT83JmGduvHu8vhUZOvWV4dWL4s5DrcxQVaQJjjb7Z2N/IUYYS55US1TGnxZw==}
    engines: {node: '>=10'}
    cpu: [arm64]
    os: [darwin]
    requiresBuild: true
    dev: true
    optional: true

  /@swc/core-darwin-x64@1.3.61:
    resolution: {integrity: sha512-LUia75UByUFkYH1Ddw7IE0X9usNVGJ7aL6+cgOTju7P0dsU0f8h/OGc/GDfp1E4qnKxDCJE+GwDRLoi4SjIxpg==}
    engines: {node: '>=10'}
    cpu: [x64]
    os: [darwin]
    requiresBuild: true
    dev: true
    optional: true

  /@swc/core-linux-arm-gnueabihf@1.3.61:
    resolution: {integrity: sha512-aalPlicYxHAn2PxNlo3JFEZkMXzCtUwjP27AgMqnfV4cSz7Omo56OtC+413e/kGyCH86Er9gJRQQsxNKP8Qbsg==}
    engines: {node: '>=10'}
    cpu: [arm]
    os: [linux]
    requiresBuild: true
    dev: true
    optional: true

  /@swc/core-linux-arm64-gnu@1.3.61:
    resolution: {integrity: sha512-9hGdsbQrYNPo1c7YzWF57yl17bsIuuEQi3I1fOFSv3puL3l5M/C/oCD0Bz6IdKh6mEDC5UNJE4LWtV1gFA995A==}
    engines: {node: '>=10'}
    cpu: [arm64]
    os: [linux]
    requiresBuild: true
    dev: true
    optional: true

  /@swc/core-linux-arm64-musl@1.3.61:
    resolution: {integrity: sha512-mVmcNfFQRP4SYbGC08IPB3B9Xox+VpGIQqA3Qg7LMCcejLAQLi4Lfe8CDvvBPlQzXHso0Cv+BicJnQVKs8JLOA==}
    engines: {node: '>=10'}
    cpu: [arm64]
    os: [linux]
    requiresBuild: true
    dev: true
    optional: true

  /@swc/core-linux-x64-gnu@1.3.61:
    resolution: {integrity: sha512-ZkRHs7GEikN6JiVL1/stvq9BVHKrSKoRn9ulVK2hMr+mAGNOKm3Y06NSzOO+BWwMaFOgnO2dWlszCUICsQ0kpg==}
    engines: {node: '>=10'}
    cpu: [x64]
    os: [linux]
    requiresBuild: true
    dev: true
    optional: true

  /@swc/core-linux-x64-musl@1.3.61:
    resolution: {integrity: sha512-zK7VqQ5JlK20+7fxI4AgvIUckeZyX0XIbliGXNMR3i+39SJq1vs9scYEmq8VnAfvNdMU5BG+DewbFJlMfCtkxQ==}
    engines: {node: '>=10'}
    cpu: [x64]
    os: [linux]
    requiresBuild: true
    dev: true
    optional: true

  /@swc/core-win32-arm64-msvc@1.3.61:
    resolution: {integrity: sha512-e9kVVPk5iVNhO41TvLvcExDHn5iATQ5/M4U7/CdcC7s0fK19TKSEUqkdoTLIJvHBFhgR7w3JJSErfnauO0xXoA==}
    engines: {node: '>=10'}
    cpu: [arm64]
    os: [win32]
    requiresBuild: true
    dev: true
    optional: true

  /@swc/core-win32-ia32-msvc@1.3.61:
    resolution: {integrity: sha512-7cJULfa6HvKqvFh6M/f7mKiNRhE2AjgFUCZfdOuy5r8vbtpk+qBK94TXwaDjJYDUGKzDVZw/tJ1eN4Y9n9Ls/Q==}
    engines: {node: '>=10'}
    cpu: [ia32]
    os: [win32]
    requiresBuild: true
    dev: true
    optional: true

  /@swc/core-win32-x64-msvc@1.3.61:
    resolution: {integrity: sha512-Jx8S+21WcKF/wlhW+sYpystWUyymDTEsbBpOgBRpXZelakVcNBCIIYSZOKW/A9PwWTpu6S8yvbs9nUOzKiVPqA==}
    engines: {node: '>=10'}
    cpu: [x64]
    os: [win32]
    requiresBuild: true
    dev: true
    optional: true

  /@swc/core@1.3.61:
    resolution: {integrity: sha512-p58Ltdjo7Yy8CU3zK0cp4/eAgy5qkHs35znGedqVGPiA67cuYZM63DuTfmyrOntMRwQnaFkMLklDAPCizDdDng==}
    engines: {node: '>=10'}
    requiresBuild: true
    peerDependencies:
      '@swc/helpers': ^0.5.0
    peerDependenciesMeta:
      '@swc/helpers':
        optional: true
    optionalDependencies:
      '@swc/core-darwin-arm64': 1.3.61
      '@swc/core-darwin-x64': 1.3.61
      '@swc/core-linux-arm-gnueabihf': 1.3.61
      '@swc/core-linux-arm64-gnu': 1.3.61
      '@swc/core-linux-arm64-musl': 1.3.61
      '@swc/core-linux-x64-gnu': 1.3.61
      '@swc/core-linux-x64-musl': 1.3.61
      '@swc/core-win32-arm64-msvc': 1.3.61
      '@swc/core-win32-ia32-msvc': 1.3.61
      '@swc/core-win32-x64-msvc': 1.3.61
    dev: true

  /@testing-library/dom@9.3.1:
    resolution: {integrity: sha512-0DGPd9AR3+iDTjGoMpxIkAsUihHZ3Ai6CneU6bRRrffXMgzCdlNk43jTrD2/5LT6CBb3MWTP8v510JzYtahD2w==}
    engines: {node: '>=14'}
    dependencies:
      '@babel/code-frame': 7.22.5
      '@babel/runtime': 7.21.0
      '@types/aria-query': 5.0.1
      aria-query: 5.1.3
      chalk: 4.1.2
      dom-accessibility-api: 0.5.16
      lz-string: 1.5.0
      pretty-format: 27.5.1

  /@testing-library/jest-dom@6.0.0(vitest@0.34.1):
    resolution: {integrity: sha512-Ye2R3+/oM27jir8CzYPmuWdavTaKwNZcu0d22L9pO/vnOYE0wmrtpw79TQJa8H6gV8/i7yd+pLaqeLlA0rTMfg==}
    engines: {node: '>=14', npm: '>=6', yarn: '>=1'}
    peerDependencies:
      '@jest/globals': '>= 28'
      '@types/jest': '>= 28'
      jest: '>= 28'
      vitest: '>= 0.32'
    peerDependenciesMeta:
      '@jest/globals':
        optional: true
      '@types/jest':
        optional: true
      jest:
        optional: true
      vitest:
        optional: true
    dependencies:
      '@adobe/css-tools': 4.2.0
      '@babel/runtime': 7.21.0
      aria-query: 5.1.3
      chalk: 3.0.0
      css.escape: 1.5.1
      dom-accessibility-api: 0.5.16
      lodash: 4.17.21
      redent: 3.0.0
      vitest: 0.34.1(jsdom@22.1.0)(sass@1.65.1)
    dev: true

  /@testing-library/react@14.0.0(react-dom@18.2.0)(react@18.2.0):
    resolution: {integrity: sha512-S04gSNJbYE30TlIMLTzv6QCTzt9AqIF5y6s6SzVFILNcNvbV/jU96GeiTPillGQo+Ny64M/5PV7klNYYgv5Dfg==}
    engines: {node: '>=14'}
    peerDependencies:
      react: ^18.0.0
      react-dom: ^18.0.0
    dependencies:
      '@babel/runtime': 7.21.0
      '@testing-library/dom': 9.3.1
      '@types/react-dom': 18.2.7
      react: 18.2.0
      react-dom: 18.2.0(react@18.2.0)

  /@testing-library/user-event@14.4.3(@testing-library/dom@9.3.1):
    resolution: {integrity: sha512-kCUc5MEwaEMakkO5x7aoD+DLi02ehmEM2QCGWvNqAS1dV/fAvORWEjnjsEIvml59M7Y5kCkWN6fCCyPOe8OL6Q==}
    engines: {node: '>=12', npm: '>=6'}
    peerDependencies:
      '@testing-library/dom': '>=7.21.4'
    dependencies:
      '@testing-library/dom': 9.3.1
    dev: true

  /@tootallnate/once@2.0.0:
    resolution: {integrity: sha512-XCuKFP5PS55gnMVu3dty8KPatLqUoy/ZYzDzAGCQ8JNFCkLXzmI7vNHCR+XpbZaMWQK/vQubr7PkYq8g470J/A==}
    engines: {node: '>= 10'}
    dev: true

  /@tsconfig/node10@1.0.9:
    resolution: {integrity: sha512-jNsYVVxU8v5g43Erja32laIDHXeoNvFEpX33OK4d6hljo3jDhCBDhx5dhCCTMWUojscpAagGiRkBKxpdl9fxqA==}
    dev: true

  /@tsconfig/node12@1.0.11:
    resolution: {integrity: sha512-cqefuRsh12pWyGsIoBKJA9luFu3mRxCA+ORZvA4ktLSzIuCUtWVxGIuXigEwO5/ywWFMZ2QEGKWvkZG1zDMTag==}
    dev: true

  /@tsconfig/node14@1.0.3:
    resolution: {integrity: sha512-ysT8mhdixWK6Hw3i1V2AeRqZ5WfXg1G43mqoYlM2nc6388Fq5jcXyr5mRsqViLx/GJYdoL0bfXD8nmF+Zn/Iow==}
    dev: true

  /@tsconfig/node16@1.0.3:
    resolution: {integrity: sha512-yOlFc+7UtL/89t2ZhjPvvB/DeAr3r+Dq58IgzsFkOAvVC6NMJXmCGjbptdXdR9qsX7pKcTL+s87FtYREi2dEEQ==}
    dev: true

  /@types/aria-query@5.0.1:
    resolution: {integrity: sha512-XTIieEY+gvJ39ChLcB4If5zHtPxt3Syj5rgZR+e1ctpmK8NjPf0zFqsz4JpLJT0xla9GFDKjy8Cpu331nrmE1Q==}

  /@types/chai-subset@1.3.3:
    resolution: {integrity: sha512-frBecisrNGz+F4T6bcc+NLeolfiojh5FxW2klu669+8BARtyQv2C/GkNW6FUodVe4BroGMP/wER/YDGc7rEllw==}
    dependencies:
      '@types/chai': 4.3.5
    dev: true

  /@types/chai@4.3.5:
    resolution: {integrity: sha512-mEo1sAde+UCE6b2hxn332f1g1E8WfYRu6p5SvTKr2ZKC1f7gFJXk4h5PyGP9Dt6gCaG8y8XhwnXWC6Iy2cmBng==}
    dev: true

  /@types/eslint@8.21.1:
    resolution: {integrity: sha512-rc9K8ZpVjNcLs8Fp0dkozd5Pt2Apk1glO4Vgz8ix1u6yFByxfqo5Yavpy65o+93TAe24jr7v+eSBtFLvOQtCRQ==}
    dependencies:
      '@types/estree': 1.0.0
      '@types/json-schema': 7.0.12
    dev: true

  /@types/estree@1.0.0:
    resolution: {integrity: sha512-WulqXMDUTYAXCjZnk6JtIHPigp55cVtDgDrO2gHRwhyJto21+1zbVCtOYB2L1F9w4qCQ0rOGWBnBe0FNTiEJIQ==}
    dev: true

  /@types/is-ci@3.0.0:
    resolution: {integrity: sha512-Q0Op0hdWbYd1iahB+IFNQcWXFq4O0Q5MwQP7uN0souuQ4rPg1vEYcnIOfr1gY+M+6rc8FGoRaBO1mOOvL29sEQ==}
    dependencies:
      ci-info: 3.8.0
    dev: true

  /@types/js-cookie@2.2.7:
    resolution: {integrity: sha512-aLkWa0C0vO5b4Sr798E26QgOkss68Un0bLjs7u9qxzPT5CG+8DuNTffWES58YzJs3hrVAOs1wonycqEBqNJubA==}
    dev: false

  /@types/js-yaml@4.0.5:
    resolution: {integrity: sha512-FhpRzf927MNQdRZP0J5DLIdTXhjLYzeUTmLAu69mnVksLH9CJY3IuSeEgbKUki7GQZm0WqDkGzyxju2EZGD2wA==}
    dev: true

  /@types/json-schema@7.0.12:
    resolution: {integrity: sha512-Hr5Jfhc9eYOQNPYO5WLDq/n4jqijdHNlDXjuAQkkt+mWdQR+XJToOHrsD4cPaMXpn6KO7y2+wM8AZEs8VpBLVA==}
    dev: true

  /@types/json5@0.0.29:
    resolution: {integrity: sha512-dRLjCWHYg4oaA77cxO64oO+7JwCwnIzkZPdrrC71jQmQtlhM556pwKo5bUzqvZndkVbeFLIIi+9TC40JNF5hNQ==}
    dev: true

  /@types/lodash.mergewith@4.6.7:
    resolution: {integrity: sha512-3m+lkO5CLRRYU0fhGRp7zbsGi6+BZj0uTVSwvcKU+nSlhjA9/QRNfuSGnD2mX6hQA7ZbmcCkzk5h4ZYGOtk14A==}
    dependencies:
      '@types/lodash': 4.14.191

  /@types/lodash@4.14.191:
    resolution: {integrity: sha512-BdZ5BCCvho3EIXw6wUCXHe7rS53AIDPLE+JzwgT+OsJk53oBfbSmZZ7CX4VaRoN78N+TJpFi9QPlfIVNmJYWxQ==}

  /@types/minimist@1.2.2:
    resolution: {integrity: sha512-jhuKLIRrhvCPLqwPcx6INqmKeiA5EWrsCOPhrlFSrbrmU4ZMPjj5Ul/oLCMDO98XRUIwVm78xICz4EPCektzeQ==}
    dev: true

  /@types/node@12.20.55:
    resolution: {integrity: sha512-J8xLz7q2OFulZ2cyGTLE1TbbZcjpno7FaN6zdJNrgAdrJ+DZzh/uFR6YrTb4C+nXakvud8Q4+rbhoIWlYQbUFQ==}
    dev: true

  /@types/node@16.18.40:
    resolution: {integrity: sha512-+yno3ItTEwGxXiS/75Q/aHaa5srkpnJaH+kdkTVJ3DtJEwv92itpKbxU+FjPoh2m/5G9zmUQfrL4A4C13c+iGA==}
    dev: true

  /@types/normalize-package-data@2.4.1:
    resolution: {integrity: sha512-Gj7cI7z+98M282Tqmp2K5EIsoouUEzbBJhQQzDE3jSIRk6r9gsz0oUokqIUR4u1R3dMHo0pDHM7sNOHyhulypw==}
    dev: true

  /@types/parse-json@4.0.0:
    resolution: {integrity: sha512-//oorEZjL6sbPcKUaCdIGlIUeH26mgzimjBB77G6XRgnDl/L5wOnpyBGRe/Mmf5CVW3PwEBE1NjiMZ/ssFh4wA==}

  /@types/prop-types@15.7.5:
    resolution: {integrity: sha512-JCB8C6SnDoQf0cNycqd/35A7MjcnK+ZTqE7judS6o7utxUCg6imJg3QK2qzHKszlTjcj2cn+NwMB2i96ubpj7w==}

  /@types/react-dom@18.2.7:
    resolution: {integrity: sha512-GRaAEriuT4zp9N4p1i8BDBYmEyfo+xQ3yHjJU4eiK5NDa1RmUZG+unZABUTK4/Ox/M+GaHwb6Ow8rUITrtjszA==}
    dependencies:
      '@types/react': 18.2.20

  /@types/react@18.2.20:
    resolution: {integrity: sha512-WKNtmsLWJM/3D5mG4U84cysVY31ivmyw85dE84fOCk5Hx78wezB/XEjVPWl2JTZ5FkEeaTJf+VgUAUn3PE7Isw==}
    dependencies:
      '@types/prop-types': 15.7.5
      '@types/scheduler': 0.16.2
      csstype: 3.1.1

  /@types/scheduler@0.16.2:
    resolution: {integrity: sha512-hppQEBDmlwhFAXKJX2KnWLYu5yMfi91yazPb2l+lbJiwW+wdo1gNeRA+3RgNSO39WYX2euey41KEwnqesU2Jew==}

  /@types/semver@7.5.0:
    resolution: {integrity: sha512-G8hZ6XJiHnuhQKR7ZmysCeJWE08o8T0AXtk5darsCaTVsYZhhgUrq53jizaR2FvsoeCwJhlmwTjkXBY5Pn/ZHw==}
    dev: true

  /@typescript-eslint/eslint-plugin@6.4.0(@typescript-eslint/parser@6.4.0)(eslint@8.47.0)(typescript@5.1.6):
    resolution: {integrity: sha512-62o2Hmc7Gs3p8SLfbXcipjWAa6qk2wZGChXG2JbBtYpwSRmti/9KHLqfbLs9uDigOexG+3PaQ9G2g3201FWLKg==}
    engines: {node: ^16.0.0 || >=18.0.0}
    peerDependencies:
      '@typescript-eslint/parser': ^6.0.0 || ^6.0.0-alpha
      eslint: ^7.0.0 || ^8.0.0
      typescript: '*'
    peerDependenciesMeta:
      typescript:
        optional: true
    dependencies:
      '@eslint-community/regexpp': 4.6.2
      '@typescript-eslint/parser': 6.4.0(eslint@8.47.0)(typescript@5.1.6)
      '@typescript-eslint/scope-manager': 6.4.0
      '@typescript-eslint/type-utils': 6.4.0(eslint@8.47.0)(typescript@5.1.6)
      '@typescript-eslint/utils': 6.4.0(eslint@8.47.0)(typescript@5.1.6)
      '@typescript-eslint/visitor-keys': 6.4.0
      debug: 4.3.4
      eslint: 8.47.0
      graphemer: 1.4.0
      ignore: 5.2.4
      natural-compare: 1.4.0
      semver: 7.5.4
      ts-api-utils: 1.0.1(typescript@5.1.6)
      typescript: 5.1.6
    transitivePeerDependencies:
      - supports-color
    dev: true

  /@typescript-eslint/parser@6.4.0(eslint@8.47.0)(typescript@5.1.6):
    resolution: {integrity: sha512-I1Ah1irl033uxjxO9Xql7+biL3YD7w9IU8zF+xlzD/YxY6a4b7DYA08PXUUCbm2sEljwJF6ERFy2kTGAGcNilg==}
    engines: {node: ^16.0.0 || >=18.0.0}
    peerDependencies:
      eslint: ^7.0.0 || ^8.0.0
      typescript: '*'
    peerDependenciesMeta:
      typescript:
        optional: true
    dependencies:
      '@typescript-eslint/scope-manager': 6.4.0
      '@typescript-eslint/types': 6.4.0
      '@typescript-eslint/typescript-estree': 6.4.0(typescript@5.1.6)
      '@typescript-eslint/visitor-keys': 6.4.0
      debug: 4.3.4
      eslint: 8.47.0
      typescript: 5.1.6
    transitivePeerDependencies:
      - supports-color
    dev: true

  /@typescript-eslint/scope-manager@6.4.0:
    resolution: {integrity: sha512-TUS7vaKkPWDVvl7GDNHFQMsMruD+zhkd3SdVW0d7b+7Zo+bd/hXJQ8nsiUZMi1jloWo6c9qt3B7Sqo+flC1nig==}
    engines: {node: ^16.0.0 || >=18.0.0}
    dependencies:
      '@typescript-eslint/types': 6.4.0
      '@typescript-eslint/visitor-keys': 6.4.0
    dev: true

  /@typescript-eslint/type-utils@6.4.0(eslint@8.47.0)(typescript@5.1.6):
    resolution: {integrity: sha512-TvqrUFFyGY0cX3WgDHcdl2/mMCWCDv/0thTtx/ODMY1QhEiyFtv/OlLaNIiYLwRpAxAtOLOY9SUf1H3Q3dlwAg==}
    engines: {node: ^16.0.0 || >=18.0.0}
    peerDependencies:
      eslint: ^7.0.0 || ^8.0.0
      typescript: '*'
    peerDependenciesMeta:
      typescript:
        optional: true
    dependencies:
      '@typescript-eslint/typescript-estree': 6.4.0(typescript@5.1.6)
      '@typescript-eslint/utils': 6.4.0(eslint@8.47.0)(typescript@5.1.6)
      debug: 4.3.4
      eslint: 8.47.0
      ts-api-utils: 1.0.1(typescript@5.1.6)
      typescript: 5.1.6
    transitivePeerDependencies:
      - supports-color
    dev: true

  /@typescript-eslint/types@6.4.0:
    resolution: {integrity: sha512-+FV9kVFrS7w78YtzkIsNSoYsnOtrYVnKWSTVXoL1761CsCRv5wpDOINgsXpxD67YCLZtVQekDDyaxfjVWUJmmg==}
    engines: {node: ^16.0.0 || >=18.0.0}
    dev: true

  /@typescript-eslint/typescript-estree@6.4.0(typescript@5.1.6):
    resolution: {integrity: sha512-iDPJArf/K2sxvjOR6skeUCNgHR/tCQXBsa+ee1/clRKr3olZjZ/dSkXPZjG6YkPtnW6p5D1egeEPMCW6Gn4yLA==}
    engines: {node: ^16.0.0 || >=18.0.0}
    peerDependencies:
      typescript: '*'
    peerDependenciesMeta:
      typescript:
        optional: true
    dependencies:
      '@typescript-eslint/types': 6.4.0
      '@typescript-eslint/visitor-keys': 6.4.0
      debug: 4.3.4
      globby: 11.1.0
      is-glob: 4.0.3
      semver: 7.5.4
      ts-api-utils: 1.0.1(typescript@5.1.6)
      typescript: 5.1.6
    transitivePeerDependencies:
      - supports-color
    dev: true

  /@typescript-eslint/utils@6.4.0(eslint@8.47.0)(typescript@5.1.6):
    resolution: {integrity: sha512-BvvwryBQpECPGo8PwF/y/q+yacg8Hn/2XS+DqL/oRsOPK+RPt29h5Ui5dqOKHDlbXrAeHUTnyG3wZA0KTDxRZw==}
    engines: {node: ^16.0.0 || >=18.0.0}
    peerDependencies:
      eslint: ^7.0.0 || ^8.0.0
    dependencies:
      '@eslint-community/eslint-utils': 4.4.0(eslint@8.47.0)
      '@types/json-schema': 7.0.12
      '@types/semver': 7.5.0
      '@typescript-eslint/scope-manager': 6.4.0
      '@typescript-eslint/types': 6.4.0
      '@typescript-eslint/typescript-estree': 6.4.0(typescript@5.1.6)
      eslint: 8.47.0
      semver: 7.5.4
    transitivePeerDependencies:
      - supports-color
      - typescript
    dev: true

  /@typescript-eslint/visitor-keys@6.4.0:
    resolution: {integrity: sha512-yJSfyT+uJm+JRDWYRYdCm2i+pmvXJSMtPR9Cq5/XQs4QIgNoLcoRtDdzsLbLsFM/c6um6ohQkg/MLxWvoIndJA==}
    engines: {node: ^16.0.0 || >=18.0.0}
    dependencies:
      '@typescript-eslint/types': 6.4.0
      eslint-visitor-keys: 3.4.3
    dev: true

  /@vitejs/plugin-react-swc@3.3.2(vite@4.4.9):
    resolution: {integrity: sha512-VJFWY5sfoZerQRvJrh518h3AcQt6f/yTuWn4/TRB+dqmYU0NX1qz7qM5Wfd+gOQqUzQW4gxKqKN3KpE/P3+zrA==}
    peerDependencies:
      vite: ^4
    dependencies:
      '@swc/core': 1.3.61
      vite: 4.4.9(@types/node@16.18.40)(sass@1.65.1)
    transitivePeerDependencies:
      - '@swc/helpers'
    dev: true

  /@vitest/expect@0.34.1:
    resolution: {integrity: sha512-q2CD8+XIsQ+tHwypnoCk8Mnv5e6afLFvinVGCq3/BOT4kQdVQmY6rRfyKkwcg635lbliLPqbunXZr+L1ssUWiQ==}
    dependencies:
      '@vitest/spy': 0.34.1
      '@vitest/utils': 0.34.1
      chai: 4.3.7
    dev: true

  /@vitest/runner@0.34.1:
    resolution: {integrity: sha512-YfQMpYzDsYB7yqgmlxZ06NI4LurHWfrH7Wy3Pvf/z/vwUSgq1zLAb1lWcItCzQG+NVox+VvzlKQrYEXb47645g==}
    dependencies:
      '@vitest/utils': 0.34.1
      p-limit: 4.0.0
      pathe: 1.1.1
    dev: true

  /@vitest/snapshot@0.34.1:
    resolution: {integrity: sha512-0O9LfLU0114OqdF8lENlrLsnn024Tb1CsS9UwG0YMWY2oGTQfPtkW+B/7ieyv0X9R2Oijhi3caB1xgGgEgclSQ==}
    dependencies:
      magic-string: 0.30.2
      pathe: 1.1.1
      pretty-format: 29.6.2
    dev: true

  /@vitest/spy@0.34.1:
    resolution: {integrity: sha512-UT4WcI3EAPUNO8n6y9QoEqynGGEPmmRxC+cLzneFFXpmacivjHZsNbiKD88KUScv5DCHVDgdBsLD7O7s1enFcQ==}
    dependencies:
      tinyspy: 2.1.1
    dev: true

  /@vitest/utils@0.34.1:
    resolution: {integrity: sha512-/ql9dsFi4iuEbiNcjNHQWXBum7aL8pyhxvfnD9gNtbjR9fUKAjxhj4AA3yfLXg6gJpMGGecvtF8Au2G9y3q47Q==}
    dependencies:
      diff-sequences: 29.4.3
      loupe: 2.3.6
      pretty-format: 29.6.2
    dev: true

  /@xobotyi/scrollbar-width@1.9.5:
    resolution: {integrity: sha512-N8tkAACJx2ww8vFMneJmaAgmjAG1tnVBZJRLRcx061tmsLRZHSEZSLuGWnwPtunsSLvSqXQ2wfp7Mgqg1I+2dQ==}
    dev: false

  /@zag-js/dom-query@0.10.5:
    resolution: {integrity: sha512-zm6wA5+kqU48it6afNjaUhjVSixKZruTKB23z0V1xBqKbuiLOMMOZ5oK26cTPSXtZ5CPhDNZ2Qk4pliS5n9SVw==}

  /@zag-js/element-size@0.10.5:
    resolution: {integrity: sha512-uQre5IidULANvVkNOBQ1tfgwTQcGl4hliPSe69Fct1VfYb2Fd0jdAcGzqQgPhfrXFpR62MxLPB7erxJ/ngtL8w==}

  /@zag-js/focus-visible@0.10.5:
    resolution: {integrity: sha512-EhDHKLutMtvLFCjBjyIY6h1JoJJNXG3KJz7Dj1sh4tj4LWAqo/TqLvgHyUTB29XMHwoslFHDJHKVWmLGMi+ULQ==}
    dependencies:
      '@zag-js/dom-query': 0.10.5

  /abab@2.0.6:
    resolution: {integrity: sha512-j2afSsaIENvHZN2B8GOpF566vZ5WVk5opAiMTvWgaQT8DkbOqsTfvNAvHoRGU2zzP8cPoqys+xHTRDWW8L+/BA==}
    dev: true

  /acorn-jsx@5.3.2(acorn@8.10.0):
    resolution: {integrity: sha512-rq9s+JNhf0IChjtDXxllJ7g41oZk5SlXtp0LHwyA5cejwn7vKmKp4pPri6YEePv2PU65sAsegbXtIinmDFDXgQ==}
    peerDependencies:
      acorn: ^6.0.0 || ^7.0.0 || ^8.0.0
    dependencies:
      acorn: 8.10.0
    dev: true

  /acorn-walk@8.2.0:
    resolution: {integrity: sha512-k+iyHEuPgSw6SbuDpGQM+06HQUa04DZ3o+F6CSzXMvvI5KMvnaEqXe+YVe555R9nn6GPt404fos4wcgpw12SDA==}
    engines: {node: '>=0.4.0'}
    dev: true

  /acorn@8.10.0:
    resolution: {integrity: sha512-F0SAmZ8iUtS//m8DmCTA0jlh6TDKkHQyK6xc6V4KDTyZKA9dnvX9/3sRTVQrWm79glUAZbnmmNcdYwUIHWVybw==}
    engines: {node: '>=0.4.0'}
    hasBin: true
    dev: true

  /agent-base@6.0.2:
    resolution: {integrity: sha512-RZNwNclF7+MS/8bDg70amg32dyeZGZxiDuQmZxKLAlQjr3jGyLx+4Kkk58UO7D2QdgFIQCovuSuZESne6RG6XQ==}
    engines: {node: '>= 6.0.0'}
    dependencies:
      debug: 4.3.4
    transitivePeerDependencies:
      - supports-color
    dev: true

  /ajv@6.12.6:
    resolution: {integrity: sha512-j3fVLgvTo527anyYyJOGTYJbG+vnnQYvE0m5mmkc1TK+nxAppkCLMIL0aZ4dblVCNoGShhm+kzE4ZUykBoMg4g==}
    dependencies:
      fast-deep-equal: 3.1.3
      fast-json-stable-stringify: 2.1.0
      json-schema-traverse: 0.4.1
      uri-js: 4.4.1
    dev: true

  /ansi-colors@4.1.3:
    resolution: {integrity: sha512-/6w/C21Pm1A7aZitlI5Ni/2J6FFQN8i1Cvz3kHABAAbw93v/NlvKdVOqz7CCWz/3iv/JplRSEEZ83XION15ovw==}
    engines: {node: '>=6'}
    dev: true

  /ansi-regex@5.0.1:
    resolution: {integrity: sha512-quJQXlTSUGL2LH9SUXo8VwsY4soanhgo6LNSm84E1LBcE8s3O0wpdiRzyR9z/ZZJMlMWv37qOOb9pdJlMUEKFQ==}
    engines: {node: '>=8'}

  /ansi-sequence-parser@1.1.0:
    resolution: {integrity: sha512-lEm8mt52to2fT8GhciPCGeCXACSz2UwIN4X2e2LJSnZ5uAbn2/dsYdOmUXq0AtWS5cpAupysIneExOgH0Vd2TQ==}
    dev: true

  /ansi-styles@3.2.1:
    resolution: {integrity: sha512-VT0ZI6kZRdTh8YyJw3SMbYm/u+NqfsAxEpWO0Pf9sq8/e94WxxOpPKx9FR1FlyCtOVDNOQ+8ntlqFxiRc+r5qA==}
    engines: {node: '>=4'}
    dependencies:
      color-convert: 1.9.3

  /ansi-styles@4.3.0:
    resolution: {integrity: sha512-zbB9rCJAT1rbjiVDb2hqKFHNYLxgtk8NURxZ3IZwD3F6NtxbXZQCnnSi1Lkx+IDohdPlFp222wVALIheZJQSEg==}
    engines: {node: '>=8'}
    dependencies:
      color-convert: 2.0.1

  /ansi-styles@5.2.0:
    resolution: {integrity: sha512-Cxwpt2SfTzTtXcfOlzGEee8O+c+MmUgGrNiBcXnuWxuFJHe6a5Hz7qwhwe5OgaSYI0IJvkLqWX1ASG+cJOkEiA==}
    engines: {node: '>=10'}

  /anymatch@3.1.3:
    resolution: {integrity: sha512-KMReFUr0B4t+D+OBkjR3KYqvocp2XaSzO55UcB6mgQMd3KbcE+mWTyvVV7D/zsdEbNnV6acZUutkiHQXvTr1Rw==}
    engines: {node: '>= 8'}
    dependencies:
      normalize-path: 3.0.0
      picomatch: 2.3.1
    dev: true

  /arg@4.1.3:
    resolution: {integrity: sha512-58S9QDqG0Xx27YwPSt9fJxivjYl432YCwfDMfZ+71RAqUrZef7LrKQZ3LHLOwCS4FLNBplP533Zx895SeOCHvA==}
    dev: true

  /argparse@1.0.10:
    resolution: {integrity: sha512-o5Roy6tNG4SL/FOkCAN6RzjiakZS25RLYFrcMttJqbdd8BWrnA+fGz57iN5Pb06pvBGvl5gQ0B48dJlslXvoTg==}
    dependencies:
      sprintf-js: 1.0.3
    dev: true

  /argparse@2.0.1:
    resolution: {integrity: sha512-8+9WqebbFzpX9OR+Wa6O29asIogeRMzcGtAINdpMHHyAg10f05aSFVBbcEqGf/PXw1EjAZ+q2/bEBg3DvurK3Q==}
    dev: true

  /aria-hidden@1.2.2(@types/react@18.2.20)(react@18.2.0):
    resolution: {integrity: sha512-6y/ogyDTk/7YAe91T3E2PR1ALVKyM2QbTio5HwM+N1Q6CMlCKhvClyIjkckBswa0f2xJhjsfzIGa1yVSe1UMVA==}
    engines: {node: '>=10'}
    peerDependencies:
      '@types/react': ^16.9.0 || ^17.0.0 || ^18.0.0
      react: ^16.9.0 || ^17.0.0 || ^18.0.0
    peerDependenciesMeta:
      '@types/react':
        optional: true
    dependencies:
      '@types/react': 18.2.20
      react: 18.2.0
      tslib: 2.5.0

  /aria-query@5.1.3:
    resolution: {integrity: sha512-R5iJ5lkuHybztUfuOAznmboyjWq8O6sqNqtK7CLOqdydi54VNbORp49mb14KbWgG1QD3JFO9hJdZ+y4KutfdOQ==}
    dependencies:
      deep-equal: 2.2.0

  /array-buffer-byte-length@1.0.0:
    resolution: {integrity: sha512-LPuwb2P+NrQw3XhxGc36+XSvuBPopovXYTR9Ew++Du9Yb/bx5AzBfrIsBoj0EZUifjQU+sHL21sseZ3jerWO/A==}
    dependencies:
      call-bind: 1.0.2
      is-array-buffer: 3.0.2
    dev: true

  /array-includes@3.1.6:
    resolution: {integrity: sha512-sgTbLvL6cNnw24FnbaDyjmvddQ2ML8arZsgaJhoABMoplz/4QRhtrYS+alr1BUM1Bwp6dhx8vVCBSLG+StwOFw==}
    engines: {node: '>= 0.4'}
    dependencies:
      call-bind: 1.0.2
      define-properties: 1.2.0
      es-abstract: 1.22.1
      get-intrinsic: 1.2.1
      is-string: 1.0.7
    dev: true

  /array-union@2.1.0:
    resolution: {integrity: sha512-HGyxoOTYUyCM6stUe6EJgnd4EoewAI7zMdfqO+kGjnlZmBDz/cR5pf8r/cR4Wq60sL/p0IkcjUEEPwS3GFrIyw==}
    engines: {node: '>=8'}
    dev: true

  /array.prototype.findlastindex@1.2.2:
    resolution: {integrity: sha512-tb5thFFlUcp7NdNF6/MpDk/1r/4awWG1FIz3YqDf+/zJSTezBb+/5WViH41obXULHVpDzoiCLpJ/ZO9YbJMsdw==}
    engines: {node: '>= 0.4'}
    dependencies:
      call-bind: 1.0.2
      define-properties: 1.2.0
      es-abstract: 1.22.1
      es-shim-unscopables: 1.0.0
      get-intrinsic: 1.2.1
    dev: true

  /array.prototype.flat@1.3.1:
    resolution: {integrity: sha512-roTU0KWIOmJ4DRLmwKd19Otg0/mT3qPNt0Qb3GWW8iObuZXxrjB/pzn0R3hqpRSWg4HCwqx+0vwOnWnvlOyeIA==}
    engines: {node: '>= 0.4'}
    dependencies:
      call-bind: 1.0.2
      define-properties: 1.2.0
      es-abstract: 1.22.1
      es-shim-unscopables: 1.0.0
    dev: true

  /array.prototype.flatmap@1.3.1:
    resolution: {integrity: sha512-8UGn9O1FDVvMNB0UlLv4voxRMze7+FpHyF5mSMRjWHUMlpoDViniy05870VlxhfgTnLbpuwTzvD76MTtWxB/mQ==}
    engines: {node: '>= 0.4'}
    dependencies:
      call-bind: 1.0.2
      define-properties: 1.2.0
      es-abstract: 1.22.1
      es-shim-unscopables: 1.0.0
    dev: true

  /array.prototype.tosorted@1.1.1:
    resolution: {integrity: sha512-pZYPXPRl2PqWcsUs6LOMn+1f1532nEoPTYowBtqLwAW+W8vSVhkIGnmOX1t/UQjD6YGI0vcD2B1U7ZFGQH9jnQ==}
    dependencies:
      call-bind: 1.0.2
      define-properties: 1.2.0
      es-abstract: 1.22.1
      es-shim-unscopables: 1.0.0
      get-intrinsic: 1.2.1
    dev: true

  /arraybuffer.prototype.slice@1.0.1:
    resolution: {integrity: sha512-09x0ZWFEjj4WD8PDbykUwo3t9arLn8NIzmmYEJFpYekOAQjpkGSyrQhNoRTcwwcFRu+ycWF78QZ63oWTqSjBcw==}
    engines: {node: '>= 0.4'}
    dependencies:
      array-buffer-byte-length: 1.0.0
      call-bind: 1.0.2
      define-properties: 1.2.0
      get-intrinsic: 1.2.1
      is-array-buffer: 3.0.2
      is-shared-array-buffer: 1.0.2
    dev: true

  /arrify@1.0.1:
    resolution: {integrity: sha512-3CYzex9M9FGQjCGMGyi6/31c8GJbgb0qGyrx5HWxPd0aCwh4cB2YjMb2Xf9UuoogrMrlO9cTqnB5rI5GHZTcUA==}
    engines: {node: '>=0.10.0'}
    dev: true

  /assertion-error@1.1.0:
    resolution: {integrity: sha512-jgsaNduz+ndvGyFt3uSuWqvy4lCnIJiovtouQN5JZHOKCS2QuhEdbcQHFhVksz2N2U9hXJo8odG7ETyWlEeuDw==}
    dev: true

  /ast-types-flow@0.0.7:
    resolution: {integrity: sha512-eBvWn1lvIApYMhzQMsu9ciLfkBY499mFZlNqG+/9WR7PVlroQw0vG30cOQQbaKz3sCEc44TAOu2ykzqXSNnwag==}
    dev: true

  /asynciterator.prototype@1.0.0:
    resolution: {integrity: sha512-wwHYEIS0Q80f5mosx3L/dfG5t5rjEa9Ft51GTaNt862EnpyGHpgz2RkZvLPp1oF5TnAiTohkEKVEu8pQPJI7Vg==}
    dependencies:
      has-symbols: 1.0.3
    dev: true

  /asynckit@0.4.0:
    resolution: {integrity: sha512-Oei9OH4tRh0YqU3GxhX79dM/mwVgvbZJaSNaRk+bshkj0S5cfHcgYakreBjrHwatXKbz+IoIdYLxrKim2MjW0Q==}
    dev: true

  /available-typed-arrays@1.0.5:
    resolution: {integrity: sha512-DMD0KiN46eipeziST1LPP/STfDU0sufISXmjSgvVsoU2tqxctQeASejWcfNtxYKqETM1UxQ8sp2OrSBWpHY6sw==}
    engines: {node: '>= 0.4'}

  /axe-core@4.7.2:
    resolution: {integrity: sha512-zIURGIS1E1Q4pcrMjp+nnEh+16G56eG/MUllJH8yEvw7asDo7Ac9uhC9KIH5jzpITueEZolfYglnCGIuSBz39g==}
    engines: {node: '>=4'}
    dev: true

  /axobject-query@3.2.1:
    resolution: {integrity: sha512-jsyHu61e6N4Vbz/v18DHwWYKK0bSWLqn47eeDSKPB7m8tqMHF9YJ+mhIk2lVteyZrY8tnSj/jHOv4YiTCuCJgg==}
    dependencies:
      dequal: 2.0.3
    dev: true

  /babel-plugin-macros@3.1.0:
    resolution: {integrity: sha512-Cg7TFGpIr01vOQNODXOOaGz2NpCU5gl8x1qJFbb6hbZxR7XrcE2vtbAsTAbJ7/xwJtUuJEw8K8Zr/AE0LHlesg==}
    engines: {node: '>=10', npm: '>=6'}
    dependencies:
      '@babel/runtime': 7.21.0
      cosmiconfig: 7.1.0
      resolve: 1.22.4

  /balanced-match@1.0.2:
    resolution: {integrity: sha512-3oSeUO0TMV67hN1AmbXsK4yaqU7tjiHlbxRDZOpH0KW9+CeX4bRAaX0Anxt0tx2MrpRpWwQaPwIlISEJhYU5Pw==}
    dev: true

  /better-path-resolve@1.0.0:
    resolution: {integrity: sha512-pbnl5XzGBdrFU/wT4jqmJVPn2B6UHPBOhzMQkY/SPUPB6QtUXtmBHBIwCbXJol93mOpGMnQyP/+BB19q04xj7g==}
    engines: {node: '>=4'}
    dependencies:
      is-windows: 1.0.2
    dev: true

  /binary-extensions@2.2.0:
    resolution: {integrity: sha512-jDctJ/IVQbZoJykoeHbhXpOlNBqGNcwXJKJog42E5HDPUwQTSdjCHdihjj0DlnheQ7blbT6dHOafNAiS8ooQKA==}
    engines: {node: '>=8'}
    dev: true

  /brace-expansion@1.1.11:
    resolution: {integrity: sha512-iCuPHDFgrHX7H2vEI/5xpz07zSHB00TpugqhmYtVmMO6518mCuRMoOYFldEBl0g187ufozdaHgWKcYFb61qGiA==}
    dependencies:
      balanced-match: 1.0.2
      concat-map: 0.0.1
    dev: true

  /brace-expansion@2.0.1:
    resolution: {integrity: sha512-XnAIvQ8eM+kC6aULx6wuQiwVsnzsi9d3WxzV3FpWTGA19F621kwdbsAcFKXgKUHZWsy+mY6iL1sHTxWEFCytDA==}
    dependencies:
      balanced-match: 1.0.2
    dev: true

  /braces@3.0.2:
    resolution: {integrity: sha512-b8um+L1RzM3WDSzvhm6gIz1yfTbBt6YTlcEKAvsmqCZZFw46z626lVj9j1yEPW33H5H+lBQpZMP1k8l+78Ha0A==}
    engines: {node: '>=8'}
    dependencies:
      fill-range: 7.0.1
    dev: true

  /breakword@1.0.6:
    resolution: {integrity: sha512-yjxDAYyK/pBvws9H4xKYpLDpYKEH6CzrBPAuXq3x18I+c/2MkVtT3qAr7Oloi6Dss9qNhPVueAAVU1CSeNDIXw==}
    dependencies:
      wcwidth: 1.0.1
    dev: true

  /cac@6.7.14:
    resolution: {integrity: sha512-b6Ilus+c3RrdDk+JhLKUAQfzzgLEPy6wcXqS7f/xe1EETvsDP6GORG7SFuOs6cID5YkqchW/LXZbX5bc8j7ZcQ==}
    engines: {node: '>=8'}
    dev: true

  /call-bind@1.0.2:
    resolution: {integrity: sha512-7O+FbCihrB5WGbFYesctwmTKae6rOiIzmz1icreWJ+0aA7LJfuqhEso2T9ncpcFtzMQtzXf2QGGueWJGTYsqrA==}
    dependencies:
      function-bind: 1.1.1
      get-intrinsic: 1.2.1

  /callsites@3.1.0:
    resolution: {integrity: sha512-P8BjAsXvZS+VIDUI11hHCQEv74YT67YUi5JJFNWIqL235sBmjX4+qx9Muvls5ivyNENctx46xQLQ3aTuE7ssaQ==}
    engines: {node: '>=6'}

  /camelcase-keys@6.2.2:
    resolution: {integrity: sha512-YrwaA0vEKazPBkn0ipTiMpSajYDSe+KjQfrjhcBMxJt/znbvlHd8Pw/Vamaz5EB4Wfhs3SUR3Z9mwRu/P3s3Yg==}
    engines: {node: '>=8'}
    dependencies:
      camelcase: 5.3.1
      map-obj: 4.3.0
      quick-lru: 4.0.1
    dev: true

  /camelcase@5.3.1:
    resolution: {integrity: sha512-L28STB170nwWS63UjtlEOE3dldQApaJXZkOI1uMFfzf3rRuPegHaHesyee+YxQ+W6SvRDQV6UrdOdRiR153wJg==}
    engines: {node: '>=6'}
    dev: true

  /chai@4.3.7:
    resolution: {integrity: sha512-HLnAzZ2iupm25PlN0xFreAlBA5zaBSv3og0DdeGA4Ar6h6rJ3A0rolRUKJhSF2V10GZKDgWF/VmAEsNWjCRB+A==}
    engines: {node: '>=4'}
    dependencies:
      assertion-error: 1.1.0
      check-error: 1.0.2
      deep-eql: 4.1.3
      get-func-name: 2.0.0
      loupe: 2.3.6
      pathval: 1.1.1
      type-detect: 4.0.8
    dev: true

  /chalk@2.4.2:
    resolution: {integrity: sha512-Mti+f9lpJNcwF4tWV8/OrTTtF1gZi+f8FqlyAdouralcFWFQWF2+NgCHShjkCb+IFBLq9buZwE1xckQU4peSuQ==}
    engines: {node: '>=4'}
    dependencies:
      ansi-styles: 3.2.1
      escape-string-regexp: 1.0.5
      supports-color: 5.5.0

  /chalk@3.0.0:
    resolution: {integrity: sha512-4D3B6Wf41KOYRFdszmDqMCGq5VV/uMAB273JILmO+3jAlh8X4qDtdtgCR3fxtbLEMzSx22QdhnDcJvu2u1fVwg==}
    engines: {node: '>=8'}
    dependencies:
      ansi-styles: 4.3.0
      supports-color: 7.2.0
    dev: true

  /chalk@4.1.2:
    resolution: {integrity: sha512-oKnbhFyRIXpUuez8iBMmyEa4nbj4IOQyuhc/wy9kY7/WVPcwIO9VA668Pu8RkO7+0G76SLROeyw9CpQ061i4mA==}
    engines: {node: '>=10'}
    dependencies:
      ansi-styles: 4.3.0
      supports-color: 7.2.0

  /chalk@5.3.0:
    resolution: {integrity: sha512-dLitG79d+GV1Nb/VYcCDFivJeK1hiukt9QjRNVOsUtTy1rR1YJsmpGGTZ3qJos+uw7WmWF4wUwBd9jxjocFC2w==}
    engines: {node: ^12.17.0 || ^14.13 || >=16.0.0}
    dev: true

  /chardet@0.7.0:
    resolution: {integrity: sha512-mT8iDcrh03qDGRRmoA2hmBJnxpllMR+0/0qlzjqZES6NdiWDcZkCNAk4rPFZ9Q85r27unkiNNg8ZOiwZXBHwcA==}
    dev: true

  /check-error@1.0.2:
    resolution: {integrity: sha512-BrgHpW9NURQgzoNyjfq0Wu6VFO6D7IZEmJNdtgNqpzGG8RuNFHt2jQxWlAs4HMe119chBnv+34syEZtc6IhLtA==}
    dev: true

  /chokidar@3.5.3:
    resolution: {integrity: sha512-Dr3sfKRP6oTcjf2JmUmFJfeVMvXBdegxB0iVQ5eb2V10uFJUCAS8OByZdVAyVb8xXNz3GjjTgj9kLWsZTqE6kw==}
    engines: {node: '>= 8.10.0'}
    dependencies:
      anymatch: 3.1.3
      braces: 3.0.2
      glob-parent: 5.1.2
      is-binary-path: 2.1.0
      is-glob: 4.0.3
      normalize-path: 3.0.0
      readdirp: 3.6.0
    optionalDependencies:
      fsevents: 2.3.2
    dev: true

  /ci-info@3.8.0:
    resolution: {integrity: sha512-eXTggHWSooYhq49F2opQhuHWgzucfF2YgODK4e1566GQs5BIfP30B0oenwBJHfWxAs2fyPB1s7Mg949zLf61Yw==}
    engines: {node: '>=8'}
    dev: true

  /classnames@2.3.2:
    resolution: {integrity: sha512-CSbhY4cFEJRe6/GQzIk5qXZ4Jeg5pcsP7b5peFSDpffpe1cqjASH/n9UTjBwOp6XpMSTwQ8Za2K5V02ueA7Tmw==}
    dev: false

  /cliui@6.0.0:
    resolution: {integrity: sha512-t6wbgtoCXvAzst7QgXxJYqPt0usEfbgQdftEPbLL/cvv6HPE5VgvqCuAIDR0NgU52ds6rFwqrgakNLrHEjCbrQ==}
    dependencies:
      string-width: 4.2.3
      strip-ansi: 6.0.1
      wrap-ansi: 6.2.0
    dev: true

  /cliui@7.0.4:
    resolution: {integrity: sha512-OcRE68cOsVMXp1Yvonl/fzkQOyjLSu/8bhPDfQt0e0/Eb283TKP20Fs2MqoPsr9SwA595rRCA+QMzYc9nBP+JQ==}
    dependencies:
      string-width: 4.2.3
      strip-ansi: 6.0.1
      wrap-ansi: 7.0.0
    dev: true

  /cliui@8.0.1:
    resolution: {integrity: sha512-BSeNnyus75C4//NQ9gQt1/csTXyo/8Sb+afLAkzAptFuMsod9HFokGNudZpi/oQV73hnVK+sR+5PVRMd+Dr7YQ==}
    engines: {node: '>=12'}
    dependencies:
      string-width: 4.2.3
      strip-ansi: 6.0.1
      wrap-ansi: 7.0.0
    dev: true

  /clone@1.0.4:
    resolution: {integrity: sha512-JQHZ2QMW6l3aH/j6xCqQThY/9OH4D/9ls34cgkUBiEeocRTU04tHfKPBsUK1PqZCUQM7GiA0IIXJSuXHI64Kbg==}
    engines: {node: '>=0.8'}
    dev: true

  /color-convert@1.9.3:
    resolution: {integrity: sha512-QfAUtd+vFdAtFQcC8CCyYt1fYWxSqAiK2cSD6zDB8N3cpsEBAvRxp9zOGg6G/SHHJYAT88/az/IuDGALsNVbGg==}
    dependencies:
      color-name: 1.1.3

  /color-convert@2.0.1:
    resolution: {integrity: sha512-RRECPsj7iu/xb5oKYcsFHSppFNnsj/52OVTRKb4zP5onXwVF3zVmmToNcOfGC+CRDpfK/U584fMg38ZHCaElKQ==}
    engines: {node: '>=7.0.0'}
    dependencies:
      color-name: 1.1.4

  /color-name@1.1.3:
    resolution: {integrity: sha512-72fSenhMw2HZMTVHeCA9KCmpEIbzWiQsjN+BHcBbS9vr1mtt+vJjPdksIBNUmKAW8TFUDPJK5SUU3QhE9NEXDw==}

  /color-name@1.1.4:
    resolution: {integrity: sha512-dOy+3AuW3a2wNbZHIuMZpTcgjGuLU/uBL/ubcZF9OXbDo8ff4O8yVp5Bf0efS8uEoYo5q4Fx7dY9OgQGXgAsQA==}

  /color2k@2.0.2:
    resolution: {integrity: sha512-kJhwH5nAwb34tmyuqq/lgjEKzlFXn1U99NlnB6Ws4qVaERcRUYeYP1cBw6BJ4vxaWStAUEef4WMr7WjOCnBt8w==}

  /combined-stream@1.0.8:
    resolution: {integrity: sha512-FQN4MRfuJeHf7cBbBMJFXhKSDq+2kAArBlmRBvcvFE5BB1HZKXtSFASDhdlz9zOYwxh8lDdnvmMOe/+5cdoEdg==}
    engines: {node: '>= 0.8'}
    dependencies:
      delayed-stream: 1.0.0
    dev: true

  /commander@10.0.1:
    resolution: {integrity: sha512-y4Mg2tXshplEbSGzx7amzPwKKOCGuoSRP/CjEdwwk0FOGlUbq6lKuoyDZTNZkmxHdJtp54hdfY/JUrdL7Xfdug==}
    engines: {node: '>=14'}
    dev: true

  /commander@11.0.0:
    resolution: {integrity: sha512-9HMlXtt/BNoYr8ooyjjNRdIilOTkVJXB+GhxMTtOKwk0R4j4lS4NpjuqmRxroBfnfTSHQIHQB7wryHhXarNjmQ==}
    engines: {node: '>=16'}
    dev: true

  /compute-scroll-into-view@1.0.20:
    resolution: {integrity: sha512-UCB0ioiyj8CRjtrvaceBLqqhZCVP+1B8+NWQhmdsm0VXOJtobBCf1dBQmebCCo34qZmUwZfIH2MZLqNHazrfjg==}

  /concat-map@0.0.1:
    resolution: {integrity: sha512-/Srv4dswyQNBfohGpz9o6Yb3Gz3SrUDqBH5rTuhGR7ahtlbYKnVxw2bCFMRljaA7EXHaXZ8wsHdodFvbkhKmqg==}
    dev: true

  /convert-source-map@1.9.0:
    resolution: {integrity: sha512-ASFBup0Mz1uyiIjANan1jzLQami9z1PoYSZCiiYW2FczPbenXc45FZdBZLzOT+r6+iciuEModtmCti+hjaAk0A==}

  /copy-to-clipboard@3.3.3:
    resolution: {integrity: sha512-2KV8NhB5JqC3ky0r9PMCAZKbUHSwtEo4CwCs0KXgruG43gX5PMqDEBbVU4OUzw2MuAWUfsuFmWvEKG5QRfSnJA==}
    dependencies:
      toggle-selection: 1.0.6

  /cosmiconfig@7.1.0:
    resolution: {integrity: sha512-AdmX6xUzdNASswsFtmwSt7Vj8po9IuqXm0UXz7QKPuEUmPB4XyjGfaAr2PSuELMwkRMVH1EpIkX5bTZGRB3eCA==}
    engines: {node: '>=10'}
    dependencies:
      '@types/parse-json': 4.0.0
      import-fresh: 3.3.0
      parse-json: 5.2.0
      path-type: 4.0.0
      yaml: 1.10.2

  /cosmiconfig@8.1.3:
    resolution: {integrity: sha512-/UkO2JKI18b5jVMJUp0lvKFMpa/Gye+ZgZjKD+DGEN9y7NRcf/nK1A0sp67ONmKtnDCNMS44E6jrk0Yc3bDuUw==}
    engines: {node: '>=14'}
    dependencies:
      import-fresh: 3.3.0
      js-yaml: 4.1.0
      parse-json: 5.2.0
      path-type: 4.0.0
    dev: true

  /create-require@1.1.1:
    resolution: {integrity: sha512-dcKFX3jn0MpIaXjisoRvexIJVEKzaq7z2rZKxf+MSr9TkdmHmsU4m2lcLojrj/FHl8mk5VxMmYA+ftRkP/3oKQ==}
    dev: true

  /cross-spawn@5.1.0:
    resolution: {integrity: sha512-pTgQJ5KC0d2hcY8eyL1IzlBPYjTkyH72XRZPnLyKus2mBfNjQs3klqbJU2VILqZryAZUt9JOb3h/mWMy23/f5A==}
    dependencies:
      lru-cache: 4.1.5
      shebang-command: 1.2.0
      which: 1.3.1
    dev: true

  /cross-spawn@7.0.3:
    resolution: {integrity: sha512-iRDPJKUPVEND7dHPO8rkbOnPpyDygcDFtWjpeWNCgy8WP2rXcxXL8TskReQl6OrB2G7+UJrags1q15Fudc7G6w==}
    engines: {node: '>= 8'}
    dependencies:
      path-key: 3.1.1
      shebang-command: 2.0.0
      which: 2.0.2
    dev: true

  /css-box-model@1.2.1:
    resolution: {integrity: sha512-a7Vr4Q/kd/aw96bnJG332W9V9LkJO69JRcaCYDUqjp6/z0w6VcZjgAcTbgFxEPfBgdnAwlh3iwu+hLopa+flJw==}
    dependencies:
      tiny-invariant: 1.3.1

  /css-in-js-utils@3.1.0:
    resolution: {integrity: sha512-fJAcud6B3rRu+KHYk+Bwf+WFL2MDCJJ1XG9x137tJQ0xYxor7XziQtuGFbWNdqrvF4Tk26O3H73nfVqXt/fW1A==}
    dependencies:
      hyphenate-style-name: 1.0.4
    dev: false

  /css-tree@1.1.3:
    resolution: {integrity: sha512-tRpdppF7TRazZrjJ6v3stzv93qxRcSsFmW6cX0Zm2NVKpxE1WV1HblnghVv9TreireHkqI/VDEsfolRF1p6y7Q==}
    engines: {node: '>=8.0.0'}
    dependencies:
      mdn-data: 2.0.14
      source-map: 0.6.1
    dev: false

  /css.escape@1.5.1:
    resolution: {integrity: sha512-YUifsXXuknHlUsmlgyY0PKzgPOr7/FjCePfHNt0jxm83wHZi44VDMQ7/fGNkjY3/jV1MC+1CmZbaHzugyeRtpg==}
    dev: true

  /cssstyle@3.0.0:
    resolution: {integrity: sha512-N4u2ABATi3Qplzf0hWbVCdjenim8F3ojEXpBDF5hBpjzW182MjNGLqfmQ0SkSPeQ+V86ZXgeH8aXj6kayd4jgg==}
    engines: {node: '>=14'}
    dependencies:
      rrweb-cssom: 0.6.0
    dev: true

  /csstype@3.1.1:
    resolution: {integrity: sha512-DJR/VvkAvSZW9bTouZue2sSxDwdTN92uHjqeKVm+0dAqdfNykRzQ95tay8aXMBAAPpUiq4Qcug2L7neoRh2Egw==}

  /csv-generate@3.4.3:
    resolution: {integrity: sha512-w/T+rqR0vwvHqWs/1ZyMDWtHHSJaN06klRqJXBEpDJaM/+dZkso0OKh1VcuuYvK3XM53KysVNq8Ko/epCK8wOw==}
    dev: true

  /csv-parse@4.16.3:
    resolution: {integrity: sha512-cO1I/zmz4w2dcKHVvpCr7JVRu8/FymG5OEpmvsZYlccYolPBLoVGKUHgNoc4ZGkFeFlWGEDmMyBM+TTqRdW/wg==}
    dev: true

  /csv-stringify@5.6.5:
    resolution: {integrity: sha512-PjiQ659aQ+fUTQqSrd1XEDnOr52jh30RBurfzkscaE2tPaFsDH5wOAHJiw8XAHphRknCwMUE9KRayc4K/NbO8A==}
    dev: true

  /csv@5.5.3:
    resolution: {integrity: sha512-QTaY0XjjhTQOdguARF0lGKm5/mEq9PD9/VhZZegHDIBq2tQwgNpHc3dneD4mGo2iJs+fTKv5Bp0fZ+BRuY3Z0g==}
    engines: {node: '>= 0.1.90'}
    dependencies:
      csv-generate: 3.4.3
      csv-parse: 4.16.3
      csv-stringify: 5.6.5
      stream-transform: 2.1.3
    dev: true

  /damerau-levenshtein@1.0.8:
    resolution: {integrity: sha512-sdQSFB7+llfUcQHUQO3+B8ERRj0Oa4w9POWMI/puGtuf7gFywGmkaLCElnudfTiKZV+NvHqL0ifzdrI8Ro7ESA==}
    dev: true

  /data-urls@4.0.0:
    resolution: {integrity: sha512-/mMTei/JXPqvFqQtfyTowxmJVwr2PVAeCcDxyFf6LhoOu/09TX2OX3kb2wzi4DMXcfj4OItwDOnhl5oziPnT6g==}
    engines: {node: '>=14'}
    dependencies:
      abab: 2.0.6
      whatwg-mimetype: 3.0.0
      whatwg-url: 12.0.1
    dev: true

  /debug@3.2.7:
    resolution: {integrity: sha512-CFjzYYAi4ThfiQvizrFQevTTXHtnCqWfe7x1AhgEscTz6ZbLbfoLRLPugTQyBth6f8ZERVUSyWHFD/7Wu4t1XQ==}
    peerDependencies:
      supports-color: '*'
    peerDependenciesMeta:
      supports-color:
        optional: true
    dependencies:
      ms: 2.1.3
    dev: true

  /debug@4.3.4:
    resolution: {integrity: sha512-PRWFHuSU3eDtQJPvnNY7Jcket1j0t5OuOsFzPPzsekD52Zl8qUfFIPEiswXqIvHWGVHOgX+7G/vCNNhehwxfkQ==}
    engines: {node: '>=6.0'}
    peerDependencies:
      supports-color: '*'
    peerDependenciesMeta:
      supports-color:
        optional: true
    dependencies:
      ms: 2.1.2
    dev: true

  /decamelize-keys@1.1.1:
    resolution: {integrity: sha512-WiPxgEirIV0/eIOMcnFBA3/IJZAZqKnwAwWyvvdi4lsr1WCN22nhdf/3db3DoZcUjTV2SqfzIwNyp6y2xs3nmg==}
    engines: {node: '>=0.10.0'}
    dependencies:
      decamelize: 1.2.0
      map-obj: 1.0.1
    dev: true

  /decamelize@1.2.0:
    resolution: {integrity: sha512-z2S+W9X73hAUUki+N+9Za2lBlun89zigOyGrsax+KUQ6wKW4ZoWpEYBkGhQjwAjjDCkWxhY0VKEhk8wzY7F5cA==}
    engines: {node: '>=0.10.0'}
    dev: true

  /decimal.js@10.4.3:
    resolution: {integrity: sha512-VBBaLc1MgL5XpzgIP7ny5Z6Nx3UrRkIViUkPUdtl9aya5amy3De1gsUUSB1g3+3sExYNjCAsAznmukyxCb1GRA==}
    dev: true

  /deep-eql@4.1.3:
    resolution: {integrity: sha512-WaEtAOpRA1MQ0eohqZjpGD8zdI0Ovsm8mmFhaDN8dvDZzyoUMcYDnf5Y6iu7HTXxf8JDS23qWa4a+hKCDyOPzw==}
    engines: {node: '>=6'}
    dependencies:
      type-detect: 4.0.8
    dev: true

  /deep-equal@2.2.0:
    resolution: {integrity: sha512-RdpzE0Hv4lhowpIUKKMJfeH6C1pXdtT1/it80ubgWqwI3qpuxUBpC1S4hnHg+zjnuOoDkzUtUCEEkG+XG5l3Mw==}
    dependencies:
      call-bind: 1.0.2
      es-get-iterator: 1.1.3
      get-intrinsic: 1.2.1
      is-arguments: 1.1.1
      is-array-buffer: 3.0.2
      is-date-object: 1.0.5
      is-regex: 1.1.4
      is-shared-array-buffer: 1.0.2
      isarray: 2.0.5
      object-is: 1.1.5
      object-keys: 1.1.1
      object.assign: 4.1.4
      regexp.prototype.flags: 1.5.0
      side-channel: 1.0.4
      which-boxed-primitive: 1.0.2
      which-collection: 1.0.1
      which-typed-array: 1.1.11

  /deep-is@0.1.4:
    resolution: {integrity: sha512-oIPzksmTg4/MriiaYGO+okXDT7ztn/w3Eptv/+gSIdMdKsJo0u4CfYNFJPy+4SKMuCqGw2wxnA+URMg3t8a/bQ==}
    dev: true

  /defaults@1.0.4:
    resolution: {integrity: sha512-eFuaLoy/Rxalv2kr+lqMlUnrDWV+3j4pljOIJgLIhI058IQfWJ7vXhyEIHu+HtC738klGALYxOKDO0bQP3tg8A==}
    dependencies:
      clone: 1.0.4
    dev: true

  /define-lazy-prop@2.0.0:
    resolution: {integrity: sha512-Ds09qNh8yw3khSjiJjiUInaGX9xlqZDY7JVryGxdxV7NPeuqQfplOpQ66yJFZut3jLa5zOwkXw1g9EI2uKh4Og==}
    engines: {node: '>=8'}
    dev: true

  /define-properties@1.2.0:
    resolution: {integrity: sha512-xvqAVKGfT1+UAvPwKTVw/njhdQ8ZhXK4lI0bCIuCMrp2up9nPnaDftrLtmpTazqd1o+UY4zgzU+avtMbDP+ldA==}
    engines: {node: '>= 0.4'}
    dependencies:
      has-property-descriptors: 1.0.0
      object-keys: 1.1.1

  /delayed-stream@1.0.0:
    resolution: {integrity: sha512-ZySD7Nf91aLB0RxL4KGrKHBXl7Eds1DAmEdcoVawXnLD7SDhpNgtuII2aAkg7a7QS41jxPSZ17p4VdGnMHk3MQ==}
    engines: {node: '>=0.4.0'}
    dev: true

  /dequal@2.0.3:
    resolution: {integrity: sha512-0je+qPKHEMohvfRTCEo3CrPG6cAzAYgmzKyxRiYSSDkS6eGJdyVJm7WaYA5ECaAD9wLB2T4EEeymA5aFVcYXCA==}
    engines: {node: '>=6'}
    dev: true

  /detect-indent@6.1.0:
    resolution: {integrity: sha512-reYkTUJAZb9gUuZ2RvVCNhVHdg62RHnJ7WJl8ftMi4diZ6NWlciOzQN88pUhSELEwflJht4oQDv0F0BMlwaYtA==}
    engines: {node: '>=8'}
    dev: true

  /detect-node-es@1.1.0:
    resolution: {integrity: sha512-ypdmJU/TbBby2Dxibuv7ZLW3Bs1QEmM7nHjEANfohJLvE0XVujisn1qPJcZxg+qDucsr+bP6fLD1rPS3AhJ7EQ==}

  /diff-sequences@29.4.3:
    resolution: {integrity: sha512-ofrBgwpPhCD85kMKtE9RYFFq6OC1A89oW2vvgWZNCwxrUpRUILopY7lsYyMDSjc8g6U6aiO0Qubg6r4Wgt5ZnA==}
    engines: {node: ^14.15.0 || ^16.10.0 || >=18.0.0}
    dev: true

  /diff@4.0.2:
    resolution: {integrity: sha512-58lmxKSA4BNyLz+HHMUzlOEpg09FV+ev6ZMe3vJihgdxzgcwZ8VoEEPmALCZG9LmqfVoNMMKpttIYTVG6uDY7A==}
    engines: {node: '>=0.3.1'}
    dev: true

  /dir-glob@3.0.1:
    resolution: {integrity: sha512-WkrWp9GR4KXfKGYzOLmTuGVi1UWFfws377n9cc55/tb6DuqyF6pcQ5AbiHEshaDpY9v6oaSr2XCDidGmMwdzIA==}
    engines: {node: '>=8'}
    dependencies:
      path-type: 4.0.0
    dev: true

  /doctrine@2.1.0:
    resolution: {integrity: sha512-35mSku4ZXK0vfCuHEDAwt55dg2jNajHZ1odvF+8SSr82EsZY4QmXfuWso8oEd8zRhVObSN18aM0CjSdoBX7zIw==}
    engines: {node: '>=0.10.0'}
    dependencies:
      esutils: 2.0.3
    dev: true

  /doctrine@3.0.0:
    resolution: {integrity: sha512-yS+Q5i3hBf7GBkd4KG8a7eBNNWNGLTaEwwYWUijIYM7zrlYDM0BFXHjjPWlWZ1Rg7UaddZeIDmi9jF3HmqiQ2w==}
    engines: {node: '>=6.0.0'}
    dependencies:
      esutils: 2.0.3
    dev: true

  /dom-accessibility-api@0.5.16:
    resolution: {integrity: sha512-X7BJ2yElsnOJ30pZF4uIIDfBEVgF4XEBxL9Bxhy6dnrm5hkzqmsWHGTiHqRiITNhMyFLyAiWndIJP7Z1NTteDg==}

  /domexception@4.0.0:
    resolution: {integrity: sha512-A2is4PLG+eeSfoTMA95/s4pvAoSo2mKtiM5jlHkAVewmiO8ISFTFKZjH7UAM1Atli/OT/7JHOrJRJiMKUZKYBw==}
    engines: {node: '>=12'}
    dependencies:
      webidl-conversions: 7.0.0
    dev: true

  /earcut@2.2.4:
    resolution: {integrity: sha512-/pjZsA1b4RPHbeWZQn66SWS8nZZWLQQ23oE3Eam7aroEFGEvwKAsJfZ9ytiEMycfzXWpca4FA9QIOehf7PocBQ==}
    dev: false

  /emoji-regex@8.0.0:
    resolution: {integrity: sha512-MSjYzcWNOA0ewAHpz0MxpYFvwg6yjy1NG3xteoqz644VCo/RPgnr1/GGt+ic3iJTzQ8Eu3TdM14SawnVUmGE6A==}
    dev: true

  /emoji-regex@9.2.2:
    resolution: {integrity: sha512-L18DaJsXSUk2+42pv8mLs5jJT2hqFkFE4j21wOmgbUqsZ2hL72NsUU785g9RXgo3s0ZNgVl42TiHp3ZtOv/Vyg==}
    dev: true

  /enhanced-resolve@5.12.0:
    resolution: {integrity: sha512-QHTXI/sZQmko1cbDoNAa3mJ5qhWUUNAq3vR0/YiD379fWQrcfuoX1+HW2S0MTt7XmoPLapdaDKUtelUSPic7hQ==}
    engines: {node: '>=10.13.0'}
    dependencies:
      graceful-fs: 4.2.10
      tapable: 2.2.1
    dev: true

  /enquirer@2.3.6:
    resolution: {integrity: sha512-yjNnPr315/FjS4zIsUxYguYUPP2e1NK4d7E7ZOLiyYCcbFBiTMyID+2wvm2w6+pZ/odMA7cRkjhsPbltwBOrLg==}
    engines: {node: '>=8.6'}
    dependencies:
      ansi-colors: 4.1.3
    dev: true

  /entities@4.4.0:
    resolution: {integrity: sha512-oYp7156SP8LkeGD0GF85ad1X9Ai79WtRsZ2gxJqtBuzH+98YUV6jkHEKlZkMbcrjJjIVJNIDP/3WL9wQkoPbWA==}
    engines: {node: '>=0.12'}
    dev: true

  /error-ex@1.3.2:
    resolution: {integrity: sha512-7dFHNmqeFSEt2ZBsCriorKnn3Z2pj+fd9kmI6QoWw4//DL+icEBfc0U7qJCisqrTsKTjw4fNFy2pW9OqStD84g==}
    dependencies:
      is-arrayish: 0.2.1

  /error-stack-parser@2.1.4:
    resolution: {integrity: sha512-Sk5V6wVazPhq5MhpO+AUxJn5x7XSXGl1R93Vn7i+zS15KDVxQijejNCrz8340/2bgLBjR9GtEG8ZVKONDjcqGQ==}
    dependencies:
      stackframe: 1.3.4
    dev: false

  /es-abstract@1.22.1:
    resolution: {integrity: sha512-ioRRcXMO6OFyRpyzV3kE1IIBd4WG5/kltnzdxSCqoP8CMGs/Li+M1uF5o7lOkZVFjDs+NLesthnF66Pg/0q0Lw==}
    engines: {node: '>= 0.4'}
    dependencies:
      array-buffer-byte-length: 1.0.0
      arraybuffer.prototype.slice: 1.0.1
      available-typed-arrays: 1.0.5
      call-bind: 1.0.2
      es-set-tostringtag: 2.0.1
      es-to-primitive: 1.2.1
      function.prototype.name: 1.1.5
      get-intrinsic: 1.2.1
      get-symbol-description: 1.0.0
      globalthis: 1.0.3
      gopd: 1.0.1
      has: 1.0.3
      has-property-descriptors: 1.0.0
      has-proto: 1.0.1
      has-symbols: 1.0.3
      internal-slot: 1.0.5
      is-array-buffer: 3.0.2
      is-callable: 1.2.7
      is-negative-zero: 2.0.2
      is-regex: 1.1.4
      is-shared-array-buffer: 1.0.2
      is-string: 1.0.7
      is-typed-array: 1.1.10
      is-weakref: 1.0.2
      object-inspect: 1.12.3
      object-keys: 1.1.1
      object.assign: 4.1.4
      regexp.prototype.flags: 1.5.0
      safe-array-concat: 1.0.0
      safe-regex-test: 1.0.0
      string.prototype.trim: 1.2.7
      string.prototype.trimend: 1.0.6
      string.prototype.trimstart: 1.0.6
      typed-array-buffer: 1.0.0
      typed-array-byte-length: 1.0.0
      typed-array-byte-offset: 1.0.0
      typed-array-length: 1.0.4
      unbox-primitive: 1.0.2
      which-typed-array: 1.1.11
    dev: true

  /es-get-iterator@1.1.3:
    resolution: {integrity: sha512-sPZmqHBe6JIiTfN5q2pEi//TwxmAFHwj/XEuYjTuse78i8KxaqMTTzxPoFKuzRpDpTJ+0NAbpfenkmH2rePtuw==}
    dependencies:
      call-bind: 1.0.2
      get-intrinsic: 1.2.1
      has-symbols: 1.0.3
      is-arguments: 1.1.1
      is-map: 2.0.2
      is-set: 2.0.2
      is-string: 1.0.7
      isarray: 2.0.5
      stop-iteration-iterator: 1.0.0

  /es-iterator-helpers@1.0.13:
    resolution: {integrity: sha512-LK3VGwzvaPWobO8xzXXGRUOGw8Dcjyfk62CsY/wfHN75CwsJPbuypOYJxK6g5RyEL8YDjIWcl6jgd8foO6mmrA==}
    dependencies:
      asynciterator.prototype: 1.0.0
      call-bind: 1.0.2
      define-properties: 1.2.0
      es-abstract: 1.22.1
      es-set-tostringtag: 2.0.1
      function-bind: 1.1.1
      get-intrinsic: 1.2.1
      globalthis: 1.0.3
      has-property-descriptors: 1.0.0
      has-proto: 1.0.1
      has-symbols: 1.0.3
      internal-slot: 1.0.5
      iterator.prototype: 1.1.0
      safe-array-concat: 1.0.0
    dev: true

  /es-module-lexer@1.2.1:
    resolution: {integrity: sha512-9978wrXM50Y4rTMmW5kXIC09ZdXQZqkE4mxhwkd8VbzsGkXGPgV4zWuqQJgCEzYngdo2dYDa0l8xhX4fkSwJSg==}
    dev: true

  /es-set-tostringtag@2.0.1:
    resolution: {integrity: sha512-g3OMbtlwY3QewlqAiMLI47KywjWZoEytKr8pf6iTC8uJq5bIAH52Z9pnQ8pVL6whrCto53JZDuUIsifGeLorTg==}
    engines: {node: '>= 0.4'}
    dependencies:
      get-intrinsic: 1.2.1
      has: 1.0.3
      has-tostringtag: 1.0.0
    dev: true

  /es-shim-unscopables@1.0.0:
    resolution: {integrity: sha512-Jm6GPcCdC30eMLbZ2x8z2WuRwAws3zTBBKuusffYVUrNj/GVSUAZ+xKMaUpfNDR5IbyNA5LJbaecoUVbmUcB1w==}
    dependencies:
      has: 1.0.3
    dev: true

  /es-to-primitive@1.2.1:
    resolution: {integrity: sha512-QCOllgZJtaUo9miYBcLChTUaHNjJF3PYs1VidD7AwiEj1kYxKeQTctLAezAOH5ZKRH0g2IgPn6KwB4IT8iRpvA==}
    engines: {node: '>= 0.4'}
    dependencies:
      is-callable: 1.2.7
      is-date-object: 1.0.5
      is-symbol: 1.0.4
    dev: true

  /esbuild@0.18.17:
    resolution: {integrity: sha512-1GJtYnUxsJreHYA0Y+iQz2UEykonY66HNWOb0yXYZi9/kNrORUEHVg87eQsCtqh59PEJ5YVZJO98JHznMJSWjg==}
    engines: {node: '>=12'}
    hasBin: true
    requiresBuild: true
    optionalDependencies:
      '@esbuild/android-arm': 0.18.17
      '@esbuild/android-arm64': 0.18.17
      '@esbuild/android-x64': 0.18.17
      '@esbuild/darwin-arm64': 0.18.17
      '@esbuild/darwin-x64': 0.18.17
      '@esbuild/freebsd-arm64': 0.18.17
      '@esbuild/freebsd-x64': 0.18.17
      '@esbuild/linux-arm': 0.18.17
      '@esbuild/linux-arm64': 0.18.17
      '@esbuild/linux-ia32': 0.18.17
      '@esbuild/linux-loong64': 0.18.17
      '@esbuild/linux-mips64el': 0.18.17
      '@esbuild/linux-ppc64': 0.18.17
      '@esbuild/linux-riscv64': 0.18.17
      '@esbuild/linux-s390x': 0.18.17
      '@esbuild/linux-x64': 0.18.17
      '@esbuild/netbsd-x64': 0.18.17
      '@esbuild/openbsd-x64': 0.18.17
      '@esbuild/sunos-x64': 0.18.17
      '@esbuild/win32-arm64': 0.18.17
      '@esbuild/win32-ia32': 0.18.17
      '@esbuild/win32-x64': 0.18.17
    dev: true

  /escalade@3.1.1:
    resolution: {integrity: sha512-k0er2gUkLf8O0zKJiAhmkTnJlTvINGv7ygDNPbeIsX/TJjGJZHuh9B2UxbsaEkmlEo9MfhrSzmhIlhRlI2GXnw==}
    engines: {node: '>=6'}
    dev: true

  /escape-string-regexp@1.0.5:
    resolution: {integrity: sha512-vbRorB5FUQWvla16U8R/qgaFIya2qGzwDrNmCZuYKrbdSUMG6I1ZCGQRefkRVhuOkIGVne7BQ35DSfo1qvJqFg==}
    engines: {node: '>=0.8.0'}

  /escape-string-regexp@4.0.0:
    resolution: {integrity: sha512-TtpcNJ3XAzx3Gq8sWRzJaVajRs0uVxA2YAkdb1jm2YkPz4G6egUFAyA3n5vtEIZefPk5Wa4UXbKuS5fKkJWdgA==}
    engines: {node: '>=10'}

  /eslint-config-prettier@9.0.0(eslint@8.47.0):
    resolution: {integrity: sha512-IcJsTkJae2S35pRsRAwoCE+925rJJStOdkKnLVgtE+tEpqU0EVVM7OqrwxqgptKdX29NUwC82I5pXsGFIgSevw==}
    hasBin: true
    peerDependencies:
      eslint: '>=7.0.0'
    dependencies:
      eslint: 8.47.0
    dev: true

  /eslint-import-resolver-node@0.3.7:
    resolution: {integrity: sha512-gozW2blMLJCeFpBwugLTGyvVjNoeo1knonXAcatC6bjPBZitotxdWf7Gimr25N4c0AAOo4eOUfaG82IJPDpqCA==}
    dependencies:
      debug: 3.2.7
      is-core-module: 2.13.0
      resolve: 1.22.4
    transitivePeerDependencies:
      - supports-color
    dev: true

  /eslint-import-resolver-typescript@3.6.0(@typescript-eslint/parser@6.4.0)(eslint-plugin-import@2.28.0)(eslint@8.47.0):
    resolution: {integrity: sha512-QTHR9ddNnn35RTxlaEnx2gCxqFlF2SEN0SE2d17SqwyM7YOSI2GHWRYp5BiRkObTUNYPupC/3Fq2a0PpT+EKpg==}
    engines: {node: ^14.18.0 || >=16.0.0}
    peerDependencies:
      eslint: '*'
      eslint-plugin-import: '*'
    dependencies:
      debug: 4.3.4
      enhanced-resolve: 5.12.0
      eslint: 8.47.0
      eslint-module-utils: 2.8.0(@typescript-eslint/parser@6.4.0)(eslint-import-resolver-node@0.3.7)(eslint-import-resolver-typescript@3.6.0)(eslint@8.47.0)
      eslint-plugin-import: 2.28.0(@typescript-eslint/parser@6.4.0)(eslint-import-resolver-typescript@3.6.0)(eslint@8.47.0)
      fast-glob: 3.3.1
      get-tsconfig: 4.5.0
      is-core-module: 2.13.0
      is-glob: 4.0.3
    transitivePeerDependencies:
      - '@typescript-eslint/parser'
      - eslint-import-resolver-node
      - eslint-import-resolver-webpack
      - supports-color
    dev: true

  /eslint-module-utils@2.8.0(@typescript-eslint/parser@6.4.0)(eslint-import-resolver-node@0.3.7)(eslint-import-resolver-typescript@3.6.0)(eslint@8.47.0):
    resolution: {integrity: sha512-aWajIYfsqCKRDgUfjEXNN/JlrzauMuSEy5sbd7WXbtW3EH6A6MpwEh42c7qD+MqQo9QMJ6fWLAeIJynx0g6OAw==}
    engines: {node: '>=4'}
    peerDependencies:
      '@typescript-eslint/parser': '*'
      eslint: '*'
      eslint-import-resolver-node: '*'
      eslint-import-resolver-typescript: '*'
      eslint-import-resolver-webpack: '*'
    peerDependenciesMeta:
      '@typescript-eslint/parser':
        optional: true
      eslint:
        optional: true
      eslint-import-resolver-node:
        optional: true
      eslint-import-resolver-typescript:
        optional: true
      eslint-import-resolver-webpack:
        optional: true
    dependencies:
      '@typescript-eslint/parser': 6.4.0(eslint@8.47.0)(typescript@5.1.6)
      debug: 3.2.7
      eslint: 8.47.0
      eslint-import-resolver-node: 0.3.7
      eslint-import-resolver-typescript: 3.6.0(@typescript-eslint/parser@6.4.0)(eslint-plugin-import@2.28.0)(eslint@8.47.0)
    transitivePeerDependencies:
      - supports-color
    dev: true

  /eslint-plugin-header@3.1.1(eslint@8.47.0):
    resolution: {integrity: sha512-9vlKxuJ4qf793CmeeSrZUvVClw6amtpghq3CuWcB5cUNnWHQhgcqy5eF8oVKFk1G3Y/CbchGfEaw3wiIJaNmVg==}
    peerDependencies:
      eslint: '>=7.7.0'
    dependencies:
      eslint: 8.47.0
    dev: true

  /eslint-plugin-import@2.28.0(@typescript-eslint/parser@6.4.0)(eslint-import-resolver-typescript@3.6.0)(eslint@8.47.0):
    resolution: {integrity: sha512-B8s/n+ZluN7sxj9eUf7/pRFERX0r5bnFA2dCaLHy2ZeaQEAz0k+ZZkFWRFHJAqxfxQDx6KLv9LeIki7cFdwW+Q==}
    engines: {node: '>=4'}
    peerDependencies:
      '@typescript-eslint/parser': '*'
      eslint: ^2 || ^3 || ^4 || ^5 || ^6 || ^7.2.0 || ^8
    peerDependenciesMeta:
      '@typescript-eslint/parser':
        optional: true
    dependencies:
      '@typescript-eslint/parser': 6.4.0(eslint@8.47.0)(typescript@5.1.6)
      array-includes: 3.1.6
      array.prototype.findlastindex: 1.2.2
      array.prototype.flat: 1.3.1
      array.prototype.flatmap: 1.3.1
      debug: 3.2.7
      doctrine: 2.1.0
      eslint: 8.47.0
      eslint-import-resolver-node: 0.3.7
      eslint-module-utils: 2.8.0(@typescript-eslint/parser@6.4.0)(eslint-import-resolver-node@0.3.7)(eslint-import-resolver-typescript@3.6.0)(eslint@8.47.0)
      has: 1.0.3
      is-core-module: 2.13.0
      is-glob: 4.0.3
      minimatch: 3.1.2
      object.fromentries: 2.0.6
      object.groupby: 1.0.0
      object.values: 1.1.6
      resolve: 1.22.4
      semver: 7.5.4
      tsconfig-paths: 3.14.2
    transitivePeerDependencies:
      - eslint-import-resolver-typescript
      - eslint-import-resolver-webpack
      - supports-color
    dev: true

  /eslint-plugin-jsx-a11y@6.7.1(eslint@8.47.0):
    resolution: {integrity: sha512-63Bog4iIethyo8smBklORknVjB0T2dwB8Mr/hIC+fBS0uyHdYYpzM/Ed+YC8VxTjlXHEWFOdmgwcDn1U2L9VCA==}
    engines: {node: '>=4.0'}
    peerDependencies:
      eslint: ^3 || ^4 || ^5 || ^6 || ^7 || ^8
    dependencies:
      '@babel/runtime': 7.21.0
      aria-query: 5.1.3
      array-includes: 3.1.6
      array.prototype.flatmap: 1.3.1
      ast-types-flow: 0.0.7
      axe-core: 4.7.2
      axobject-query: 3.2.1
      damerau-levenshtein: 1.0.8
      emoji-regex: 9.2.2
      eslint: 8.47.0
      has: 1.0.3
      jsx-ast-utils: 3.3.3
      language-tags: 1.0.5
      minimatch: 3.1.2
      object.entries: 1.1.6
      object.fromentries: 2.0.6
      semver: 7.5.4
    dev: true

  /eslint-plugin-react-hooks@4.6.0(eslint@8.47.0):
    resolution: {integrity: sha512-oFc7Itz9Qxh2x4gNHStv3BqJq54ExXmfC+a1NjAta66IAN87Wu0R/QArgIS9qKzX3dXKPI9H5crl9QchNMY9+g==}
    engines: {node: '>=10'}
    peerDependencies:
      eslint: ^3.0.0 || ^4.0.0 || ^5.0.0 || ^6.0.0 || ^7.0.0 || ^8.0.0-0
    dependencies:
      eslint: 8.47.0
    dev: true

  /eslint-plugin-react@7.33.2(eslint@8.47.0):
    resolution: {integrity: sha512-73QQMKALArI8/7xGLNI/3LylrEYrlKZSb5C9+q3OtOewTnMQi5cT+aE9E41sLCmli3I9PGGmD1yiZydyo4FEPw==}
    engines: {node: '>=4'}
    peerDependencies:
      eslint: ^3 || ^4 || ^5 || ^6 || ^7 || ^8
    dependencies:
      array-includes: 3.1.6
      array.prototype.flatmap: 1.3.1
      array.prototype.tosorted: 1.1.1
      doctrine: 2.1.0
      es-iterator-helpers: 1.0.13
      eslint: 8.47.0
      estraverse: 5.3.0
      jsx-ast-utils: 3.3.3
      minimatch: 3.1.2
      object.entries: 1.1.6
      object.fromentries: 2.0.6
      object.hasown: 1.1.2
      object.values: 1.1.6
      prop-types: 15.8.1
      resolve: 2.0.0-next.4
      semver: 7.5.4
      string.prototype.matchall: 4.0.8
    dev: true

  /eslint-plugin-unused-imports@3.0.0(@typescript-eslint/eslint-plugin@6.4.0)(eslint@8.47.0):
    resolution: {integrity: sha512-sduiswLJfZHeeBJ+MQaG+xYzSWdRXoSw61DpU13mzWumCkR0ufD0HmO4kdNokjrkluMHpj/7PJeN35pgbhW3kw==}
    engines: {node: ^12.22.0 || ^14.17.0 || >=16.0.0}
    peerDependencies:
      '@typescript-eslint/eslint-plugin': ^6.0.0
      eslint: ^8.0.0
    peerDependenciesMeta:
      '@typescript-eslint/eslint-plugin':
        optional: true
    dependencies:
      '@typescript-eslint/eslint-plugin': 6.4.0(@typescript-eslint/parser@6.4.0)(eslint@8.47.0)(typescript@5.1.6)
      eslint: 8.47.0
      eslint-rule-composer: 0.3.0
    dev: true

  /eslint-rule-composer@0.3.0:
    resolution: {integrity: sha512-bt+Sh8CtDmn2OajxvNO+BX7Wn4CIWMpTRm3MaiKPCQcnnlm0CS2mhui6QaoeQugs+3Kj2ESKEEGJUdVafwhiCg==}
    engines: {node: '>=4.0.0'}
    dev: true

  /eslint-scope@7.2.2:
    resolution: {integrity: sha512-dOt21O7lTMhDM+X9mB4GX+DZrZtCUJPL/wlcTqxyrx5IvO0IYtILdtrQGQp+8n5S0gwSVmOf9NQrjMOgfQZlIg==}
    engines: {node: ^12.22.0 || ^14.17.0 || >=16.0.0}
    dependencies:
      esrecurse: 4.3.0
      estraverse: 5.3.0
    dev: true

  /eslint-visitor-keys@3.4.3:
    resolution: {integrity: sha512-wpc+LXeiyiisxPlEkUzU6svyS1frIO3Mgxj1fdy7Pm8Ygzguax2N3Fa/D/ag1WqbOprdI+uY6wMUl8/a2G+iag==}
    engines: {node: ^12.22.0 || ^14.17.0 || >=16.0.0}
    dev: true

  /eslint@8.47.0:
    resolution: {integrity: sha512-spUQWrdPt+pRVP1TTJLmfRNJJHHZryFmptzcafwSvHsceV81djHOdnEeDmkdotZyLNjDhrOasNK8nikkoG1O8Q==}
    engines: {node: ^12.22.0 || ^14.17.0 || >=16.0.0}
    hasBin: true
    dependencies:
      '@eslint-community/eslint-utils': 4.4.0(eslint@8.47.0)
      '@eslint-community/regexpp': 4.6.2
      '@eslint/eslintrc': 2.1.2
      '@eslint/js': 8.47.0
      '@humanwhocodes/config-array': 0.11.10
      '@humanwhocodes/module-importer': 1.0.1
      '@nodelib/fs.walk': 1.2.8
      ajv: 6.12.6
      chalk: 4.1.2
      cross-spawn: 7.0.3
      debug: 4.3.4
      doctrine: 3.0.0
      escape-string-regexp: 4.0.0
      eslint-scope: 7.2.2
      eslint-visitor-keys: 3.4.3
      espree: 9.6.1
      esquery: 1.4.2
      esutils: 2.0.3
      fast-deep-equal: 3.1.3
      file-entry-cache: 6.0.1
      find-up: 5.0.0
      glob-parent: 6.0.2
      globals: 13.20.0
      graphemer: 1.4.0
      ignore: 5.2.4
      imurmurhash: 0.1.4
      is-glob: 4.0.3
      is-path-inside: 3.0.3
      js-yaml: 4.1.0
      json-stable-stringify-without-jsonify: 1.0.1
      levn: 0.4.1
      lodash.merge: 4.6.2
      minimatch: 3.1.2
      natural-compare: 1.4.0
      optionator: 0.9.3
      strip-ansi: 6.0.1
      text-table: 0.2.0
    transitivePeerDependencies:
      - supports-color
    dev: true

  /espree@9.6.1:
    resolution: {integrity: sha512-oruZaFkjorTpF32kDSI5/75ViwGeZginGGy2NoOSg3Q9bnwlnmDm4HLnkl0RE3n+njDXR037aY1+x58Z/zFdwQ==}
    engines: {node: ^12.22.0 || ^14.17.0 || >=16.0.0}
    dependencies:
      acorn: 8.10.0
      acorn-jsx: 5.3.2(acorn@8.10.0)
      eslint-visitor-keys: 3.4.3
    dev: true

  /esprima@4.0.1:
    resolution: {integrity: sha512-eGuFFw7Upda+g4p+QHvnW0RyTX/SVeJBDM/gCtMARO0cLuT2HcEKnTPvhjV6aGeqrCB/sbNop0Kszm0jsaWU4A==}
    engines: {node: '>=4'}
    hasBin: true
    dev: true

  /esquery@1.4.2:
    resolution: {integrity: sha512-JVSoLdTlTDkmjFmab7H/9SL9qGSyjElT3myyKp7krqjVFQCDLmj1QFaCLRFBszBKI0XVZaiiXvuPIX3ZwHe1Ng==}
    engines: {node: '>=0.10'}
    dependencies:
      estraverse: 5.3.0
    dev: true

  /esrecurse@4.3.0:
    resolution: {integrity: sha512-KmfKL3b6G+RXvP8N1vr3Tq1kL/oCFgn2NYXEtqP8/L3pKapUA4G8cFVaoF3SU323CD4XypR/ffioHmkti6/Tag==}
    engines: {node: '>=4.0'}
    dependencies:
      estraverse: 5.3.0
    dev: true

  /estraverse@5.3.0:
    resolution: {integrity: sha512-MMdARuVEQziNTeJD8DgMqmhwR11BRQ/cBP+pLtYdSTnf3MIO8fFeiINEbX36ZdNlfU/7A9f3gUw49B3oQsvwBA==}
    engines: {node: '>=4.0'}
    dev: true

  /estree-walker@2.0.2:
    resolution: {integrity: sha512-Rfkk/Mp/DL7JVje3u18FxFujQlTNR2q6QfMSMB7AvCBx91NGj/ba3kCfza0f6dVDbw7YlRf/nDrn7pQrCCyQ/w==}
    dev: true

  /esutils@2.0.3:
    resolution: {integrity: sha512-kVscqXk4OCp68SZ0dkgEKVi6/8ij300KBWTJq32P/dYeWTSwK41WyTxalN1eRmA5Z9UU/LX9D7FWSmV9SAYx6g==}
    engines: {node: '>=0.10.0'}
    dev: true

  /extendable-error@0.1.7:
    resolution: {integrity: sha512-UOiS2in6/Q0FK0R0q6UY9vYpQ21mr/Qn1KOnte7vsACuNJf514WvCCUHSRCPcgjPT2bAhNIJdlE6bVap1GKmeg==}
    dev: true

  /external-editor@3.1.0:
    resolution: {integrity: sha512-hMQ4CX1p1izmuLYyZqLMO/qGNw10wSv9QDCPfzXfyFrOaCSSoRfqE1Kf1s5an66J5JZC62NewG+mK49jOCtQew==}
    engines: {node: '>=4'}
    dependencies:
      chardet: 0.7.0
      iconv-lite: 0.4.24
      tmp: 0.0.33
    dev: true

  /fast-deep-equal@3.1.3:
    resolution: {integrity: sha512-f3qQ9oQy9j2AhBe/H9VC91wLmKBCCU/gDOnKNAYG5hswO7BLKj09Hc5HYNz9cGI++xlpDCIgDaitVs03ATR84Q==}

  /fast-glob@3.3.1:
    resolution: {integrity: sha512-kNFPyjhh5cKjrUltxs+wFx+ZkbRaxxmZ+X0ZU31SOsxCEtP9VPgtq2teZw1DebupL5GmDaNQ6yKMMVcM41iqDg==}
    engines: {node: '>=8.6.0'}
    dependencies:
      '@nodelib/fs.stat': 2.0.5
      '@nodelib/fs.walk': 1.2.8
      glob-parent: 5.1.2
      merge2: 1.4.1
      micromatch: 4.0.5
    dev: true

  /fast-json-stable-stringify@2.1.0:
    resolution: {integrity: sha512-lhd/wF+Lk98HZoTCtlVraHtfh5XYijIjalXck7saUtuanSDyLMxnHhSXEDJqHxD7msR8D0uCmqlkwjCV8xvwHw==}
    dev: true

  /fast-levenshtein@2.0.6:
    resolution: {integrity: sha512-DCXu6Ifhqcks7TZKY3Hxp3y6qphY5SJZmrWMDrKcERSOXWQdMhU9Ig/PYrzyw/ul9jOIyh0N4M0tbC5hodg8dw==}
    dev: true

  /fast-loops@1.1.3:
    resolution: {integrity: sha512-8EZzEP0eKkEEVX+drtd9mtuQ+/QrlfW/5MlwcwK5Nds6EkZ/tRzEexkzUY2mIssnAyVLT+TKHuRXmFNNXYUd6g==}
    dev: false

  /fast-shallow-equal@1.0.0:
    resolution: {integrity: sha512-HPtaa38cPgWvaCFmRNhlc6NG7pv6NUHqjPgVAkWGoB9mQMwYB27/K0CvOM5Czy+qpT3e8XJ6Q4aPAnzpNpzNaw==}
    dev: false

  /fastest-stable-stringify@2.0.2:
    resolution: {integrity: sha512-bijHueCGd0LqqNK9b5oCMHc0MluJAx0cwqASgbWMvkO01lCYgIhacVRLcaDz3QnyYIRNJRDwMb41VuT6pHJ91Q==}
    dev: false

  /fastq@1.15.0:
    resolution: {integrity: sha512-wBrocU2LCXXa+lWBt8RoIRD89Fi8OdABODa/kEnyeyjS5aZO5/GNvI5sEINADqP/h8M29UHTHUb53sUu5Ihqdw==}
    dependencies:
      reusify: 1.0.4
    dev: true

  /file-entry-cache@6.0.1:
    resolution: {integrity: sha512-7Gps/XWymbLk2QLYK4NzpMOrYjMhdIxXuIvy2QBsLE6ljuodKvdkWs/cpyJJ3CVIVpH0Oi1Hvg1ovbMzLdFBBg==}
    engines: {node: ^10.12.0 || >=12.0.0}
    dependencies:
      flat-cache: 3.0.4
    dev: true

  /fill-range@7.0.1:
    resolution: {integrity: sha512-qOo9F+dMUmC2Lcb4BbVvnKJxTPjCm+RRpe4gDuGrzkL7mEVl/djYSu2OdQ2Pa302N4oqkSg9ir6jaLWJ2USVpQ==}
    engines: {node: '>=8'}
    dependencies:
      to-regex-range: 5.0.1
    dev: true

  /find-root@1.1.0:
    resolution: {integrity: sha512-NKfW6bec6GfKc0SGx1e07QZY9PE99u0Bft/0rzSD5k3sO/vwkVUpDUKVm5Gpp5Ue3YfShPFTX2070tDs5kB9Ng==}

  /find-up@4.1.0:
    resolution: {integrity: sha512-PpOwAdQ/YlXQ2vj8a3h8IipDuYRi3wceVQQGYWxNINccq40Anw7BlsEXCMbt1Zt+OLA6Fq9suIpIWD0OsnISlw==}
    engines: {node: '>=8'}
    dependencies:
      locate-path: 5.0.0
      path-exists: 4.0.0
    dev: true

  /find-up@5.0.0:
    resolution: {integrity: sha512-78/PXT1wlLLDgTzDs7sjq9hzz0vXD+zn+7wypEe4fXQxCmdmqfGsEPQxmiCSQI3ajFV91bVSsvNtrJRiW6nGng==}
    engines: {node: '>=10'}
    dependencies:
      locate-path: 6.0.0
      path-exists: 4.0.0
    dev: true

  /find-yarn-workspace-root2@1.2.16:
    resolution: {integrity: sha512-hr6hb1w8ePMpPVUK39S4RlwJzi+xPLuVuG8XlwXU3KD5Yn3qgBWVfy3AzNlDhWvE1EORCE65/Qm26rFQt3VLVA==}
    dependencies:
      micromatch: 4.0.5
      pkg-dir: 4.2.0
    dev: true

  /flat-cache@3.0.4:
    resolution: {integrity: sha512-dm9s5Pw7Jc0GvMYbshN6zchCA9RgQlzzEZX3vylR9IqFfS8XciblUXOKfW6SiuJ0e13eDYZoZV5wdrev7P3Nwg==}
    engines: {node: ^10.12.0 || >=12.0.0}
    dependencies:
      flatted: 3.2.7
      rimraf: 3.0.2
    dev: true

  /flatted@3.2.7:
    resolution: {integrity: sha512-5nqDSxl8nn5BSNxyR3n4I6eDmbolI6WT+QqR547RwxQapgjQBmtktdP+HTBb/a/zLsbzERTONyUB5pefh5TtjQ==}
    dev: true

  /focus-lock@0.11.6:
    resolution: {integrity: sha512-KSuV3ur4gf2KqMNoZx3nXNVhqCkn42GuTYCX4tXPEwf0MjpFQmNMiN6m7dXaUXgIoivL6/65agoUMg4RLS0Vbg==}
    engines: {node: '>=10'}
    dependencies:
      tslib: 2.5.0

  /for-each@0.3.3:
    resolution: {integrity: sha512-jqYfLp7mo9vIyQf8ykW2v7A+2N4QjeCeI5+Dz9XraiO1ign81wjiH7Fb9vSOWvQfNtmSa4H2RoQTrrXivdUZmw==}
    dependencies:
      is-callable: 1.2.7

  /foreground-child@3.1.1:
    resolution: {integrity: sha512-TMKDUnIte6bfb5nWv7V/caI169OHgvwjb7V4WkeUvbQQdjr5rWKqHFiKWb/fcOwB+CzBT+qbWjvj+DVwRskpIg==}
    engines: {node: '>=14'}
    dependencies:
      cross-spawn: 7.0.3
      signal-exit: 4.0.1
    dev: true

  /form-data@4.0.0:
    resolution: {integrity: sha512-ETEklSGi5t0QMZuiXoA/Q6vcnxcLQP5vdugSpuAyi6SVGi2clPPp+xgEhuMaHC+zGgn31Kd235W35f7Hykkaww==}
    engines: {node: '>= 6'}
    dependencies:
      asynckit: 0.4.0
      combined-stream: 1.0.8
      mime-types: 2.1.35
    dev: true

  /framer-motion@10.16.0(react-dom@18.2.0)(react@18.2.0):
    resolution: {integrity: sha512-R+88Mkr/1dr7XHjacwptfJyrywRzQ1HZX3YSZtN4tFMBq1O8GGCbDEv31Nf/H08o0hUXLC87GkxsR/1bZgwXfw==}
    peerDependencies:
      react: ^18.0.0
      react-dom: ^18.0.0
    peerDependenciesMeta:
      react:
        optional: true
      react-dom:
        optional: true
    dependencies:
      react: 18.2.0
      react-dom: 18.2.0(react@18.2.0)
      tslib: 2.5.0
    optionalDependencies:
      '@emotion/is-prop-valid': 0.8.8

  /framesync@6.1.2:
    resolution: {integrity: sha512-jBTqhX6KaQVDyus8muwZbBeGGP0XgujBRbQ7gM7BRdS3CadCZIHiawyzYLnafYcvZIh5j8WE7cxZKFn7dXhu9g==}
    dependencies:
      tslib: 2.4.0

  /fs-extra@11.1.1:
    resolution: {integrity: sha512-MGIE4HOvQCeUCzmlHs0vXpih4ysz4wg9qiSAu6cd42lVwPbTM1TjV7RusoyQqMmk/95gdQZX72u+YW+c3eEpFQ==}
    engines: {node: '>=14.14'}
    dependencies:
      graceful-fs: 4.2.10
      jsonfile: 6.1.0
      universalify: 2.0.0
    dev: true

  /fs-extra@7.0.1:
    resolution: {integrity: sha512-YJDaCJZEnBmcbw13fvdAM9AwNOJwOzrE4pqMqBq5nFiEqXUqHwlK4B+3pUw6JNvfSPtX05xFHtYy/1ni01eGCw==}
    engines: {node: '>=6 <7 || >=8'}
    dependencies:
      graceful-fs: 4.2.10
      jsonfile: 4.0.0
      universalify: 0.1.2
    dev: true

  /fs-extra@8.1.0:
    resolution: {integrity: sha512-yhlQgA6mnOJUKOsRUFsgJdQCvkKhcz8tlZG5HBQfReYZy46OwLcY+Zia0mtdHsOo9y/hP+CxMN0TU9QxoOtG4g==}
    engines: {node: '>=6 <7 || >=8'}
    dependencies:
      graceful-fs: 4.2.10
      jsonfile: 4.0.0
      universalify: 0.1.2
    dev: true

  /fs.realpath@1.0.0:
    resolution: {integrity: sha512-OO0pH2lK6a0hZnAdau5ItzHPI6pUlvI7jMVnxUQRtw4owF2wk8lOSabtGDCTP4Ggrg2MbGnWO9X8K1t4+fGMDw==}
    dev: true

  /fsevents@2.3.2:
    resolution: {integrity: sha512-xiqMQR4xAeHTuB9uWm+fFRcIOgKBMiOBP+eXiyT7jsgVCq1bkVygt00oASowB7EdtpOHaaPgKt812P9ab+DDKA==}
    engines: {node: ^8.16.0 || ^10.6.0 || >=11.0.0}
    os: [darwin]
    requiresBuild: true
    dev: true
    optional: true

  /function-bind@1.1.1:
    resolution: {integrity: sha512-yIovAzMX49sF8Yl58fSCWJ5svSLuaibPxXQJFLmBObTuCr0Mf1KiPopGM9NiFjiYBCbfaa2Fh6breQ6ANVTI0A==}

  /function.prototype.name@1.1.5:
    resolution: {integrity: sha512-uN7m/BzVKQnCUF/iW8jYea67v++2u7m5UgENbHRtdDVclOUP+FMPlCNdmk0h/ysGyo2tavMJEDqJAkJdRa1vMA==}
    engines: {node: '>= 0.4'}
    dependencies:
      call-bind: 1.0.2
      define-properties: 1.2.0
      es-abstract: 1.22.1
      functions-have-names: 1.2.3
    dev: true

  /functions-have-names@1.2.3:
    resolution: {integrity: sha512-xckBUXyTIqT97tq2x2AMb+g163b5JFysYk0x4qxNFwbfQkmNZoiRHb6sPzI9/QV33WeuvVYBUIiD4NzNIyqaRQ==}

  /geotiff@2.0.7:
    resolution: {integrity: sha512-FKvFTNowMU5K6lHYY2f83d4lS2rsCNdpUC28AX61x9ZzzqPNaWFElWv93xj0eJFaNyOYA63ic5OzJ88dHpoA5Q==}
    engines: {node: '>=10.19'}
    dependencies:
      '@petamoriken/float16': 3.7.1
      lerc: 3.0.0
      pako: 2.1.0
      parse-headers: 2.0.5
      quick-lru: 6.1.1
      web-worker: 1.2.0
      xml-utils: 1.3.0
    dev: false

  /get-caller-file@2.0.5:
    resolution: {integrity: sha512-DyFP3BM/3YHTQOCUL/w0OZHR0lpKeGrxotcHWcqNEdnltqFwXVfhEBQ94eIo34AfQpo0rGki4cyIiftY06h2Fg==}
    engines: {node: 6.* || 8.* || >= 10.*}
    dev: true

  /get-func-name@2.0.0:
    resolution: {integrity: sha512-Hm0ixYtaSZ/V7C8FJrtZIuBBI+iSgL+1Aq82zSu8VQNB4S3Gk8e7Qs3VwBDJAhmRZcFqkl3tQu36g/Foh5I5ig==}
    dev: true

  /get-intrinsic@1.2.1:
    resolution: {integrity: sha512-2DcsyfABl+gVHEfCOaTrWgyt+tb6MSEGmKq+kI5HwLbIYgjgmMcV8KQ41uaKz1xxUcn9tJtgFbQUEVcEbd0FYw==}
    dependencies:
      function-bind: 1.1.1
      has: 1.0.3
      has-proto: 1.0.1
      has-symbols: 1.0.3

  /get-nonce@1.0.1:
    resolution: {integrity: sha512-FJhYRoDaiatfEkUK8HKlicmu/3SGFD51q3itKDGoSTysQJBnfOcxU5GxnhE1E6soB76MbT0MBtnKJuXyAx+96Q==}
    engines: {node: '>=6'}

  /get-symbol-description@1.0.0:
    resolution: {integrity: sha512-2EmdH1YvIQiZpltCNgkuiUnyukzxM/R6NDJX31Ke3BG1Nq5b0S2PhX59UKi9vZpPDQVdqn+1IcaAwnzTT5vCjw==}
    engines: {node: '>= 0.4'}
    dependencies:
      call-bind: 1.0.2
      get-intrinsic: 1.2.1
    dev: true

  /get-tsconfig@4.5.0:
    resolution: {integrity: sha512-MjhiaIWCJ1sAU4pIQ5i5OfOuHHxVo1oYeNsWTON7jxYkod8pHocXeh+SSbmu5OZZZK73B6cbJ2XADzXehLyovQ==}
    dev: true

  /glob-parent@5.1.2:
    resolution: {integrity: sha512-AOIgSQCepiJYwP3ARnGx+5VnTu2HBYdzbGP45eLw1vr3zB3vZLeyed1sC9hnbcOc9/SrMyM5RPQrkGz4aS9Zow==}
    engines: {node: '>= 6'}
    dependencies:
      is-glob: 4.0.3
    dev: true

  /glob-parent@6.0.2:
    resolution: {integrity: sha512-XxwI8EOhVQgWp6iDL+3b0r86f4d6AX6zSU55HfB4ydCEuXLXc5FcYeOu+nnGftS4TEju/11rt4KJPTMgbfmv4A==}
    engines: {node: '>=10.13.0'}
    dependencies:
      is-glob: 4.0.3
    dev: true

  /glob@10.2.6:
    resolution: {integrity: sha512-U/rnDpXJGF414QQQZv5uVsabTVxMSwzS5CH0p3DRCIV6ownl4f7PzGnkGmvlum2wB+9RlJWJZ6ACU1INnBqiPA==}
    engines: {node: '>=16 || 14 >=14.17'}
    hasBin: true
    dependencies:
      foreground-child: 3.1.1
      jackspeak: 2.1.0
      minimatch: 9.0.1
      minipass: 5.0.0
      path-scurry: 1.7.0
    dev: true

  /glob@7.2.3:
    resolution: {integrity: sha512-nFR0zLpU2YCaRxwoCJvL6UvCH2JFyFVIvwTLsIf21AuHlMskA1hhTdk+LlYJtOlYt9v6dvszD2BGRqBL+iQK9Q==}
    dependencies:
      fs.realpath: 1.0.0
      inflight: 1.0.6
      inherits: 2.0.4
      minimatch: 3.1.2
      once: 1.4.0
      path-is-absolute: 1.0.1
    dev: true

  /globals@13.20.0:
    resolution: {integrity: sha512-Qg5QtVkCy/kv3FUSlu4ukeZDVf9ee0iXLAUYX13gbR17bnejFTzr4iS9bY7kwCf1NztRNm1t91fjOiyx4CSwPQ==}
    engines: {node: '>=8'}
    dependencies:
      type-fest: 0.20.2
    dev: true

  /globalthis@1.0.3:
    resolution: {integrity: sha512-sFdI5LyBiNTHjRd7cGPWapiHWMOXKyuBNX/cWJ3NfzrZQVa8GI/8cofCl74AOVqq9W5kNmguTIzJ/1s2gyI9wA==}
    engines: {node: '>= 0.4'}
    dependencies:
      define-properties: 1.2.0
    dev: true

  /globby@11.1.0:
    resolution: {integrity: sha512-jhIXaOzy1sb8IyocaruWSn1TjmnBVs8Ayhcy83rmxNJ8q2uWKCAj3CnJY+KpGSXCueAPc0i05kVvVKtP1t9S3g==}
    engines: {node: '>=10'}
    dependencies:
      array-union: 2.1.0
      dir-glob: 3.0.1
      fast-glob: 3.3.1
      ignore: 5.2.4
      merge2: 1.4.1
      slash: 3.0.0
    dev: true

  /gopd@1.0.1:
    resolution: {integrity: sha512-d65bNlIadxvpb/A2abVdlqKqV563juRnZ1Wtk6s1sIR8uNsXR70xqIzVqxVf1eTqDunwT2MkczEeaezCKTZhwA==}
    dependencies:
      get-intrinsic: 1.2.1

  /graceful-fs@4.2.10:
    resolution: {integrity: sha512-9ByhssR2fPVsNZj478qUUbKfmL0+t5BDVyjShtyZZLiK7ZDAArFFfopyOTj0M05wE2tJPisA4iTnnXl2YoPvOA==}
    dev: true

  /grapheme-splitter@1.0.4:
    resolution: {integrity: sha512-bzh50DW9kTPM00T8y4o8vQg89Di9oLJVLW/KaOGIXJWP/iqCN6WKYkbNOF04vFLJhwcpYUh9ydh/+5vpOqV4YQ==}
    dev: true

  /graphemer@1.4.0:
    resolution: {integrity: sha512-EtKwoO6kxCL9WO5xipiHTZlSzBm7WLT627TqC/uVRd0HKmq8NXyebnNYxDoBi7wt8eTWrUrKXCOVaFq9x1kgag==}
    dev: true

  /handlebars@4.7.8:
    resolution: {integrity: sha512-vafaFqs8MZkRrSX7sFVUdo3ap/eNiLnb4IakshzvP56X5Nr1iGKAIqdX6tMlm6HcNRIkr6AxO5jFEoJzzpT8aQ==}
    engines: {node: '>=0.4.7'}
    hasBin: true
    dependencies:
      minimist: 1.2.8
      neo-async: 2.6.2
      source-map: 0.6.1
      wordwrap: 1.0.0
    optionalDependencies:
      uglify-js: 3.17.4
    dev: true

  /hard-rejection@2.1.0:
    resolution: {integrity: sha512-VIZB+ibDhx7ObhAe7OVtoEbuP4h/MuOTHJ+J8h/eBXotJYl0fBgR72xDFCKgIh22OJZIOVNxBMWuhAr10r8HdA==}
    engines: {node: '>=6'}
    dev: true

  /has-bigints@1.0.2:
    resolution: {integrity: sha512-tSvCKtBr9lkF0Ex0aQiP9N+OpV4zi2r/Nee5VkRDbaqv35RLYMzbwQfFSZZH0kR+Rd6302UJZ2p/bJCEoR3VoQ==}

  /has-flag@3.0.0:
    resolution: {integrity: sha512-sKJf1+ceQBr4SMkvQnBDNDtf4TXpVhVGateu0t918bl30FnbE2m4vNLX+VWe/dpjlb+HugGYzW7uQXH98HPEYw==}
    engines: {node: '>=4'}

  /has-flag@4.0.0:
    resolution: {integrity: sha512-EykJT/Q1KjTWctppgIAgfSO0tKVuZUjhgMr17kqTumMl6Afv3EISleU7qZUzoXDFTAHTDC4NOoG/ZxU3EvlMPQ==}
    engines: {node: '>=8'}

  /has-property-descriptors@1.0.0:
    resolution: {integrity: sha512-62DVLZGoiEBDHQyqG4w9xCuZ7eJEwNmJRWw2VY84Oedb7WFcA27fiEVe8oUQx9hAUJ4ekurquucTGwsyO1XGdQ==}
    dependencies:
      get-intrinsic: 1.2.1

  /has-proto@1.0.1:
    resolution: {integrity: sha512-7qE+iP+O+bgF9clE5+UoBFzE65mlBiVj3tKCrlNQ0Ogwm0BjpT/gK4SlLYDMybDh5I3TCTKnPPa0oMG7JDYrhg==}
    engines: {node: '>= 0.4'}

  /has-symbols@1.0.3:
    resolution: {integrity: sha512-l3LCuF6MgDNwTDKkdYGEihYjt5pRPbEg46rtlmnSPlUbgmB8LOIrKJbYYFBSbnPaJexMKtiPO8hmeRjRz2Td+A==}
    engines: {node: '>= 0.4'}

  /has-tostringtag@1.0.0:
    resolution: {integrity: sha512-kFjcSNhnlGV1kyoGk7OXKSawH5JOb/LzUc5w9B02hOTO0dfFRjbHQKvg1d6cf3HbeUmtU9VbbV3qzZ2Teh97WQ==}
    engines: {node: '>= 0.4'}
    dependencies:
      has-symbols: 1.0.3

  /has@1.0.3:
    resolution: {integrity: sha512-f2dvO0VU6Oej7RkWJGrehjbzMAjFp5/VKPp5tTpWIV4JHHZK1/BxbFRtf/siA2SWTe09caDmVtYYzWEIbBS4zw==}
    engines: {node: '>= 0.4.0'}
    dependencies:
      function-bind: 1.1.1

  /hoist-non-react-statics@3.3.2:
    resolution: {integrity: sha512-/gGivxi8JPKWNm/W0jSmzcMPpfpPLc3dY/6GxhX2hQ9iGj3aDfklV4ET7NjKpSinLpJ5vafa9iiGIEZg10SfBw==}
    dependencies:
      react-is: 16.13.1

  /hosted-git-info@2.8.9:
    resolution: {integrity: sha512-mxIDAb9Lsm6DoOJ7xH+5+X4y1LU/4Hi50L9C5sIswK3JzULS4bwk1FvjdBgvYR4bzT4tuUQiC15FE2f5HbLvYw==}
    dev: true

  /html-encoding-sniffer@3.0.0:
    resolution: {integrity: sha512-oWv4T4yJ52iKrufjnyZPkrN0CH3QnrUqdB6In1g5Fe1mia8GmF36gnfNySxoZtxD5+NmYw1EElVXiBk93UeskA==}
    engines: {node: '>=12'}
    dependencies:
      whatwg-encoding: 2.0.0
    dev: true

  /http-proxy-agent@5.0.0:
    resolution: {integrity: sha512-n2hY8YdoRE1i7r6M0w9DIw5GgZN0G25P8zLCRQ8rjXtTU3vsNFBI/vWK/UIeE6g5MUUz6avwAPXmL6Fy9D/90w==}
    engines: {node: '>= 6'}
    dependencies:
      '@tootallnate/once': 2.0.0
      agent-base: 6.0.2
      debug: 4.3.4
    transitivePeerDependencies:
      - supports-color
    dev: true

  /https-proxy-agent@5.0.1:
    resolution: {integrity: sha512-dFcAjpTQFgoLMzC2VwU+C/CbS7uRL0lWmxDITmqm7C+7F0Odmj6s9l6alZc6AELXhrnggM2CeWSXHGOdX2YtwA==}
    engines: {node: '>= 6'}
    dependencies:
      agent-base: 6.0.2
      debug: 4.3.4
    transitivePeerDependencies:
      - supports-color
    dev: true

  /human-id@1.0.2:
    resolution: {integrity: sha512-UNopramDEhHJD+VR+ehk8rOslwSfByxPIZyJRfV739NDhN5LF1fa1MqnzKm2lGTQRjNrjK19Q5fhkgIfjlVUKw==}
    dev: true

  /husky@8.0.3:
    resolution: {integrity: sha512-+dQSyqPh4x1hlO1swXBiNb2HzTDN1I2IGLQx1GrBuiqFJfoMrnZWwVmatvSiO+Iz8fBUnf+lekwNo4c2LlXItg==}
    engines: {node: '>=14'}
    hasBin: true
    dev: true

  /hyphenate-style-name@1.0.4:
    resolution: {integrity: sha512-ygGZLjmXfPHj+ZWh6LwbC37l43MhfztxetbFCoYTM2VjkIUpeHgSNn7QIyVFj7YQ1Wl9Cbw5sholVJPzWvC2MQ==}
    dev: false

  /iconv-lite@0.4.24:
    resolution: {integrity: sha512-v3MXnZAcvnywkTUEZomIActle7RXXeedOR31wwl7VlyoXO4Qi9arvSenNQWne1TcRwhCL1HwLI21bEqdpj8/rA==}
    engines: {node: '>=0.10.0'}
    dependencies:
      safer-buffer: 2.1.2
    dev: true

  /iconv-lite@0.6.3:
    resolution: {integrity: sha512-4fCk79wshMdzMp2rH06qWrJE4iolqLhCUH+OiuIgU++RB0+94NlDL81atO7GX55uUKueo0txHNtvEyI6D7WdMw==}
    engines: {node: '>=0.10.0'}
    dependencies:
      safer-buffer: 2.1.2
    dev: true

  /ieee754@1.2.1:
    resolution: {integrity: sha512-dcyqhDvX1C46lXZcVqCpK+FtMRQVdIMN6/Df5js2zouUsqG7I6sFxitIC+7KYK29KdXOLHdu9zL4sFnoVQnqaA==}
    dev: false

  /ignore@5.2.4:
    resolution: {integrity: sha512-MAb38BcSbH0eHNBxn7ql2NH/kX33OkB3lZ1BNdh7ENeRChHTYsTvWrMubiIAMNS2llXEEgZ1MUOBtXChP3kaFQ==}
    engines: {node: '>= 4'}
    dev: true

  /immutable@4.2.4:
    resolution: {integrity: sha512-WDxL3Hheb1JkRN3sQkyujNlL/xRjAo3rJtaU5xeufUauG66JdMr32bLj4gF+vWl84DIA3Zxw7tiAjneYzRRw+w==}
    dev: true

  /import-fresh@3.3.0:
    resolution: {integrity: sha512-veYYhQa+D1QBKznvhUHxb8faxlrwUnxseDAbAp457E0wLNio2bOSKnjYDhMj+YiAq61xrMGhQk9iXVk5FzgQMw==}
    engines: {node: '>=6'}
    dependencies:
      parent-module: 1.0.1
      resolve-from: 4.0.0

  /imurmurhash@0.1.4:
    resolution: {integrity: sha512-JmXMZ6wuvDmLiHEml9ykzqO6lwFbof0GG4IkcGaENdCRDDmMVnny7s5HsIgHCbaq0w2MyPhDqkhTUgS2LU2PHA==}
    engines: {node: '>=0.8.19'}
    dev: true

  /indent-string@4.0.0:
    resolution: {integrity: sha512-EdDDZu4A2OyIK7Lr/2zG+w5jmbuk1DVBnEwREQvBzspBJkCEbRa8GxU1lghYcaGJCnRWibjDXlq779X1/y5xwg==}
    engines: {node: '>=8'}
    dev: true

  /inflight@1.0.6:
    resolution: {integrity: sha512-k92I/b08q4wvFscXCLvqfsHCrjrF7yiXsQuIVvVE7N82W3+aqpzuUdBbfhWcy/FZR3/4IgflMgKLOsvPDrGCJA==}
    dependencies:
      once: 1.4.0
      wrappy: 1.0.2
    dev: true

  /inherits@2.0.4:
    resolution: {integrity: sha512-k/vGaX4/Yla3WzyMCvTQOXYeIHvqOKtnqBduzTHpzpQZzAskKMhZ2K+EnBiSM9zGSoIFeMpXKxa4dYeZIQqewQ==}
    dev: true

  /inline-style-prefixer@6.0.4:
    resolution: {integrity: sha512-FwXmZC2zbeeS7NzGjJ6pAiqRhXR0ugUShSNb6GApMl6da0/XGc4MOJsoWAywia52EEWbXNSy0pzkwz/+Y+swSg==}
    dependencies:
      css-in-js-utils: 3.1.0
      fast-loops: 1.1.3
    dev: false

  /internal-slot@1.0.5:
    resolution: {integrity: sha512-Y+R5hJrzs52QCG2laLn4udYVnxsfny9CpOhNhUvk/SSSVyF6T27FzRbF0sroPidSu3X8oEAkOn2K804mjpt6UQ==}
    engines: {node: '>= 0.4'}
    dependencies:
      get-intrinsic: 1.2.1
      has: 1.0.3
      side-channel: 1.0.4

  /intl-messageformat@10.5.0:
    resolution: {integrity: sha512-AvojYuOaRb6r2veOKfTVpxH9TrmjSdc5iR9R5RgBwrDZYSmAAFVT+QLbW3C4V7Qsg0OguMp67Q/EoUkxZzXRGw==}
    dependencies:
      '@formatjs/ecma402-abstract': 1.17.0
      '@formatjs/fast-memoize': 2.2.0
      '@formatjs/icu-messageformat-parser': 2.6.0
      tslib: 2.5.0

  /invariant@2.2.4:
    resolution: {integrity: sha512-phJfQVBuaJM5raOpJjSfkiD6BpbCE4Ns//LaXl6wGYtUBY83nWS6Rf9tXm2e8VaK60JEjYldbPif/A2B1C2gNA==}
    dependencies:
      loose-envify: 1.4.0

  /is-arguments@1.1.1:
    resolution: {integrity: sha512-8Q7EARjzEnKpt/PCD7e1cgUS0a6X8u5tdSiMqXhojOdoV9TsMsiO+9VLC5vAmO8N7/GmXn7yjR8qnA6bVAEzfA==}
    engines: {node: '>= 0.4'}
    dependencies:
      call-bind: 1.0.2
      has-tostringtag: 1.0.0

  /is-array-buffer@3.0.2:
    resolution: {integrity: sha512-y+FyyR/w8vfIRq4eQcM1EYgSTnmHXPqaF+IgzgraytCFq5Xh8lllDVmAZolPJiZttZLeFSINPYMaEJ7/vWUa1w==}
    dependencies:
      call-bind: 1.0.2
      get-intrinsic: 1.2.1
      is-typed-array: 1.1.10

  /is-arrayish@0.2.1:
    resolution: {integrity: sha512-zz06S8t0ozoDXMG+ube26zeCTNXcKIPJZJi8hBrF4idCLms4CG9QtK7qBl1boi5ODzFpjswb5JPmHCbMpjaYzg==}

  /is-async-function@2.0.0:
    resolution: {integrity: sha512-Y1JXKrfykRJGdlDwdKlLpLyMIiWqWvuSd17TvZk68PLAOGOoF4Xyav1z0Xhoi+gCYjZVeC5SI+hYFOfvXmGRCA==}
    engines: {node: '>= 0.4'}
    dependencies:
      has-tostringtag: 1.0.0
    dev: true

  /is-bigint@1.0.4:
    resolution: {integrity: sha512-zB9CruMamjym81i2JZ3UMn54PKGsQzsJeo6xvN3HJJ4CAsQNB6iRutp2To77OfCNuoxspsIhzaPoO1zyCEhFOg==}
    dependencies:
      has-bigints: 1.0.2

  /is-binary-path@2.1.0:
    resolution: {integrity: sha512-ZMERYes6pDydyuGidse7OsHxtbI7WVeUEozgR/g7rd0xUimYNlvZRE/K2MgZTjWy725IfelLeVcEM97mmtRGXw==}
    engines: {node: '>=8'}
    dependencies:
      binary-extensions: 2.2.0
    dev: true

  /is-boolean-object@1.1.2:
    resolution: {integrity: sha512-gDYaKHJmnj4aWxyj6YHyXVpdQawtVLHU5cb+eztPGczf6cjuTdwve5ZIEfgXqH4e57An1D1AKf8CZ3kYrQRqYA==}
    engines: {node: '>= 0.4'}
    dependencies:
      call-bind: 1.0.2
      has-tostringtag: 1.0.0

  /is-callable@1.2.7:
    resolution: {integrity: sha512-1BC0BVFhS/p0qtw6enp8e+8OD0UrK0oFLztSjNzhcKA3WDuJxxAPXzPuPtKkjEY9UUoEWlX/8fgKeu2S8i9JTA==}
    engines: {node: '>= 0.4'}

  /is-ci@3.0.1:
    resolution: {integrity: sha512-ZYvCgrefwqoQ6yTyYUbQu64HsITZ3NfKX1lzaEYdkTDcfKzzCI/wthRRYKkdjHKFVgNiXKAKm65Zo1pk2as/QQ==}
    hasBin: true
    dependencies:
      ci-info: 3.8.0
    dev: true

  /is-core-module@2.13.0:
    resolution: {integrity: sha512-Z7dk6Qo8pOCp3l4tsX2C5ZVas4V+UxwQodwZhLopL91TX8UyyHEXafPcyoeeWuLrwzHcr3igO78wNLwHJHsMCQ==}
    dependencies:
      has: 1.0.3

  /is-date-object@1.0.5:
    resolution: {integrity: sha512-9YQaSxsAiSwcvS33MBk3wTCVnWK+HhF8VZR2jRxehM16QcVOdHqPn4VPHmRK4lSr38n9JriurInLcP90xsYNfQ==}
    engines: {node: '>= 0.4'}
    dependencies:
      has-tostringtag: 1.0.0

  /is-docker@2.2.1:
    resolution: {integrity: sha512-F+i2BKsFrH66iaUFc0woD8sLy8getkwTwtOBjvs56Cx4CgJDeKQeqfz8wAYiSb8JOprWhHH5p77PbmYCvvUuXQ==}
    engines: {node: '>=8'}
    hasBin: true
    dev: true

  /is-extglob@2.1.1:
    resolution: {integrity: sha512-SbKbANkN603Vi4jEZv49LeVJMn4yGwsbzZworEoyEiutsN3nJYdbO36zfhGJ6QEDpOZIFkDtnq5JRxmvl3jsoQ==}
    engines: {node: '>=0.10.0'}
    dev: true

  /is-finalizationregistry@1.0.2:
    resolution: {integrity: sha512-0by5vtUJs8iFQb5TYUHHPudOR+qXYIMKtiUzvLIZITZUjknFmziyBJuLhVRc+Ds0dREFlskDNJKYIdIzu/9pfw==}
    dependencies:
      call-bind: 1.0.2
    dev: true

  /is-fullwidth-code-point@3.0.0:
    resolution: {integrity: sha512-zymm5+u+sCsSWyD9qNaejV3DFvhCKclKdizYaJUuHA83RLjb7nSuGnddCHGv0hk+KY7BMAlsWeK4Ueg6EV6XQg==}
    engines: {node: '>=8'}
    dev: true

  /is-generator-function@1.0.10:
    resolution: {integrity: sha512-jsEjy9l3yiXEQ+PsXdmBwEPcOxaXWLspKdplFUVI9vq1iZgIekeC0L167qeu86czQaxed3q/Uzuw0swL0irL8A==}
    engines: {node: '>= 0.4'}
    dependencies:
      has-tostringtag: 1.0.0
    dev: true

  /is-glob@4.0.3:
    resolution: {integrity: sha512-xelSayHH36ZgE7ZWhli7pW34hNbNl8Ojv5KVmkJD4hBdD3th8Tfk9vYasLM+mXWOZhFkgZfxhLSnrwRr4elSSg==}
    engines: {node: '>=0.10.0'}
    dependencies:
      is-extglob: 2.1.1
    dev: true

  /is-map@2.0.2:
    resolution: {integrity: sha512-cOZFQQozTha1f4MxLFzlgKYPTyj26picdZTx82hbc/Xf4K/tZOOXSCkMvU4pKioRXGDLJRn0GM7Upe7kR721yg==}

  /is-negative-zero@2.0.2:
    resolution: {integrity: sha512-dqJvarLawXsFbNDeJW7zAz8ItJ9cd28YufuuFzh0G8pNHjJMnY08Dv7sYX2uF5UpQOwieAeOExEYAWWfu7ZZUA==}
    engines: {node: '>= 0.4'}
    dev: true

  /is-number-object@1.0.7:
    resolution: {integrity: sha512-k1U0IRzLMo7ZlYIfzRu23Oh6MiIFasgpb9X76eqfFZAqwH44UI4KTBvBYIZ1dSL9ZzChTB9ShHfLkR4pdW5krQ==}
    engines: {node: '>= 0.4'}
    dependencies:
      has-tostringtag: 1.0.0

  /is-number@7.0.0:
    resolution: {integrity: sha512-41Cifkg6e8TylSpdtTpeLVMqvSBEVzTttHvERD741+pnZ8ANv0004MRL43QKPDlK9cGvNp6NZWZUBlbGXYxxng==}
    engines: {node: '>=0.12.0'}
    dev: true

  /is-path-inside@3.0.3:
    resolution: {integrity: sha512-Fd4gABb+ycGAmKou8eMftCupSir5lRxqf4aD/vd0cD2qc4HL07OjCeuHMr8Ro4CoMaeCKDB0/ECBOVWjTwUvPQ==}
    engines: {node: '>=8'}
    dev: true

  /is-plain-obj@1.1.0:
    resolution: {integrity: sha512-yvkRyxmFKEOQ4pNXCmJG5AEQNlXJS5LaONXo5/cLdTZdWvsZ1ioJEonLGAosKlMWE8lwUy/bJzMjcw8az73+Fg==}
    engines: {node: '>=0.10.0'}
    dev: true

  /is-potential-custom-element-name@1.0.1:
    resolution: {integrity: sha512-bCYeRA2rVibKZd+s2625gGnGF/t7DSqDs4dP7CrLA1m7jKWz6pps0LpYLJN8Q64HtmPKJ1hrN3nzPNKFEKOUiQ==}
    dev: true

  /is-regex@1.1.4:
    resolution: {integrity: sha512-kvRdxDsxZjhzUX07ZnLydzS1TU/TJlTUHHY4YLL87e37oUA49DfkLqgy+VjFocowy29cKvcSiu+kIv728jTTVg==}
    engines: {node: '>= 0.4'}
    dependencies:
      call-bind: 1.0.2
      has-tostringtag: 1.0.0

  /is-set@2.0.2:
    resolution: {integrity: sha512-+2cnTEZeY5z/iXGbLhPrOAaK/Mau5k5eXq9j14CpRTftq0pAJu2MwVRSZhyZWBzx3o6X795Lz6Bpb6R0GKf37g==}

  /is-shared-array-buffer@1.0.2:
    resolution: {integrity: sha512-sqN2UDu1/0y6uvXyStCOzyhAjCSlHceFoMKJW8W9EU9cvic/QdsZ0kEU93HEy3IUEFZIiH/3w+AH/UQbPHNdhA==}
    dependencies:
      call-bind: 1.0.2

  /is-string@1.0.7:
    resolution: {integrity: sha512-tE2UXzivje6ofPW7l23cjDOMa09gb7xlAqG6jG5ej6uPV32TlWP3NKPigtaGeHNu9fohccRYvIiZMfOOnOYUtg==}
    engines: {node: '>= 0.4'}
    dependencies:
      has-tostringtag: 1.0.0

  /is-subdir@1.2.0:
    resolution: {integrity: sha512-2AT6j+gXe/1ueqbW6fLZJiIw3F8iXGJtt0yDrZaBhAZEG1raiTxKWU+IPqMCzQAXOUCKdA4UDMgacKH25XG2Cw==}
    engines: {node: '>=4'}
    dependencies:
      better-path-resolve: 1.0.0
    dev: true

  /is-symbol@1.0.4:
    resolution: {integrity: sha512-C/CPBqKWnvdcxqIARxyOh4v1UUEOCHpgDa0WYgpKDFMszcrPcffg5uhwSgPCLD2WWxmq6isisz87tzT01tuGhg==}
    engines: {node: '>= 0.4'}
    dependencies:
      has-symbols: 1.0.3

  /is-typed-array@1.1.10:
    resolution: {integrity: sha512-PJqgEHiWZvMpaFZ3uTc8kHPM4+4ADTlDniuQL7cU/UDA0Ql7F70yGfHph3cLNe+c9toaigv+DFzTJKhc2CtO6A==}
    engines: {node: '>= 0.4'}
    dependencies:
      available-typed-arrays: 1.0.5
      call-bind: 1.0.2
      for-each: 0.3.3
      gopd: 1.0.1
      has-tostringtag: 1.0.0

  /is-weakmap@2.0.1:
    resolution: {integrity: sha512-NSBR4kH5oVj1Uwvv970ruUkCV7O1mzgVFO4/rev2cLRda9Tm9HrL70ZPut4rOHgY0FNrUu9BCbXA2sdQ+x0chA==}

  /is-weakref@1.0.2:
    resolution: {integrity: sha512-qctsuLZmIQ0+vSSMfoVvyFe2+GSEvnmZ2ezTup1SBse9+twCCeial6EEi3Nc2KFcf6+qz2FBPnjXsk8xhKSaPQ==}
    dependencies:
      call-bind: 1.0.2
    dev: true

  /is-weakset@2.0.2:
    resolution: {integrity: sha512-t2yVvttHkQktwnNNmBQ98AhENLdPUTDTE21uPqAQ0ARwQfGeQKRVS0NNurH7bTf7RrvcVn1OOge45CnBeHCSmg==}
    dependencies:
      call-bind: 1.0.2
      get-intrinsic: 1.2.1

  /is-windows@1.0.2:
    resolution: {integrity: sha512-eXK1UInq2bPmjyX6e3VHIzMLobc4J94i4AWn+Hpq3OU5KkrRC96OAcR3PRJ/pGu6m8TRnBHP9dkXQVsT/COVIA==}
    engines: {node: '>=0.10.0'}
    dev: true

  /is-wsl@2.2.0:
    resolution: {integrity: sha512-fKzAra0rGJUUBwGBgNkHZuToZcn+TtXHpeCgmkMJMMYx1sQDYaCSyjJBSCa2nH1DGm7s3n1oBnohoVTBaN7Lww==}
    engines: {node: '>=8'}
    dependencies:
      is-docker: 2.2.1
    dev: true

  /isarray@2.0.5:
    resolution: {integrity: sha512-xHjhDr3cNBK0BzdUJSPXZntQUx/mwMS5Rw4A7lPJ90XGAO6ISP/ePDNuo0vhqOZU+UD5JoodwCAAoZQd3FeAKw==}

  /isexe@2.0.0:
    resolution: {integrity: sha512-RHxMLp9lnKHGHRng9QFhRCMbYAcVpn69smSGcq3f36xjgVVWThj4qqLbTLlq7Ssj8B+fIQ1EuCEGI2lKsyQeIw==}
    dev: true

  /iterator.prototype@1.1.0:
    resolution: {integrity: sha512-rjuhAk1AJ1fssphHD0IFV6TWL40CwRZ53FrztKx43yk2v6rguBYsY4Bj1VU4HmoMmKwZUlx7mfnhDf9cOp4YTw==}
    dependencies:
      define-properties: 1.2.0
      get-intrinsic: 1.2.1
      has-symbols: 1.0.3
      has-tostringtag: 1.0.0
      reflect.getprototypeof: 1.0.3
    dev: true

  /jackspeak@2.1.0:
    resolution: {integrity: sha512-DiEwVPqsieUzZBNxQ2cxznmFzfg/AMgJUjYw5xl6rSmCxAQXECcbSdwcLM6Ds6T09+SBfSNCGPhYUoQ96P4h7A==}
    engines: {node: '>=14'}
    dependencies:
      cliui: 7.0.4
    optionalDependencies:
      '@pkgjs/parseargs': 0.11.0
    dev: true

  /jju@1.4.0:
    resolution: {integrity: sha512-8wb9Yw966OSxApiCt0K3yNJL8pnNeIv+OEq2YMidz4FKP6nonSRoOXc80iXY4JaN2FC11B9qsNmDsm+ZOfMROA==}
    dev: true

  /joycon@3.1.1:
    resolution: {integrity: sha512-34wB/Y7MW7bzjKRjUKTa46I2Z7eV62Rkhva+KkopW7Qvv/OSWBqvkSY7vusOPrNuZcUG3tApvdVgNB8POj3SPw==}
    engines: {node: '>=10'}
    dev: true

  /js-cookie@2.2.1:
    resolution: {integrity: sha512-HvdH2LzI/EAZcUwA8+0nKNtWHqS+ZmijLA30RwZA0bo7ToCckjK5MkGhjED9KoRcXO6BaGI3I9UIzSA1FKFPOQ==}
    dev: false

  /js-tokens@4.0.0:
    resolution: {integrity: sha512-RdJUflcE3cUzKiMqQgsCu06FPu9UdIJO0beYbPhHN4k6apgJtifcoCtT9bcxOpYBtpD2kCM6Sbzg4CausW/PKQ==}

  /js-yaml@3.14.1:
    resolution: {integrity: sha512-okMH7OXXJ7YrN9Ok3/SXrnu4iX9yOk+25nqX4imS2npuvTYDmo/QEZoqwZkYaIDk3jVvBOTOIEgEhaLOynBS9g==}
    hasBin: true
    dependencies:
      argparse: 1.0.10
      esprima: 4.0.1
    dev: true

  /js-yaml@4.1.0:
    resolution: {integrity: sha512-wpxZs9NoxZaJESJGIZTyDEaYpl0FKSA+FB9aJiyemKhMwkxQg63h4T1KJgUGHpTqPDNRcmmYLugrRjJlBtWvRA==}
    hasBin: true
    dependencies:
      argparse: 2.0.1
    dev: true

  /jsdom@22.1.0:
    resolution: {integrity: sha512-/9AVW7xNbsBv6GfWho4TTNjEo9fe6Zhf9O7s0Fhhr3u+awPwAJMKwAMXnkk5vBxflqLW9hTHX/0cs+P3gW+cQw==}
    engines: {node: '>=16'}
    peerDependencies:
      canvas: ^2.5.0
    peerDependenciesMeta:
      canvas:
        optional: true
    dependencies:
      abab: 2.0.6
      cssstyle: 3.0.0
      data-urls: 4.0.0
      decimal.js: 10.4.3
      domexception: 4.0.0
      form-data: 4.0.0
      html-encoding-sniffer: 3.0.0
      http-proxy-agent: 5.0.0
      https-proxy-agent: 5.0.1
      is-potential-custom-element-name: 1.0.1
      nwsapi: 2.2.5
      parse5: 7.1.2
      rrweb-cssom: 0.6.0
      saxes: 6.0.0
      symbol-tree: 3.2.4
      tough-cookie: 4.1.3
      w3c-xmlserializer: 4.0.0
      webidl-conversions: 7.0.0
      whatwg-encoding: 2.0.0
      whatwg-mimetype: 3.0.0
      whatwg-url: 12.0.1
      ws: 8.13.0
      xml-name-validator: 4.0.0
    transitivePeerDependencies:
      - bufferutil
      - supports-color
      - utf-8-validate
    dev: true

  /jsesc@2.5.2:
    resolution: {integrity: sha512-OYu7XEzjkCQ3C5Ps3QIZsQfNpqoJyZZA99wd9aWd05NCtC5pWOkShK2mkL6HXQR6/Cy2lbNdPlZBpuQHXE63gA==}
    engines: {node: '>=4'}
    hasBin: true
    dev: true

  /json-parse-even-better-errors@2.3.1:
    resolution: {integrity: sha512-xyFwyhro/JEof6Ghe2iz2NcXoj2sloNsWr/XsERDK/oiPCfaNhl5ONfp+jQdAZRQQ0IJWNzH9zIZF7li91kh2w==}

  /json-schema-traverse@0.4.1:
    resolution: {integrity: sha512-xbbCH5dCYU5T8LcEhhuh7HJ88HXuW3qsI3Y0zOZFKfZEHcpWiHU/Jxzk629Brsab/mMiHQti9wMP+845RPe3Vg==}
    dev: true

  /json-stable-stringify-without-jsonify@1.0.1:
    resolution: {integrity: sha512-Bdboy+l7tA3OGW6FjyFHWkP5LuByj1Tk33Ljyq0axyzdk9//JSi2u3fP1QSmd1KNwq6VOKYGlAu87CisVir6Pw==}
    dev: true

  /json5@1.0.2:
    resolution: {integrity: sha512-g1MWMLBiz8FKi1e4w0UyVL3w+iJceWAFBAaBnnGKOpNa5f8TLktkbre1+s6oICydWAm+HRUGTmI+//xv2hvXYA==}
    hasBin: true
    dependencies:
      minimist: 1.2.8
    dev: true

  /jsonc-parser@3.2.0:
    resolution: {integrity: sha512-gfFQZrcTc8CnKXp6Y4/CBT3fTc0OVuDofpre4aEeEpSBPV5X5v4+Vmx+8snU7RLPrNHPKSgLxGo9YuQzz20o+w==}
    dev: true

  /jsonfile@4.0.0:
    resolution: {integrity: sha512-m6F1R3z8jjlf2imQHS2Qez5sjKWQzbuuhuJ/FKYFRZvPE3PuHcSMVZzfsLhGVOkfd20obL5SWEBew5ShlquNxg==}
    optionalDependencies:
      graceful-fs: 4.2.10
    dev: true

  /jsonfile@6.1.0:
    resolution: {integrity: sha512-5dgndWOriYSm5cnYaJNhalLNDKOqFwyDB/rr1E9ZsGciGvKPs8R2xYGCacuf3z6K1YKDz182fd+fY3cn3pMqXQ==}
    dependencies:
      universalify: 2.0.0
    optionalDependencies:
      graceful-fs: 4.2.10
    dev: true

  /jsx-ast-utils@3.3.3:
    resolution: {integrity: sha512-fYQHZTZ8jSfmWZ0iyzfwiU4WDX4HpHbMCZ3gPlWYiCl3BoeOTsqKBqnTVfH2rYT7eP5c3sVbeSPHnnJOaTrWiw==}
    engines: {node: '>=4.0'}
    dependencies:
      array-includes: 3.1.6
      object.assign: 4.1.4
    dev: true

  /kind-of@6.0.3:
    resolution: {integrity: sha512-dcS1ul+9tmeD95T+x28/ehLgd9mENa3LsvDTtzm3vyBEO7RPptvAD+t44WVXaUjTBRcrpFeFlC8WCruUR456hw==}
    engines: {node: '>=0.10.0'}
    dev: true

  /kleur@4.1.5:
    resolution: {integrity: sha512-o+NO+8WrRiQEE4/7nwRJhN1HWpVmJm511pBHUxPLtp0BUISzlBplORYSmTclCnJvQq2tKu/sgl3xVpkc7ZWuQQ==}
    engines: {node: '>=6'}
    dev: true

  /language-subtag-registry@0.3.22:
    resolution: {integrity: sha512-tN0MCzyWnoz/4nHS6uxdlFWoUZT7ABptwKPQ52Ea7URk6vll88bWBVhodtnlfEuCcKWNGoc+uGbw1cwa9IKh/w==}
    dev: true

  /language-tags@1.0.5:
    resolution: {integrity: sha512-qJhlO9cGXi6hBGKoxEG/sKZDAHD5Hnu9Hs4WbOY3pCWXDhw0N8x1NenNzm2EnNLkLkk7J2SdxAkDSbb6ftT+UQ==}
    dependencies:
      language-subtag-registry: 0.3.22
    dev: true

  /lerc@3.0.0:
    resolution: {integrity: sha512-Rm4J/WaHhRa93nCN2mwWDZFoRVF18G1f47C+kvQWyHGEZxFpTUi73p7lMVSAndyxGt6lJ2/CFbOcf9ra5p8aww==}
    dev: false

  /levn@0.4.1:
    resolution: {integrity: sha512-+bT2uH4E5LGE7h/n3evcS/sQlJXCpIp6ym8OWJ5eV6+67Dsql/LaaT7qJBAt2rzfoa/5QBGBhxDix1dMt2kQKQ==}
    engines: {node: '>= 0.8.0'}
    dependencies:
      prelude-ls: 1.2.1
      type-check: 0.4.0
    dev: true

  /lines-and-columns@1.2.4:
    resolution: {integrity: sha512-7ylylesZQ/PV29jhEDl3Ufjo6ZX7gCqJr5F7PKrqc93v7fzSymt1BpwEU8nAUXs8qzzvqhbjhK5QZg6Mt/HkBg==}

  /load-yaml-file@0.2.0:
    resolution: {integrity: sha512-OfCBkGEw4nN6JLtgRidPX6QxjBQGQf72q3si2uvqyFEMbycSFFHwAZeXx6cJgFM9wmLrf9zBwCP3Ivqa+LLZPw==}
    engines: {node: '>=6'}
    dependencies:
      graceful-fs: 4.2.10
      js-yaml: 3.14.1
      pify: 4.0.1
      strip-bom: 3.0.0
    dev: true

  /local-pkg@0.4.3:
    resolution: {integrity: sha512-SFppqq5p42fe2qcZQqqEOiVRXl+WCP1MdT6k7BDEW1j++sp5fIY+/fdRQitvKgB5BrBcmrs5m/L0v2FrU5MY1g==}
    engines: {node: '>=14'}
    dev: true

  /locate-path@5.0.0:
    resolution: {integrity: sha512-t7hw9pI+WvuwNJXwk5zVHpyhIqzg2qTlklJOf0mVxGSbe3Fp2VieZcduNYjaLDoy6p9uGpQEGWG87WpMKlNq8g==}
    engines: {node: '>=8'}
    dependencies:
      p-locate: 4.1.0
    dev: true

  /locate-path@6.0.0:
    resolution: {integrity: sha512-iPZK6eYjbxRu3uB4/WZ3EsEIMJFMqAoopl3R+zuq0UjcAm/MO6KCweDgPfP3elTztoKP3KtnVHxTn2NHBSDVUw==}
    engines: {node: '>=10'}
    dependencies:
      p-locate: 5.0.0
    dev: true

  /lodash.merge@4.6.2:
    resolution: {integrity: sha512-0KpjqXRVvrYyCsX1swR/XTK0va6VQkQM6MNo7PqW77ByjAhoARA8EfrP1N4+KlKj8YS0ZUCtRT/YUuhyYDujIQ==}
    dev: true

  /lodash.mergewith@4.6.2:
    resolution: {integrity: sha512-GK3g5RPZWTRSeLSpgP8Xhra+pnjBC56q9FZYe1d5RN3TJ35dbkGy3YqBSMbyCrlbi+CM9Z3Jk5yTL7RCsqboyQ==}

  /lodash.startcase@4.4.0:
    resolution: {integrity: sha512-+WKqsK294HMSc2jEbNgpHpd0JfIBhp7rEV4aqXWqFr6AlXov+SlcgB1Fv01y2kGe3Gc8nMW7VA0SrGuSkRfIEg==}
    dev: true

  /lodash@4.17.21:
    resolution: {integrity: sha512-v2kDEe57lecTulaDIuNTPy3Ry4gLGJ6Z1O3vE1krgXZNrsQ+LFTGHVxVjcXPs17LhbZVGedAJv8XZ1tvj5FvSg==}
    dev: true

  /loose-envify@1.4.0:
    resolution: {integrity: sha512-lyuxPGr/Wfhrlem2CL/UcnUc1zcqKAImBDzukY7Y5F/yQiNdko6+fRLevlw1HgMySw7f611UIY408EtxRSoK3Q==}
    hasBin: true
    dependencies:
      js-tokens: 4.0.0

  /loupe@2.3.6:
    resolution: {integrity: sha512-RaPMZKiMy8/JruncMU5Bt6na1eftNoo++R4Y+N2FrxkDVTrGvcyzFTsaGif4QTeKESheMGegbhw6iUAq+5A8zA==}
    dependencies:
      get-func-name: 2.0.0
    dev: true

  /lru-cache@4.1.5:
    resolution: {integrity: sha512-sWZlbEP2OsHNkXrMl5GYk/jKk70MBng6UU4YI/qGDYbgf6YbP4EvmqISbXCoJiRKs+1bSpFHVgQxvJ17F2li5g==}
    dependencies:
      pseudomap: 1.0.2
      yallist: 2.1.2
    dev: true

  /lru-cache@6.0.0:
    resolution: {integrity: sha512-Jo6dJ04CmSjuznwJSS3pUeWmd/H0ffTlkXXgwZi+eq1UCmqQwCh+eLsYOYCwY991i2Fah4h1BEMCx4qThGbsiA==}
    engines: {node: '>=10'}
    dependencies:
      yallist: 4.0.0
    dev: true

  /lru-cache@9.1.1:
    resolution: {integrity: sha512-65/Jky17UwSb0BuB9V+MyDpsOtXKmYwzhyl+cOa9XUiI4uV2Ouy/2voFP3+al0BjZbJgMBD8FojMpAf+Z+qn4A==}
    engines: {node: 14 || >=16.14}
    dev: true

  /lunr@2.3.9:
    resolution: {integrity: sha512-zTU3DaZaF3Rt9rhN3uBMGQD3dD2/vFQqnvZCDv4dl5iOzq2IZQqTxu90r4E5J+nP70J3ilqVCrbho2eWaeW8Ow==}
    dev: true

  /lz-string@1.5.0:
    resolution: {integrity: sha512-h5bgJWpxJNswbU7qCrV0tIKQCaS3blPDrqKWx+QxzuzL1zGUzij9XCWLrSLsJPu5t+eWA/ycetzYAO5IOMcWAQ==}
    hasBin: true

  /magic-string@0.30.2:
    resolution: {integrity: sha512-lNZdu7pewtq/ZvWUp9Wpf/x7WzMTsR26TWV03BRZrXFsv+BI6dy8RAiKgm1uM/kyR0rCfUcqvOlXKG66KhIGug==}
    engines: {node: '>=12'}
    dependencies:
      '@jridgewell/sourcemap-codec': 1.4.15
    dev: true

  /make-error@1.3.6:
    resolution: {integrity: sha512-s8UhlNe7vPKomQhC1qFelMokr/Sc3AgNbso3n74mVPA5LTZwkB9NlXf4XPamLxJE8h0gh73rM94xvwRT2CVInw==}
    dev: true

  /map-obj@1.0.1:
    resolution: {integrity: sha512-7N/q3lyZ+LVCp7PzuxrJr4KMbBE2hW7BT7YNia330OFxIf4d3r5zVpicP2650l7CPN6RM9zOJRl3NGpqSiw3Eg==}
    engines: {node: '>=0.10.0'}
    dev: true

  /map-obj@4.3.0:
    resolution: {integrity: sha512-hdN1wVrZbb29eBGiGjJbeP8JbKjq1urkHJ/LIP/NY48MZ1QVXUsQBV1G1zvYFHn1XE06cwjBsOI2K3Ulnj1YXQ==}
    engines: {node: '>=8'}
    dev: true

  /marked@4.3.0:
    resolution: {integrity: sha512-PRsaiG84bK+AMvxziE/lCFss8juXjNaWzVbN5tXAm4XjeaS9NAHhop+PjQxz2A9h8Q4M/xGmzP8vqNwy6JeK0A==}
    engines: {node: '>= 12'}
    hasBin: true
    dev: true

  /mdn-data@2.0.14:
    resolution: {integrity: sha512-dn6wd0uw5GsdswPFfsgMp5NSB0/aDe6fK94YJV/AJDYXL6HVLWBsxeq7js7Ad+mU2K9LAlwpk6kN2D5mwCPVow==}
    dev: false

  /meow@6.1.1:
    resolution: {integrity: sha512-3YffViIt2QWgTy6Pale5QpopX/IvU3LPL03jOTqp6pGj3VjesdO/U8CuHMKpnQr4shCNCM5fd5XFFvIIl6JBHg==}
    engines: {node: '>=8'}
    dependencies:
      '@types/minimist': 1.2.2
      camelcase-keys: 6.2.2
      decamelize-keys: 1.1.1
      hard-rejection: 2.1.0
      minimist-options: 4.1.0
      normalize-package-data: 2.5.0
      read-pkg-up: 7.0.1
      redent: 3.0.0
      trim-newlines: 3.0.1
      type-fest: 0.13.1
      yargs-parser: 18.1.3
    dev: true

  /merge2@1.4.1:
    resolution: {integrity: sha512-8q7VEgMJW4J8tcfVPy8g09NcQwZdbwFEqhe/WZkoIzjn/3TGDwtOCYtXGxA3O8tPzpczCCDgv+P2P5y00ZJOOg==}
    engines: {node: '>= 8'}
    dev: true

  /micromatch@4.0.5:
    resolution: {integrity: sha512-DMy+ERcEW2q8Z2Po+WNXuw3c5YaUSFjAO5GsJqfEl7UjvtIuFKO6ZrKvcItdy98dwFI2N1tg3zNIdKaQT+aNdA==}
    engines: {node: '>=8.6'}
    dependencies:
      braces: 3.0.2
      picomatch: 2.3.1
    dev: true

  /mime-db@1.52.0:
    resolution: {integrity: sha512-sPU4uV7dYlvtWJxwwxHD0PuihVNiE7TyAbQ5SWxDCB9mUYvOgroQOwYQQOKPJ8CIbE+1ETVlOoK1UC2nU3gYvg==}
    engines: {node: '>= 0.6'}
    dev: true

  /mime-types@2.1.35:
    resolution: {integrity: sha512-ZDY+bPm5zTTF+YpCrAU9nK0UgICYPT0QtT1NZWFv4s++TNkcgVaT0g6+4R2uI4MjQjzysHB1zxuWL50hzaeXiw==}
    engines: {node: '>= 0.6'}
    dependencies:
      mime-db: 1.52.0
    dev: true

  /min-indent@1.0.1:
    resolution: {integrity: sha512-I9jwMn07Sy/IwOj3zVkVik2JTvgpaykDZEigL6Rx6N9LbMywwUSMtxET+7lVoDLLd3O3IXwJwvuuns8UB/HeAg==}
    engines: {node: '>=4'}
    dev: true

  /minimatch@3.1.2:
    resolution: {integrity: sha512-J7p63hRiAjw1NDEww1W7i37+ByIrOWO5XQQAzZ3VOcL0PNybwpfmV/N05zFAzwQ9USyEcX6t3UO+K5aqBQOIHw==}
    dependencies:
      brace-expansion: 1.1.11
    dev: true

  /minimatch@9.0.1:
    resolution: {integrity: sha512-0jWhJpD/MdhPXwPuiRkCbfYfSKp2qnn2eOc279qI7f+osl/l+prKSrvhg157zSYvx/1nmgn2NqdT6k2Z7zSH9w==}
    engines: {node: '>=16 || 14 >=14.17'}
    dependencies:
      brace-expansion: 2.0.1
    dev: true

  /minimist-options@4.1.0:
    resolution: {integrity: sha512-Q4r8ghd80yhO/0j1O3B2BjweX3fiHg9cdOwjJd2J76Q135c+NDxGCqdYKQ1SKBuFfgWbAUzBfvYjPUEeNgqN1A==}
    engines: {node: '>= 6'}
    dependencies:
      arrify: 1.0.1
      is-plain-obj: 1.1.0
      kind-of: 6.0.3
    dev: true

  /minimist@1.2.8:
    resolution: {integrity: sha512-2yyAR8qBkN3YuheJanUpWC5U3bb5osDywNB8RzDVlDwDHbocAJveqqj1u8+SVD7jkWT4yvsHCpWqqWqAxb0zCA==}
    dev: true

  /minipass@5.0.0:
    resolution: {integrity: sha512-3FnjYuehv9k6ovOEbyOswadCDPX1piCfhV8ncmYtHOjuPwylVWsghTLo7rabjC3Rx5xD4HDx8Wm1xnMF7S5qFQ==}
    engines: {node: '>=8'}
    dev: true

  /mixme@0.5.9:
    resolution: {integrity: sha512-VC5fg6ySUscaWUpI4gxCBTQMH2RdUpNrk+MsbpCYtIvf9SBJdiUey4qE7BXviJsJR4nDQxCZ+3yaYNW3guz/Pw==}
    engines: {node: '>= 8.0.0'}
    dev: true

  /mlly@1.4.0:
    resolution: {integrity: sha512-ua8PAThnTwpprIaU47EPeZ/bPUVp2QYBbWMphUQpVdBI3Lgqzm5KZQ45Agm3YJedHXaIHl6pBGabaLSUPPSptg==}
    dependencies:
      acorn: 8.10.0
      pathe: 1.1.1
      pkg-types: 1.0.3
      ufo: 1.2.0
    dev: true

  /ms@2.1.2:
    resolution: {integrity: sha512-sGkPx+VjMtmA6MX27oA4FBFELFCZZ4S4XqeGOXCv68tT+jb3vk/RyaKWP0PTKyWtmLSM0b+adUTEvbs1PEaH2w==}
    dev: true

  /ms@2.1.3:
    resolution: {integrity: sha512-6FlzubTLZG3J2a/NVCAleEhjzq5oxgHyaCU9yYXvcLsvoVaHJq/s5xXI6/XXP6tz7R9xAOtHnSO/tXtF3WRTlA==}
    dev: true

  /nano-css@5.3.5(react-dom@18.2.0)(react@18.2.0):
    resolution: {integrity: sha512-vSB9X12bbNu4ALBu7nigJgRViZ6ja3OU7CeuiV1zMIbXOdmkLahgtPmh3GBOlDxbKY0CitqlPdOReGlBLSp+yg==}
    peerDependencies:
      react: '*'
      react-dom: '*'
    dependencies:
      css-tree: 1.1.3
      csstype: 3.1.1
      fastest-stable-stringify: 2.0.2
      inline-style-prefixer: 6.0.4
      react: 18.2.0
      react-dom: 18.2.0(react@18.2.0)
      rtl-css-js: 1.16.1
      sourcemap-codec: 1.4.8
      stacktrace-js: 2.0.2
      stylis: 4.2.0
    dev: false

  /nanoid@3.3.6:
    resolution: {integrity: sha512-BGcqMMJuToF7i1rt+2PWSNVnWIkGCU78jBG3RxO/bZlnZPK2Cmi2QaffxGO/2RvWi9sL+FAiRiXMgsyxQ1DIDA==}
    engines: {node: ^10 || ^12 || ^13.7 || ^14 || >=15.0.1}
    hasBin: true
    dev: true

  /natural-compare@1.4.0:
    resolution: {integrity: sha512-OWND8ei3VtNC9h7V60qff3SVobHr996CTwgxubgyQYEpg290h9J0buyECNNJexkFm5sOajh5G116RYA1c8ZMSw==}
    dev: true

  /neo-async@2.6.2:
    resolution: {integrity: sha512-Yd3UES5mWCSqR+qNT93S3UoYUkqAZ9lLg8a7g9rimsWmYGK8cVToA4/sF3RrshdyV3sAGMXVUmpMYOw+dLpOuw==}
    dev: true

  /normalize-package-data@2.5.0:
    resolution: {integrity: sha512-/5CMN3T0R4XTj4DcGaexo+roZSdSFW/0AOOTROrjxzCG1wrWXEsGbRKevjlIL+ZDE4sZlJr5ED4YW0yqmkK+eA==}
    dependencies:
      hosted-git-info: 2.8.9
      resolve: 1.22.4
      semver: 7.5.4
      validate-npm-package-license: 3.0.4
    dev: true

  /normalize-path@3.0.0:
    resolution: {integrity: sha512-6eZs5Ls3WtCisHWp9S2GUy8dqkpGi4BVSz3GaqiE6ezub0512ESztXUwUB6C6IKbQkY2Pnb/mD4WYojCRwcwLA==}
    engines: {node: '>=0.10.0'}
    dev: true

  /nwsapi@2.2.5:
    resolution: {integrity: sha512-6xpotnECFy/og7tKSBVmUNft7J3jyXAka4XvG6AUhFWRz+Q/Ljus7znJAA3bxColfQLdS+XsjoodtJfCgeTEFQ==}
    dev: true

  /object-assign@4.1.1:
    resolution: {integrity: sha512-rJgTQnkUnH1sFw8yT6VSU3zD3sWmu6sZhIseY8VX+GRu3P6F7Fu+JNDoXfklElbLJSnc3FUQHVe4cU5hj+BcUg==}
    engines: {node: '>=0.10.0'}

  /object-inspect@1.12.3:
    resolution: {integrity: sha512-geUvdk7c+eizMNUDkRpW1wJwgfOiOeHbxBR/hLXK1aT6zmVSO0jsQcs7fj6MGw89jC/cjGfLcNOrtMYtGqm81g==}

  /object-is@1.1.5:
    resolution: {integrity: sha512-3cyDsyHgtmi7I7DfSSI2LDp6SK2lwvtbg0p0R1e0RvTqF5ceGx+K2dfSjm1bKDMVCFEDAQvy+o8c6a7VujOddw==}
    engines: {node: '>= 0.4'}
    dependencies:
      call-bind: 1.0.2
      define-properties: 1.2.0

  /object-keys@1.1.1:
    resolution: {integrity: sha512-NuAESUOUMrlIXOfHKzD6bpPu3tYt3xvjNdRIQ+FeT0lNb4K8WR70CaDxhuNguS2XG+GjkyMwOzsN5ZktImfhLA==}
    engines: {node: '>= 0.4'}

  /object.assign@4.1.4:
    resolution: {integrity: sha512-1mxKf0e58bvyjSCtKYY4sRe9itRk3PJpquJOjeIkz885CczcI4IvJJDLPS72oowuSh+pBxUFROpX+TU++hxhZQ==}
    engines: {node: '>= 0.4'}
    dependencies:
      call-bind: 1.0.2
      define-properties: 1.2.0
      has-symbols: 1.0.3
      object-keys: 1.1.1

  /object.entries@1.1.6:
    resolution: {integrity: sha512-leTPzo4Zvg3pmbQ3rDK69Rl8GQvIqMWubrkxONG9/ojtFE2rD9fjMKfSI5BxW3osRH1m6VdzmqK8oAY9aT4x5w==}
    engines: {node: '>= 0.4'}
    dependencies:
      call-bind: 1.0.2
      define-properties: 1.2.0
      es-abstract: 1.22.1
    dev: true

  /object.fromentries@2.0.6:
    resolution: {integrity: sha512-VciD13dswC4j1Xt5394WR4MzmAQmlgN72phd/riNp9vtD7tp4QQWJ0R4wvclXcafgcYK8veHRed2W6XeGBvcfg==}
    engines: {node: '>= 0.4'}
    dependencies:
      call-bind: 1.0.2
      define-properties: 1.2.0
      es-abstract: 1.22.1
    dev: true

  /object.groupby@1.0.0:
    resolution: {integrity: sha512-70MWG6NfRH9GnbZOikuhPPYzpUpof9iW2J9E4dW7FXTqPNb6rllE6u39SKwwiNh8lCwX3DDb5OgcKGiEBrTTyw==}
    dependencies:
      call-bind: 1.0.2
      define-properties: 1.2.0
      es-abstract: 1.22.1
      get-intrinsic: 1.2.1
    dev: true

  /object.hasown@1.1.2:
    resolution: {integrity: sha512-B5UIT3J1W+WuWIU55h0mjlwaqxiE5vYENJXIXZ4VFe05pNYrkKuK0U/6aFcb0pKywYJh7IhfoqUfKVmrJJHZHw==}
    dependencies:
      define-properties: 1.2.0
      es-abstract: 1.22.1
    dev: true

  /object.values@1.1.6:
    resolution: {integrity: sha512-FVVTkD1vENCsAcwNs9k6jea2uHC/X0+JcjG8YA60FN5CMaJmG95wT9jek/xX9nornqGRrBkKtzuAu2wuHpKqvw==}
    engines: {node: '>= 0.4'}
    dependencies:
      call-bind: 1.0.2
      define-properties: 1.2.0
      es-abstract: 1.22.1
    dev: true

  /ol@7.5.1:
    resolution: {integrity: sha512-CFXDhO8YdQt7I+zwrGYSONo/ZM2oLr7vUvxqpLEUyy+USaQjUeE8L6FBOWIPboopGVhnSVYd5hdEirn9ifKBZQ==}
    dependencies:
      earcut: 2.2.4
      geotiff: 2.0.7
      ol-mapbox-style: link:support/disabled-package
      pbf: 3.2.1
      rbush: 3.0.1
    dev: false

  /once@1.4.0:
    resolution: {integrity: sha512-lNaJgI+2Q5URQBkccEKHTQOPaXdUxnZZElQTZY0MFUAuaEqe1E+Nyvgdz/aIyNi6Z9MzO5dv1H8n58/GELp3+w==}
    dependencies:
      wrappy: 1.0.2
    dev: true

  /open@8.4.2:
    resolution: {integrity: sha512-7x81NCL719oNbsq/3mh+hVrAWmFuEYUqrq/Iw3kUzH8ReypT9QQ0BLoJS7/G9k6N81XjW4qHWtjWwe/9eLy1EQ==}
    engines: {node: '>=12'}
    dependencies:
      define-lazy-prop: 2.0.0
      is-docker: 2.2.1
      is-wsl: 2.2.0
    dev: true

  /optionator@0.9.3:
    resolution: {integrity: sha512-JjCoypp+jKn1ttEFExxhetCKeJt9zhAgAve5FXHixTvFDW/5aEktX9bufBKLRRMdU7bNtpLfcGu94B3cdEJgjg==}
    engines: {node: '>= 0.8.0'}
    dependencies:
      '@aashutoshrathi/word-wrap': 1.2.6
      deep-is: 0.1.4
      fast-levenshtein: 2.0.6
      levn: 0.4.1
      prelude-ls: 1.2.1
      type-check: 0.4.0
    dev: true

  /os-tmpdir@1.0.2:
    resolution: {integrity: sha512-D2FR03Vir7FIu45XBY20mTb+/ZSWB00sjU9jdQXt83gDrI4Ztz5Fs7/yy74g2N5SVQY4xY1qDr4rNddwYRVX0g==}
    engines: {node: '>=0.10.0'}
    dev: true

  /outdent@0.5.0:
    resolution: {integrity: sha512-/jHxFIzoMXdqPzTaCpFzAAWhpkSjZPF4Vsn6jAfNpmbH/ymsmd7Qc6VE9BGn0L6YMj6uwpQLxCECpus4ukKS9Q==}
    dev: true

  /p-filter@2.1.0:
    resolution: {integrity: sha512-ZBxxZ5sL2HghephhpGAQdoskxplTwr7ICaehZwLIlfL6acuVgZPm8yBNuRAFBGEqtD/hmUeq9eqLg2ys9Xr/yw==}
    engines: {node: '>=8'}
    dependencies:
      p-map: 2.1.0
    dev: true

  /p-limit@2.3.0:
    resolution: {integrity: sha512-//88mFWSJx8lxCzwdAABTJL2MyWB12+eIY7MDL2SqLmAkeKU9qxRvWuSyTjm3FUmpBEMuFfckAIqEaVGUDxb6w==}
    engines: {node: '>=6'}
    dependencies:
      p-try: 2.2.0
    dev: true

  /p-limit@3.1.0:
    resolution: {integrity: sha512-TYOanM3wGwNGsZN2cVTYPArw454xnXj5qmWF1bEoAc4+cU/ol7GVh7odevjp1FNHduHc3KZMcFduxU5Xc6uJRQ==}
    engines: {node: '>=10'}
    dependencies:
      yocto-queue: 0.1.0
    dev: true

  /p-limit@4.0.0:
    resolution: {integrity: sha512-5b0R4txpzjPWVw/cXXUResoD4hb6U/x9BH08L7nw+GN1sezDzPdxeRvpc9c433fZhBan/wusjbCsqwqm4EIBIQ==}
    engines: {node: ^12.20.0 || ^14.13.1 || >=16.0.0}
    dependencies:
      yocto-queue: 1.0.0
    dev: true

  /p-locate@4.1.0:
    resolution: {integrity: sha512-R79ZZ/0wAxKGu3oYMlz8jy/kbhsNrS7SKZ7PxEHBgJ5+F2mtFW2fK2cOtBh1cHYkQsbzFV7I+EoRKe6Yt0oK7A==}
    engines: {node: '>=8'}
    dependencies:
      p-limit: 2.3.0
    dev: true

  /p-locate@5.0.0:
    resolution: {integrity: sha512-LaNjtRWUBY++zB5nE/NwcaoMylSPk+S+ZHNB1TzdbMJMny6dynpAGt7X/tl/QYq3TIeE6nxHppbo2LGymrG5Pw==}
    engines: {node: '>=10'}
    dependencies:
      p-limit: 3.1.0
    dev: true

  /p-map@2.1.0:
    resolution: {integrity: sha512-y3b8Kpd8OAN444hxfBbFfj1FY/RjtTd8tzYwhUqNYXx0fXx2iX4maP4Qr6qhIKbQXI02wTLAda4fYUbDagTUFw==}
    engines: {node: '>=6'}
    dev: true

  /p-try@2.2.0:
    resolution: {integrity: sha512-R4nPAVTAU0B9D35/Gk3uJf/7XYbQcyohSKdvAxIRSNghFl4e71hVoGnBNQz9cWaXxO2I10KTC+3jMdvvoKw6dQ==}
    engines: {node: '>=6'}
    dev: true

  /pako@2.1.0:
    resolution: {integrity: sha512-w+eufiZ1WuJYgPXbV/PO3NCMEc3xqylkKHzp8bxp1uW4qaSNQUkwmLLEc3kKsfz8lpV1F8Ht3U1Cm+9Srog2ug==}
    dev: false

  /parent-module@1.0.1:
    resolution: {integrity: sha512-GQ2EWRpQV8/o+Aw8YqtfZZPfNRWZYkbidE9k5rpl/hC3vtHHBfGm2Ifi6qWV+coDGkrUKZAxE3Lot5kcsRlh+g==}
    engines: {node: '>=6'}
    dependencies:
      callsites: 3.1.0

  /parse-headers@2.0.5:
    resolution: {integrity: sha512-ft3iAoLOB/MlwbNXgzy43SWGP6sQki2jQvAyBg/zDFAgr9bfNWZIUj42Kw2eJIl8kEi4PbgE6U1Zau/HwI75HA==}
    dev: false

  /parse-json@5.2.0:
    resolution: {integrity: sha512-ayCKvm/phCGxOkYRSCM82iDwct8/EonSEgCSxWxD7ve6jHggsFl4fZVQBPRNgQoKiuV/odhFrGzQXZwbifC8Rg==}
    engines: {node: '>=8'}
    dependencies:
      '@babel/code-frame': 7.22.5
      error-ex: 1.3.2
      json-parse-even-better-errors: 2.3.1
      lines-and-columns: 1.2.4

  /parse5@7.1.2:
    resolution: {integrity: sha512-Czj1WaSVpaoj0wbhMzLmWD69anp2WH7FXMB9n1Sy8/ZFF9jolSQVMu1Ij5WIyGmcBmhk7EOndpO4mIpihVqAXw==}
    dependencies:
      entities: 4.4.0
    dev: true

  /path-exists@4.0.0:
    resolution: {integrity: sha512-ak9Qy5Q7jYb2Wwcey5Fpvg2KoAc/ZIhLSLOSBmRmygPsGwkVVt0fZa0qrtMz+m6tJTAHfZQ8FnmB4MG4LWy7/w==}
    engines: {node: '>=8'}
    dev: true

  /path-is-absolute@1.0.1:
    resolution: {integrity: sha512-AVbw3UJ2e9bq64vSaS9Am0fje1Pa8pbGqTTsmXfaIiMpnr5DlDhfJOuLj9Sf95ZPVDAUerDfEk88MPmPe7UCQg==}
    engines: {node: '>=0.10.0'}
    dev: true

  /path-key@3.1.1:
    resolution: {integrity: sha512-ojmeN0qd+y0jszEtoY48r0Peq5dwMEkIlCOu6Q5f41lfkswXuKtYrhgoTpLnyIcHm24Uhqx+5Tqm2InSwLhE6Q==}
    engines: {node: '>=8'}
    dev: true

  /path-parse@1.0.7:
    resolution: {integrity: sha512-LDJzPVEEEPR+y48z93A0Ed0yXb8pAByGWo/k5YYdYgpY2/2EsOsksJrq7lOHxryrVOn1ejG6oAp8ahvOIQD8sw==}

  /path-scurry@1.7.0:
    resolution: {integrity: sha512-UkZUeDjczjYRE495+9thsgcVgsaCPkaw80slmfVFgllxY+IO8ubTsOpFVjDPROBqJdHfVPUFRHPBV/WciOVfWg==}
    engines: {node: '>=16 || 14 >=14.17'}
    dependencies:
      lru-cache: 9.1.1
      minipass: 5.0.0
    dev: true

  /path-type@4.0.0:
    resolution: {integrity: sha512-gDKb8aZMDeD/tZWs9P6+q0J9Mwkdl6xMV8TjnGP3qJVJ06bdMgkbBlLU8IdfOsIsFz2BW1rNVT3XuNEl8zPAvw==}
    engines: {node: '>=8'}

  /pathe@1.1.1:
    resolution: {integrity: sha512-d+RQGp0MAYTIaDBIMmOfMwz3E+LOZnxx1HZd5R18mmCZY0QBlK0LDZfPc8FW8Ed2DlvsuE6PRjroDY+wg4+j/Q==}
    dev: true

  /pathval@1.1.1:
    resolution: {integrity: sha512-Dp6zGqpTdETdR63lehJYPeIOqpiNBNtc7BpWSLrOje7UaIsE5aY92r/AunQA7rsXvet3lrJ3JnZX29UPTKXyKQ==}
    dev: true

  /pbf@3.2.1:
    resolution: {integrity: sha512-ClrV7pNOn7rtmoQVF4TS1vyU0WhYRnP92fzbfF75jAIwpnzdJXf8iTd4CMEqO4yUenH6NDqLiwjqlh6QgZzgLQ==}
    hasBin: true
    dependencies:
      ieee754: 1.2.1
      resolve-protobuf-schema: 2.1.0
    dev: false

  /picocolors@1.0.0:
    resolution: {integrity: sha512-1fygroTLlHu66zi26VoTDv8yRgm0Fccecssto+MhsZ0D/DGW2sm8E8AjW7NU5VVTRt5GxbeZ5qBuJr+HyLYkjQ==}
    dev: true

  /picomatch@2.3.1:
    resolution: {integrity: sha512-JU3teHTNjmE2VCGFzuY8EXzCDVwEqB2a8fsIvwaStHhAWJEeVd1o1QD80CU6+ZdEXXSLbSsuLwJjkCBWqRQUVA==}
    engines: {node: '>=8.6'}
    dev: true

  /pify@2.3.0:
    resolution: {integrity: sha512-udgsAY+fTnvv7kI7aaxbqwWNb0AHiB0qBO89PZKPkoTmGOgdbrHDKD+0B2X4uTfJ/FT1R09r9gTsjUjNJotuog==}
    engines: {node: '>=0.10.0'}
    dev: true

  /pify@4.0.1:
    resolution: {integrity: sha512-uB80kBFb/tfd68bVleG9T5GGsGPjJrLAUpR5PZIrhBnIaRTQRjqdJSsIKkOP6OAIFbj7GOrcudc5pNjZ+geV2g==}
    engines: {node: '>=6'}
    dev: true

  /pkg-dir@4.2.0:
    resolution: {integrity: sha512-HRDzbaKjC+AOWVXxAU/x54COGeIv9eb+6CkDSQoNTt4XyWoIJvuPsXizxu/Fr23EiekbtZwmh1IcIG/l/a10GQ==}
    engines: {node: '>=8'}
    dependencies:
      find-up: 4.1.0
    dev: true

  /pkg-types@1.0.3:
    resolution: {integrity: sha512-nN7pYi0AQqJnoLPC9eHFQ8AcyaixBUOwvqc5TDnIKCMEE6I0y8P7OKA7fPexsXGCGxQDl/cmrLAp26LhcwxZ4A==}
    dependencies:
      jsonc-parser: 3.2.0
      mlly: 1.4.0
      pathe: 1.1.1
    dev: true

  /postcss-import@15.1.0(postcss@8.4.27):
    resolution: {integrity: sha512-hpr+J05B2FVYUAXHeK1YyI267J/dDDhMU6B6civm8hSY1jYJnBXxzKDKDswzJmtLHryrjhnDjqqp/49t8FALew==}
    engines: {node: '>=14.0.0'}
    peerDependencies:
      postcss: ^8.0.0
    dependencies:
      postcss: 8.4.27
      postcss-value-parser: 4.2.0
      read-cache: 1.0.0
      resolve: 1.22.4
    dev: true

  /postcss-value-parser@4.2.0:
    resolution: {integrity: sha512-1NNCs6uurfkVbeXG4S8JFT9t19m45ICnif8zWLd5oPSZ50QnwMfK+H3jv408d4jw/7Bttv5axS5IiHoLaVNHeQ==}
    dev: true

  /postcss@8.4.27:
    resolution: {integrity: sha512-gY/ACJtJPSmUFPDCHtX78+01fHa64FaU4zaaWfuh1MhGJISufJAH4cun6k/8fwsHYeK4UQmENQK+tRLCFJE8JQ==}
    engines: {node: ^10 || ^12 || >=14}
    dependencies:
      nanoid: 3.3.6
      picocolors: 1.0.0
      source-map-js: 1.0.2
    dev: true

  /preferred-pm@3.0.3:
    resolution: {integrity: sha512-+wZgbxNES/KlJs9q40F/1sfOd/j7f1O9JaHcW5Dsn3aUUOZg3L2bjpVUcKV2jvtElYfoTuQiNeMfQJ4kwUAhCQ==}
    engines: {node: '>=10'}
    dependencies:
      find-up: 5.0.0
      find-yarn-workspace-root2: 1.2.16
      path-exists: 4.0.0
      which-pm: 2.0.0
    dev: true

  /prelude-ls@1.2.1:
    resolution: {integrity: sha512-vkcDPrRZo1QZLbn5RLGPpg/WmIQ65qoWWhcGKf/b5eplkkarX0m9z8ppCat4mlOqUsWpyNuYgO3VRyrYHSzX5g==}
    engines: {node: '>= 0.8.0'}
    dev: true

  /prettier@2.8.8:
    resolution: {integrity: sha512-tdN8qQGvNjw4CHbY+XXk0JgCXn9QiF21a55rBe5LJAU+kDyC4WQn4+awm2Xfk2lQMk5fKup9XgzTZtGkjBdP9Q==}
    engines: {node: '>=10.13.0'}
    hasBin: true
    dev: true

  /prettier@3.0.2:
    resolution: {integrity: sha512-o2YR9qtniXvwEZlOKbveKfDQVyqxbEIWn48Z8m3ZJjBjcCmUy3xZGIv+7AkaeuaTr6yPXJjwv07ZWlsWbEy1rQ==}
    engines: {node: '>=14'}
    hasBin: true
    dev: true

  /pretty-format@27.5.1:
    resolution: {integrity: sha512-Qb1gy5OrP5+zDf2Bvnzdl3jsTf1qXVMazbvCoKhtKqVs4/YK4ozX4gKQJJVyNe+cajNPn0KoC0MC3FUmaHWEmQ==}
    engines: {node: ^10.13.0 || ^12.13.0 || ^14.15.0 || >=15.0.0}
    dependencies:
      ansi-regex: 5.0.1
      ansi-styles: 5.2.0
      react-is: 17.0.2

  /pretty-format@29.6.2:
    resolution: {integrity: sha512-1q0oC8eRveTg5nnBEWMXAU2qpv65Gnuf2eCQzSjxpWFkPaPARwqZZDGuNE0zPAZfTCHzIk3A8dIjwlQKKLphyg==}
    engines: {node: ^14.15.0 || ^16.10.0 || >=18.0.0}
    dependencies:
      '@jest/schemas': 29.6.0
      ansi-styles: 5.2.0
      react-is: 18.2.0
    dev: true

  /prop-types@15.8.1:
    resolution: {integrity: sha512-oj87CgZICdulUohogVAR7AjlC0327U4el4L6eAvOqCeudMDVU0NThNaV+b9Df4dXgSP1gXMTnPdhfe/2qDH5cg==}
    dependencies:
      loose-envify: 1.4.0
      object-assign: 4.1.1
      react-is: 16.13.1

  /protocol-buffers-schema@3.6.0:
    resolution: {integrity: sha512-TdDRD+/QNdrCGCE7v8340QyuXd4kIWIgapsE2+n/SaGiSSbomYl4TjHlvIoCWRpE7wFt02EpB35VVA2ImcBVqw==}
    dev: false

  /pseudomap@1.0.2:
    resolution: {integrity: sha512-b/YwNhb8lk1Zz2+bXXpS/LK9OisiZZ1SNsSLxN1x2OXVEhW2Ckr/7mWE5vrC1ZTiJlD9g19jWszTmJsB+oEpFQ==}
    dev: true

  /psl@1.9.0:
    resolution: {integrity: sha512-E/ZsdU4HLs/68gYzgGTkMicWTLPdAftJLfJFlLUAAKZGkStNU72sZjT66SnMDVOfOWY/YAoiD7Jxa9iHvngcag==}
    dev: true

  /punycode@2.3.0:
    resolution: {integrity: sha512-rRV+zQD8tVFys26lAGR9WUuS4iUAngJScM+ZRSKtvl5tKeZ2t5bvdNFdNHBW9FWR4guGHlgmsZ1G7BSm2wTbuA==}
    engines: {node: '>=6'}
    dev: true

  /querystringify@2.2.0:
    resolution: {integrity: sha512-FIqgj2EUvTa7R50u0rGsyTftzjYmv/a3hO345bZNrqabNqjtgiDMgmo4mkUjd+nzU5oF3dClKqFIPUKybUyqoQ==}
    dev: true

  /queue-microtask@1.2.3:
    resolution: {integrity: sha512-NuaNSa6flKT5JaSYQzJok04JzTL1CA6aGhv5rfLW3PgqA+M2ChpZQnAC8h8i4ZFkBS8X5RqkDBHA7r4hej3K9A==}
    dev: true

  /quick-lru@4.0.1:
    resolution: {integrity: sha512-ARhCpm70fzdcvNQfPoy49IaanKkTlRWF2JMzqhcJbhSFRZv7nPTvZJdcY7301IPmvW+/p0RgIWnQDLJxifsQ7g==}
    engines: {node: '>=8'}
    dev: true

  /quick-lru@6.1.1:
    resolution: {integrity: sha512-S27GBT+F0NTRiehtbrgaSE1idUAJ5bX8dPAQTdylEyNlrdcH5X4Lz7Edz3DYzecbsCluD5zO8ZNEe04z3D3u6Q==}
    engines: {node: '>=12'}
    dev: false

  /quickselect@2.0.0:
    resolution: {integrity: sha512-RKJ22hX8mHe3Y6wH/N3wCM6BWtjaxIyyUIkpHOvfFnxdI4yD4tBXEBKSbriGujF6jnSVkJrffuo6vxACiSSxIw==}
    dev: false

  /rbush@3.0.1:
    resolution: {integrity: sha512-XRaVO0YecOpEuIvbhbpTrZgoiI6xBlz6hnlr6EHhd+0x9ase6EmeN+hdwwUaJvLcsFFQ8iWVF1GAK1yB0BWi0w==}
    dependencies:
      quickselect: 2.0.0
    dev: false

  /react-clientside-effect@1.2.6(react@18.2.0):
    resolution: {integrity: sha512-XGGGRQAKY+q25Lz9a/4EPqom7WRjz3z9R2k4jhVKA/puQFH/5Nt27vFZYql4m4NVNdUvX8PS3O7r/Zzm7cjUlg==}
    peerDependencies:
      react: ^15.3.0 || ^16.0.0 || ^17.0.0 || ^18.0.0
    dependencies:
      '@babel/runtime': 7.21.0
      react: 18.2.0

  /react-dom@18.2.0(react@18.2.0):
    resolution: {integrity: sha512-6IMTriUmvsjHUjNtEDudZfuDQUoWXVxKHhlEGSk81n4YFS+r/Kl99wXiwlVXtPBtJenozv2P+hxDsw9eA7Xo6g==}
    peerDependencies:
      react: ^18.2.0
    dependencies:
      loose-envify: 1.4.0
      react: 18.2.0
      scheduler: 0.23.0

  /react-fast-compare@3.2.1:
    resolution: {integrity: sha512-xTYf9zFim2pEif/Fw16dBiXpe0hoy5PxcD8+OwBnTtNLfIm3g6WxhKNurY+6OmdH1u6Ta/W/Vl6vjbYP1MFnDg==}

  /react-focus-lock@2.9.4(@types/react@18.2.20)(react@18.2.0):
    resolution: {integrity: sha512-7pEdXyMseqm3kVjhdVH18sovparAzLg5h6WvIx7/Ck3ekjhrrDMEegHSa3swwC8wgfdd7DIdUVRGeiHT9/7Sgg==}
    peerDependencies:
      '@types/react': ^16.8.0 || ^17.0.0 || ^18.0.0
      react: ^16.8.0 || ^17.0.0 || ^18.0.0
    peerDependenciesMeta:
      '@types/react':
        optional: true
    dependencies:
      '@babel/runtime': 7.21.0
      '@types/react': 18.2.20
      focus-lock: 0.11.6
      prop-types: 15.8.1
      react: 18.2.0
      react-clientside-effect: 1.2.6(react@18.2.0)
      use-callback-ref: 1.3.0(@types/react@18.2.20)(react@18.2.0)
      use-sidecar: 1.1.2(@types/react@18.2.20)(react@18.2.0)

  /react-icons@4.8.0(react@18.2.0):
    resolution: {integrity: sha512-N6+kOLcihDiAnj5Czu637waJqSnwlMNROzVZMhfX68V/9bu9qHaMIJC4UdozWoOk57gahFCNHwVvWzm0MTzRjg==}
    peerDependencies:
      react: '*'
    dependencies:
      react: 18.2.0
    dev: false

  /react-is@16.13.1:
    resolution: {integrity: sha512-24e6ynE2H+OKt4kqsOvNd8kBpV65zoxbA4BVsEOB3ARVWQki/DHzaUoC5KuON/BiccDaCCTZBuOcfZs70kR8bQ==}

  /react-is@17.0.2:
    resolution: {integrity: sha512-w2GsyukL62IJnlaff/nRegPQR94C/XXamvMWmSHRJ4y7Ts/4ocGRmTHvOs8PSE6pB3dWOrD/nueuU5sduBsQ4w==}

  /react-is@18.2.0:
    resolution: {integrity: sha512-xWGDIW6x921xtzPkhiULtthJHoJvBbF3q26fzloPCK0hsvxtPVelvftw3zjbHWSkR2km9Z+4uxbDDK/6Zw9B8w==}
    dev: true

  /react-remove-scroll-bar@2.3.4(@types/react@18.2.20)(react@18.2.0):
    resolution: {integrity: sha512-63C4YQBUt0m6ALadE9XV56hV8BgJWDmmTPY758iIJjfQKt2nYwoUrPk0LXRXcB/yIj82T1/Ixfdpdk68LwIB0A==}
    engines: {node: '>=10'}
    peerDependencies:
      '@types/react': ^16.8.0 || ^17.0.0 || ^18.0.0
      react: ^16.8.0 || ^17.0.0 || ^18.0.0
    peerDependenciesMeta:
      '@types/react':
        optional: true
    dependencies:
      '@types/react': 18.2.20
      react: 18.2.0
      react-style-singleton: 2.2.1(@types/react@18.2.20)(react@18.2.0)
      tslib: 2.5.0

  /react-remove-scroll@2.5.5(@types/react@18.2.20)(react@18.2.0):
    resolution: {integrity: sha512-ImKhrzJJsyXJfBZ4bzu8Bwpka14c/fQt0k+cyFp/PBhTfyDnU5hjOtM4AG/0AMyy8oKzOTR0lDgJIM7pYXI0kw==}
    engines: {node: '>=10'}
    peerDependencies:
      '@types/react': ^16.8.0 || ^17.0.0 || ^18.0.0
      react: ^16.8.0 || ^17.0.0 || ^18.0.0
    peerDependenciesMeta:
      '@types/react':
        optional: true
    dependencies:
      '@types/react': 18.2.20
      react: 18.2.0
      react-remove-scroll-bar: 2.3.4(@types/react@18.2.20)(react@18.2.0)
      react-style-singleton: 2.2.1(@types/react@18.2.20)(react@18.2.0)
      tslib: 2.5.0
      use-callback-ref: 1.3.0(@types/react@18.2.20)(react@18.2.0)
      use-sidecar: 1.1.2(@types/react@18.2.20)(react@18.2.0)

  /react-style-singleton@2.2.1(@types/react@18.2.20)(react@18.2.0):
    resolution: {integrity: sha512-ZWj0fHEMyWkHzKYUr2Bs/4zU6XLmq9HsgBURm7g5pAVfyn49DgUiNgY2d4lXRlYSiCif9YBGpQleewkcqddc7g==}
    engines: {node: '>=10'}
    peerDependencies:
      '@types/react': ^16.8.0 || ^17.0.0 || ^18.0.0
      react: ^16.8.0 || ^17.0.0 || ^18.0.0
    peerDependenciesMeta:
      '@types/react':
        optional: true
    dependencies:
      '@types/react': 18.2.20
      get-nonce: 1.0.1
      invariant: 2.2.4
      react: 18.2.0
      tslib: 2.5.0

  /react-universal-interface@0.6.2(react@18.2.0)(tslib@2.5.0):
    resolution: {integrity: sha512-dg8yXdcQmvgR13RIlZbTRQOoUrDciFVoSBZILwjE2LFISxZZ8loVJKAkuzswl5js8BHda79bIb2b84ehU8IjXw==}
    peerDependencies:
      react: '*'
      tslib: '*'
    dependencies:
      react: 18.2.0
      tslib: 2.5.0
    dev: false

  /react-use@17.4.0(react-dom@18.2.0)(react@18.2.0):
    resolution: {integrity: sha512-TgbNTCA33Wl7xzIJegn1HndB4qTS9u03QUwyNycUnXaweZkE4Kq2SB+Yoxx8qbshkZGYBDvUXbXWRUmQDcZZ/Q==}
    peerDependencies:
      react: ^16.8.0  || ^17.0.0 || ^18.0.0
      react-dom: ^16.8.0  || ^17.0.0 || ^18.0.0
    dependencies:
      '@types/js-cookie': 2.2.7
      '@xobotyi/scrollbar-width': 1.9.5
      copy-to-clipboard: 3.3.3
      fast-deep-equal: 3.1.3
      fast-shallow-equal: 1.0.0
      js-cookie: 2.2.1
      nano-css: 5.3.5(react-dom@18.2.0)(react@18.2.0)
      react: 18.2.0
      react-dom: 18.2.0(react@18.2.0)
      react-universal-interface: 0.6.2(react@18.2.0)(tslib@2.5.0)
      resize-observer-polyfill: 1.5.1
      screenfull: 5.2.0
      set-harmonic-interval: 1.0.1
      throttle-debounce: 3.0.1
      ts-easing: 0.2.0
      tslib: 2.5.0
    dev: false

  /react@18.2.0:
    resolution: {integrity: sha512-/3IjMdb2L9QbBdWiW5e3P2/npwMBaU9mHCSCUzNln0ZCYbcfTsGbTJrU/kGemdH2IWmB2ioZ+zkxtmq6g09fGQ==}
    engines: {node: '>=0.10.0'}
    dependencies:
      loose-envify: 1.4.0

  /read-cache@1.0.0:
    resolution: {integrity: sha512-Owdv/Ft7IjOgm/i0xvNDZ1LrRANRfew4b2prF3OWMQLxLfu3bS8FVhCsrSCMK4lR56Y9ya+AThoTpDCTxCmpRA==}
    dependencies:
      pify: 2.3.0
    dev: true

  /read-pkg-up@7.0.1:
    resolution: {integrity: sha512-zK0TB7Xd6JpCLmlLmufqykGE+/TlOePD6qKClNW7hHDKFh/J7/7gCWGR7joEQEW1bKq3a3yUZSObOoWLFQ4ohg==}
    engines: {node: '>=8'}
    dependencies:
      find-up: 4.1.0
      read-pkg: 5.2.0
      type-fest: 0.8.1
    dev: true

  /read-pkg@5.2.0:
    resolution: {integrity: sha512-Ug69mNOpfvKDAc2Q8DRpMjjzdtrnv9HcSMX+4VsZxD1aZ6ZzrIE7rlzXBtWTyhULSMKg076AW6WR5iZpD0JiOg==}
    engines: {node: '>=8'}
    dependencies:
      '@types/normalize-package-data': 2.4.1
      normalize-package-data: 2.5.0
      parse-json: 5.2.0
      type-fest: 0.6.0
    dev: true

  /read-yaml-file@1.1.0:
    resolution: {integrity: sha512-VIMnQi/Z4HT2Fxuwg5KrY174U1VdUIASQVWXXyqtNRtxSr9IYkn1rsI6Tb6HsrHCmB7gVpNwX6JxPTHcH6IoTA==}
    engines: {node: '>=6'}
    dependencies:
      graceful-fs: 4.2.10
      js-yaml: 3.14.1
      pify: 4.0.1
      strip-bom: 3.0.0
    dev: true

  /read-yaml-file@2.1.0:
    resolution: {integrity: sha512-UkRNRIwnhG+y7hpqnycCL/xbTk7+ia9VuVTC0S+zVbwd65DI9eUpRMfsWIGrCWxTU/mi+JW8cHQCrv+zfCbEPQ==}
    engines: {node: '>=10.13'}
    dependencies:
      js-yaml: 4.1.0
      strip-bom: 4.0.0
    dev: true

  /readdirp@3.6.0:
    resolution: {integrity: sha512-hOS089on8RduqdbhvQ5Z37A0ESjsqz6qnRcffsMU3495FuTdqSm+7bhJ29JvIOsBDEEnan5DPu9t3To9VRlMzA==}
    engines: {node: '>=8.10.0'}
    dependencies:
      picomatch: 2.3.1
    dev: true

  /redent@3.0.0:
    resolution: {integrity: sha512-6tDA8g98We0zd0GvVeMT9arEOnTw9qM03L9cJXaCjrip1OO764RDBLBfrB4cwzNGDj5OA5ioymC9GkizgWJDUg==}
    engines: {node: '>=8'}
    dependencies:
      indent-string: 4.0.0
      strip-indent: 3.0.0
    dev: true

  /reflect.getprototypeof@1.0.3:
    resolution: {integrity: sha512-TTAOZpkJ2YLxl7mVHWrNo3iDMEkYlva/kgFcXndqMgbo/AZUmmavEkdXV+hXtE4P8xdyEKRzalaFqZVuwIk/Nw==}
    engines: {node: '>= 0.4'}
    dependencies:
      call-bind: 1.0.2
      define-properties: 1.2.0
      es-abstract: 1.22.1
      get-intrinsic: 1.2.1
      globalthis: 1.0.3
      which-builtin-type: 1.1.3
    dev: true

  /regenerator-runtime@0.13.11:
    resolution: {integrity: sha512-kY1AZVr2Ra+t+piVaJ4gxaFaReZVH40AKNo7UCX6W+dEwBo/2oZJzqfuN1qLq1oL45o56cPaTXELwrTh8Fpggg==}

  /regexp.prototype.flags@1.5.0:
    resolution: {integrity: sha512-0SutC3pNudRKgquxGoRGIz946MZVHqbNfPjBdxeOhBrdgDKlRoXmYLQN9xRbrR09ZXWeGAdPuif7egofn6v5LA==}
    engines: {node: '>= 0.4'}
    dependencies:
      call-bind: 1.0.2
      define-properties: 1.2.0
      functions-have-names: 1.2.3

  /require-directory@2.1.1:
    resolution: {integrity: sha512-fGxEI7+wsG9xrvdjsrlmL22OMTTiHRwAMroiEeMgq8gzoLC/PQr7RsRDSTLUg/bZAZtF+TVIkHc6/4RIKrui+Q==}
    engines: {node: '>=0.10.0'}
    dev: true

  /require-main-filename@2.0.0:
    resolution: {integrity: sha512-NKN5kMDylKuldxYLSUfrbo5Tuzh4hd+2E8NPPX02mZtn1VuREQToYe/ZdlJy+J3uCpfaiGF05e7B8W0iXbQHmg==}
    dev: true

  /requires-port@1.0.0:
    resolution: {integrity: sha512-KigOCHcocU3XODJxsu8i/j8T9tzT4adHiecwORRQ0ZZFcp7ahwXuRU1m+yuO90C5ZUyGeGfocHDI14M3L3yDAQ==}
    dev: true

  /resize-observer-polyfill@1.5.1:
    resolution: {integrity: sha512-LwZrotdHOo12nQuZlHEmtuXdqGoOD0OhaxopaNFxWzInpEgaLWoVuAMbTzixuosCx2nEG58ngzW3vxdWoxIgdg==}

  /resolve-from@4.0.0:
    resolution: {integrity: sha512-pb/MYmXstAkysRFx8piNI1tGFNQIFA3vkE3Gq4EuA1dF6gHp/+vgZqsCGJapvy8N3Q+4o7FwvquPJcnZ7RYy4g==}
    engines: {node: '>=4'}

  /resolve-from@5.0.0:
    resolution: {integrity: sha512-qYg9KP24dD5qka9J47d0aVky0N+b4fTU89LN9iDnjB5waksiC49rvMB0PrUJQGoTmH50XPiqOvAjDfaijGxYZw==}
    engines: {node: '>=8'}
    dev: true

  /resolve-protobuf-schema@2.1.0:
    resolution: {integrity: sha512-kI5ffTiZWmJaS/huM8wZfEMer1eRd7oJQhDuxeCLe3t7N7mX3z94CN0xPxBQxFYQTSNz9T0i+v6inKqSdK8xrQ==}
    dependencies:
      protocol-buffers-schema: 3.6.0
    dev: false

  /resolve@1.22.4:
    resolution: {integrity: sha512-PXNdCiPqDqeUou+w1C2eTQbNfxKSuMxqTCuvlmmMsk1NWHL5fRrhY6Pl0qEYYc6+QqGClco1Qj8XnjPego4wfg==}
    hasBin: true
    dependencies:
      is-core-module: 2.13.0
      path-parse: 1.0.7
      supports-preserve-symlinks-flag: 1.0.0

  /resolve@2.0.0-next.4:
    resolution: {integrity: sha512-iMDbmAWtfU+MHpxt/I5iWI7cY6YVEZUQ3MBgPQ++XD1PELuJHIl82xBmObyP2KyQmkNB2dsqF7seoQQiAn5yDQ==}
    hasBin: true
    dependencies:
      is-core-module: 2.13.0
      path-parse: 1.0.7
      supports-preserve-symlinks-flag: 1.0.0
    dev: true

  /reusify@1.0.4:
    resolution: {integrity: sha512-U9nH88a3fc/ekCF1l0/UP1IosiuIjyTh7hBvXVMHYgVcfGvt897Xguj2UOLDeI5BG2m7/uwyaLVT6fbtCwTyzw==}
    engines: {iojs: '>=1.0.0', node: '>=0.10.0'}
    dev: true

  /rimraf@3.0.2:
    resolution: {integrity: sha512-JZkJMZkAGFFPP2YqXZXPbMlMBgsxzE8ILs4lMIX/2o0L9UBw9O/Y3o6wFw/i9YLapcUJWwqbi3kdxIPdC62TIA==}
    hasBin: true
    dependencies:
      glob: 7.2.3
    dev: true

  /rimraf@5.0.1:
    resolution: {integrity: sha512-OfFZdwtd3lZ+XZzYP/6gTACubwFcHdLRqS9UX3UwpU2dnGQYkPFISRwvM3w9IiB2w7bW5qGo/uAwE4SmXXSKvg==}
    engines: {node: '>=14'}
    hasBin: true
    dependencies:
      glob: 10.2.6
    dev: true

  /rollup-plugin-esbuild@5.0.0(esbuild@0.18.17)(rollup@3.27.1):
    resolution: {integrity: sha512-1cRIOHAPh8WQgdQQyyvFdeOdxuiyk+zB5zJ5+YOwrZP4cJ0MT3Fs48pQxrZeyZHcn+klFherytILVfE4aYrneg==}
    engines: {node: '>=14.18.0', npm: '>=8.0.0'}
    peerDependencies:
      esbuild: '>=0.10.1'
      rollup: ^1.20.0 || ^2.0.0 || ^3.0.0
    dependencies:
      '@rollup/pluginutils': 5.0.2(rollup@3.27.1)
      debug: 4.3.4
      es-module-lexer: 1.2.1
      esbuild: 0.18.17
      joycon: 3.1.1
      jsonc-parser: 3.2.0
      rollup: 3.27.1
    transitivePeerDependencies:
      - supports-color
    dev: true

  /rollup-plugin-visualizer@5.9.2(rollup@3.27.1):
    resolution: {integrity: sha512-waHktD5mlWrYFrhOLbti4YgQCn1uR24nYsNuXxg7LkPH8KdTXVWR9DNY1WU0QqokyMixVXJS4J04HNrVTMP01A==}
    engines: {node: '>=14'}
    hasBin: true
    peerDependencies:
      rollup: 2.x || 3.x
    peerDependenciesMeta:
      rollup:
        optional: true
    dependencies:
      open: 8.4.2
      picomatch: 2.3.1
      rollup: 3.27.1
      source-map: 0.7.4
      yargs: 17.7.1
    dev: true

  /rollup@2.79.1:
    resolution: {integrity: sha512-uKxbd0IhMZOhjAiD5oAFp7BqvkA4Dv47qpOCtaNvng4HBwdbWtdOh8f5nZNuk2rp51PMGk3bzfWu5oayNEuYnw==}
    engines: {node: '>=10.0.0'}
    hasBin: true
    optionalDependencies:
      fsevents: 2.3.2
    dev: true

  /rollup@3.27.1:
    resolution: {integrity: sha512-tXNDFwOkN6C2w5Blj1g6ForKeFw6c1mDu5jxoeDO3/pmYjgt+8yvIFjKzH5FQUq70OKZBkOt0zzv0THXL7vwzQ==}
    engines: {node: '>=14.18.0', npm: '>=8.0.0'}
    hasBin: true
    optionalDependencies:
      fsevents: 2.3.2
    dev: true

  /rrweb-cssom@0.6.0:
    resolution: {integrity: sha512-APM0Gt1KoXBz0iIkkdB/kfvGOwC4UuJFeG/c+yV7wSc7q96cG/kJ0HiYCnzivD9SB53cLV1MlHFNfOuPaadYSw==}
    dev: true

  /rtl-css-js@1.16.1:
    resolution: {integrity: sha512-lRQgou1mu19e+Ya0LsTvKrVJ5TYUbqCVPAiImX3UfLTenarvPUl1QFdvu5Z3PYmHT9RCcwIfbjRQBntExyj3Zg==}
    dependencies:
      '@babel/runtime': 7.21.0
    dev: false

  /run-parallel@1.2.0:
    resolution: {integrity: sha512-5l4VyZR86LZ/lDxZTR6jqL8AFE2S0IFLMP26AbjsLVADxHdhB/c0GUsH+y39UfCi3dzz8OlQuPmnaJOMoDHQBA==}
    dependencies:
      queue-microtask: 1.2.3
    dev: true

  /safe-array-concat@1.0.0:
    resolution: {integrity: sha512-9dVEFruWIsnie89yym+xWTAYASdpw3CJV7Li/6zBewGf9z2i1j31rP6jnY0pHEO4QZh6N0K11bFjWmdR8UGdPQ==}
    engines: {node: '>=0.4'}
    dependencies:
      call-bind: 1.0.2
      get-intrinsic: 1.2.1
      has-symbols: 1.0.3
      isarray: 2.0.5
    dev: true

  /safe-regex-test@1.0.0:
    resolution: {integrity: sha512-JBUUzyOgEwXQY1NuPtvcj/qcBDbDmEvWufhlnXZIm75DEHp+afM1r1ujJpJsV/gSM4t59tpDyPi1sd6ZaPFfsA==}
    dependencies:
      call-bind: 1.0.2
      get-intrinsic: 1.2.1
      is-regex: 1.1.4
    dev: true

  /safer-buffer@2.1.2:
    resolution: {integrity: sha512-YZo3K82SD7Riyi0E1EQPojLz7kpepnSQI9IyPbHHg1XXXevb5dJI7tpyN2ADxGcQbHG7vcyRHk0cbwqcQriUtg==}
    dev: true

  /sass@1.65.1:
    resolution: {integrity: sha512-9DINwtHmA41SEd36eVPQ9BJKpn7eKDQmUHmpI0y5Zv2Rcorrh0zS+cFrt050hdNbmmCNKTW3hV5mWfuegNRsEA==}
    engines: {node: '>=14.0.0'}
    hasBin: true
    dependencies:
      chokidar: 3.5.3
      immutable: 4.2.4
      source-map-js: 1.0.2
    dev: true

  /saxes@6.0.0:
    resolution: {integrity: sha512-xAg7SOnEhrm5zI3puOOKyy1OMcMlIJZYNJY7xLBwSze0UjhPLnWfj2GF2EpT0jmzaJKIWKHLsaSSajf35bcYnA==}
    engines: {node: '>=v12.22.7'}
    dependencies:
      xmlchars: 2.2.0
    dev: true

  /scheduler@0.23.0:
    resolution: {integrity: sha512-CtuThmgHNg7zIZWAXi3AsyIzA3n4xx7aNyjwC2VJldO2LMVDhFK+63xGqq6CsJH4rTAt6/M+N4GhZiDYPx9eUw==}
    dependencies:
      loose-envify: 1.4.0

  /screenfull@5.2.0:
    resolution: {integrity: sha512-9BakfsO2aUQN2K9Fdbj87RJIEZ82Q9IGim7FqM5OsebfoFC6ZHXgDq/KvniuLTPdeM8wY2o6Dj3WQ7KeQCj3cA==}
    engines: {node: '>=0.10.0'}
    dev: false

  /semver@7.5.4:
    resolution: {integrity: sha512-1bCSESV6Pv+i21Hvpxp3Dx+pSD8lIPt8uVjRrxAUt/nbswYc+tK6Y2btiULjd4+fnq15PX+nqQDC7Oft7WkwcA==}
    engines: {node: '>=10'}
    hasBin: true
    dependencies:
      lru-cache: 6.0.0
    dev: true

  /set-blocking@2.0.0:
    resolution: {integrity: sha512-KiKBS8AnWGEyLzofFfmvKwpdPzqiy16LvQfK3yv/fVH7Bj13/wl3JSR1J+rfgRE9q7xUJK4qvgS8raSOeLUehw==}
    dev: true

  /set-harmonic-interval@1.0.1:
    resolution: {integrity: sha512-AhICkFV84tBP1aWqPwLZqFvAwqEoVA9kxNMniGEUvzOlm4vLmOFLiTT3UZ6bziJTy4bOVpzWGTfSCbmaayGx8g==}
    engines: {node: '>=6.9'}
    dev: false

  /shebang-command@1.2.0:
    resolution: {integrity: sha512-EV3L1+UQWGor21OmnvojK36mhg+TyIKDh3iFBKBohr5xeXIhNBcx8oWdgkTEEQ+BEFFYdLRuqMfd5L84N1V5Vg==}
    engines: {node: '>=0.10.0'}
    dependencies:
      shebang-regex: 1.0.0
    dev: true

  /shebang-command@2.0.0:
    resolution: {integrity: sha512-kHxr2zZpYtdmrN1qDjrrX/Z1rR1kG8Dx+gkpK1G4eXmvXswmcE1hTWBWYUzlraYw1/yZp6YuDY77YtvbN0dmDA==}
    engines: {node: '>=8'}
    dependencies:
      shebang-regex: 3.0.0
    dev: true

  /shebang-regex@1.0.0:
    resolution: {integrity: sha512-wpoSFAxys6b2a2wHZ1XpDSgD7N9iVjg29Ph9uV/uaP9Ex/KXlkTZTeddxDPSYQpgvzKLGJke2UU0AzoGCjNIvQ==}
    engines: {node: '>=0.10.0'}
    dev: true

  /shebang-regex@3.0.0:
    resolution: {integrity: sha512-7++dFhtcx3353uBaq8DDR4NuxBetBzC7ZQOhmTQInHEd6bSrXdiEyzCvG07Z44UYdLShWUyXt5M/yhz8ekcb1A==}
    engines: {node: '>=8'}
    dev: true

  /shiki@0.14.1:
    resolution: {integrity: sha512-+Jz4nBkCBe0mEDqo1eKRcCdjRtrCjozmcbTUjbPTX7OOJfEbTZzlUWlZtGe3Gb5oV1/jnojhG//YZc3rs9zSEw==}
    dependencies:
      ansi-sequence-parser: 1.1.0
      jsonc-parser: 3.2.0
      vscode-oniguruma: 1.7.0
      vscode-textmate: 8.0.0
    dev: true

  /side-channel@1.0.4:
    resolution: {integrity: sha512-q5XPytqFEIKHkGdiMIrY10mvLRvnQh42/+GoBlFW3b2LXLE2xxJpZFdm94we0BaoV3RwJyGqg5wS7epxTv0Zvw==}
    dependencies:
      call-bind: 1.0.2
      get-intrinsic: 1.2.1
      object-inspect: 1.12.3

  /siginfo@2.0.0:
    resolution: {integrity: sha512-ybx0WO1/8bSBLEWXZvEd7gMW3Sn3JFlW3TvX1nREbDLRNQNaeNN8WK0meBwPdAaOI7TtRRRJn/Es1zhrrCHu7g==}
    dev: true

  /signal-exit@3.0.7:
    resolution: {integrity: sha512-wnD2ZE+l+SPC/uoS0vXeE9L1+0wuaMqKlfz9AMUo38JsyLSBWSFcHR1Rri62LZc12vLr1gb3jl7iwQhgwpAbGQ==}
    dev: true

  /signal-exit@4.0.1:
    resolution: {integrity: sha512-uUWsN4aOxJAS8KOuf3QMyFtgm1pkb6I+KRZbRF/ghdf5T7sM+B1lLLzPDxswUjkmHyxQAVzEgG35E3NzDM9GVw==}
    engines: {node: '>=14'}
    dev: true

  /slash@3.0.0:
    resolution: {integrity: sha512-g9Q1haeby36OSStwb4ntCGGGaKsaVSjQ68fBxoQcutl5fS1vuY18H3wSt3jFyFtrkx+Kz0V1G85A4MyAdDMi2Q==}
    engines: {node: '>=8'}
    dev: true

  /smartwrap@2.0.2:
    resolution: {integrity: sha512-vCsKNQxb7PnCNd2wY1WClWifAc2lwqsG8OaswpJkVJsvMGcnEntdTCDajZCkk93Ay1U3t/9puJmb525Rg5MZBA==}
    engines: {node: '>=6'}
    hasBin: true
    dependencies:
      array.prototype.flat: 1.3.1
      breakword: 1.0.6
      grapheme-splitter: 1.0.4
      strip-ansi: 6.0.1
      wcwidth: 1.0.1
      yargs: 15.4.1
    dev: true

  /source-map-js@1.0.2:
    resolution: {integrity: sha512-R0XvVJ9WusLiqTCEiGCmICCMplcCkIwwR11mOSD9CR5u+IXYdiseeEuXCVAjS54zqwkLcPNnmU4OeJ6tUrWhDw==}
    engines: {node: '>=0.10.0'}
    dev: true

  /source-map@0.5.6:
    resolution: {integrity: sha512-MjZkVp0NHr5+TPihLcadqnlVoGIoWo4IBHptutGh9wI3ttUYvCG26HkSuDi+K6lsZ25syXJXcctwgyVCt//xqA==}
    engines: {node: '>=0.10.0'}
    dev: false

  /source-map@0.5.7:
    resolution: {integrity: sha512-LbrmJOMUSdEVxIKvdcJzQC+nQhe8FUZQTXQy6+I75skNgn3OoQ0DZA8YnFa7gp8tqtL3KPf1kmo0R5DoApeSGQ==}
    engines: {node: '>=0.10.0'}

  /source-map@0.6.1:
    resolution: {integrity: sha512-UjgapumWlbMhkBgzT7Ykc5YXUT46F0iKu8SGXq0bcwP5dz/h0Plj6enJqjz1Zbq2l5WaqYnrVbwWOWMyF3F47g==}
    engines: {node: '>=0.10.0'}

  /source-map@0.7.4:
    resolution: {integrity: sha512-l3BikUxvPOcn5E74dZiq5BGsTb5yEwhaTSzccU6t4sDOH8NWJCstKO5QT2CvtFoK6F0saL7p9xHAqHOlCPJygA==}
    engines: {node: '>= 8'}
    dev: true

  /sourcemap-codec@1.4.8:
    resolution: {integrity: sha512-9NykojV5Uih4lgo5So5dtw+f0JgJX30KCNI8gwhz2J9A15wD0Ml6tjHKwf6fTSa6fAdVBdZeNOs9eJ71qCk8vA==}
    deprecated: Please use @jridgewell/sourcemap-codec instead
    dev: false

  /spawndamnit@2.0.0:
    resolution: {integrity: sha512-j4JKEcncSjFlqIwU5L/rp2N5SIPsdxaRsIv678+TZxZ0SRDJTm8JrxJMjE/XuiEZNEir3S8l0Fa3Ke339WI4qA==}
    dependencies:
      cross-spawn: 5.1.0
      signal-exit: 3.0.7
    dev: true

  /spdx-correct@3.2.0:
    resolution: {integrity: sha512-kN9dJbvnySHULIluDHy32WHRUu3Og7B9sbY7tsFLctQkIqnMh3hErYgdMjTYuqmcXX+lK5T1lnUt3G7zNswmZA==}
    dependencies:
      spdx-expression-parse: 3.0.1
      spdx-license-ids: 3.0.13
    dev: true

  /spdx-exceptions@2.3.0:
    resolution: {integrity: sha512-/tTrYOC7PPI1nUAgx34hUpqXuyJG+DTHJTnIULG4rDygi4xu/tfgmq1e1cIRwRzwZgo4NLySi+ricLkZkw4i5A==}
    dev: true

  /spdx-expression-parse@3.0.1:
    resolution: {integrity: sha512-cbqHunsQWnJNE6KhVSMsMeH5H/L9EpymbzqTQ3uLwNCLZ1Q481oWaofqH7nO6V07xlXwY6PhQdQ2IedWx/ZK4Q==}
    dependencies:
      spdx-exceptions: 2.3.0
      spdx-license-ids: 3.0.13
    dev: true

  /spdx-license-ids@3.0.13:
    resolution: {integrity: sha512-XkD+zwiqXHikFZm4AX/7JSCXA98U5Db4AFd5XUg/+9UNtnH75+Z9KxtpYiJZx36mUDVOwH83pl7yvCer6ewM3w==}
    dev: true

  /sprintf-js@1.0.3:
    resolution: {integrity: sha512-D9cPgkvLlV3t3IzL0D0YLvGA9Ahk4PcvVwUbN0dSGr1aP0Nrt4AEnTUbuGvquEC0mA64Gqt1fzirlRs5ibXx8g==}
    dev: true

  /stack-generator@2.0.10:
    resolution: {integrity: sha512-mwnua/hkqM6pF4k8SnmZ2zfETsRUpWXREfA/goT8SLCV4iOFa4bzOX2nDipWAZFPTjLvQB82f5yaodMVhK0yJQ==}
    dependencies:
      stackframe: 1.3.4
    dev: false

  /stackback@0.0.2:
    resolution: {integrity: sha512-1XMJE5fQo1jGH6Y/7ebnwPOBEkIEnT4QF32d5R1+VXdXveM0IBMJt8zfaxX1P3QhVwrYe+576+jkANtSS2mBbw==}
    dev: true

  /stackframe@1.3.4:
    resolution: {integrity: sha512-oeVtt7eWQS+Na6F//S4kJ2K2VbRlS9D43mAlMyVpVWovy9o+jfgH8O9agzANzaiLjclA0oYzUXEM4PurhSUChw==}
    dev: false

  /stacktrace-gps@3.1.2:
    resolution: {integrity: sha512-GcUgbO4Jsqqg6RxfyTHFiPxdPqF+3LFmQhm7MgCuYQOYuWyqxo5pwRPz5d/u6/WYJdEnWfK4r+jGbyD8TSggXQ==}
    dependencies:
      source-map: 0.5.6
      stackframe: 1.3.4
    dev: false

  /stacktrace-js@2.0.2:
    resolution: {integrity: sha512-Je5vBeY4S1r/RnLydLl0TBTi3F2qdfWmYsGvtfZgEI+SCprPppaIhQf5nGcal4gI4cGpCV/duLcAzT1np6sQqg==}
    dependencies:
      error-stack-parser: 2.1.4
      stack-generator: 2.0.10
      stacktrace-gps: 3.1.2
    dev: false

  /std-env@3.3.3:
    resolution: {integrity: sha512-Rz6yejtVyWnVjC1RFvNmYL10kgjC49EOghxWn0RFqlCHGFpQx+Xe7yW3I4ceK1SGrWIGMjD5Kbue8W/udkbMJg==}
    dev: true

  /stop-iteration-iterator@1.0.0:
    resolution: {integrity: sha512-iCGQj+0l0HOdZ2AEeBADlsRC+vsnDsZsbdSiH1yNSjcfKM7fdpCMfqAL/dwF5BLiw/XhRft/Wax6zQbhq2BcjQ==}
    engines: {node: '>= 0.4'}
    dependencies:
      internal-slot: 1.0.5

  /stream-transform@2.1.3:
    resolution: {integrity: sha512-9GHUiM5hMiCi6Y03jD2ARC1ettBXkQBoQAe7nJsPknnI0ow10aXjTnew8QtYQmLjzn974BnmWEAJgCY6ZP1DeQ==}
    dependencies:
      mixme: 0.5.9
    dev: true

  /string-width@4.2.3:
    resolution: {integrity: sha512-wKyQRQpjJ0sIp62ErSZdGsjMJWsap5oRNihHhu6G7JVO/9jIB6UyevL+tXuOqrng8j/cxKTWyWUwvSTriiZz/g==}
    engines: {node: '>=8'}
    dependencies:
      emoji-regex: 8.0.0
      is-fullwidth-code-point: 3.0.0
      strip-ansi: 6.0.1
    dev: true

  /string.prototype.matchall@4.0.8:
    resolution: {integrity: sha512-6zOCOcJ+RJAQshcTvXPHoxoQGONa3e/Lqx90wUA+wEzX78sg5Bo+1tQo4N0pohS0erG9qtCqJDjNCQBjeWVxyg==}
    dependencies:
      call-bind: 1.0.2
      define-properties: 1.2.0
      es-abstract: 1.22.1
      get-intrinsic: 1.2.1
      has-symbols: 1.0.3
      internal-slot: 1.0.5
      regexp.prototype.flags: 1.5.0
      side-channel: 1.0.4
    dev: true

  /string.prototype.trim@1.2.7:
    resolution: {integrity: sha512-p6TmeT1T3411M8Cgg9wBTMRtY2q9+PNy9EV1i2lIXUN/btt763oIfxwN3RR8VU6wHX8j/1CFy0L+YuThm6bgOg==}
    engines: {node: '>= 0.4'}
    dependencies:
      call-bind: 1.0.2
      define-properties: 1.2.0
      es-abstract: 1.22.1
    dev: true

  /string.prototype.trimend@1.0.6:
    resolution: {integrity: sha512-JySq+4mrPf9EsDBEDYMOb/lM7XQLulwg5R/m1r0PXEFqrV0qHvl58sdTilSXtKOflCsK2E8jxf+GKC0T07RWwQ==}
    dependencies:
      call-bind: 1.0.2
      define-properties: 1.2.0
      es-abstract: 1.22.1
    dev: true

  /string.prototype.trimstart@1.0.6:
    resolution: {integrity: sha512-omqjMDaY92pbn5HOX7f9IccLA+U1tA9GvtU4JrodiXFfYB7jPzzHpRzpglLAjtUV6bB557zwClJezTqnAiYnQA==}
    dependencies:
      call-bind: 1.0.2
      define-properties: 1.2.0
      es-abstract: 1.22.1
    dev: true

  /strip-ansi@6.0.1:
    resolution: {integrity: sha512-Y38VPSHcqkFrCpFnQ9vuSXmquuv5oXOKpGeT6aGrr3o3Gc9AlVa6JBfUSOCnbxGGZF+/0ooI7KrPuUSztUdU5A==}
    engines: {node: '>=8'}
    dependencies:
      ansi-regex: 5.0.1
    dev: true

  /strip-bom@3.0.0:
    resolution: {integrity: sha512-vavAMRXOgBVNF6nyEEmL3DBK19iRpDcoIwW+swQ+CbGiu7lju6t+JklA1MHweoWtadgt4ISVUsXLyDq34ddcwA==}
    engines: {node: '>=4'}
    dev: true

  /strip-bom@4.0.0:
    resolution: {integrity: sha512-3xurFv5tEgii33Zi8Jtp55wEIILR9eh34FAW00PZf+JnSsTmV/ioewSgQl97JHvgjoRGwPShsWm+IdrxB35d0w==}
    engines: {node: '>=8'}
    dev: true

  /strip-indent@3.0.0:
    resolution: {integrity: sha512-laJTa3Jb+VQpaC6DseHhF7dXVqHTfJPCRDaEbid/drOhgitgYku/letMUqOXFoWV0zIIUbjpdH2t+tYj4bQMRQ==}
    engines: {node: '>=8'}
    dependencies:
      min-indent: 1.0.1
    dev: true

  /strip-json-comments@3.1.1:
    resolution: {integrity: sha512-6fPc+R4ihwqP6N/aIv2f1gMH8lOVtWQHoqC4yK6oSDVVocumAsfCqjkXnqiYMhmMwS/mEHLp7Vehlt3ql6lEig==}
    engines: {node: '>=8'}
    dev: true

  /strip-literal@1.0.1:
    resolution: {integrity: sha512-QZTsipNpa2Ppr6v1AmJHESqJ3Uz247MUS0OjrnnZjFAvEoWqxuyFuXn2xLgMtRnijJShAa1HL0gtJyUs7u7n3Q==}
    dependencies:
      acorn: 8.10.0
    dev: true

  /stylis@4.2.0:
    resolution: {integrity: sha512-Orov6g6BB1sDfYgzWfTHDOxamtX1bE/zo104Dh9e6fqJ3PooipYyfJ0pUmrZO2wAvO8YbEyeFrkV91XTsGMSrw==}

  /supports-color@5.5.0:
    resolution: {integrity: sha512-QjVjwdXIt408MIiAqCX4oUKsgU2EqAGzs2Ppkm4aQYbjm+ZEWEcW4SfFNTr4uMNZma0ey4f5lgLrkB0aX0QMow==}
    engines: {node: '>=4'}
    dependencies:
      has-flag: 3.0.0

  /supports-color@7.2.0:
    resolution: {integrity: sha512-qpCAvRl9stuOHveKsn7HncJRvv501qIacKzQlO/+Lwxc9+0q2wLyv4Dfvt80/DPn2pqOBsJdDiogXGR9+OvwRw==}
    engines: {node: '>=8'}
    dependencies:
      has-flag: 4.0.0

  /supports-preserve-symlinks-flag@1.0.0:
    resolution: {integrity: sha512-ot0WnXS9fgdkgIcePe6RHNk1WA8+muPa6cSjeR3V8K27q9BB1rTE3R1p7Hv0z1ZyAc8s6Vvv8DIyWf681MAt0w==}
    engines: {node: '>= 0.4'}

  /symbol-tree@3.2.4:
    resolution: {integrity: sha512-9QNk5KwDF+Bvz+PyObkmSYjI5ksVUYtjW7AU22r2NKcfLJcXp96hkDWU3+XndOsUb+AQ9QhfzfCT2O+CNWT5Tw==}
    dev: true

  /syncpack@10.5.1:
    resolution: {integrity: sha512-YGKX0x7I4LxP62gJZnjMiv9eROQnbymeVU1heLdOhuiGNDuIcT/fk1M2kh1VYSBuuFIaGTP30LNEbPx4zy5MQg==}
    engines: {node: '>=14'}
    hasBin: true
    dependencies:
      chalk: 4.1.2
      commander: 10.0.1
      cosmiconfig: 8.1.3
      enquirer: 2.3.6
      fs-extra: 11.1.1
      glob: 10.2.6
      minimatch: 9.0.1
      read-yaml-file: 2.1.0
      semver: 7.5.4
      tightrope: 0.1.0
      ts-toolbelt: 9.6.0
    dev: true

  /tapable@2.2.1:
    resolution: {integrity: sha512-GNzQvQTOIP6RyTfE2Qxb8ZVlNmw0n88vp1szwWRimP02mnTsx3Wtn5qRdqY9w2XduFNUgvOwhNnQsjwCp+kqaQ==}
    engines: {node: '>=6'}
    dev: true

  /term-size@2.2.1:
    resolution: {integrity: sha512-wK0Ri4fOGjv/XPy8SBHZChl8CM7uMc5VML7SqiQ0zG7+J5Vr+RMQDoHa2CNT6KHUnTGIXH34UDMkPzAUyapBZg==}
    engines: {node: '>=8'}
    dev: true

  /text-table@0.2.0:
    resolution: {integrity: sha512-N+8UisAXDGk8PFXP4HAzVR9nbfmVJ3zYLAWiTIoqC5v5isinhr+r5uaO8+7r3BMfuNIufIsA7RdpVgacC2cSpw==}
    dev: true

  /throttle-debounce@3.0.1:
    resolution: {integrity: sha512-dTEWWNu6JmeVXY0ZYoPuH5cRIwc0MeGbJwah9KUNYSJwommQpCzTySTpEe8Gs1J23aeWEuAobe4Ag7EHVt/LOg==}
    engines: {node: '>=10'}
    dev: false

  /tightrope@0.1.0:
    resolution: {integrity: sha512-HHHNYdCAIYwl1jOslQBT455zQpdeSo8/A346xpIb/uuqhSg+tCvYNsP5f11QW+z9VZ3vSX8YIfzTApjjuGH63w==}
    engines: {node: '>=14'}
    dev: true

  /tiny-invariant@1.3.1:
    resolution: {integrity: sha512-AD5ih2NlSssTCwsMznbvwMZpJ1cbhkGd2uueNxzv2jDlEeZdU04JQfRnggJQ8DrcVBGjAsCKwFBbDlVNtEMlzw==}

  /tinybench@2.5.0:
    resolution: {integrity: sha512-kRwSG8Zx4tjF9ZiyH4bhaebu+EDz1BOx9hOigYHlUW4xxI/wKIUQUqo018UlU4ar6ATPBsaMrdbKZ+tmPdohFA==}
    dev: true

  /tinypool@0.7.0:
    resolution: {integrity: sha512-zSYNUlYSMhJ6Zdou4cJwo/p7w5nmAH17GRfU/ui3ctvjXFErXXkruT4MWW6poDeXgCaIBlGLrfU6TbTXxyGMww==}
    engines: {node: '>=14.0.0'}
    dev: true

  /tinyspy@2.1.1:
    resolution: {integrity: sha512-XPJL2uSzcOyBMky6OFrusqWlzfFrXtE0hPuMgW8A2HmaqrPo4ZQHRN/V0QXN3FSjKxpsbRrFc5LI7KOwBsT1/w==}
    engines: {node: '>=14.0.0'}
    dev: true

  /tmp@0.0.33:
    resolution: {integrity: sha512-jRCJlojKnZ3addtTOjdIqoRuPEKBvNXcGYqzO6zWZX8KfKEpnGY5jfggJQ3EjKuu8D4bJRr0y+cYJFmYbImXGw==}
    engines: {node: '>=0.6.0'}
    dependencies:
      os-tmpdir: 1.0.2
    dev: true

  /to-fast-properties@2.0.0:
    resolution: {integrity: sha512-/OaKK0xYrs3DmxRYqL/yDc+FxFUVYhDlXMhRmv3z915w2HF1tnN1omB354j8VUGO/hbRzyD6Y3sA7v7GS/ceog==}
    engines: {node: '>=4'}

  /to-regex-range@5.0.1:
    resolution: {integrity: sha512-65P7iz6X5yEr1cwcgvQxbbIw7Uk3gOy5dIdtZ4rDveLqhrdJP+Li/Hx6tyK0NEb+2GCyneCMJiGqrADCSNk8sQ==}
    engines: {node: '>=8.0'}
    dependencies:
      is-number: 7.0.0
    dev: true

  /toggle-selection@1.0.6:
    resolution: {integrity: sha512-BiZS+C1OS8g/q2RRbJmy59xpyghNBqrr6k5L/uKBGRsTfxmu3ffiRnd8mlGPUVayg8pvfi5urfnu8TU7DVOkLQ==}

  /tough-cookie@4.1.3:
    resolution: {integrity: sha512-aX/y5pVRkfRnfmuX+OdbSdXvPe6ieKX/G2s7e98f4poJHnqH3281gDPm/metm6E/WRamfx7WC4HUqkWHfQHprw==}
    engines: {node: '>=6'}
    dependencies:
      psl: 1.9.0
      punycode: 2.3.0
      universalify: 0.2.0
      url-parse: 1.5.10
    dev: true

  /tr46@4.1.1:
    resolution: {integrity: sha512-2lv/66T7e5yNyhAAC4NaKe5nVavzuGJQVVtRYLyQ2OI8tsJ61PMLlelehb0wi2Hx6+hT/OJUWZcw8MjlSRnxvw==}
    engines: {node: '>=14'}
    dependencies:
      punycode: 2.3.0
    dev: true

  /trim-newlines@3.0.1:
    resolution: {integrity: sha512-c1PTsA3tYrIsLGkJkzHF+w9F2EyxfXGo4UyJc4pFL++FMjnq0HJS69T3M7d//gKrFKwy429bouPescbjecU+Zw==}
    engines: {node: '>=8'}
    dev: true

  /ts-api-utils@1.0.1(typescript@5.1.6):
    resolution: {integrity: sha512-lC/RGlPmwdrIBFTX59wwNzqh7aR2otPNPR/5brHZm/XKFYKsfqxihXUe9pU3JI+3vGkl+vyCoNNnPhJn3aLK1A==}
    engines: {node: '>=16.13.0'}
    peerDependencies:
      typescript: '>=4.2.0'
    dependencies:
      typescript: 5.1.6
    dev: true

  /ts-easing@0.2.0:
    resolution: {integrity: sha512-Z86EW+fFFh/IFB1fqQ3/+7Zpf9t2ebOAxNI/V6Wo7r5gqiqtxmgTlQ1qbqQcjLKYeSHPTsEmvlJUDg/EuL0uHQ==}
    dev: false

  /ts-node@10.9.1(@types/node@16.18.40)(typescript@5.1.6):
    resolution: {integrity: sha512-NtVysVPkxxrwFGUUxGYhfux8k78pQB3JqYBXlLRZgdGUqTO5wU/UyHop5p70iEbGhB7q5KmiZiU0Y3KlJrScEw==}
    hasBin: true
    peerDependencies:
      '@swc/core': '>=1.2.50'
      '@swc/wasm': '>=1.2.50'
      '@types/node': '*'
      typescript: '>=2.7'
    peerDependenciesMeta:
      '@swc/core':
        optional: true
      '@swc/wasm':
        optional: true
    dependencies:
      '@cspotcode/source-map-support': 0.8.1
      '@tsconfig/node10': 1.0.9
      '@tsconfig/node12': 1.0.11
      '@tsconfig/node14': 1.0.3
      '@tsconfig/node16': 1.0.3
      '@types/node': 16.18.40
      acorn: 8.10.0
      acorn-walk: 8.2.0
      arg: 4.1.3
      create-require: 1.1.1
      diff: 4.0.2
      make-error: 1.3.6
      typescript: 5.1.6
      v8-compile-cache-lib: 3.0.1
      yn: 3.1.1
    dev: true

  /ts-toolbelt@9.6.0:
    resolution: {integrity: sha512-nsZd8ZeNUzukXPlJmTBwUAuABDe/9qtVDelJeT/qW0ow3ZS3BsQJtNkan1802aM9Uf68/Y8ljw86Hu0h5IUW3w==}
    dev: true

  /tsconfig-paths@3.14.2:
    resolution: {integrity: sha512-o/9iXgCYc5L/JxCHPe3Hvh8Q/2xm5Z+p18PESBU6Ff33695QnCHBEjcytY2q19ua7Mbl/DavtBOLq+oG0RCL+g==}
    dependencies:
      '@types/json5': 0.0.29
      json5: 1.0.2
      minimist: 1.2.8
      strip-bom: 3.0.0
    dev: true

  /tslib@2.4.0:
    resolution: {integrity: sha512-d6xOpEDfsi2CZVlPQzGeux8XMwLT9hssAsaPYExaQMuYskwb+x1x7J371tWlbBdWHroy99KnVB6qIkUbs5X3UQ==}

  /tslib@2.5.0:
    resolution: {integrity: sha512-336iVw3rtn2BUK7ORdIAHTyxHGRIHVReokCR3XjbckJMK7ms8FysBfhLR8IXnAgy7T0PTPNBWKiH514FOW/WSg==}

  /tty-table@4.2.1:
    resolution: {integrity: sha512-xz0uKo+KakCQ+Dxj1D/tKn2FSyreSYWzdkL/BYhgN6oMW808g8QRMuh1atAV9fjTPbWBjfbkKQpI/5rEcnAc7g==}
    engines: {node: '>=8.0.0'}
    hasBin: true
    dependencies:
      chalk: 4.1.2
      csv: 5.5.3
      kleur: 4.1.5
      smartwrap: 2.0.2
      strip-ansi: 6.0.1
      wcwidth: 1.0.1
      yargs: 17.7.1
    dev: true

  /type-check@0.4.0:
    resolution: {integrity: sha512-XleUoc9uwGXqjWwXaUTZAmzMcFZ5858QA2vvx1Ur5xIcixXIP+8LnFDgRplU30us6teqdlskFfu+ae4K79Ooew==}
    engines: {node: '>= 0.8.0'}
    dependencies:
      prelude-ls: 1.2.1
    dev: true

  /type-detect@4.0.8:
    resolution: {integrity: sha512-0fr/mIH1dlO+x7TlcMy+bIDqKPsw/70tVyeHW787goQjhmqaZe10uwLujubK9q9Lg6Fiho1KUKDYz0Z7k7g5/g==}
    engines: {node: '>=4'}
    dev: true

  /type-fest@0.13.1:
    resolution: {integrity: sha512-34R7HTnG0XIJcBSn5XhDd7nNFPRcXYRZrBB2O2jdKqYODldSzBAqzsWoZYYvduky73toYS/ESqxPvkDf/F0XMg==}
    engines: {node: '>=10'}
    dev: true

  /type-fest@0.20.2:
    resolution: {integrity: sha512-Ne+eE4r0/iWnpAxD852z3A+N0Bt5RN//NjJwRd2VFHEmrywxf5vsZlh4R6lixl6B+wz/8d+maTSAkN1FIkI3LQ==}
    engines: {node: '>=10'}
    dev: true

  /type-fest@0.6.0:
    resolution: {integrity: sha512-q+MB8nYR1KDLrgr4G5yemftpMC7/QLqVndBmEEdqzmNj5dcFOO4Oo8qlwZE3ULT3+Zim1F8Kq4cBnikNhlCMlg==}
    engines: {node: '>=8'}
    dev: true

  /type-fest@0.8.1:
    resolution: {integrity: sha512-4dbzIzqvjtgiM5rw1k5rEHtBANKmdudhGyBEajN01fEyhaAIhsoKNy6y7+IN93IfpFtwY9iqi7kD+xwKhQsNJA==}
    engines: {node: '>=8'}
    dev: true

  /typed-array-buffer@1.0.0:
    resolution: {integrity: sha512-Y8KTSIglk9OZEr8zywiIHG/kmQ7KWyjseXs1CbSo8vC42w7hg2HgYTxSWwP0+is7bWDc1H+Fo026CpHFwm8tkw==}
    engines: {node: '>= 0.4'}
    dependencies:
      call-bind: 1.0.2
      get-intrinsic: 1.2.1
      is-typed-array: 1.1.10
    dev: true

  /typed-array-byte-length@1.0.0:
    resolution: {integrity: sha512-Or/+kvLxNpeQ9DtSydonMxCx+9ZXOswtwJn17SNLvhptaXYDJvkFFP5zbfU/uLmvnBJlI4yrnXRxpdWH/M5tNA==}
    engines: {node: '>= 0.4'}
    dependencies:
      call-bind: 1.0.2
      for-each: 0.3.3
      has-proto: 1.0.1
      is-typed-array: 1.1.10
    dev: true

  /typed-array-byte-offset@1.0.0:
    resolution: {integrity: sha512-RD97prjEt9EL8YgAgpOkf3O4IF9lhJFr9g0htQkm0rchFp/Vx7LW5Q8fSXXub7BXAODyUQohRMyOc3faCPd0hg==}
    engines: {node: '>= 0.4'}
    dependencies:
      available-typed-arrays: 1.0.5
      call-bind: 1.0.2
      for-each: 0.3.3
      has-proto: 1.0.1
      is-typed-array: 1.1.10
    dev: true

  /typed-array-length@1.0.4:
    resolution: {integrity: sha512-KjZypGq+I/H7HI5HlOoGHkWUUGq+Q0TPhQurLbyrVrvnKTBgzLhIJ7j6J/XTQOi0d1RjyZ0wdas8bKs2p0x3Ng==}
    dependencies:
      call-bind: 1.0.2
      for-each: 0.3.3
      is-typed-array: 1.1.10
    dev: true

  /typedoc@0.24.8(typescript@5.1.6):
    resolution: {integrity: sha512-ahJ6Cpcvxwaxfu4KtjA8qZNqS43wYt6JL27wYiIgl1vd38WW/KWX11YuAeZhuz9v+ttrutSsgK+XO1CjL1kA3w==}
    engines: {node: '>= 14.14'}
    hasBin: true
    peerDependencies:
      typescript: 4.6.x || 4.7.x || 4.8.x || 4.9.x || 5.0.x || 5.1.x
    dependencies:
      lunr: 2.3.9
      marked: 4.3.0
      minimatch: 9.0.1
      shiki: 0.14.1
      typescript: 5.1.6
    dev: true

  /typescript@5.1.6:
    resolution: {integrity: sha512-zaWCozRZ6DLEWAWFrVDz1H6FVXzUSfTy5FUMWsQlU8Ym5JP9eO4xkTIROFCQvhQf61z6O/G6ugw3SgAnvvm+HA==}
    engines: {node: '>=14.17'}
    hasBin: true

  /ufo@1.2.0:
    resolution: {integrity: sha512-RsPyTbqORDNDxqAdQPQBpgqhWle1VcTSou/FraClYlHf6TZnQcGslpLcAphNR+sQW4q5lLWLbOsRlh9j24baQg==}
    dev: true

  /uglify-js@3.17.4:
    resolution: {integrity: sha512-T9q82TJI9e/C1TAxYvfb16xO120tMVFZrGA3f9/P4424DNu6ypK103y0GPFVa17yotwSyZW5iYXgjYHkGrJW/g==}
    engines: {node: '>=0.8.0'}
    hasBin: true
    requiresBuild: true
    dev: true
    optional: true

  /unbox-primitive@1.0.2:
    resolution: {integrity: sha512-61pPlCD9h51VoreyJ0BReideM3MDKMKnh6+V9L08331ipq6Q8OFXZYiqP6n/tbHx4s5I9uRhcye6BrbkizkBDw==}
    dependencies:
      call-bind: 1.0.2
      has-bigints: 1.0.2
      has-symbols: 1.0.3
      which-boxed-primitive: 1.0.2
    dev: true

  /universalify@0.1.2:
    resolution: {integrity: sha512-rBJeI5CXAlmy1pV+617WB9J63U6XcazHHF2f2dbJix4XzpUF0RS3Zbj0FGIOCAva5P/d/GBOYaACQ1w+0azUkg==}
    engines: {node: '>= 4.0.0'}
    dev: true

  /universalify@0.2.0:
    resolution: {integrity: sha512-CJ1QgKmNg3CwvAv/kOFmtnEN05f0D/cn9QntgNOQlQF9dgvVTHj3t+8JPdjqawCHk7V/KA+fbUqzZ9XWhcqPUg==}
    engines: {node: '>= 4.0.0'}
    dev: true

  /universalify@2.0.0:
    resolution: {integrity: sha512-hAZsKq7Yy11Zu1DE0OzWjw7nnLZmJZYTDZZyEFHZdUhV8FkH5MCfoU1XMaxXovpyW5nq5scPqq0ZDP9Zyl04oQ==}
    engines: {node: '>= 10.0.0'}
    dev: true

  /uri-js@4.4.1:
    resolution: {integrity: sha512-7rKUyy33Q1yc98pQ1DAmLtwX109F7TIfWlW1Ydo8Wl1ii1SeHieeh0HHfPeL2fMXK6z0s8ecKs9frCuLJvndBg==}
    dependencies:
      punycode: 2.3.0
    dev: true

  /url-parse@1.5.10:
    resolution: {integrity: sha512-WypcfiRhfeUP9vvF0j6rw0J3hrWrw6iZv3+22h6iRMJ/8z1Tj6XfLP4DsUix5MhMPnXpiHDoKyoZ/bdCkwBCiQ==}
    dependencies:
      querystringify: 2.2.0
      requires-port: 1.0.0
    dev: true

  /use-callback-ref@1.3.0(@types/react@18.2.20)(react@18.2.0):
    resolution: {integrity: sha512-3FT9PRuRdbB9HfXhEq35u4oZkvpJ5kuYbpqhCfmiZyReuRgpnhDlbr2ZEnnuS0RrJAPn6l23xjFg9kpDM+Ms7w==}
    engines: {node: '>=10'}
    peerDependencies:
      '@types/react': ^16.8.0 || ^17.0.0 || ^18.0.0
      react: ^16.8.0 || ^17.0.0 || ^18.0.0
    peerDependenciesMeta:
      '@types/react':
        optional: true
    dependencies:
      '@types/react': 18.2.20
      react: 18.2.0
      tslib: 2.5.0

  /use-sidecar@1.1.2(@types/react@18.2.20)(react@18.2.0):
    resolution: {integrity: sha512-epTbsLuzZ7lPClpz2TyryBfztm7m+28DlEv2ZCQ3MDr5ssiwyOwGH/e5F9CkfWjJ1t4clvI58yF822/GUkjjhw==}
    engines: {node: '>=10'}
    peerDependencies:
      '@types/react': ^16.9.0 || ^17.0.0 || ^18.0.0
      react: ^16.8.0 || ^17.0.0 || ^18.0.0
    peerDependenciesMeta:
      '@types/react':
        optional: true
    dependencies:
      '@types/react': 18.2.20
      detect-node-es: 1.1.0
      react: 18.2.0
      tslib: 2.5.0

  /v8-compile-cache-lib@3.0.1:
    resolution: {integrity: sha512-wa7YjyUGfNZngI/vtK0UHAN+lgDCxBPCylVXGp0zu59Fz5aiGtNXaq3DhIov063MorB+VfufLh3JlF2KdTK3xg==}
    dev: true

  /validate-npm-package-license@3.0.4:
    resolution: {integrity: sha512-DpKm2Ui/xN7/HQKCtpZxoRWBhZ9Z0kqtygG8XCgNQ8ZlDnxuQmWhj566j8fN4Cu3/JmbhsDo7fcAJq4s9h27Ew==}
    dependencies:
      spdx-correct: 3.2.0
      spdx-expression-parse: 3.0.1
    dev: true

  /vite-node@0.34.1(@types/node@16.18.40)(sass@1.65.1):
    resolution: {integrity: sha512-odAZAL9xFMuAg8aWd7nSPT+hU8u2r9gU3LRm9QKjxBEF2rRdWpMuqkrkjvyVQEdNFiBctqr2Gg4uJYizm5Le6w==}
    engines: {node: '>=v14.18.0'}
    hasBin: true
    dependencies:
      cac: 6.7.14
      debug: 4.3.4
      mlly: 1.4.0
      pathe: 1.1.1
      picocolors: 1.0.0
      vite: 4.4.9(@types/node@16.18.40)(sass@1.65.1)
    transitivePeerDependencies:
      - '@types/node'
      - less
      - lightningcss
      - sass
      - stylus
      - sugarss
      - supports-color
      - terser
    dev: true

  /vite-plugin-eslint@1.8.1(eslint@8.47.0)(vite@4.4.9):
    resolution: {integrity: sha512-PqdMf3Y2fLO9FsNPmMX+//2BF5SF8nEWspZdgl4kSt7UvHDRHVVfHvxsD7ULYzZrJDGRxR81Nq7TOFgwMnUang==}
    peerDependencies:
      eslint: '>=7'
      vite: '>=2'
    dependencies:
      '@rollup/pluginutils': 4.2.1
      '@types/eslint': 8.21.1
      eslint: 8.47.0
      rollup: 2.79.1
      vite: 4.4.9(@types/node@16.18.40)(sass@1.65.1)
    dev: true

  /vite@4.4.9(@types/node@16.18.40)(sass@1.65.1):
    resolution: {integrity: sha512-2mbUn2LlUmNASWwSCNSJ/EG2HuSRTnVNaydp6vMCm5VIqJsjMfbIWtbH2kDuwUVW5mMUKKZvGPX/rqeqVvv1XA==}
    engines: {node: ^14.18.0 || >=16.0.0}
    hasBin: true
    peerDependencies:
      '@types/node': '>= 14'
      less: '*'
      lightningcss: ^1.21.0
      sass: '*'
      stylus: '*'
      sugarss: '*'
      terser: ^5.4.0
    peerDependenciesMeta:
      '@types/node':
        optional: true
      less:
        optional: true
      lightningcss:
        optional: true
      sass:
        optional: true
      stylus:
        optional: true
      sugarss:
        optional: true
      terser:
        optional: true
    dependencies:
      '@types/node': 16.18.40
      esbuild: 0.18.17
      postcss: 8.4.27
      rollup: 3.27.1
      sass: 1.65.1
    optionalDependencies:
      fsevents: 2.3.2
    dev: true

  /vitest@0.34.1(jsdom@22.1.0)(sass@1.65.1):
    resolution: {integrity: sha512-G1PzuBEq9A75XSU88yO5G4vPT20UovbC/2osB2KEuV/FisSIIsw7m5y2xMdB7RsAGHAfg2lPmp2qKr3KWliVlQ==}
    engines: {node: '>=v14.18.0'}
    hasBin: true
    peerDependencies:
      '@edge-runtime/vm': '*'
      '@vitest/browser': '*'
      '@vitest/ui': '*'
      happy-dom: '*'
      jsdom: '*'
      playwright: '*'
      safaridriver: '*'
      webdriverio: '*'
    peerDependenciesMeta:
      '@edge-runtime/vm':
        optional: true
      '@vitest/browser':
        optional: true
      '@vitest/ui':
        optional: true
      happy-dom:
        optional: true
      jsdom:
        optional: true
      playwright:
        optional: true
      safaridriver:
        optional: true
      webdriverio:
        optional: true
    dependencies:
      '@types/chai': 4.3.5
      '@types/chai-subset': 1.3.3
      '@types/node': 16.18.40
      '@vitest/expect': 0.34.1
      '@vitest/runner': 0.34.1
      '@vitest/snapshot': 0.34.1
      '@vitest/spy': 0.34.1
      '@vitest/utils': 0.34.1
      acorn: 8.10.0
      acorn-walk: 8.2.0
      cac: 6.7.14
      chai: 4.3.7
      debug: 4.3.4
      jsdom: 22.1.0
      local-pkg: 0.4.3
      magic-string: 0.30.2
      pathe: 1.1.1
      picocolors: 1.0.0
      std-env: 3.3.3
      strip-literal: 1.0.1
      tinybench: 2.5.0
      tinypool: 0.7.0
      vite: 4.4.9(@types/node@16.18.40)(sass@1.65.1)
      vite-node: 0.34.1(@types/node@16.18.40)(sass@1.65.1)
      why-is-node-running: 2.2.2
    transitivePeerDependencies:
      - less
      - lightningcss
      - sass
      - stylus
      - sugarss
      - supports-color
      - terser
    dev: true

  /vscode-oniguruma@1.7.0:
    resolution: {integrity: sha512-L9WMGRfrjOhgHSdOYgCt/yRMsXzLDJSL7BPrOZt73gU0iWO4mpqzqQzOz5srxqTvMBaR0XZTSrVWo4j55Rc6cA==}
    dev: true

  /vscode-textmate@8.0.0:
    resolution: {integrity: sha512-AFbieoL7a5LMqcnOF04ji+rpXadgOXnZsxQr//r83kLPr7biP7am3g9zbaZIaBGwBRWeSvoMD4mgPdX3e4NWBg==}
    dev: true

  /w3c-xmlserializer@4.0.0:
    resolution: {integrity: sha512-d+BFHzbiCx6zGfz0HyQ6Rg69w9k19nviJspaj4yNscGjrHu94sVP+aRm75yEbCh+r2/yR+7q6hux9LVtbuTGBw==}
    engines: {node: '>=14'}
    dependencies:
      xml-name-validator: 4.0.0
    dev: true

  /wcwidth@1.0.1:
    resolution: {integrity: sha512-XHPEwS0q6TaxcvG85+8EYkbiCux2XtWG2mkc47Ng2A77BQu9+DqIOJldST4HgPkuea7dvKSj5VgX3P1d4rW8Tg==}
    dependencies:
      defaults: 1.0.4
    dev: true

  /web-worker@1.2.0:
    resolution: {integrity: sha512-PgF341avzqyx60neE9DD+XS26MMNMoUQRz9NOZwW32nPQrF6p77f1htcnjBSEV8BGMKZ16choqUG4hyI0Hx7mA==}
    dev: false

  /webidl-conversions@7.0.0:
    resolution: {integrity: sha512-VwddBukDzu71offAQR975unBIGqfKZpM+8ZX6ySk8nYhVoo5CYaZyzt3YBvYtRtO+aoGlqxPg/B87NGVZ/fu6g==}
    engines: {node: '>=12'}
    dev: true

  /whatwg-encoding@2.0.0:
    resolution: {integrity: sha512-p41ogyeMUrw3jWclHWTQg1k05DSVXPLcVxRTYsXUk+ZooOCZLcoYgPZ/HL/D/N+uQPOtcp1me1WhBEaX02mhWg==}
    engines: {node: '>=12'}
    dependencies:
      iconv-lite: 0.6.3
    dev: true

  /whatwg-mimetype@3.0.0:
    resolution: {integrity: sha512-nt+N2dzIutVRxARx1nghPKGv1xHikU7HKdfafKkLNLindmPU/ch3U31NOCGGA/dmPcmb1VlofO0vnKAcsm0o/Q==}
    engines: {node: '>=12'}
    dev: true

  /whatwg-url@12.0.1:
    resolution: {integrity: sha512-Ed/LrqB8EPlGxjS+TrsXcpUond1mhccS3pchLhzSgPCnTimUCKj3IZE75pAs5m6heB2U2TMerKFUXheyHY+VDQ==}
    engines: {node: '>=14'}
    dependencies:
      tr46: 4.1.1
      webidl-conversions: 7.0.0
    dev: true

  /which-boxed-primitive@1.0.2:
    resolution: {integrity: sha512-bwZdv0AKLpplFY2KZRX6TvyuN7ojjr7lwkg6ml0roIy9YeuSr7JS372qlNW18UQYzgYK9ziGcerWqZOmEn9VNg==}
    dependencies:
      is-bigint: 1.0.4
      is-boolean-object: 1.1.2
      is-number-object: 1.0.7
      is-string: 1.0.7
      is-symbol: 1.0.4

  /which-builtin-type@1.1.3:
    resolution: {integrity: sha512-YmjsSMDBYsM1CaFiayOVT06+KJeXf0o5M/CAd4o1lTadFAtacTUM49zoYxr/oroopFDfhvN6iEcBxUyc3gvKmw==}
    engines: {node: '>= 0.4'}
    dependencies:
      function.prototype.name: 1.1.5
      has-tostringtag: 1.0.0
      is-async-function: 2.0.0
      is-date-object: 1.0.5
      is-finalizationregistry: 1.0.2
      is-generator-function: 1.0.10
      is-regex: 1.1.4
      is-weakref: 1.0.2
      isarray: 2.0.5
      which-boxed-primitive: 1.0.2
      which-collection: 1.0.1
      which-typed-array: 1.1.11
    dev: true

  /which-collection@1.0.1:
    resolution: {integrity: sha512-W8xeTUwaln8i3K/cY1nGXzdnVZlidBcagyNFtBdD5kxnb4TvGKR7FfSIS3mYpwWS1QUCutfKz8IY8RjftB0+1A==}
    dependencies:
      is-map: 2.0.2
      is-set: 2.0.2
      is-weakmap: 2.0.1
      is-weakset: 2.0.2

  /which-module@2.0.1:
    resolution: {integrity: sha512-iBdZ57RDvnOR9AGBhML2vFZf7h8vmBjhoaZqODJBFWHVtKkDmKuHai3cx5PgVMrX5YDNp27AofYbAwctSS+vhQ==}
    dev: true

  /which-pm@2.0.0:
    resolution: {integrity: sha512-Lhs9Pmyph0p5n5Z3mVnN0yWcbQYUAD7rbQUiMsQxOJ3T57k7RFe35SUwWMf7dsbDZks1uOmw4AecB/JMDj3v/w==}
    engines: {node: '>=8.15'}
    dependencies:
      load-yaml-file: 0.2.0
      path-exists: 4.0.0
    dev: true

  /which-typed-array@1.1.11:
    resolution: {integrity: sha512-qe9UWWpkeG5yzZ0tNYxDmd7vo58HDBc39mZ0xWWpolAGADdFOzkfamWLDxkOWcvHQKVmdTyQdLD4NOfjLWTKew==}
    engines: {node: '>= 0.4'}
    dependencies:
      available-typed-arrays: 1.0.5
      call-bind: 1.0.2
      for-each: 0.3.3
      gopd: 1.0.1
      has-tostringtag: 1.0.0

  /which@1.3.1:
    resolution: {integrity: sha512-HxJdYWq1MTIQbJ3nw0cqssHoTNU267KlrDuGZ1WYlxDStUtKUhOaJmh112/TZmHxxUfuJqPXSOm7tDyas0OSIQ==}
    hasBin: true
    dependencies:
      isexe: 2.0.0
    dev: true

  /which@2.0.2:
    resolution: {integrity: sha512-BLI3Tl1TW3Pvl70l3yq3Y64i+awpwXqsGBYWkkqMtnbXgrMD+yj7rhW0kuEDxzJaYXGjEW5ogapKNMEKNMjibA==}
    engines: {node: '>= 8'}
    hasBin: true
    dependencies:
      isexe: 2.0.0
    dev: true

  /why-is-node-running@2.2.2:
    resolution: {integrity: sha512-6tSwToZxTOcotxHeA+qGCq1mVzKR3CwcJGmVcY+QE8SHy6TnpFnh8PAvPNHYr7EcuVeG0QSMxtYCuO1ta/G/oA==}
    engines: {node: '>=8'}
    hasBin: true
    dependencies:
      siginfo: 2.0.0
      stackback: 0.0.2
    dev: true

  /wordwrap@1.0.0:
    resolution: {integrity: sha512-gvVzJFlPycKc5dZN4yPkP8w7Dc37BtP1yczEneOb4uq34pXZcvrtRTmWV8W+Ume+XCxKgbjM+nevkyFPMybd4Q==}
    dev: true

  /wrap-ansi@6.2.0:
    resolution: {integrity: sha512-r6lPcBGxZXlIcymEu7InxDMhdW0KDxpLgoFLcguasxCaJ/SOIZwINatK9KY/tf+ZrlywOKU0UDj3ATXUBfxJXA==}
    engines: {node: '>=8'}
    dependencies:
      ansi-styles: 4.3.0
      string-width: 4.2.3
      strip-ansi: 6.0.1
    dev: true

  /wrap-ansi@7.0.0:
    resolution: {integrity: sha512-YVGIj2kamLSTxw6NsZjoBxfSwsn0ycdesmc4p+Q21c5zPuZ1pl+NfxVdxPtdHvmNVOQ6XSYG4AUtyt/Fi7D16Q==}
    engines: {node: '>=10'}
    dependencies:
      ansi-styles: 4.3.0
      string-width: 4.2.3
      strip-ansi: 6.0.1
    dev: true

  /wrappy@1.0.2:
    resolution: {integrity: sha512-l4Sp/DRseor9wL6EvV2+TuQn63dMkPjZ/sp9XkghTEbV9KlPS1xUsZ3u7/IQO4wxtcFB4bgpQPRcR3QCvezPcQ==}
    dev: true

  /ws@8.13.0:
    resolution: {integrity: sha512-x9vcZYTrFPC7aSIbj7sRCYo7L/Xb8Iy+pW0ng0wt2vCJv7M9HOMy0UoN3rr+IFC7hb7vXoqS+P9ktyLLLhO+LA==}
    engines: {node: '>=10.0.0'}
    peerDependencies:
      bufferutil: ^4.0.1
      utf-8-validate: '>=5.0.2'
    peerDependenciesMeta:
      bufferutil:
        optional: true
      utf-8-validate:
        optional: true
    dev: true

  /xml-name-validator@4.0.0:
    resolution: {integrity: sha512-ICP2e+jsHvAj2E2lIHxa5tjXRlKDJo4IdvPvCXbXQGdzSfmSpNVyIKMvoZHjDY9DP0zV17iI85o90vRFXNccRw==}
    engines: {node: '>=12'}
    dev: true

  /xml-utils@1.3.0:
    resolution: {integrity: sha512-i4PIrX33Wd66dvwo4syicwlwmnr6wuvvn4f2ku9hA67C2Uk62Xubczuhct+Evnd12/DV71qKNeDdJwES8HX1RA==}
    dev: false

  /xmlchars@2.2.0:
    resolution: {integrity: sha512-JZnDKK8B0RCDw84FNdDAIpZK+JuJw+s7Lz8nksI7SIuU3UXJJslUthsi+uWBUYOwPFwW7W7PRLRfUKpxjtjFCw==}
    dev: true

  /y18n@4.0.3:
    resolution: {integrity: sha512-JKhqTOwSrqNA1NY5lSztJ1GrBiUodLMmIZuLiDaMRJ+itFd+ABVE8XBjOvIWL+rSqNDC74LCSFmlb/U4UZ4hJQ==}
    dev: true

  /y18n@5.0.8:
    resolution: {integrity: sha512-0pfFzegeDWJHJIAmTLRP2DwHjdF5s7jo9tuztdQxAhINCdvS+3nGINqPd00AphqJR/0LhANUS6/+7SCb98YOfA==}
    engines: {node: '>=10'}
    dev: true

  /yallist@2.1.2:
    resolution: {integrity: sha512-ncTzHV7NvsQZkYe1DW7cbDLm0YpzHmZF5r/iyP3ZnQtMiJ+pjzisCiMNI+Sj+xQF5pXhSHxSB3uDbsBTzY/c2A==}
    dev: true

  /yallist@4.0.0:
    resolution: {integrity: sha512-3wdGidZyq5PB084XLES5TpOSRA3wjXAlIWMhum2kRcv/41Sn2emQ0dycQW4uZXLejwKvg6EsvbdlVL+FYEct7A==}
    dev: true

  /yaml@1.10.2:
    resolution: {integrity: sha512-r3vXyErRCYJ7wg28yvBY5VSoAF8ZvlcW9/BwUzEtUsjvX/DKs24dIkuwjtuprwJJHsbyUbLApepYTR1BN4uHrg==}
    engines: {node: '>= 6'}

  /yargs-parser@18.1.3:
    resolution: {integrity: sha512-o50j0JeToy/4K6OZcaQmW6lyXXKhq7csREXcDwk2omFPJEwUNOVtJKvmDr9EI1fAJZUyZcRF7kxGBWmRXudrCQ==}
    engines: {node: '>=6'}
    dependencies:
      camelcase: 5.3.1
      decamelize: 1.2.0
    dev: true

  /yargs-parser@21.1.1:
    resolution: {integrity: sha512-tVpsJW7DdjecAiFpbIB1e3qxIQsE6NoPc5/eTdrbbIC4h0LVsWhnoa3g+m2HclBIujHzsxZ4VJVA+GUuc2/LBw==}
    engines: {node: '>=12'}
    dev: true

  /yargs@15.4.1:
    resolution: {integrity: sha512-aePbxDmcYW++PaqBsJ+HYUFwCdv4LVvdnhBy78E57PIor8/OVvhMrADFFEDh8DHDFRv/O9i3lPhsENjO7QX0+A==}
    engines: {node: '>=8'}
    dependencies:
      cliui: 6.0.0
      decamelize: 1.2.0
      find-up: 4.1.0
      get-caller-file: 2.0.5
      require-directory: 2.1.1
      require-main-filename: 2.0.0
      set-blocking: 2.0.0
      string-width: 4.2.3
      which-module: 2.0.1
      y18n: 4.0.3
      yargs-parser: 18.1.3
    dev: true

  /yargs@17.7.1:
    resolution: {integrity: sha512-cwiTb08Xuv5fqF4AovYacTFNxk62th7LKJ6BL9IGUpTJrWoU7/7WdQGTP2SjKf1dUNBGzDd28p/Yfs/GI6JrLw==}
    engines: {node: '>=12'}
    dependencies:
      cliui: 8.0.1
      escalade: 3.1.1
      get-caller-file: 2.0.5
      require-directory: 2.1.1
      string-width: 4.2.3
      y18n: 5.0.8
      yargs-parser: 21.1.1
    dev: true

  /yn@3.1.1:
    resolution: {integrity: sha512-Ux4ygGWsu2c7isFWe8Yu1YluJmqVhxqK2cLXNQA5AcC3QfbGNpM7fu0Y8b/z16pXLnFxZYvWhd3fhBY9DLmC6Q==}
    engines: {node: '>=6'}
    dev: true

  /yocto-queue@0.1.0:
    resolution: {integrity: sha512-rVksvsnNCdJ/ohGc6xgPwyN8eheCxsiLM8mxuE/t/mOVqJewPuO1miLpTHQiRgTKCLexL4MeAFVagts7HmNZ2Q==}
    engines: {node: '>=10'}
    dev: true

  /yocto-queue@1.0.0:
    resolution: {integrity: sha512-9bnSc/HEW2uRy67wc+T8UwauLuPJVn28jb+GtJY16iiKWyvmYJRXVT4UamsAEGQfPohgr2q4Tq0sQbQlxTfi1g==}
    engines: {node: '>=12.20'}
    dev: true

  /zod-validation-error@1.3.1(zod@3.21.4):
    resolution: {integrity: sha512-cNEXpla+tREtNdAnNKY4xKY1SGOn2yzyuZMu4O0RQylX9apRpUjNcPkEc3uHIAr5Ct7LenjZt6RzjEH6+JsqVQ==}
    engines: {node: '>=16.0.0'}
    peerDependencies:
      zod: ^3.18.0
    dependencies:
      zod: 3.21.4
    dev: true

  /zod@3.21.4:
    resolution: {integrity: sha512-m46AKbrzKVzOzs/DZgVnG5H55N1sv1M8qZU3A8RIKbs3mrACDNeIOeilDymVb2HdmP8uwshOCF4uJ8uM9rCqJw==}
    dev: true<|MERGE_RESOLUTION|>--- conflicted
+++ resolved
@@ -293,11 +293,7 @@
     devDependencies:
       '@open-pioneer/test-utils':
         specifier: ^1.0.0
-<<<<<<< HEAD
-        version: 1.0.0(@formatjs/intl@2.7.2)(@open-pioneer/chakra-integration@1.0.0)(@open-pioneer/runtime-react-support@1.0.0)(@testing-library/dom@9.3.0)(@testing-library/react@14.0.0)(react-dom@18.2.0)(react@18.2.0)
-=======
         version: 1.0.0(@formatjs/intl@2.9.0)(@open-pioneer/chakra-integration@1.0.0)(@open-pioneer/runtime-react-support@1.0.0)(@testing-library/dom@9.3.1)(@testing-library/react@14.0.0)(react-dom@18.2.0)(react@18.2.0)
->>>>>>> 2e976b76
       '@testing-library/react':
         specifier: ^14.0.0
         version: 14.0.0(react-dom@18.2.0)(react@18.2.0)
@@ -306,22 +302,6 @@
         version: link:../../..
     publishDirectory: dist
 
-<<<<<<< HEAD
-  src/packages/coordinate-viewer:
-    dependencies:
-      '@open-pioneer/chakra-integration':
-        specifier: ^1.0.0
-        version: 1.0.0(@chakra-ui/react@2.6.1)(@emotion/cache@11.11.0)(@emotion/react@11.11.0)(@emotion/styled@11.11.0)(framer-motion@10.12.16)(react-dom@18.2.0)(react@18.2.0)
-      '@open-pioneer/experimental-ol-map':
-        specifier: workspace:^
-        version: link:../../experimental-packages/ol-map
-      '@open-pioneer/runtime':
-        specifier: ^1.0.0
-        version: 1.0.0(@formatjs/intl@2.7.2)(@open-pioneer/chakra-integration@1.0.0)(@open-pioneer/core@1.0.0)(@open-pioneer/runtime-react-support@1.0.0)(react-dom@18.2.0)(react@18.2.0)
-      ol:
-        specifier: ^7.3.0
-        version: 7.3.0
-=======
   src/packages/notifier:
     dependencies:
       '@chakra-ui/icons':
@@ -339,66 +319,24 @@
       '@open-pioneer/runtime':
         specifier: ^1.0.0
         version: 1.0.0(@formatjs/intl@2.9.0)(@open-pioneer/chakra-integration@1.0.0)(@open-pioneer/core@1.0.0)(@open-pioneer/runtime-react-support@1.0.0)(react-dom@18.2.0)(react@18.2.0)
->>>>>>> 2e976b76
       react:
         specifier: ^18.2.0
         version: 18.2.0
     devDependencies:
       '@open-pioneer/test-utils':
         specifier: ^1.0.0
-<<<<<<< HEAD
-        version: 1.0.0(@formatjs/intl@2.7.2)(@open-pioneer/chakra-integration@1.0.0)(@open-pioneer/runtime-react-support@1.0.0)(@testing-library/dom@9.3.0)(@testing-library/react@14.0.0)(react-dom@18.2.0)(react@18.2.0)
-=======
         version: 1.0.0(@formatjs/intl@2.9.0)(@open-pioneer/chakra-integration@1.0.0)(@open-pioneer/runtime-react-support@1.0.0)(@testing-library/dom@9.3.1)(@testing-library/react@14.0.0)(react-dom@18.2.0)(react@18.2.0)
->>>>>>> 2e976b76
       openlayers-base-packages:
         specifier: workspace:*
         version: link:../../..
     publishDirectory: dist
 
-<<<<<<< HEAD
-  src/packages/notifier:
-    dependencies:
-      '@chakra-ui/icons':
-        specifier: ^2.0.19
-        version: 2.0.19(@chakra-ui/system@2.5.7)(react@18.2.0)
-      '@open-pioneer/chakra-integration':
-        specifier: ^1.0.0
-        version: 1.0.0(@chakra-ui/react@2.6.1)(@emotion/cache@11.11.0)(@emotion/react@11.11.0)(@emotion/styled@11.11.0)(framer-motion@10.12.16)(react-dom@18.2.0)(react@18.2.0)
-      '@open-pioneer/core':
-        specifier: ^1.0.0
-        version: 1.0.0
-      '@open-pioneer/react-utils':
-        specifier: workspace:^
-        version: link:../react-utils
-      '@open-pioneer/runtime':
-        specifier: ^1.0.0
-        version: 1.0.0(@formatjs/intl@2.7.2)(@open-pioneer/chakra-integration@1.0.0)(@open-pioneer/core@1.0.0)(@open-pioneer/runtime-react-support@1.0.0)(react-dom@18.2.0)(react@18.2.0)
-=======
   src/packages/react-utils:
     dependencies:
->>>>>>> 2e976b76
       react:
         specifier: ^18.2.0
         version: 18.2.0
     devDependencies:
-<<<<<<< HEAD
-      '@open-pioneer/test-utils':
-        specifier: ^1.0.0
-        version: 1.0.0(@formatjs/intl@2.7.2)(@open-pioneer/chakra-integration@1.0.0)(@open-pioneer/runtime-react-support@1.0.0)(@testing-library/dom@9.3.0)(@testing-library/react@14.0.0)(react-dom@18.2.0)(react@18.2.0)
-      openlayers-base-packages:
-        specifier: workspace:*
-        version: link:../../..
-    publishDirectory: dist
-
-  src/packages/react-utils:
-    dependencies:
-      react:
-        specifier: ^18.2.0
-        version: 18.2.0
-    devDependencies:
-=======
->>>>>>> 2e976b76
       openlayers-base-packages:
         specifier: workspace:*
         version: link:../../..
@@ -509,14 +447,7 @@
         version: 11.11.0(@emotion/react@11.11.1)(@types/react@18.2.20)(react@18.2.0)
       '@open-pioneer/chakra-integration':
         specifier: ^1.0.0
-<<<<<<< HEAD
-        version: 1.0.0(@chakra-ui/react@2.6.1)(@emotion/cache@11.11.0)(@emotion/react@11.11.0)(@emotion/styled@11.11.0)(framer-motion@10.12.16)(react-dom@18.2.0)(react@18.2.0)
-      '@open-pioneer/coordinate-viewer':
-        specifier: workspace:^
-        version: link:../../../packages/coordinate-viewer
-=======
         version: 1.0.0(@chakra-ui/react@2.8.0)(@emotion/cache@11.11.0)(@emotion/react@11.11.1)(@emotion/styled@11.11.0)(framer-motion@10.16.0)(react-dom@18.2.0)(react@18.2.0)
->>>>>>> 2e976b76
       '@open-pioneer/experimental-layout-sidebar':
         specifier: workspace:^
         version: link:../../../experimental-packages/layout-sidebar
