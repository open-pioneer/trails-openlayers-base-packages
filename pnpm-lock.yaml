--- conflicted
+++ resolved
@@ -247,7 +247,7 @@
   '@chakra-ui/react-use-outside-click@2.2.0':
     hash: uw4qsrve2rd7lemccfb44ornky
     path: patches/@chakra-ui__react-use-outside-click@2.2.0.patch
-  '@changesets/assemble-release-plan':
+  '@changesets/assemble-release-plan@6.0.4':
     hash: h7fa74ddz2lm7t3hquqctf7dgq
     path: patches/@changesets__assemble-release-plan.patch
   react-select@5.8.0:
@@ -426,16 +426,11 @@
         specifier: workspace:^
         version: link:../map
       '@open-pioneer/react-utils':
-<<<<<<< HEAD
-        specifier: ^1.0.0
-        version: 1.0.0(@open-pioneer/chakra-integration@1.1.3(@chakra-ui/react@2.8.2(@emotion/react@11.13.0(@types/react@18.3.3)(react@18.3.1))(@emotion/styled@11.13.0(@emotion/react@11.13.0(@types/react@18.3.3)(react@18.3.1))(@types/react@18.3.3)(react@18.3.1))(@types/react@18.3.3)(framer-motion@10.18.0(react-dom@18.3.1(react@18.3.1))(react@18.3.1))(react-dom@18.3.1(react@18.3.1))(react@18.3.1))(@emotion/cache@11.13.0)(@emotion/react@11.13.0(@types/react@18.3.3)(react@18.3.1))(@emotion/styled@11.13.0(@emotion/react@11.13.0(@types/react@18.3.3)(react@18.3.1))(@types/react@18.3.3)(react@18.3.1))(framer-motion@10.18.0(react-dom@18.3.1(react@18.3.1))(react@18.3.1))(react-dom@18.3.1(react@18.3.1))(react@18.3.1))(@open-pioneer/core@1.2.3)(classnames@2.5.1)(react@18.3.1)
+        specifier: 'catalog:'
+        version: 2.3.0(@emotion/is-prop-valid@1.3.0)(@types/react@18.3.11)
       '@open-pioneer/reactivity':
-        specifier: ^0.1.0
-        version: 0.1.0(@conterra/reactivity-core@0.4.0)(react@18.3.1)
-=======
-        specifier: 'catalog:'
-        version: 2.3.0(@emotion/is-prop-valid@1.3.0)(@types/react@18.3.11)
->>>>>>> 377de9f4
+        specifier: 'catalog:'
+        version: 2.3.0
       '@open-pioneer/runtime':
         specifier: 'catalog:'
         version: 2.3.0(@emotion/is-prop-valid@1.3.0)(@types/react@18.3.11)(typescript@5.6.3)
@@ -498,8 +493,8 @@
   src/packages/editing:
     dependencies:
       '@conterra/reactivity-core':
-        specifier: ^0.4.0
-        version: 0.4.0
+        specifier: 'catalog:'
+        version: 0.4.3
       '@open-pioneer/core':
         specifier: 'catalog:'
         version: 2.3.0
@@ -586,16 +581,11 @@
         specifier: workspace:^
         version: link:../map
       '@open-pioneer/react-utils':
-<<<<<<< HEAD
-        specifier: ^1.0.0
-        version: 1.0.0(@open-pioneer/chakra-integration@1.1.3(@chakra-ui/react@2.8.2(@emotion/react@11.13.0(@types/react@18.3.3)(react@18.3.1))(@emotion/styled@11.13.0(@emotion/react@11.13.0(@types/react@18.3.3)(react@18.3.1))(@types/react@18.3.3)(react@18.3.1))(@types/react@18.3.3)(framer-motion@10.18.0(react-dom@18.3.1(react@18.3.1))(react@18.3.1))(react-dom@18.3.1(react@18.3.1))(react@18.3.1))(@emotion/cache@11.13.0)(@emotion/react@11.13.0(@types/react@18.3.3)(react@18.3.1))(@emotion/styled@11.13.0(@emotion/react@11.13.0(@types/react@18.3.3)(react@18.3.1))(@types/react@18.3.3)(react@18.3.1))(framer-motion@10.18.0(react-dom@18.3.1(react@18.3.1))(react@18.3.1))(react-dom@18.3.1(react@18.3.1))(react@18.3.1))(@open-pioneer/core@1.2.3)(classnames@2.5.1)(react@18.3.1)
+        specifier: 'catalog:'
+        version: 2.3.0(@emotion/is-prop-valid@1.3.0)(@types/react@18.3.11)
       '@open-pioneer/reactivity':
-        specifier: ^0.1.0
-        version: 0.1.0(@conterra/reactivity-core@0.4.0)(react@18.3.1)
-=======
-        specifier: 'catalog:'
-        version: 2.3.0(@emotion/is-prop-valid@1.3.0)(@types/react@18.3.11)
->>>>>>> 377de9f4
+        specifier: 'catalog:'
+        version: 2.3.0
       '@open-pioneer/runtime':
         specifier: 'catalog:'
         version: 2.3.0(@emotion/is-prop-valid@1.3.0)(@types/react@18.3.11)(typescript@5.6.3)
@@ -623,8 +613,8 @@
   src/packages/map:
     dependencies:
       '@conterra/reactivity-core':
-        specifier: ^0.4.0
-        version: 0.4.0
+        specifier: 'catalog:'
+        version: 0.4.3
       '@open-pioneer/chakra-integration':
         specifier: 'catalog:'
         version: 2.3.0(@emotion/is-prop-valid@1.3.0)(@types/react@18.3.11)
@@ -726,8 +716,8 @@
   src/packages/map-test-utils:
     dependencies:
       '@conterra/reactivity-core':
-        specifier: ^0.4.0
-        version: 0.4.0
+        specifier: 'catalog:'
+        version: 0.4.3
       '@open-pioneer/map':
         specifier: workspace:^
         version: link:../map
@@ -1114,16 +1104,11 @@
   src/packages/selection:
     dependencies:
       '@chakra-ui/icons':
-<<<<<<< HEAD
-        specifier: ^2.1.1
-        version: 2.1.1(@chakra-ui/system@2.6.2(@emotion/react@11.13.0(@types/react@18.3.3)(react@18.3.1))(@emotion/styled@11.13.0(@emotion/react@11.13.0(@types/react@18.3.3)(react@18.3.1))(@types/react@18.3.3)(react@18.3.1))(react@18.3.1))(react@18.3.1)
+        specifier: 'catalog:'
+        version: 2.2.4(@chakra-ui/react@2.8.2(@emotion/react@11.13.3(@types/react@18.3.11)(react@18.3.1))(@emotion/styled@11.13.0(@emotion/react@11.13.3(@types/react@18.3.11)(react@18.3.1))(@types/react@18.3.11)(react@18.3.1))(@types/react@18.3.11)(framer-motion@11.3.31(@emotion/is-prop-valid@1.3.0)(react-dom@18.3.1(react@18.3.1))(react@18.3.1))(react-dom@18.3.1(react@18.3.1))(react@18.3.1))(react@18.3.1)
       '@conterra/reactivity-core':
-        specifier: ^0.4.0
-        version: 0.4.0
-=======
-        specifier: 'catalog:'
-        version: 2.2.4(@chakra-ui/react@2.8.2(@emotion/react@11.13.3(@types/react@18.3.11)(react@18.3.1))(@emotion/styled@11.13.0(@emotion/react@11.13.3(@types/react@18.3.11)(react@18.3.1))(@types/react@18.3.11)(react@18.3.1))(@types/react@18.3.11)(framer-motion@11.3.31(@emotion/is-prop-valid@1.3.0)(react-dom@18.3.1(react@18.3.1))(react@18.3.1))(react-dom@18.3.1(react@18.3.1))(react@18.3.1))(react@18.3.1)
->>>>>>> 377de9f4
+        specifier: 'catalog:'
+        version: 0.4.3
       '@open-pioneer/chakra-integration':
         specifier: 'catalog:'
         version: 2.3.0(@emotion/is-prop-valid@1.3.0)(@types/react@18.3.11)
@@ -1137,16 +1122,8 @@
         specifier: 'catalog:'
         version: 2.3.0(@chakra-ui/react@2.8.2(@emotion/react@11.13.3(@types/react@18.3.11)(react@18.3.1))(@emotion/styled@11.13.0(@emotion/react@11.13.3(@types/react@18.3.11)(react@18.3.1))(@types/react@18.3.11)(react@18.3.1))(@types/react@18.3.11)(framer-motion@11.3.31(@emotion/is-prop-valid@1.3.0)(react-dom@18.3.1(react@18.3.1))(react@18.3.1))(react-dom@18.3.1(react@18.3.1))(react@18.3.1))(@emotion/is-prop-valid@1.3.0)(@types/react@18.3.11)(typescript@5.6.3)
       '@open-pioneer/react-utils':
-<<<<<<< HEAD
-        specifier: ^1.0.0
-        version: 1.0.0(@open-pioneer/chakra-integration@1.1.3(@chakra-ui/react@2.8.2(@emotion/react@11.13.0(@types/react@18.3.3)(react@18.3.1))(@emotion/styled@11.13.0(@emotion/react@11.13.0(@types/react@18.3.3)(react@18.3.1))(@types/react@18.3.3)(react@18.3.1))(@types/react@18.3.3)(framer-motion@10.18.0(react-dom@18.3.1(react@18.3.1))(react@18.3.1))(react-dom@18.3.1(react@18.3.1))(react@18.3.1))(@emotion/cache@11.13.0)(@emotion/react@11.13.0(@types/react@18.3.3)(react@18.3.1))(@emotion/styled@11.13.0(@emotion/react@11.13.0(@types/react@18.3.3)(react@18.3.1))(@types/react@18.3.3)(react@18.3.1))(framer-motion@10.18.0(react-dom@18.3.1(react@18.3.1))(react@18.3.1))(react-dom@18.3.1(react@18.3.1))(react@18.3.1))(@open-pioneer/core@1.2.3)(classnames@2.5.1)(react@18.3.1)
-      '@open-pioneer/reactivity':
-        specifier: ^0.1.0
-        version: 0.1.0(@conterra/reactivity-core@0.4.0)(react@18.3.1)
-=======
         specifier: 'catalog:'
         version: 2.3.0(@emotion/is-prop-valid@1.3.0)(@types/react@18.3.11)
->>>>>>> 377de9f4
       '@open-pioneer/runtime':
         specifier: 'catalog:'
         version: 2.3.0(@emotion/is-prop-valid@1.3.0)(@types/react@18.3.11)(typescript@5.6.3)
@@ -1268,16 +1245,11 @@
         specifier: workspace:^
         version: link:../map
       '@open-pioneer/react-utils':
-<<<<<<< HEAD
-        specifier: ^1.0.0
-        version: 1.0.0(@open-pioneer/chakra-integration@1.1.3(@chakra-ui/react@2.8.2(@emotion/react@11.13.0(@types/react@18.3.3)(react@18.3.1))(@emotion/styled@11.13.0(@emotion/react@11.13.0(@types/react@18.3.3)(react@18.3.1))(@types/react@18.3.3)(react@18.3.1))(@types/react@18.3.3)(framer-motion@10.18.0(react-dom@18.3.1(react@18.3.1))(react@18.3.1))(react-dom@18.3.1(react@18.3.1))(react@18.3.1))(@emotion/cache@11.13.0)(@emotion/react@11.13.0(@types/react@18.3.3)(react@18.3.1))(@emotion/styled@11.13.0(@emotion/react@11.13.0(@types/react@18.3.3)(react@18.3.1))(@types/react@18.3.3)(react@18.3.1))(framer-motion@10.18.0(react-dom@18.3.1(react@18.3.1))(react@18.3.1))(react-dom@18.3.1(react@18.3.1))(react@18.3.1))(@open-pioneer/core@1.2.3)(classnames@2.5.1)(react@18.3.1)
+        specifier: 'catalog:'
+        version: 2.3.0(@emotion/is-prop-valid@1.3.0)(@types/react@18.3.11)
       '@open-pioneer/reactivity':
-        specifier: ^0.1.0
-        version: 0.1.0(@conterra/reactivity-core@0.4.0)(react@18.3.1)
-=======
-        specifier: 'catalog:'
-        version: 2.3.0(@emotion/is-prop-valid@1.3.0)(@types/react@18.3.11)
->>>>>>> 377de9f4
+        specifier: 'catalog:'
+        version: 2.3.0
       '@open-pioneer/runtime':
         specifier: 'catalog:'
         version: 2.3.0(@emotion/is-prop-valid@1.3.0)(@types/react@18.3.11)(typescript@5.6.3)
