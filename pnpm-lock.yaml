lockfileVersion: '6.0'

settings:
  autoInstallPeers: true
  excludeLinksFromLockfile: false

overrides:
  semver@<7.5.2: '>=7.5.2'
  tough-cookie@<4.1.3: '>=4.1.3'
  '@mapbox/mapbox-gl-style-spec': npm:@maplibre/maplibre-gl-style-spec@^19.3.3
  chakra-react-select>react-select: ^5.8.0

patchedDependencies:
  '@chakra-ui/hooks@2.2.1':
    hash: zntq7izvicj3ptw5qmsyjygbmu
    path: patches/@chakra-ui__hooks@2.2.1.patch
  '@chakra-ui/menu@2.2.1':
    hash: x7y3u4pvzv3wpkejsnxo3rp5vq
    path: patches/@chakra-ui__menu@2.2.1.patch
  '@chakra-ui/react-use-outside-click@2.2.0':
    hash: uw4qsrve2rd7lemccfb44ornky
    path: patches/@chakra-ui__react-use-outside-click@2.2.0.patch
  '@changesets/assemble-release-plan@5.2.4':
    hash: ixdzxqire6z6wavv7be3kwhyxu
    path: patches/@changesets__assemble-release-plan@5.2.4.patch
  react-select@5.8.0:
    hash: 5qabpn4zzsogoweiwbsb3mxt7y
    path: patches/react-select@5.8.0.patch

importers:

  .:
    dependencies:
      '@chakra-ui/icons':
        specifier: ^2.1.1
        version: 2.1.1(@chakra-ui/system@2.6.2)(react@18.2.0)
      '@chakra-ui/react':
        specifier: ^2.8.2
        version: 2.8.2(@emotion/react@11.11.3)(@emotion/styled@11.11.0)(@types/react@18.2.46)(framer-motion@10.17.4)(react-dom@18.2.0)(react@18.2.0)
      '@chakra-ui/system':
        specifier: ^2.6.2
        version: 2.6.2(@emotion/react@11.11.3)(@emotion/styled@11.11.0)(react@18.2.0)
      '@emotion/cache':
        specifier: ^11.11.0
        version: 11.11.0
      '@emotion/react':
        specifier: ^11.11.3
        version: 11.11.3(@types/react@18.2.46)(react@18.2.0)
      '@emotion/styled':
        specifier: ^11.11.0
        version: 11.11.0(@emotion/react@11.11.3)(@types/react@18.2.46)(react@18.2.0)
      '@formatjs/intl':
        specifier: ^2.9.9
        version: 2.9.9(typescript@5.3.3)
      '@maplibre/maplibre-gl-style-spec':
        specifier: ^19.3.3
        version: 19.3.3
      '@open-pioneer/chakra-integration':
        specifier: ^1.1.1
        version: 1.1.1(@chakra-ui/react@2.8.2)(@emotion/cache@11.11.0)(@emotion/react@11.11.3)(@emotion/styled@11.11.0)(framer-motion@10.17.4)(react-dom@18.2.0)(react@18.2.0)
      '@open-pioneer/core':
        specifier: ^1.2.1
        version: 1.2.1
      '@open-pioneer/http':
        specifier: ^2.1.1
        version: 2.1.1(@open-pioneer/core@1.2.1)(@open-pioneer/runtime@2.0.2)
      '@open-pioneer/integration':
        specifier: ^2.0.2
        version: 2.0.2(@open-pioneer/runtime@2.0.2)
      '@open-pioneer/runtime':
        specifier: ^2.0.2
        version: 2.0.2(@formatjs/intl@2.9.9)(@open-pioneer/base-theme@0.2.0)(@open-pioneer/chakra-integration@1.1.1)(@open-pioneer/core@1.2.1)(@open-pioneer/runtime-react-support@1.0.0)(react-dom@18.2.0)(react@18.2.0)
      '@open-pioneer/test-utils':
        specifier: ^1.0.2
        version: 1.0.2(@formatjs/intl@2.9.9)(@open-pioneer/chakra-integration@1.1.1)(@open-pioneer/runtime-react-support@1.0.0)(@testing-library/dom@9.3.3)(@testing-library/react@14.1.2)(react-dom@18.2.0)(react@18.2.0)
      framer-motion:
        specifier: ^10.17.4
        version: 10.17.4(react-dom@18.2.0)(react@18.2.0)
      ol:
        specifier: ^8.2.0
        version: 8.2.0
      react:
        specifier: ^18.2.0
        version: 18.2.0
      react-dom:
        specifier: ^18.2.0
        version: 18.2.0(react@18.2.0)
      react-select:
        specifier: ^5.8.0
        version: 5.8.0(patch_hash=5qabpn4zzsogoweiwbsb3mxt7y)(@types/react@18.2.46)(react-dom@18.2.0)(react@18.2.0)
      react-use:
        specifier: ^17.4.2
        version: 17.4.2(react-dom@18.2.0)(react@18.2.0)
    devDependencies:
      '@changesets/cli':
        specifier: ^2.26.2
        version: 2.26.2
      '@open-pioneer/build-package-cli':
        specifier: ^2.0.0
        version: 2.0.0(sass@1.69.7)(typescript@5.3.3)
      '@open-pioneer/build-support':
        specifier: ^2.0.0
        version: 2.0.0
      '@open-pioneer/tag-current-versions':
        specifier: ^2.0.0
        version: 2.0.0
      '@open-pioneer/vite-plugin-pioneer':
        specifier: ^2.0.0
        version: 2.0.0(@open-pioneer/runtime@2.0.2)(sass@1.69.7)(vite@4.5.1)
      '@testing-library/dom':
        specifier: ^9.3.3
        version: 9.3.3
      '@testing-library/jest-dom':
        specifier: ^6.2.0
        version: 6.2.0(vitest@0.34.6)
      '@testing-library/react':
        specifier: ^14.1.2
        version: 14.1.2(react-dom@18.2.0)(react@18.2.0)
      '@testing-library/user-event':
        specifier: ^14.5.2
        version: 14.5.2(@testing-library/dom@9.3.3)
      '@types/js-yaml':
        specifier: ^4.0.9
        version: 4.0.9
      '@types/node':
        specifier: ^16.18.68
        version: 16.18.68
      '@types/react':
        specifier: ^18.2.46
        version: 18.2.46
      '@types/react-dom':
        specifier: ^18.2.18
        version: 18.2.18
      '@typescript-eslint/eslint-plugin':
        specifier: ^6.17.0
        version: 6.17.0(@typescript-eslint/parser@6.17.0)(eslint@8.56.0)(typescript@5.3.3)
      '@typescript-eslint/parser':
        specifier: ^6.17.0
        version: 6.17.0(eslint@8.56.0)(typescript@5.3.3)
      '@vitejs/plugin-react-swc':
        specifier: ^3.5.0
        version: 3.5.0(vite@4.5.1)
      eslint:
        specifier: ^8.56.0
        version: 8.56.0
      eslint-config-prettier:
        specifier: ^9.1.0
        version: 9.1.0(eslint@8.56.0)
      eslint-import-resolver-typescript:
        specifier: ^3.6.1
        version: 3.6.1(@typescript-eslint/parser@6.17.0)(eslint-plugin-import@2.29.1)(eslint@8.56.0)
      eslint-plugin-header:
        specifier: ^3.1.1
        version: 3.1.1(eslint@8.56.0)
      eslint-plugin-import:
        specifier: ^2.29.1
        version: 2.29.1(@typescript-eslint/parser@6.17.0)(eslint-import-resolver-typescript@3.6.1)(eslint@8.56.0)
      eslint-plugin-jsx-a11y:
        specifier: ^6.8.0
        version: 6.8.0(eslint@8.56.0)
      eslint-plugin-react:
        specifier: ^7.33.2
        version: 7.33.2(eslint@8.56.0)
      eslint-plugin-react-hooks:
        specifier: ^4.6.0
        version: 4.6.0(eslint@8.56.0)
      eslint-plugin-unused-imports:
        specifier: ^3.0.0
        version: 3.0.0(@typescript-eslint/eslint-plugin@6.17.0)(eslint@8.56.0)
      fast-glob:
        specifier: ^3.3.2
        version: 3.3.2
      handlebars:
        specifier: ^4.7.8
        version: 4.7.8
      happy-dom:
        specifier: ^12.10.3
        version: 12.10.3
      husky:
        specifier: ^8.0.3
        version: 8.0.3
      js-yaml:
        specifier: ^4.1.0
        version: 4.1.0
      jsdom:
        specifier: ^22.1.0
        version: 22.1.0
      prettier:
        specifier: ^3.1.1
        version: 3.1.1
      resize-observer-polyfill:
        specifier: ^1.5.1
        version: 1.5.1
      rimraf:
        specifier: ^5.0.5
        version: 5.0.5
      sass:
        specifier: ^1.69.7
        version: 1.69.7
      syncpack:
        specifier: 10.5.1
        version: 10.5.1
      ts-node:
        specifier: ^10.9.2
        version: 10.9.2(@types/node@16.18.68)(typescript@5.3.3)
      typedoc:
        specifier: ^0.25.6
        version: 0.25.6(typescript@5.3.3)
      typescript:
        specifier: ~5.3.3
        version: 5.3.3
      vite:
        specifier: ^4.5.1
        version: 4.5.1(@types/node@16.18.68)(sass@1.69.7)
      vite-plugin-eslint:
        specifier: ^1.8.1
        version: 1.8.1(eslint@8.56.0)(vite@4.5.1)
      vitest:
        specifier: ^0.34.6
        version: 0.34.6(happy-dom@12.10.3)(jsdom@22.1.0)(sass@1.69.7)

  src/experimental-packages/layout-sidebar:
    dependencies:
      '@chakra-ui/icons':
        specifier: ^2.1.1
        version: 2.1.1(@chakra-ui/system@2.6.2)(react@18.2.0)
      '@chakra-ui/system':
        specifier: ^2.6.2
        version: 2.6.2(@emotion/react@11.11.3)(@emotion/styled@11.11.0)(react@18.2.0)
      '@emotion/react':
        specifier: ^11.11.3
        version: 11.11.3(@types/react@18.2.46)(react@18.2.0)
      '@emotion/styled':
        specifier: ^11.11.0
        version: 11.11.0(@emotion/react@11.11.3)(@types/react@18.2.46)(react@18.2.0)
      '@open-pioneer/chakra-integration':
        specifier: ^1.1.1
        version: 1.1.1(@chakra-ui/react@2.8.2)(@emotion/cache@11.11.0)(@emotion/react@11.11.3)(@emotion/styled@11.11.0)(framer-motion@10.17.4)(react-dom@18.2.0)(react@18.2.0)
      '@open-pioneer/runtime':
        specifier: ^2.0.2
        version: 2.0.2(@formatjs/intl@2.9.9)(@open-pioneer/base-theme@0.2.0)(@open-pioneer/chakra-integration@1.1.1)(@open-pioneer/core@1.2.1)(@open-pioneer/runtime-react-support@1.0.0)(react-dom@18.2.0)(react@18.2.0)
      react:
        specifier: ^18.2.0
        version: 18.2.0
    devDependencies:
      openlayers-base-packages:
        specifier: workspace:*
        version: link:../../..
    publishDirectory: dist

  src/packages/authentication:
    dependencies:
      '@open-pioneer/core':
        specifier: ^1.2.1
        version: 1.2.1
      '@open-pioneer/runtime':
        specifier: ^2.0.2
        version: 2.0.2(@formatjs/intl@2.9.9)(@open-pioneer/base-theme@0.2.0)(@open-pioneer/chakra-integration@1.1.1)(@open-pioneer/core@1.2.1)(@open-pioneer/runtime-react-support@1.0.0)(react-dom@18.2.0)(react@18.2.0)
      react:
        specifier: ^18.2.0
        version: 18.2.0
      react-use:
        specifier: ^17.4.2
        version: 17.4.2(react-dom@18.2.0)(react@18.2.0)
    devDependencies:
      '@open-pioneer/test-utils':
        specifier: ^1.0.2
        version: 1.0.2(@formatjs/intl@2.9.9)(@open-pioneer/chakra-integration@1.1.1)(@open-pioneer/runtime-react-support@1.0.0)(@testing-library/dom@9.3.3)(@testing-library/react@14.1.2)(react-dom@18.2.0)(react@18.2.0)
      '@testing-library/react':
        specifier: ^14.1.2
        version: 14.1.2(react-dom@18.2.0)(react@18.2.0)
      openlayers-base-packages:
        specifier: workspace:*
        version: link:../../..
    publishDirectory: dist

  src/packages/basemap-switcher:
    dependencies:
      '@open-pioneer/chakra-integration':
        specifier: ^1.1.1
        version: 1.1.1(@chakra-ui/react@2.8.2)(@emotion/cache@11.11.0)(@emotion/react@11.11.3)(@emotion/styled@11.11.0)(framer-motion@10.17.4)(react-dom@18.2.0)(react@18.2.0)
      '@open-pioneer/map':
        specifier: workspace:^
        version: link:../map
      '@open-pioneer/react-utils':
        specifier: workspace:^
        version: link:../react-utils
      '@open-pioneer/runtime':
        specifier: ^2.0.2
        version: 2.0.2(@formatjs/intl@2.9.9)(@open-pioneer/base-theme@0.2.0)(@open-pioneer/chakra-integration@1.1.1)(@open-pioneer/core@1.2.1)(@open-pioneer/runtime-react-support@1.0.0)(react-dom@18.2.0)(react@18.2.0)
      chakra-react-select:
        specifier: ^4.7.6
        version: 4.7.6(@chakra-ui/form-control@2.2.0)(@chakra-ui/icon@3.2.0)(@chakra-ui/layout@2.3.1)(@chakra-ui/media-query@3.3.0)(@chakra-ui/menu@2.2.1)(@chakra-ui/spinner@2.1.0)(@chakra-ui/system@2.6.2)(@emotion/react@11.11.3)(@types/react@18.2.46)(react-dom@18.2.0)(react@18.2.0)
      ol:
        specifier: ^8.2.0
        version: 8.2.0
      react:
        specifier: ^18.2.0
        version: 18.2.0
      react-icons:
        specifier: ^4.12.0
        version: 4.12.0(react@18.2.0)
    devDependencies:
      '@open-pioneer/map-test-utils':
        specifier: workspace:^
        version: link:../map-test-utils
      '@open-pioneer/test-utils':
        specifier: ^1.0.2
        version: 1.0.2(@formatjs/intl@2.9.9)(@open-pioneer/chakra-integration@1.1.1)(@open-pioneer/runtime-react-support@1.0.0)(@testing-library/dom@9.3.3)(@testing-library/react@14.1.2)(react-dom@18.2.0)(react@18.2.0)
      openlayers-base-packages:
        specifier: workspace:*
        version: link:../../..
    publishDirectory: dist

  src/packages/coordinate-viewer:
    dependencies:
      '@open-pioneer/chakra-integration':
        specifier: ^1.1.1
        version: 1.1.1(@chakra-ui/react@2.8.2)(@emotion/cache@11.11.0)(@emotion/react@11.11.3)(@emotion/styled@11.11.0)(framer-motion@10.17.4)(react-dom@18.2.0)(react@18.2.0)
      '@open-pioneer/map':
        specifier: workspace:^
        version: link:../map
      '@open-pioneer/react-utils':
        specifier: workspace:^
        version: link:../react-utils
      '@open-pioneer/runtime':
        specifier: ^2.0.2
        version: 2.0.2(@formatjs/intl@2.9.9)(@open-pioneer/base-theme@0.2.0)(@open-pioneer/chakra-integration@1.1.1)(@open-pioneer/core@1.2.1)(@open-pioneer/runtime-react-support@1.0.0)(react-dom@18.2.0)(react@18.2.0)
      ol:
        specifier: ^8.2.0
        version: 8.2.0
      react:
        specifier: ^18.2.0
        version: 18.2.0
    devDependencies:
      '@open-pioneer/map-test-utils':
        specifier: workspace:^
        version: link:../map-test-utils
      '@open-pioneer/test-utils':
        specifier: ^1.0.2
        version: 1.0.2(@formatjs/intl@2.9.9)(@open-pioneer/chakra-integration@1.1.1)(@open-pioneer/runtime-react-support@1.0.0)(@testing-library/dom@9.3.3)(@testing-library/react@14.1.2)(react-dom@18.2.0)(react@18.2.0)
      openlayers-base-packages:
        specifier: workspace:*
        version: link:../../..
    publishDirectory: dist

  src/packages/geolocation:
    dependencies:
      '@open-pioneer/chakra-integration':
        specifier: ^1.1.1
        version: 1.1.1(@chakra-ui/react@2.8.2)(@emotion/cache@11.11.0)(@emotion/react@11.11.3)(@emotion/styled@11.11.0)(framer-motion@10.17.4)(react-dom@18.2.0)(react@18.2.0)
      '@open-pioneer/core':
        specifier: ^1.2.1
        version: 1.2.1
      '@open-pioneer/map':
        specifier: workspace:^
        version: link:../map
      '@open-pioneer/notifier':
        specifier: workspace:^
        version: link:../notifier
      '@open-pioneer/react-utils':
        specifier: workspace:^
        version: link:../react-utils
      '@open-pioneer/runtime':
        specifier: ^2.0.2
        version: 2.0.2(@formatjs/intl@2.9.9)(@open-pioneer/base-theme@0.2.0)(@open-pioneer/chakra-integration@1.1.1)(@open-pioneer/core@1.2.1)(@open-pioneer/runtime-react-support@1.0.0)(react-dom@18.2.0)(react@18.2.0)
      ol:
        specifier: ^8.2.0
        version: 8.2.0
      react:
        specifier: ^18.2.0
        version: 18.2.0
      react-icons:
        specifier: ^4.12.0
        version: 4.12.0(react@18.2.0)
    devDependencies:
      '@open-pioneer/map-test-utils':
        specifier: workspace:^
        version: link:../map-test-utils
      '@open-pioneer/test-utils':
        specifier: ^1.0.2
        version: 1.0.2(@formatjs/intl@2.9.9)(@open-pioneer/chakra-integration@1.1.1)(@open-pioneer/runtime-react-support@1.0.0)(@testing-library/dom@9.3.3)(@testing-library/react@14.1.2)(react-dom@18.2.0)(react@18.2.0)
      openlayers-base-packages:
        specifier: workspace:*
        version: link:../../..
    publishDirectory: dist

  src/packages/legend:
    dependencies:
      '@chakra-ui/icons':
        specifier: ^2.1.1
        version: 2.1.1(@chakra-ui/system@2.6.2)(react@18.2.0)
      '@open-pioneer/chakra-integration':
        specifier: ^1.1.1
        version: 1.1.1(@chakra-ui/react@2.8.2)(@emotion/cache@11.11.0)(@emotion/react@11.11.3)(@emotion/styled@11.11.0)(framer-motion@10.17.4)(react-dom@18.2.0)(react@18.2.0)
      '@open-pioneer/map':
        specifier: workspace:^
        version: link:../map
      '@open-pioneer/react-utils':
        specifier: workspace:^
        version: link:../react-utils
      '@open-pioneer/runtime':
        specifier: ^2.0.2
        version: 2.0.2(@formatjs/intl@2.9.9)(@open-pioneer/base-theme@0.2.0)(@open-pioneer/chakra-integration@1.1.1)(@open-pioneer/core@1.2.1)(@open-pioneer/runtime-react-support@1.0.0)(react-dom@18.2.0)(react@18.2.0)
      classnames:
        specifier: ^2.3.2
        version: 2.3.2
      ol:
        specifier: ^8.2.0
        version: 8.2.0
      react:
        specifier: ^18.2.0
        version: 18.2.0
    devDependencies:
      '@open-pioneer/map-test-utils':
        specifier: workspace:^
        version: link:../map-test-utils
      '@open-pioneer/test-utils':
        specifier: ^1.0.2
        version: 1.0.2(@formatjs/intl@2.9.9)(@open-pioneer/chakra-integration@1.1.1)(@open-pioneer/runtime-react-support@1.0.0)(@testing-library/dom@9.3.3)(@testing-library/react@14.1.2)(react-dom@18.2.0)(react@18.2.0)
      openlayers-base-packages:
        specifier: workspace:*
        version: link:../../..
    publishDirectory: dist

  src/packages/local-storage:
    dependencies:
      '@open-pioneer/core':
        specifier: ^1.2.1
        version: 1.2.1
      '@open-pioneer/runtime':
        specifier: ^2.0.2
        version: 2.0.2(@formatjs/intl@2.9.9)(@open-pioneer/base-theme@0.2.0)(@open-pioneer/chakra-integration@1.1.1)(@open-pioneer/core@1.2.1)(@open-pioneer/runtime-react-support@1.0.0)(react-dom@18.2.0)(react@18.2.0)
    devDependencies:
      '@open-pioneer/test-utils':
        specifier: ^1.0.2
        version: 1.0.2(@formatjs/intl@2.9.9)(@open-pioneer/chakra-integration@1.1.1)(@open-pioneer/runtime-react-support@1.0.0)(@testing-library/dom@9.3.3)(@testing-library/react@14.1.2)(react-dom@18.2.0)(react@18.2.0)
      openlayers-base-packages:
        specifier: workspace:*
        version: link:../../..
    publishDirectory: dist

  src/packages/map:
    dependencies:
      '@open-pioneer/chakra-integration':
        specifier: ^1.1.1
        version: 1.1.1(@chakra-ui/react@2.8.2)(@emotion/cache@11.11.0)(@emotion/react@11.11.3)(@emotion/styled@11.11.0)(framer-motion@10.17.4)(react-dom@18.2.0)(react@18.2.0)
      '@open-pioneer/core':
        specifier: ^1.2.1
        version: 1.2.1
      '@open-pioneer/http':
        specifier: ^2.1.1
        version: 2.1.1(@open-pioneer/core@1.2.1)(@open-pioneer/runtime@2.0.2)
      '@open-pioneer/react-utils':
        specifier: workspace:^
        version: link:../react-utils
      '@open-pioneer/runtime':
        specifier: ^2.0.2
        version: 2.0.2(@formatjs/intl@2.9.9)(@open-pioneer/base-theme@0.2.0)(@open-pioneer/chakra-integration@1.1.1)(@open-pioneer/core@1.2.1)(@open-pioneer/runtime-react-support@1.0.0)(react-dom@18.2.0)(react@18.2.0)
      '@types/proj4':
        specifier: ^2.5.2
        version: 2.5.2
      ol:
        specifier: ^8.2.0
        version: 8.2.0
      proj4:
        specifier: ^2.9.0
        version: 2.9.0
      react:
        specifier: ^18.2.0
        version: 18.2.0
      react-dom:
        specifier: ^18.2.0
        version: 18.2.0(react@18.2.0)
      react-use:
        specifier: ^17.4.2
        version: 17.4.2(react-dom@18.2.0)(react@18.2.0)
      uuid:
        specifier: ^9.0.1
        version: 9.0.1
    devDependencies:
      '@open-pioneer/map-test-utils':
        specifier: workspace:^
        version: link:../map-test-utils
      '@types/jsdom':
        specifier: ^21.1.6
        version: 21.1.6
      '@types/uuid':
        specifier: ^9.0.7
        version: 9.0.7
      openlayers-base-packages:
        specifier: workspace:*
        version: link:../../..
    publishDirectory: dist

  src/packages/map-navigation:
    dependencies:
      '@open-pioneer/chakra-integration':
        specifier: ^1.1.1
        version: 1.1.1(@chakra-ui/react@2.8.2)(@emotion/cache@11.11.0)(@emotion/react@11.11.3)(@emotion/styled@11.11.0)(framer-motion@10.17.4)(react-dom@18.2.0)(react@18.2.0)
      '@open-pioneer/map':
        specifier: workspace:^
        version: link:../map
      '@open-pioneer/react-utils':
        specifier: workspace:^
        version: link:../react-utils
      '@open-pioneer/runtime':
        specifier: ^2.0.2
        version: 2.0.2(@formatjs/intl@2.9.9)(@open-pioneer/base-theme@0.2.0)(@open-pioneer/chakra-integration@1.1.1)(@open-pioneer/core@1.2.1)(@open-pioneer/runtime-react-support@1.0.0)(react-dom@18.2.0)(react@18.2.0)
      classnames:
        specifier: ^2.3.2
        version: 2.3.2
      ol:
        specifier: ^8.2.0
        version: 8.2.0
      react:
        specifier: ^18.2.0
        version: 18.2.0
      react-icons:
        specifier: ^4.12.0
        version: 4.12.0(react@18.2.0)
    devDependencies:
      '@open-pioneer/map-test-utils':
        specifier: workspace:^
        version: link:../map-test-utils
      '@open-pioneer/test-utils':
        specifier: ^1.0.2
        version: 1.0.2(@formatjs/intl@2.9.9)(@open-pioneer/chakra-integration@1.1.1)(@open-pioneer/runtime-react-support@1.0.0)(@testing-library/dom@9.3.3)(@testing-library/react@14.1.2)(react-dom@18.2.0)(react@18.2.0)
      openlayers-base-packages:
        specifier: workspace:*
        version: link:../../..
    publishDirectory: dist

  src/packages/map-test-utils:
    dependencies:
      '@open-pioneer/map':
        specifier: workspace:^
        version: link:../map
      '@open-pioneer/test-utils':
        specifier: ^1.0.2
        version: 1.0.2(@formatjs/intl@2.9.9)(@open-pioneer/chakra-integration@1.1.1)(@open-pioneer/runtime-react-support@1.0.0)(@testing-library/dom@9.3.3)(@testing-library/react@14.1.2)(react-dom@18.2.0)(react@18.2.0)
      '@testing-library/react':
        specifier: ^14.1.2
        version: 14.1.2(react-dom@18.2.0)(react@18.2.0)
      ol:
        specifier: ^8.2.0
        version: 8.2.0
    devDependencies:
      openlayers-base-packages:
        specifier: workspace:*
        version: link:../../..
    publishDirectory: dist

  src/packages/measurement:
    dependencies:
      '@open-pioneer/chakra-integration':
        specifier: ^1.1.1
        version: 1.1.1(@chakra-ui/react@2.8.2)(@emotion/cache@11.11.0)(@emotion/react@11.11.3)(@emotion/styled@11.11.0)(framer-motion@10.17.4)(react-dom@18.2.0)(react@18.2.0)
      '@open-pioneer/map':
        specifier: workspace:^
        version: link:../map
      '@open-pioneer/react-utils':
        specifier: workspace:^
        version: link:../react-utils
      '@open-pioneer/runtime':
        specifier: ^2.0.2
        version: 2.0.2(@formatjs/intl@2.9.9)(@open-pioneer/base-theme@0.2.0)(@open-pioneer/chakra-integration@1.1.1)(@open-pioneer/core@1.2.1)(@open-pioneer/runtime-react-support@1.0.0)(react-dom@18.2.0)(react@18.2.0)
      classnames:
        specifier: ^2.3.2
        version: 2.3.2
      ol:
        specifier: ^8.2.0
        version: 8.2.0
      react:
        specifier: ^18.2.0
        version: 18.2.0
    devDependencies:
      '@open-pioneer/map-test-utils':
        specifier: workspace:^
        version: link:../map-test-utils
      '@open-pioneer/test-utils':
        specifier: ^1.0.2
        version: 1.0.2(@formatjs/intl@2.9.9)(@open-pioneer/chakra-integration@1.1.1)(@open-pioneer/runtime-react-support@1.0.0)(@testing-library/dom@9.3.3)(@testing-library/react@14.1.2)(react-dom@18.2.0)(react@18.2.0)
      openlayers-base-packages:
        specifier: workspace:*
        version: link:../../..
    publishDirectory: dist

  src/packages/notifier:
    dependencies:
      '@chakra-ui/icons':
        specifier: ^2.1.1
        version: 2.1.1(@chakra-ui/system@2.6.2)(react@18.2.0)
      '@open-pioneer/chakra-integration':
        specifier: ^1.1.1
        version: 1.1.1(@chakra-ui/react@2.8.2)(@emotion/cache@11.11.0)(@emotion/react@11.11.3)(@emotion/styled@11.11.0)(framer-motion@10.17.4)(react-dom@18.2.0)(react@18.2.0)
      '@open-pioneer/core':
        specifier: ^1.2.1
        version: 1.2.1
      '@open-pioneer/react-utils':
        specifier: workspace:^
        version: link:../react-utils
      '@open-pioneer/runtime':
        specifier: ^2.0.2
        version: 2.0.2(@formatjs/intl@2.9.9)(@open-pioneer/base-theme@0.2.0)(@open-pioneer/chakra-integration@1.1.1)(@open-pioneer/core@1.2.1)(@open-pioneer/runtime-react-support@1.0.0)(react-dom@18.2.0)(react@18.2.0)
      react:
        specifier: ^18.2.0
        version: 18.2.0
    devDependencies:
      '@open-pioneer/test-utils':
        specifier: ^1.0.2
        version: 1.0.2(@formatjs/intl@2.9.9)(@open-pioneer/chakra-integration@1.1.1)(@open-pioneer/runtime-react-support@1.0.0)(@testing-library/dom@9.3.3)(@testing-library/react@14.1.2)(react-dom@18.2.0)(react@18.2.0)
      openlayers-base-packages:
        specifier: workspace:*
        version: link:../../..
    publishDirectory: dist

  src/packages/ogc-features:
    dependencies:
      '@open-pioneer/core':
        specifier: ^1.2.1
        version: 1.2.1
      '@open-pioneer/http':
        specifier: ^2.1.1
        version: 2.1.1(@open-pioneer/core@1.2.1)(@open-pioneer/runtime@2.0.2)
      '@open-pioneer/search':
        specifier: workspace:^
        version: link:../search
      ol:
        specifier: ^8.2.0
        version: 8.2.0
      uuid:
        specifier: ^9.0.1
        version: 9.0.1
    devDependencies:
      '@open-pioneer/map-test-utils':
        specifier: workspace:^
        version: link:../map-test-utils
      '@open-pioneer/test-utils':
        specifier: ^1.0.2
        version: 1.0.2(@formatjs/intl@2.9.9)(@open-pioneer/chakra-integration@1.1.1)(@open-pioneer/runtime-react-support@1.0.0)(@testing-library/dom@9.3.3)(@testing-library/react@14.1.2)(react-dom@18.2.0)(react@18.2.0)
      openlayers-base-packages:
        specifier: workspace:*
        version: link:../../..
    publishDirectory: dist

  src/packages/overview-map:
    dependencies:
      '@open-pioneer/chakra-integration':
        specifier: ^1.1.1
        version: 1.1.1(@chakra-ui/react@2.8.2)(@emotion/cache@11.11.0)(@emotion/react@11.11.3)(@emotion/styled@11.11.0)(framer-motion@10.17.4)(react-dom@18.2.0)(react@18.2.0)
      '@open-pioneer/map':
        specifier: workspace:^
        version: link:../map
      '@open-pioneer/ogc-features':
        specifier: workspace:^
        version: link:../ogc-features
      '@open-pioneer/react-utils':
        specifier: workspace:^
        version: link:../react-utils
      '@open-pioneer/runtime':
        specifier: ^2.0.2
        version: 2.0.2(@formatjs/intl@2.9.9)(@open-pioneer/base-theme@0.2.0)(@open-pioneer/chakra-integration@1.1.1)(@open-pioneer/core@1.2.1)(@open-pioneer/runtime-react-support@1.0.0)(react-dom@18.2.0)(react@18.2.0)
      ol:
        specifier: ^8.2.0
        version: 8.2.0
      react:
        specifier: ^18.2.0
        version: 18.2.0
    devDependencies:
      '@open-pioneer/map-test-utils':
        specifier: workspace:^
        version: link:../map-test-utils
      '@open-pioneer/test-utils':
        specifier: ^1.0.2
        version: 1.0.2(@formatjs/intl@2.9.9)(@open-pioneer/chakra-integration@1.1.1)(@open-pioneer/runtime-react-support@1.0.0)(@testing-library/dom@9.3.3)(@testing-library/react@14.1.2)(react-dom@18.2.0)(react@18.2.0)
      openlayers-base-packages:
        specifier: workspace:*
        version: link:../../..
    publishDirectory: dist

  src/packages/react-utils:
    dependencies:
      '@open-pioneer/chakra-integration':
        specifier: ^1.1.1
        version: 1.1.1(@chakra-ui/react@2.8.2)(@emotion/cache@11.11.0)(@emotion/react@11.11.3)(@emotion/styled@11.11.0)(framer-motion@10.17.4)(react-dom@18.2.0)(react@18.2.0)
      '@open-pioneer/core':
        specifier: ^1.2.1
        version: 1.2.1
      classnames:
        specifier: ^2.3.2
        version: 2.3.2
      react:
        specifier: ^18.2.0
        version: 18.2.0
    devDependencies:
      '@open-pioneer/test-utils':
        specifier: ^1.0.2
        version: 1.0.2(@formatjs/intl@2.9.9)(@open-pioneer/chakra-integration@1.1.1)(@open-pioneer/runtime-react-support@1.0.0)(@testing-library/dom@9.3.3)(@testing-library/react@14.1.2)(react-dom@18.2.0)(react@18.2.0)
      '@testing-library/react':
        specifier: ^14.1.2
        version: 14.1.2(react-dom@18.2.0)(react@18.2.0)
      openlayers-base-packages:
        specifier: workspace:*
        version: link:../../..
    publishDirectory: dist

  src/packages/scale-bar:
    dependencies:
      '@open-pioneer/chakra-integration':
        specifier: ^1.1.1
        version: 1.1.1(@chakra-ui/react@2.8.2)(@emotion/cache@11.11.0)(@emotion/react@11.11.3)(@emotion/styled@11.11.0)(framer-motion@10.17.4)(react-dom@18.2.0)(react@18.2.0)
      '@open-pioneer/map':
        specifier: workspace:^
        version: link:../map
      '@open-pioneer/react-utils':
        specifier: workspace:^
        version: link:../react-utils
      '@open-pioneer/runtime':
        specifier: ^2.0.2
        version: 2.0.2(@formatjs/intl@2.9.9)(@open-pioneer/base-theme@0.2.0)(@open-pioneer/chakra-integration@1.1.1)(@open-pioneer/core@1.2.1)(@open-pioneer/runtime-react-support@1.0.0)(react-dom@18.2.0)(react@18.2.0)
      ol:
        specifier: ^8.2.0
        version: 8.2.0
      react:
        specifier: ^18.2.0
        version: 18.2.0
    devDependencies:
      '@open-pioneer/map-test-utils':
        specifier: workspace:^
        version: link:../map-test-utils
      '@open-pioneer/test-utils':
        specifier: ^1.0.2
        version: 1.0.2(@formatjs/intl@2.9.9)(@open-pioneer/chakra-integration@1.1.1)(@open-pioneer/runtime-react-support@1.0.0)(@testing-library/dom@9.3.3)(@testing-library/react@14.1.2)(react-dom@18.2.0)(react@18.2.0)
      openlayers-base-packages:
        specifier: workspace:*
        version: link:../../..
    publishDirectory: dist

  src/packages/scale-viewer:
    dependencies:
      '@open-pioneer/chakra-integration':
        specifier: ^1.1.1
        version: 1.1.1(@chakra-ui/react@2.8.2)(@emotion/cache@11.11.0)(@emotion/react@11.11.3)(@emotion/styled@11.11.0)(framer-motion@10.17.4)(react-dom@18.2.0)(react@18.2.0)
      '@open-pioneer/map':
        specifier: workspace:^
        version: link:../map
      '@open-pioneer/react-utils':
        specifier: workspace:^
        version: link:../react-utils
      '@open-pioneer/runtime':
        specifier: ^2.0.2
        version: 2.0.2(@formatjs/intl@2.9.9)(@open-pioneer/base-theme@0.2.0)(@open-pioneer/chakra-integration@1.1.1)(@open-pioneer/core@1.2.1)(@open-pioneer/runtime-react-support@1.0.0)(react-dom@18.2.0)(react@18.2.0)
      react:
        specifier: ^18.2.0
        version: 18.2.0
    devDependencies:
      '@open-pioneer/map-test-utils':
        specifier: workspace:^
        version: link:../map-test-utils
      '@open-pioneer/test-utils':
        specifier: ^1.0.2
        version: 1.0.2(@formatjs/intl@2.9.9)(@open-pioneer/chakra-integration@1.1.1)(@open-pioneer/runtime-react-support@1.0.0)(@testing-library/dom@9.3.3)(@testing-library/react@14.1.2)(react-dom@18.2.0)(react@18.2.0)
      openlayers-base-packages:
        specifier: workspace:*
        version: link:../../..
    publishDirectory: dist

  src/packages/search:
    dependencies:
      '@chakra-ui/icons':
        specifier: ^2.1.1
        version: 2.1.1(@chakra-ui/system@2.6.2)(react@18.2.0)
      '@open-pioneer/chakra-integration':
        specifier: ^1.1.1
        version: 1.1.1(@chakra-ui/react@2.8.2)(@emotion/cache@11.11.0)(@emotion/react@11.11.3)(@emotion/styled@11.11.0)(framer-motion@10.17.4)(react-dom@18.2.0)(react@18.2.0)
      '@open-pioneer/core':
        specifier: ^1.2.1
        version: 1.2.1
      '@open-pioneer/map':
        specifier: workspace:^
        version: link:../map
      '@open-pioneer/react-utils':
        specifier: workspace:^
        version: link:../react-utils
      '@open-pioneer/runtime':
        specifier: ^2.0.2
        version: 2.0.2(@formatjs/intl@2.9.9)(@open-pioneer/base-theme@0.2.0)(@open-pioneer/chakra-integration@1.1.1)(@open-pioneer/core@1.2.1)(@open-pioneer/runtime-react-support@1.0.0)(react-dom@18.2.0)(react@18.2.0)
      chakra-react-select:
        specifier: ^4.7.6
        version: 4.7.6(@chakra-ui/form-control@2.2.0)(@chakra-ui/icon@3.2.0)(@chakra-ui/layout@2.3.1)(@chakra-ui/media-query@3.3.0)(@chakra-ui/menu@2.2.1)(@chakra-ui/spinner@2.1.0)(@chakra-ui/system@2.6.2)(@emotion/react@11.11.3)(@types/react@18.2.46)(react-dom@18.2.0)(react@18.2.0)
      classnames:
        specifier: ^2.3.2
        version: 2.3.2
      ol:
        specifier: ^8.2.0
        version: 8.2.0
      react:
        specifier: ^18.2.0
        version: 18.2.0
    devDependencies:
      '@open-pioneer/map-test-utils':
        specifier: workspace:^
        version: link:../map-test-utils
      '@open-pioneer/test-utils':
        specifier: ^1.0.2
        version: 1.0.2(@formatjs/intl@2.9.9)(@open-pioneer/chakra-integration@1.1.1)(@open-pioneer/runtime-react-support@1.0.0)(@testing-library/dom@9.3.3)(@testing-library/react@14.1.2)(react-dom@18.2.0)(react@18.2.0)
      openlayers-base-packages:
        specifier: workspace:*
        version: link:../../..
    publishDirectory: dist

  src/packages/selection:
    dependencies:
      '@chakra-ui/icons':
        specifier: ^2.1.1
        version: 2.1.1(@chakra-ui/system@2.6.2)(react@18.2.0)
      '@open-pioneer/chakra-integration':
        specifier: ^1.1.1
        version: 1.1.1(@chakra-ui/react@2.8.2)(@emotion/cache@11.11.0)(@emotion/react@11.11.3)(@emotion/styled@11.11.0)(framer-motion@10.17.4)(react-dom@18.2.0)(react@18.2.0)
      '@open-pioneer/core':
        specifier: ^1.2.1
        version: 1.2.1
      '@open-pioneer/map':
        specifier: workspace:^
        version: link:../map
      '@open-pioneer/notifier':
        specifier: workspace:^
        version: link:../notifier
      '@open-pioneer/react-utils':
        specifier: workspace:^
        version: link:../react-utils
      '@open-pioneer/runtime':
        specifier: ^2.0.2
        version: 2.0.2(@formatjs/intl@2.9.9)(@open-pioneer/base-theme@0.2.0)(@open-pioneer/chakra-integration@1.1.1)(@open-pioneer/core@1.2.1)(@open-pioneer/runtime-react-support@1.0.0)(react-dom@18.2.0)(react@18.2.0)
      chakra-react-select:
        specifier: ^4.7.6
        version: 4.7.6(@chakra-ui/form-control@2.2.0)(@chakra-ui/icon@3.2.0)(@chakra-ui/layout@2.3.1)(@chakra-ui/media-query@3.3.0)(@chakra-ui/menu@2.2.1)(@chakra-ui/spinner@2.1.0)(@chakra-ui/system@2.6.2)(@emotion/react@11.11.3)(@types/react@18.2.46)(react-dom@18.2.0)(react@18.2.0)
      classnames:
        specifier: ^2.3.2
        version: 2.3.2
      ol:
        specifier: ^8.2.0
        version: 8.2.0
      react:
        specifier: ^18.2.0
        version: 18.2.0
      react-icons:
        specifier: ^4.12.0
        version: 4.12.0(react@18.2.0)
    devDependencies:
      '@open-pioneer/map-test-utils':
        specifier: workspace:^
        version: link:../map-test-utils
      '@open-pioneer/test-utils':
        specifier: ^1.0.2
        version: 1.0.2(@formatjs/intl@2.9.9)(@open-pioneer/chakra-integration@1.1.1)(@open-pioneer/runtime-react-support@1.0.0)(@testing-library/dom@9.3.3)(@testing-library/react@14.1.2)(react-dom@18.2.0)(react@18.2.0)
      openlayers-base-packages:
        specifier: workspace:*
        version: link:../../..
    publishDirectory: dist

  src/packages/spatial-bookmarks:
    dependencies:
      '@chakra-ui/icons':
        specifier: ^2.1.1
        version: 2.1.1(@chakra-ui/system@2.6.2)(react@18.2.0)
      '@open-pioneer/chakra-integration':
        specifier: ^1.1.1
        version: 1.1.1(@chakra-ui/react@2.8.2)(@emotion/cache@11.11.0)(@emotion/react@11.11.3)(@emotion/styled@11.11.0)(framer-motion@10.17.4)(react-dom@18.2.0)(react@18.2.0)
      '@open-pioneer/core':
        specifier: ^1.2.1
        version: 1.2.1
      '@open-pioneer/local-storage':
        specifier: workspace:^
        version: link:../local-storage
      '@open-pioneer/map':
        specifier: workspace:^
        version: link:../map
      '@open-pioneer/react-utils':
        specifier: workspace:^
        version: link:../react-utils
      '@open-pioneer/runtime':
        specifier: ^2.0.2
        version: 2.0.2(@formatjs/intl@2.9.9)(@open-pioneer/base-theme@0.2.0)(@open-pioneer/chakra-integration@1.1.1)(@open-pioneer/core@1.2.1)(@open-pioneer/runtime-react-support@1.0.0)(react-dom@18.2.0)(react@18.2.0)
      classnames:
        specifier: ^2.3.2
        version: 2.3.2
      jotai:
        specifier: ^2.6.0
        version: 2.6.0(@types/react@18.2.46)(react@18.2.0)
      ol:
        specifier: ^8.2.0
        version: 8.2.0
      react:
        specifier: ^18.2.0
        version: 18.2.0
      react-icons:
        specifier: ^4.12.0
        version: 4.12.0(react@18.2.0)
      uuid:
        specifier: ^9.0.1
        version: 9.0.1
    devDependencies:
      '@open-pioneer/map-test-utils':
        specifier: workspace:^
        version: link:../map-test-utils
      '@open-pioneer/test-utils':
        specifier: ^1.0.2
        version: 1.0.2(@formatjs/intl@2.9.9)(@open-pioneer/chakra-integration@1.1.1)(@open-pioneer/runtime-react-support@1.0.0)(@testing-library/dom@9.3.3)(@testing-library/react@14.1.2)(react-dom@18.2.0)(react@18.2.0)
      '@types/uuid':
        specifier: ^9.0.7
        version: 9.0.7
      openlayers-base-packages:
        specifier: workspace:*
        version: link:../../..
    publishDirectory: dist

  src/packages/theme:
    dependencies:
      '@open-pioneer/base-theme':
        specifier: ^0.2.0
        version: 0.2.0(@open-pioneer/chakra-integration@1.1.1)
      '@open-pioneer/chakra-integration':
        specifier: ^1.1.1
        version: 1.1.1(@chakra-ui/react@2.8.2)(@emotion/cache@11.11.0)(@emotion/react@11.11.3)(@emotion/styled@11.11.0)(framer-motion@10.17.4)(react-dom@18.2.0)(react@18.2.0)
      '@open-pioneer/runtime':
        specifier: ^2.0.2
        version: 2.0.2(@formatjs/intl@2.9.9)(@open-pioneer/base-theme@0.2.0)(@open-pioneer/chakra-integration@1.1.1)(@open-pioneer/core@1.2.1)(@open-pioneer/runtime-react-support@1.0.0)(react-dom@18.2.0)(react@18.2.0)
    devDependencies:
      openlayers-base-packages:
        specifier: workspace:*
        version: link:../../..
    publishDirectory: dist

  src/packages/toc:
    dependencies:
      '@open-pioneer/basemap-switcher':
        specifier: workspace:^
        version: link:../basemap-switcher
      '@open-pioneer/chakra-integration':
        specifier: ^1.1.1
        version: 1.1.1(@chakra-ui/react@2.8.2)(@emotion/cache@11.11.0)(@emotion/react@11.11.3)(@emotion/styled@11.11.0)(framer-motion@10.17.4)(react-dom@18.2.0)(react@18.2.0)
      '@open-pioneer/map':
        specifier: workspace:^
        version: link:../map
      '@open-pioneer/react-utils':
        specifier: workspace:^
        version: link:../react-utils
      '@open-pioneer/runtime':
        specifier: ^2.0.2
        version: 2.0.2(@formatjs/intl@2.9.9)(@open-pioneer/base-theme@0.2.0)(@open-pioneer/chakra-integration@1.1.1)(@open-pioneer/core@1.2.1)(@open-pioneer/runtime-react-support@1.0.0)(react-dom@18.2.0)(react@18.2.0)
      classnames:
        specifier: ^2.3.2
        version: 2.3.2
      ol:
        specifier: ^8.2.0
        version: 8.2.0
      react:
        specifier: ^18.2.0
        version: 18.2.0
      react-icons:
        specifier: ^4.12.0
        version: 4.12.0(react@18.2.0)
    devDependencies:
      '@open-pioneer/map-test-utils':
        specifier: workspace:^
        version: link:../map-test-utils
      '@open-pioneer/test-utils':
        specifier: ^1.0.2
        version: 1.0.2(@formatjs/intl@2.9.9)(@open-pioneer/chakra-integration@1.1.1)(@open-pioneer/runtime-react-support@1.0.0)(@testing-library/dom@9.3.3)(@testing-library/react@14.1.2)(react-dom@18.2.0)(react@18.2.0)
      openlayers-base-packages:
        specifier: workspace:*
        version: link:../../..
      resize-observer-polyfill:
        specifier: ^1.5.1
        version: 1.5.1
    publishDirectory: dist

  src/samples/auth-sample/auth-app:
    dependencies:
      '@open-pioneer/authentication':
        specifier: workspace:^
        version: link:../../../packages/authentication
      '@open-pioneer/chakra-integration':
        specifier: ^1.1.1
        version: 1.1.1(@chakra-ui/react@2.8.2)(@emotion/cache@11.11.0)(@emotion/react@11.11.3)(@emotion/styled@11.11.0)(framer-motion@10.17.4)(react-dom@18.2.0)(react@18.2.0)
      '@open-pioneer/core':
        specifier: ^1.2.1
        version: 1.2.1
      '@open-pioneer/runtime':
        specifier: ^2.0.2
        version: 2.0.2(@formatjs/intl@2.9.9)(@open-pioneer/base-theme@0.2.0)(@open-pioneer/chakra-integration@1.1.1)(@open-pioneer/core@1.2.1)(@open-pioneer/runtime-react-support@1.0.0)(react-dom@18.2.0)(react@18.2.0)
      '@open-pioneer/theme':
        specifier: workspace:^
        version: link:../../../packages/theme
      react:
        specifier: ^18.2.0
        version: 18.2.0

  src/samples/experimental-sidebar/sidebar-app:
    dependencies:
      '@chakra-ui/icons':
        specifier: ^2.1.1
        version: 2.1.1(@chakra-ui/system@2.6.2)(react@18.2.0)
      '@chakra-ui/system':
        specifier: ^2.6.2
        version: 2.6.2(@emotion/react@11.11.3)(@emotion/styled@11.11.0)(react@18.2.0)
      '@emotion/react':
        specifier: ^11.11.3
        version: 11.11.3(@types/react@18.2.46)(react@18.2.0)
      '@emotion/styled':
        specifier: ^11.11.0
        version: 11.11.0(@emotion/react@11.11.3)(@types/react@18.2.46)(react@18.2.0)
      '@open-pioneer/basemap-switcher':
        specifier: workspace:^
        version: link:../../../packages/basemap-switcher
      '@open-pioneer/chakra-integration':
        specifier: ^1.1.1
        version: 1.1.1(@chakra-ui/react@2.8.2)(@emotion/cache@11.11.0)(@emotion/react@11.11.3)(@emotion/styled@11.11.0)(framer-motion@10.17.4)(react-dom@18.2.0)(react@18.2.0)
      '@open-pioneer/experimental-layout-sidebar':
        specifier: workspace:^
        version: link:../../../experimental-packages/layout-sidebar
      '@open-pioneer/map':
        specifier: workspace:^
        version: link:../../../packages/map
      '@open-pioneer/react-utils':
        specifier: workspace:^
        version: link:../../../packages/react-utils
      '@open-pioneer/runtime':
        specifier: ^2.0.2
        version: 2.0.2(@formatjs/intl@2.9.9)(@open-pioneer/base-theme@0.2.0)(@open-pioneer/chakra-integration@1.1.1)(@open-pioneer/core@1.2.1)(@open-pioneer/runtime-react-support@1.0.0)(react-dom@18.2.0)(react@18.2.0)
      '@open-pioneer/theme':
        specifier: workspace:^
        version: link:../../../packages/theme
      ol:
        specifier: ^8.2.0
        version: 8.2.0
      react:
        specifier: ^18.2.0
        version: 18.2.0
      react-dom:
        specifier: ^18.2.0
        version: 18.2.0(react@18.2.0)
      react-icons:
        specifier: ^4.12.0
        version: 4.12.0(react@18.2.0)
      react-use:
        specifier: ^17.4.2
        version: 17.4.2(react-dom@18.2.0)(react@18.2.0)

  src/samples/map-sample/map-sample-logging:
    devDependencies:
      '@open-pioneer/runtime':
        specifier: ^2.0.2
        version: 2.0.2(@formatjs/intl@2.9.9)(@open-pioneer/base-theme@0.2.0)(@open-pioneer/chakra-integration@1.1.1)(@open-pioneer/core@1.2.1)(@open-pioneer/runtime-react-support@1.0.0)(react-dom@18.2.0)(react@18.2.0)

  src/samples/map-sample/ol-app:
    dependencies:
      '@chakra-ui/icons':
        specifier: ^2.1.1
        version: 2.1.1(@chakra-ui/system@2.6.2)(react@18.2.0)
      '@chakra-ui/system':
        specifier: ^2.6.2
        version: 2.6.2(@emotion/react@11.11.3)(@emotion/styled@11.11.0)(react@18.2.0)
      '@emotion/react':
        specifier: ^11.11.3
        version: 11.11.3(@types/react@18.2.46)(react@18.2.0)
      '@emotion/styled':
        specifier: ^11.11.0
        version: 11.11.0(@emotion/react@11.11.3)(@types/react@18.2.46)(react@18.2.0)
      '@open-pioneer/chakra-integration':
        specifier: ^1.1.1
        version: 1.1.1(@chakra-ui/react@2.8.2)(@emotion/cache@11.11.0)(@emotion/react@11.11.3)(@emotion/styled@11.11.0)(framer-motion@10.17.4)(react-dom@18.2.0)(react@18.2.0)
      '@open-pioneer/coordinate-viewer':
        specifier: workspace:^
        version: link:../../../packages/coordinate-viewer
      '@open-pioneer/experimental-layout-sidebar':
        specifier: workspace:^
        version: link:../../../experimental-packages/layout-sidebar
      '@open-pioneer/geolocation':
        specifier: workspace:^
        version: link:../../../packages/geolocation
<<<<<<< HEAD
      '@open-pioneer/legend':
        specifier: workspace:^
        version: link:../../../packages/legend
=======
      '@open-pioneer/http':
        specifier: ^2.1.1
        version: 2.1.1(@open-pioneer/core@1.2.1)(@open-pioneer/runtime@2.0.2)
>>>>>>> 82113824
      '@open-pioneer/map':
        specifier: workspace:^
        version: link:../../../packages/map
      '@open-pioneer/map-navigation':
        specifier: workspace:^
        version: link:../../../packages/map-navigation
      '@open-pioneer/measurement':
        specifier: workspace:^
        version: link:../../../packages/measurement
      '@open-pioneer/notifier':
        specifier: workspace:^
        version: link:../../../packages/notifier
      '@open-pioneer/ogc-features':
        specifier: workspace:^
        version: link:../../../packages/ogc-features
      '@open-pioneer/overview-map':
        specifier: workspace:^
        version: link:../../../packages/overview-map
      '@open-pioneer/react-utils':
        specifier: workspace:^
        version: link:../../../packages/react-utils
      '@open-pioneer/runtime':
        specifier: ^2.0.2
        version: 2.0.2(@formatjs/intl@2.9.9)(@open-pioneer/base-theme@0.2.0)(@open-pioneer/chakra-integration@1.1.1)(@open-pioneer/core@1.2.1)(@open-pioneer/runtime-react-support@1.0.0)(react-dom@18.2.0)(react@18.2.0)
      '@open-pioneer/scale-bar':
        specifier: workspace:^
        version: link:../../../packages/scale-bar
      '@open-pioneer/scale-viewer':
        specifier: workspace:^
        version: link:../../../packages/scale-viewer
      '@open-pioneer/search':
        specifier: workspace:^
        version: link:../../../packages/search
      '@open-pioneer/selection':
        specifier: workspace:^
        version: link:../../../packages/selection
      '@open-pioneer/spatial-bookmarks':
        specifier: workspace:^
        version: link:../../../packages/spatial-bookmarks
      '@open-pioneer/theme':
        specifier: workspace:^
        version: link:../../../packages/theme
      '@open-pioneer/toc':
        specifier: workspace:^
        version: link:../../../packages/toc
      map-sample-logging:
        specifier: workspace:^
        version: link:../map-sample-logging
      ol:
        specifier: ^8.2.0
        version: 8.2.0
      react:
        specifier: ^18.2.0
        version: 18.2.0
      react-dom:
        specifier: ^18.2.0
        version: 18.2.0(react@18.2.0)
      react-icons:
        specifier: ^4.12.0
        version: 4.12.0(react@18.2.0)
      valtio:
        specifier: ^1.12.1
        version: 1.12.1(@types/react@18.2.46)(react@18.2.0)

  src/samples/notify-sample/notify-app:
    dependencies:
      '@open-pioneer/chakra-integration':
        specifier: ^1.1.1
        version: 1.1.1(@chakra-ui/react@2.8.2)(@emotion/cache@11.11.0)(@emotion/react@11.11.3)(@emotion/styled@11.11.0)(framer-motion@10.17.4)(react-dom@18.2.0)(react@18.2.0)
      '@open-pioneer/notifier':
        specifier: workspace:^
        version: link:../../../packages/notifier
      '@open-pioneer/runtime':
        specifier: ^2.0.2
        version: 2.0.2(@formatjs/intl@2.9.9)(@open-pioneer/base-theme@0.2.0)(@open-pioneer/chakra-integration@1.1.1)(@open-pioneer/core@1.2.1)(@open-pioneer/runtime-react-support@1.0.0)(react-dom@18.2.0)(react@18.2.0)
      '@open-pioneer/theme':
        specifier: workspace:^
        version: link:../../../packages/theme
      react:
        specifier: ^18.2.0
        version: 18.2.0

  src/samples/ogc-api-sample/ogc-app:
    dependencies:
      '@open-pioneer/basemap-switcher':
        specifier: workspace:^
        version: link:../../../packages/basemap-switcher
      '@open-pioneer/chakra-integration':
        specifier: ^1.1.1
        version: 1.1.1(@chakra-ui/react@2.8.2)(@emotion/cache@11.11.0)(@emotion/react@11.11.3)(@emotion/styled@11.11.0)(framer-motion@10.17.4)(react-dom@18.2.0)(react@18.2.0)
      '@open-pioneer/http':
        specifier: ^2.1.1
        version: 2.1.1(@open-pioneer/core@1.2.1)(@open-pioneer/runtime@2.0.2)
      '@open-pioneer/map':
        specifier: workspace:^
        version: link:../../../packages/map
      '@open-pioneer/map-navigation':
        specifier: workspace:^
        version: link:../../../packages/map-navigation
      '@open-pioneer/ogc-features':
        specifier: workspace:^
        version: link:../../../packages/ogc-features
      '@open-pioneer/react-utils':
        specifier: workspace:^
        version: link:../../../packages/react-utils
      '@open-pioneer/runtime':
        specifier: ^2.0.2
        version: 2.0.2(@formatjs/intl@2.9.9)(@open-pioneer/base-theme@0.2.0)(@open-pioneer/chakra-integration@1.1.1)(@open-pioneer/core@1.2.1)(@open-pioneer/runtime-react-support@1.0.0)(react-dom@18.2.0)(react@18.2.0)
      '@open-pioneer/theme':
        specifier: workspace:^
        version: link:../../../packages/theme
      '@open-pioneer/toc':
        specifier: workspace:^
        version: link:../../../packages/toc
      ol:
        specifier: ^8.2.0
        version: 8.2.0
      ol-mapbox-style:
        specifier: ^12.1.1
        version: 12.1.1(ol@8.2.0)
      react:
        specifier: ^18.2.0
        version: 18.2.0

  src/samples/test-basemap-switcher/basemap-switcher-app:
    dependencies:
      '@open-pioneer/basemap-switcher':
        specifier: workspace:^
        version: link:../../../packages/basemap-switcher
      '@open-pioneer/chakra-integration':
        specifier: ^1.1.1
        version: 1.1.1(@chakra-ui/react@2.8.2)(@emotion/cache@11.11.0)(@emotion/react@11.11.3)(@emotion/styled@11.11.0)(framer-motion@10.17.4)(react-dom@18.2.0)(react@18.2.0)
      '@open-pioneer/map':
        specifier: workspace:^
        version: link:../../../packages/map
      '@open-pioneer/react-utils':
        specifier: workspace:^
        version: link:../../../packages/react-utils
      '@open-pioneer/runtime':
        specifier: ^2.0.2
        version: 2.0.2(@formatjs/intl@2.9.9)(@open-pioneer/base-theme@0.2.0)(@open-pioneer/chakra-integration@1.1.1)(@open-pioneer/core@1.2.1)(@open-pioneer/runtime-react-support@1.0.0)(react-dom@18.2.0)(react@18.2.0)
      '@open-pioneer/theme':
        specifier: workspace:^
        version: link:../../../packages/theme
      react:
        specifier: ^18.2.0
        version: 18.2.0

  src/samples/test-highlight-and-zoom/highlight-and-zoom-app:
    dependencies:
      '@open-pioneer/chakra-integration':
        specifier: ^1.1.1
        version: 1.1.1(@chakra-ui/react@2.8.2)(@emotion/cache@11.11.0)(@emotion/react@11.11.3)(@emotion/styled@11.11.0)(framer-motion@10.17.4)(react-dom@18.2.0)(react@18.2.0)
      '@open-pioneer/map':
        specifier: workspace:^
        version: link:../../../packages/map
      '@open-pioneer/react-utils':
        specifier: workspace:^
        version: link:../../../packages/react-utils
      '@open-pioneer/runtime':
        specifier: ^2.0.2
        version: 2.0.2(@formatjs/intl@2.9.9)(@open-pioneer/base-theme@0.2.0)(@open-pioneer/chakra-integration@1.1.1)(@open-pioneer/core@1.2.1)(@open-pioneer/runtime-react-support@1.0.0)(react-dom@18.2.0)(react@18.2.0)
      react:
        specifier: ^18.2.0
        version: 18.2.0

  src/samples/test-menu-fix/menu-fix-app:
    dependencies:
      '@open-pioneer/chakra-integration':
        specifier: ^1.1.1
        version: 1.1.1(@chakra-ui/react@2.8.2)(@emotion/cache@11.11.0)(@emotion/react@11.11.3)(@emotion/styled@11.11.0)(framer-motion@10.17.4)(react-dom@18.2.0)(react@18.2.0)
      '@open-pioneer/runtime':
        specifier: ^2.0.2
        version: 2.0.2(@formatjs/intl@2.9.9)(@open-pioneer/base-theme@0.2.0)(@open-pioneer/chakra-integration@1.1.1)(@open-pioneer/core@1.2.1)(@open-pioneer/runtime-react-support@1.0.0)(react-dom@18.2.0)(react@18.2.0)
      react:
        specifier: ^18.2.0
        version: 18.2.0

  src/samples/test-toc/toc-app:
    dependencies:
      '@chakra-ui/icons':
        specifier: ^2.1.1
        version: 2.1.1(@chakra-ui/system@2.6.2)(react@18.2.0)
      '@chakra-ui/system':
        specifier: ^2.6.2
        version: 2.6.2(@emotion/react@11.11.3)(@emotion/styled@11.11.0)(react@18.2.0)
      '@emotion/react':
        specifier: ^11.11.3
        version: 11.11.3(@types/react@18.2.46)(react@18.2.0)
      '@emotion/styled':
        specifier: ^11.11.0
        version: 11.11.0(@emotion/react@11.11.3)(@types/react@18.2.46)(react@18.2.0)
      '@open-pioneer/chakra-integration':
        specifier: ^1.1.1
        version: 1.1.1(@chakra-ui/react@2.8.2)(@emotion/cache@11.11.0)(@emotion/react@11.11.3)(@emotion/styled@11.11.0)(framer-motion@10.17.4)(react-dom@18.2.0)(react@18.2.0)
      '@open-pioneer/map':
        specifier: workspace:^
        version: link:../../../packages/map
      '@open-pioneer/react-utils':
        specifier: workspace:^
        version: link:../../../packages/react-utils
      '@open-pioneer/runtime':
        specifier: ^2.0.2
        version: 2.0.2(@formatjs/intl@2.9.9)(@open-pioneer/base-theme@0.2.0)(@open-pioneer/chakra-integration@1.1.1)(@open-pioneer/core@1.2.1)(@open-pioneer/runtime-react-support@1.0.0)(react-dom@18.2.0)(react@18.2.0)
      '@open-pioneer/toc':
        specifier: workspace:^
        version: link:../../../packages/toc
      ol:
        specifier: ^8.2.0
        version: 8.2.0
      react:
        specifier: ^18.2.0
        version: 18.2.0
      react-dom:
        specifier: ^18.2.0
        version: 18.2.0(react@18.2.0)
      react-icons:
        specifier: ^4.12.0
        version: 4.12.0(react@18.2.0)

  src/samples/theming-sample/theming-app:
    dependencies:
      '@open-pioneer/chakra-integration':
        specifier: ^1.1.1
        version: 1.1.1(@chakra-ui/react@2.8.2)(@emotion/cache@11.11.0)(@emotion/react@11.11.3)(@emotion/styled@11.11.0)(framer-motion@10.17.4)(react-dom@18.2.0)(react@18.2.0)
      '@open-pioneer/runtime':
        specifier: ^2.0.2
        version: 2.0.2(@formatjs/intl@2.9.9)(@open-pioneer/base-theme@0.2.0)(@open-pioneer/chakra-integration@1.1.1)(@open-pioneer/core@1.2.1)(@open-pioneer/runtime-react-support@1.0.0)(react-dom@18.2.0)(react@18.2.0)
      '@open-pioneer/theme':
        specifier: workspace:^
        version: link:../../../packages/theme

  support/disabled-package: {}

packages:

  /@aashutoshrathi/word-wrap@1.2.6:
    resolution: {integrity: sha512-1Yjs2SvM8TflER/OD3cOjhWWOZb58A2t7wpE2S9XfBYTiIl+XFhQG2bjy4Pu1I+EAlCNUzRDYDdFwFYUKvXcIA==}
    engines: {node: '>=0.10.0'}
    dev: true

  /@adobe/css-tools@4.3.2:
    resolution: {integrity: sha512-DA5a1C0gD/pLOvhv33YMrbf2FK3oUzwNl9oOJqE4XVjuEtt6XIakRcsd7eLiOSPkp1kTRQGICTA8cKra/vFbjw==}
    dev: true

  /@babel/code-frame@7.22.13:
    resolution: {integrity: sha512-XktuhWlJ5g+3TJXc5upd9Ks1HutSArik6jf2eAjYFyIOf4ej3RN+184cZbzDvbPnuTJIUhPKKJE3cIsYTiAT3w==}
    engines: {node: '>=6.9.0'}
    dependencies:
      '@babel/highlight': 7.22.20
      chalk: 2.4.2

  /@babel/generator@7.23.6:
    resolution: {integrity: sha512-qrSfCYxYQB5owCmGLbl8XRpX1ytXlpueOb0N0UmQwA073KZxejgQTzAmJezxvpwQD9uGtK2shHdi55QT+MbjIw==}
    engines: {node: '>=6.9.0'}
    dependencies:
      '@babel/types': 7.23.6
      '@jridgewell/gen-mapping': 0.3.2
      '@jridgewell/trace-mapping': 0.3.17
      jsesc: 2.5.2
    dev: true

  /@babel/helper-module-imports@7.18.6:
    resolution: {integrity: sha512-0NFvs3VkuSYbFi1x2Vd6tKrywq+z/cLeYC/RJNFrIX/30Bf5aiGYbtvGXolEktzJH8o5E5KJ3tT+nkxuuZFVlA==}
    engines: {node: '>=6.9.0'}
    dependencies:
      '@babel/types': 7.23.6

  /@babel/helper-string-parser@7.23.4:
    resolution: {integrity: sha512-803gmbQdqwdf4olxrX4AJyFBV/RTr3rSmOj0rKwesmzlfhYNDEs+/iOcznzpNWlJlIlTJC2QfPFcHB6DlzdVLQ==}
    engines: {node: '>=6.9.0'}

  /@babel/helper-validator-identifier@7.22.20:
    resolution: {integrity: sha512-Y4OZ+ytlatR8AI+8KZfKuL5urKp7qey08ha31L8b3BwewJAoJamTzyvxPR/5D+KkdJCGPq/+8TukHBlY10FX9A==}
    engines: {node: '>=6.9.0'}

  /@babel/highlight@7.22.20:
    resolution: {integrity: sha512-dkdMCN3py0+ksCgYmGG8jKeGA/8Tk+gJwSYYlFGxG5lmhfKNoAy004YpLxpS1W2J8m/EK2Ew+yOs9pVRwO89mg==}
    engines: {node: '>=6.9.0'}
    dependencies:
      '@babel/helper-validator-identifier': 7.22.20
      chalk: 2.4.2
      js-tokens: 4.0.0

  /@babel/parser@7.23.6:
    resolution: {integrity: sha512-Z2uID7YJ7oNvAI20O9X0bblw7Qqs8Q2hFy0R9tAfnfLkp5MW0UH9eUvnDSnFwKZ0AvgS1ucqR4KzvVHgnke1VQ==}
    engines: {node: '>=6.0.0'}
    hasBin: true
    dependencies:
      '@babel/types': 7.23.6
    dev: true

  /@babel/runtime@7.23.6:
    resolution: {integrity: sha512-zHd0eUrf5GZoOWVCXp6koAKQTfZV07eit6bGPmJgnZdnSAvvZee6zniW2XMF7Cmc4ISOOnPy3QaSiIJGJkVEDQ==}
    engines: {node: '>=6.9.0'}
    dependencies:
      regenerator-runtime: 0.14.1

  /@babel/template@7.22.15:
    resolution: {integrity: sha512-QPErUVm4uyJa60rkI73qneDacvdvzxshT3kksGqlGWYdOTIUOwJ7RDUL8sGqslY1uXWSL6xMFKEXDS3ox2uF0w==}
    engines: {node: '>=6.9.0'}
    dependencies:
      '@babel/code-frame': 7.22.13
      '@babel/parser': 7.23.6
      '@babel/types': 7.23.6
    dev: true

  /@babel/types@7.23.6:
    resolution: {integrity: sha512-+uarb83brBzPKN38NX1MkB6vb6+mwvR6amUulqAE7ccQw1pEl+bCia9TbdG1lsnFP7lZySvUn37CHyXQdfTwzg==}
    engines: {node: '>=6.9.0'}
    dependencies:
      '@babel/helper-string-parser': 7.23.4
      '@babel/helper-validator-identifier': 7.22.20
      to-fast-properties: 2.0.0

  /@chakra-ui/accordion@2.3.1(@chakra-ui/system@2.6.2)(framer-motion@10.17.4)(react@18.2.0):
    resolution: {integrity: sha512-FSXRm8iClFyU+gVaXisOSEw0/4Q+qZbFRiuhIAkVU6Boj0FxAMrlo9a8AV5TuF77rgaHytCdHk0Ng+cyUijrag==}
    peerDependencies:
      '@chakra-ui/system': '>=2.0.0'
      framer-motion: '>=4.0.0'
      react: '>=18'
    dependencies:
      '@chakra-ui/descendant': 3.1.0(react@18.2.0)
      '@chakra-ui/icon': 3.2.0(@chakra-ui/system@2.6.2)(react@18.2.0)
      '@chakra-ui/react-context': 2.1.0(react@18.2.0)
      '@chakra-ui/react-use-controllable-state': 2.1.0(react@18.2.0)
      '@chakra-ui/react-use-merge-refs': 2.1.0(react@18.2.0)
      '@chakra-ui/shared-utils': 2.0.5
      '@chakra-ui/system': 2.6.2(@emotion/react@11.11.3)(@emotion/styled@11.11.0)(react@18.2.0)
      '@chakra-ui/transition': 2.1.0(framer-motion@10.17.4)(react@18.2.0)
      framer-motion: 10.17.4(react-dom@18.2.0)(react@18.2.0)
      react: 18.2.0

  /@chakra-ui/alert@2.2.2(@chakra-ui/system@2.6.2)(react@18.2.0):
    resolution: {integrity: sha512-jHg4LYMRNOJH830ViLuicjb3F+v6iriE/2G5T+Sd0Hna04nukNJ1MxUmBPE+vI22me2dIflfelu2v9wdB6Pojw==}
    peerDependencies:
      '@chakra-ui/system': '>=2.0.0'
      react: '>=18'
    dependencies:
      '@chakra-ui/icon': 3.2.0(@chakra-ui/system@2.6.2)(react@18.2.0)
      '@chakra-ui/react-context': 2.1.0(react@18.2.0)
      '@chakra-ui/shared-utils': 2.0.5
      '@chakra-ui/spinner': 2.1.0(@chakra-ui/system@2.6.2)(react@18.2.0)
      '@chakra-ui/system': 2.6.2(@emotion/react@11.11.3)(@emotion/styled@11.11.0)(react@18.2.0)
      react: 18.2.0

  /@chakra-ui/anatomy@2.2.2:
    resolution: {integrity: sha512-MV6D4VLRIHr4PkW4zMyqfrNS1mPlCTiCXwvYGtDFQYr+xHFfonhAuf9WjsSc0nyp2m0OdkSLnzmVKkZFLo25Tg==}

  /@chakra-ui/avatar@2.3.0(@chakra-ui/system@2.6.2)(react@18.2.0):
    resolution: {integrity: sha512-8gKSyLfygnaotbJbDMHDiJoF38OHXUYVme4gGxZ1fLnQEdPVEaIWfH+NndIjOM0z8S+YEFnT9KyGMUtvPrBk3g==}
    peerDependencies:
      '@chakra-ui/system': '>=2.0.0'
      react: '>=18'
    dependencies:
      '@chakra-ui/image': 2.1.0(@chakra-ui/system@2.6.2)(react@18.2.0)
      '@chakra-ui/react-children-utils': 2.0.6(react@18.2.0)
      '@chakra-ui/react-context': 2.1.0(react@18.2.0)
      '@chakra-ui/shared-utils': 2.0.5
      '@chakra-ui/system': 2.6.2(@emotion/react@11.11.3)(@emotion/styled@11.11.0)(react@18.2.0)
      react: 18.2.0

  /@chakra-ui/breadcrumb@2.2.0(@chakra-ui/system@2.6.2)(react@18.2.0):
    resolution: {integrity: sha512-4cWCG24flYBxjruRi4RJREWTGF74L/KzI2CognAW/d/zWR0CjiScuJhf37Am3LFbCySP6WSoyBOtTIoTA4yLEA==}
    peerDependencies:
      '@chakra-ui/system': '>=2.0.0'
      react: '>=18'
    dependencies:
      '@chakra-ui/react-children-utils': 2.0.6(react@18.2.0)
      '@chakra-ui/react-context': 2.1.0(react@18.2.0)
      '@chakra-ui/shared-utils': 2.0.5
      '@chakra-ui/system': 2.6.2(@emotion/react@11.11.3)(@emotion/styled@11.11.0)(react@18.2.0)
      react: 18.2.0

  /@chakra-ui/breakpoint-utils@2.0.8:
    resolution: {integrity: sha512-Pq32MlEX9fwb5j5xx8s18zJMARNHlQZH2VH1RZgfgRDpp7DcEgtRW5AInfN5CfqdHLO1dGxA7I3MqEuL5JnIsA==}
    dependencies:
      '@chakra-ui/shared-utils': 2.0.5

  /@chakra-ui/button@2.1.0(@chakra-ui/system@2.6.2)(react@18.2.0):
    resolution: {integrity: sha512-95CplwlRKmmUXkdEp/21VkEWgnwcx2TOBG6NfYlsuLBDHSLlo5FKIiE2oSi4zXc4TLcopGcWPNcm/NDaSC5pvA==}
    peerDependencies:
      '@chakra-ui/system': '>=2.0.0'
      react: '>=18'
    dependencies:
      '@chakra-ui/react-context': 2.1.0(react@18.2.0)
      '@chakra-ui/react-use-merge-refs': 2.1.0(react@18.2.0)
      '@chakra-ui/shared-utils': 2.0.5
      '@chakra-ui/spinner': 2.1.0(@chakra-ui/system@2.6.2)(react@18.2.0)
      '@chakra-ui/system': 2.6.2(@emotion/react@11.11.3)(@emotion/styled@11.11.0)(react@18.2.0)
      react: 18.2.0

  /@chakra-ui/card@2.2.0(@chakra-ui/system@2.6.2)(react@18.2.0):
    resolution: {integrity: sha512-xUB/k5MURj4CtPAhdSoXZidUbm8j3hci9vnc+eZJVDqhDOShNlD6QeniQNRPRys4lWAQLCbFcrwL29C8naDi6g==}
    peerDependencies:
      '@chakra-ui/system': '>=2.0.0'
      react: '>=18'
    dependencies:
      '@chakra-ui/shared-utils': 2.0.5
      '@chakra-ui/system': 2.6.2(@emotion/react@11.11.3)(@emotion/styled@11.11.0)(react@18.2.0)
      react: 18.2.0

  /@chakra-ui/checkbox@2.3.2(@chakra-ui/system@2.6.2)(react@18.2.0):
    resolution: {integrity: sha512-85g38JIXMEv6M+AcyIGLh7igNtfpAN6KGQFYxY9tBj0eWvWk4NKQxvqqyVta0bSAyIl1rixNIIezNpNWk2iO4g==}
    peerDependencies:
      '@chakra-ui/system': '>=2.0.0'
      react: '>=18'
    dependencies:
      '@chakra-ui/form-control': 2.2.0(@chakra-ui/system@2.6.2)(react@18.2.0)
      '@chakra-ui/react-context': 2.1.0(react@18.2.0)
      '@chakra-ui/react-types': 2.0.7(react@18.2.0)
      '@chakra-ui/react-use-callback-ref': 2.1.0(react@18.2.0)
      '@chakra-ui/react-use-controllable-state': 2.1.0(react@18.2.0)
      '@chakra-ui/react-use-merge-refs': 2.1.0(react@18.2.0)
      '@chakra-ui/react-use-safe-layout-effect': 2.1.0(react@18.2.0)
      '@chakra-ui/react-use-update-effect': 2.1.0(react@18.2.0)
      '@chakra-ui/shared-utils': 2.0.5
      '@chakra-ui/system': 2.6.2(@emotion/react@11.11.3)(@emotion/styled@11.11.0)(react@18.2.0)
      '@chakra-ui/visually-hidden': 2.2.0(@chakra-ui/system@2.6.2)(react@18.2.0)
      '@zag-js/focus-visible': 0.16.0
      react: 18.2.0

  /@chakra-ui/clickable@2.1.0(react@18.2.0):
    resolution: {integrity: sha512-flRA/ClPUGPYabu+/GLREZVZr9j2uyyazCAUHAdrTUEdDYCr31SVGhgh7dgKdtq23bOvAQJpIJjw/0Bs0WvbXw==}
    peerDependencies:
      react: '>=18'
    dependencies:
      '@chakra-ui/react-use-merge-refs': 2.1.0(react@18.2.0)
      '@chakra-ui/shared-utils': 2.0.5
      react: 18.2.0

  /@chakra-ui/close-button@2.1.1(@chakra-ui/system@2.6.2)(react@18.2.0):
    resolution: {integrity: sha512-gnpENKOanKexswSVpVz7ojZEALl2x5qjLYNqSQGbxz+aP9sOXPfUS56ebyBrre7T7exuWGiFeRwnM0oVeGPaiw==}
    peerDependencies:
      '@chakra-ui/system': '>=2.0.0'
      react: '>=18'
    dependencies:
      '@chakra-ui/icon': 3.2.0(@chakra-ui/system@2.6.2)(react@18.2.0)
      '@chakra-ui/system': 2.6.2(@emotion/react@11.11.3)(@emotion/styled@11.11.0)(react@18.2.0)
      react: 18.2.0

  /@chakra-ui/color-mode@2.2.0(react@18.2.0):
    resolution: {integrity: sha512-niTEA8PALtMWRI9wJ4LL0CSBDo8NBfLNp4GD6/0hstcm3IlbBHTVKxN6HwSaoNYfphDQLxCjT4yG+0BJA5tFpg==}
    peerDependencies:
      react: '>=18'
    dependencies:
      '@chakra-ui/react-use-safe-layout-effect': 2.1.0(react@18.2.0)
      react: 18.2.0

  /@chakra-ui/control-box@2.1.0(@chakra-ui/system@2.6.2)(react@18.2.0):
    resolution: {integrity: sha512-gVrRDyXFdMd8E7rulL0SKeoljkLQiPITFnsyMO8EFHNZ+AHt5wK4LIguYVEq88APqAGZGfHFWXr79RYrNiE3Mg==}
    peerDependencies:
      '@chakra-ui/system': '>=2.0.0'
      react: '>=18'
    dependencies:
      '@chakra-ui/system': 2.6.2(@emotion/react@11.11.3)(@emotion/styled@11.11.0)(react@18.2.0)
      react: 18.2.0

  /@chakra-ui/counter@2.1.0(react@18.2.0):
    resolution: {integrity: sha512-s6hZAEcWT5zzjNz2JIWUBzRubo9la/oof1W7EKZVVfPYHERnl5e16FmBC79Yfq8p09LQ+aqFKm/etYoJMMgghw==}
    peerDependencies:
      react: '>=18'
    dependencies:
      '@chakra-ui/number-utils': 2.0.7
      '@chakra-ui/react-use-callback-ref': 2.1.0(react@18.2.0)
      '@chakra-ui/shared-utils': 2.0.5
      react: 18.2.0

  /@chakra-ui/css-reset@2.3.0(@emotion/react@11.11.3)(react@18.2.0):
    resolution: {integrity: sha512-cQwwBy5O0jzvl0K7PLTLgp8ijqLPKyuEMiDXwYzl95seD3AoeuoCLyzZcJtVqaUZ573PiBdAbY/IlZcwDOItWg==}
    peerDependencies:
      '@emotion/react': '>=10.0.35'
      react: '>=18'
    dependencies:
      '@emotion/react': 11.11.3(@types/react@18.2.46)(react@18.2.0)
      react: 18.2.0

  /@chakra-ui/descendant@3.1.0(react@18.2.0):
    resolution: {integrity: sha512-VxCIAir08g5w27klLyi7PVo8BxhW4tgU/lxQyujkmi4zx7hT9ZdrcQLAted/dAa+aSIZ14S1oV0Q9lGjsAdxUQ==}
    peerDependencies:
      react: '>=18'
    dependencies:
      '@chakra-ui/react-context': 2.1.0(react@18.2.0)
      '@chakra-ui/react-use-merge-refs': 2.1.0(react@18.2.0)
      react: 18.2.0

  /@chakra-ui/dom-utils@2.1.0:
    resolution: {integrity: sha512-ZmF2qRa1QZ0CMLU8M1zCfmw29DmPNtfjR9iTo74U5FPr3i1aoAh7fbJ4qAlZ197Xw9eAW28tvzQuoVWeL5C7fQ==}

  /@chakra-ui/editable@3.1.0(@chakra-ui/system@2.6.2)(react@18.2.0):
    resolution: {integrity: sha512-j2JLrUL9wgg4YA6jLlbU88370eCRyor7DZQD9lzpY95tSOXpTljeg3uF9eOmDnCs6fxp3zDWIfkgMm/ExhcGTg==}
    peerDependencies:
      '@chakra-ui/system': '>=2.0.0'
      react: '>=18'
    dependencies:
      '@chakra-ui/react-context': 2.1.0(react@18.2.0)
      '@chakra-ui/react-types': 2.0.7(react@18.2.0)
      '@chakra-ui/react-use-callback-ref': 2.1.0(react@18.2.0)
      '@chakra-ui/react-use-controllable-state': 2.1.0(react@18.2.0)
      '@chakra-ui/react-use-focus-on-pointer-down': 2.1.0(react@18.2.0)
      '@chakra-ui/react-use-merge-refs': 2.1.0(react@18.2.0)
      '@chakra-ui/react-use-safe-layout-effect': 2.1.0(react@18.2.0)
      '@chakra-ui/react-use-update-effect': 2.1.0(react@18.2.0)
      '@chakra-ui/shared-utils': 2.0.5
      '@chakra-ui/system': 2.6.2(@emotion/react@11.11.3)(@emotion/styled@11.11.0)(react@18.2.0)
      react: 18.2.0

  /@chakra-ui/event-utils@2.0.8:
    resolution: {integrity: sha512-IGM/yGUHS+8TOQrZGpAKOJl/xGBrmRYJrmbHfUE7zrG3PpQyXvbLDP1M+RggkCFVgHlJi2wpYIf0QtQlU0XZfw==}

  /@chakra-ui/focus-lock@2.1.0(@types/react@18.2.46)(react@18.2.0):
    resolution: {integrity: sha512-EmGx4PhWGjm4dpjRqM4Aa+rCWBxP+Rq8Uc/nAVnD4YVqkEhBkrPTpui2lnjsuxqNaZ24fIAZ10cF1hlpemte/w==}
    peerDependencies:
      react: '>=18'
    dependencies:
      '@chakra-ui/dom-utils': 2.1.0
      react: 18.2.0
      react-focus-lock: 2.9.4(@types/react@18.2.46)(react@18.2.0)
    transitivePeerDependencies:
      - '@types/react'

  /@chakra-ui/form-control@2.2.0(@chakra-ui/system@2.6.2)(react@18.2.0):
    resolution: {integrity: sha512-wehLC1t4fafCVJ2RvJQT2jyqsAwX7KymmiGqBu7nQoQz8ApTkGABWpo/QwDh3F/dBLrouHDoOvGmYTqft3Mirw==}
    peerDependencies:
      '@chakra-ui/system': '>=2.0.0'
      react: '>=18'
    dependencies:
      '@chakra-ui/icon': 3.2.0(@chakra-ui/system@2.6.2)(react@18.2.0)
      '@chakra-ui/react-context': 2.1.0(react@18.2.0)
      '@chakra-ui/react-types': 2.0.7(react@18.2.0)
      '@chakra-ui/react-use-merge-refs': 2.1.0(react@18.2.0)
      '@chakra-ui/shared-utils': 2.0.5
      '@chakra-ui/system': 2.6.2(@emotion/react@11.11.3)(@emotion/styled@11.11.0)(react@18.2.0)
      react: 18.2.0

  /@chakra-ui/hooks@2.2.1(patch_hash=zntq7izvicj3ptw5qmsyjygbmu)(react@18.2.0):
    resolution: {integrity: sha512-RQbTnzl6b1tBjbDPf9zGRo9rf/pQMholsOudTxjy4i9GfTfz6kgp5ValGjQm2z7ng6Z31N1cnjZ1AlSzQ//ZfQ==}
    peerDependencies:
      react: '>=18'
    dependencies:
      '@chakra-ui/react-utils': 2.0.12(react@18.2.0)
      '@chakra-ui/utils': 2.0.15
      compute-scroll-into-view: 3.0.3
      copy-to-clipboard: 3.3.3
      react: 18.2.0
    patched: true

  /@chakra-ui/icon@3.2.0(@chakra-ui/system@2.6.2)(react@18.2.0):
    resolution: {integrity: sha512-xxjGLvlX2Ys4H0iHrI16t74rG9EBcpFvJ3Y3B7KMQTrnW34Kf7Da/UC8J67Gtx85mTHW020ml85SVPKORWNNKQ==}
    peerDependencies:
      '@chakra-ui/system': '>=2.0.0'
      react: '>=18'
    dependencies:
      '@chakra-ui/shared-utils': 2.0.5
      '@chakra-ui/system': 2.6.2(@emotion/react@11.11.3)(@emotion/styled@11.11.0)(react@18.2.0)
      react: 18.2.0

  /@chakra-ui/icons@2.1.1(@chakra-ui/system@2.6.2)(react@18.2.0):
    resolution: {integrity: sha512-3p30hdo4LlRZTT5CwoAJq3G9fHI0wDc0pBaMHj4SUn0yomO+RcDRlzhdXqdr5cVnzax44sqXJVnf3oQG0eI+4g==}
    peerDependencies:
      '@chakra-ui/system': '>=2.0.0'
      react: '>=18'
    dependencies:
      '@chakra-ui/icon': 3.2.0(@chakra-ui/system@2.6.2)(react@18.2.0)
      '@chakra-ui/system': 2.6.2(@emotion/react@11.11.3)(@emotion/styled@11.11.0)(react@18.2.0)
      react: 18.2.0
    dev: false

  /@chakra-ui/image@2.1.0(@chakra-ui/system@2.6.2)(react@18.2.0):
    resolution: {integrity: sha512-bskumBYKLiLMySIWDGcz0+D9Th0jPvmX6xnRMs4o92tT3Od/bW26lahmV2a2Op2ItXeCmRMY+XxJH5Gy1i46VA==}
    peerDependencies:
      '@chakra-ui/system': '>=2.0.0'
      react: '>=18'
    dependencies:
      '@chakra-ui/react-use-safe-layout-effect': 2.1.0(react@18.2.0)
      '@chakra-ui/shared-utils': 2.0.5
      '@chakra-ui/system': 2.6.2(@emotion/react@11.11.3)(@emotion/styled@11.11.0)(react@18.2.0)
      react: 18.2.0

  /@chakra-ui/input@2.1.2(@chakra-ui/system@2.6.2)(react@18.2.0):
    resolution: {integrity: sha512-GiBbb3EqAA8Ph43yGa6Mc+kUPjh4Spmxp1Pkelr8qtudpc3p2PJOOebLpd90mcqw8UePPa+l6YhhPtp6o0irhw==}
    peerDependencies:
      '@chakra-ui/system': '>=2.0.0'
      react: '>=18'
    dependencies:
      '@chakra-ui/form-control': 2.2.0(@chakra-ui/system@2.6.2)(react@18.2.0)
      '@chakra-ui/object-utils': 2.1.0
      '@chakra-ui/react-children-utils': 2.0.6(react@18.2.0)
      '@chakra-ui/react-context': 2.1.0(react@18.2.0)
      '@chakra-ui/shared-utils': 2.0.5
      '@chakra-ui/system': 2.6.2(@emotion/react@11.11.3)(@emotion/styled@11.11.0)(react@18.2.0)
      react: 18.2.0

  /@chakra-ui/layout@2.3.1(@chakra-ui/system@2.6.2)(react@18.2.0):
    resolution: {integrity: sha512-nXuZ6WRbq0WdgnRgLw+QuxWAHuhDtVX8ElWqcTK+cSMFg/52eVP47czYBE5F35YhnoW2XBwfNoNgZ7+e8Z01Rg==}
    peerDependencies:
      '@chakra-ui/system': '>=2.0.0'
      react: '>=18'
    dependencies:
      '@chakra-ui/breakpoint-utils': 2.0.8
      '@chakra-ui/icon': 3.2.0(@chakra-ui/system@2.6.2)(react@18.2.0)
      '@chakra-ui/object-utils': 2.1.0
      '@chakra-ui/react-children-utils': 2.0.6(react@18.2.0)
      '@chakra-ui/react-context': 2.1.0(react@18.2.0)
      '@chakra-ui/shared-utils': 2.0.5
      '@chakra-ui/system': 2.6.2(@emotion/react@11.11.3)(@emotion/styled@11.11.0)(react@18.2.0)
      react: 18.2.0

  /@chakra-ui/lazy-utils@2.0.5:
    resolution: {integrity: sha512-UULqw7FBvcckQk2n3iPO56TMJvDsNv0FKZI6PlUNJVaGsPbsYxK/8IQ60vZgaTVPtVcjY6BE+y6zg8u9HOqpyg==}

  /@chakra-ui/live-region@2.1.0(react@18.2.0):
    resolution: {integrity: sha512-ZOxFXwtaLIsXjqnszYYrVuswBhnIHHP+XIgK1vC6DePKtyK590Wg+0J0slDwThUAd4MSSIUa/nNX84x1GMphWw==}
    peerDependencies:
      react: '>=18'
    dependencies:
      react: 18.2.0

  /@chakra-ui/media-query@3.3.0(@chakra-ui/system@2.6.2)(react@18.2.0):
    resolution: {integrity: sha512-IsTGgFLoICVoPRp9ykOgqmdMotJG0CnPsKvGQeSFOB/dZfIujdVb14TYxDU4+MURXry1MhJ7LzZhv+Ml7cr8/g==}
    peerDependencies:
      '@chakra-ui/system': '>=2.0.0'
      react: '>=18'
    dependencies:
      '@chakra-ui/breakpoint-utils': 2.0.8
      '@chakra-ui/react-env': 3.1.0(react@18.2.0)
      '@chakra-ui/shared-utils': 2.0.5
      '@chakra-ui/system': 2.6.2(@emotion/react@11.11.3)(@emotion/styled@11.11.0)(react@18.2.0)
      react: 18.2.0

  /@chakra-ui/menu@2.2.1(patch_hash=x7y3u4pvzv3wpkejsnxo3rp5vq)(@chakra-ui/system@2.6.2)(framer-motion@10.17.4)(react@18.2.0):
    resolution: {integrity: sha512-lJS7XEObzJxsOwWQh7yfG4H8FzFPRP5hVPN/CL+JzytEINCSBvsCDHrYPQGp7jzpCi8vnTqQQGQe0f8dwnXd2g==}
    peerDependencies:
      '@chakra-ui/system': '>=2.0.0'
      framer-motion: '>=4.0.0'
      react: '>=18'
    dependencies:
      '@chakra-ui/clickable': 2.1.0(react@18.2.0)
      '@chakra-ui/descendant': 3.1.0(react@18.2.0)
      '@chakra-ui/lazy-utils': 2.0.5
      '@chakra-ui/popper': 3.1.0(react@18.2.0)
      '@chakra-ui/react-children-utils': 2.0.6(react@18.2.0)
      '@chakra-ui/react-context': 2.1.0(react@18.2.0)
      '@chakra-ui/react-use-animation-state': 2.1.0(react@18.2.0)
      '@chakra-ui/react-use-controllable-state': 2.1.0(react@18.2.0)
      '@chakra-ui/react-use-disclosure': 2.1.0(react@18.2.0)
      '@chakra-ui/react-use-focus-effect': 2.1.0(react@18.2.0)
      '@chakra-ui/react-use-merge-refs': 2.1.0(react@18.2.0)
      '@chakra-ui/react-use-outside-click': 2.2.0(patch_hash=uw4qsrve2rd7lemccfb44ornky)(react@18.2.0)
      '@chakra-ui/react-use-update-effect': 2.1.0(react@18.2.0)
      '@chakra-ui/shared-utils': 2.0.5
      '@chakra-ui/system': 2.6.2(@emotion/react@11.11.3)(@emotion/styled@11.11.0)(react@18.2.0)
      '@chakra-ui/transition': 2.1.0(framer-motion@10.17.4)(react@18.2.0)
      framer-motion: 10.17.4(react-dom@18.2.0)(react@18.2.0)
      react: 18.2.0
    patched: true

  /@chakra-ui/modal@2.3.1(@chakra-ui/system@2.6.2)(@types/react@18.2.46)(framer-motion@10.17.4)(react-dom@18.2.0)(react@18.2.0):
    resolution: {integrity: sha512-TQv1ZaiJMZN+rR9DK0snx/OPwmtaGH1HbZtlYt4W4s6CzyK541fxLRTjIXfEzIGpvNW+b6VFuFjbcR78p4DEoQ==}
    peerDependencies:
      '@chakra-ui/system': '>=2.0.0'
      framer-motion: '>=4.0.0'
      react: '>=18'
      react-dom: '>=18'
    dependencies:
      '@chakra-ui/close-button': 2.1.1(@chakra-ui/system@2.6.2)(react@18.2.0)
      '@chakra-ui/focus-lock': 2.1.0(@types/react@18.2.46)(react@18.2.0)
      '@chakra-ui/portal': 2.1.0(react-dom@18.2.0)(react@18.2.0)
      '@chakra-ui/react-context': 2.1.0(react@18.2.0)
      '@chakra-ui/react-types': 2.0.7(react@18.2.0)
      '@chakra-ui/react-use-merge-refs': 2.1.0(react@18.2.0)
      '@chakra-ui/shared-utils': 2.0.5
      '@chakra-ui/system': 2.6.2(@emotion/react@11.11.3)(@emotion/styled@11.11.0)(react@18.2.0)
      '@chakra-ui/transition': 2.1.0(framer-motion@10.17.4)(react@18.2.0)
      aria-hidden: 1.2.3
      framer-motion: 10.17.4(react-dom@18.2.0)(react@18.2.0)
      react: 18.2.0
      react-dom: 18.2.0(react@18.2.0)
      react-remove-scroll: 2.5.7(@types/react@18.2.46)(react@18.2.0)
    transitivePeerDependencies:
      - '@types/react'

  /@chakra-ui/number-input@2.1.2(@chakra-ui/system@2.6.2)(react@18.2.0):
    resolution: {integrity: sha512-pfOdX02sqUN0qC2ysuvgVDiws7xZ20XDIlcNhva55Jgm095xjm8eVdIBfNm3SFbSUNxyXvLTW/YQanX74tKmuA==}
    peerDependencies:
      '@chakra-ui/system': '>=2.0.0'
      react: '>=18'
    dependencies:
      '@chakra-ui/counter': 2.1.0(react@18.2.0)
      '@chakra-ui/form-control': 2.2.0(@chakra-ui/system@2.6.2)(react@18.2.0)
      '@chakra-ui/icon': 3.2.0(@chakra-ui/system@2.6.2)(react@18.2.0)
      '@chakra-ui/react-context': 2.1.0(react@18.2.0)
      '@chakra-ui/react-types': 2.0.7(react@18.2.0)
      '@chakra-ui/react-use-callback-ref': 2.1.0(react@18.2.0)
      '@chakra-ui/react-use-event-listener': 2.1.0(react@18.2.0)
      '@chakra-ui/react-use-interval': 2.1.0(react@18.2.0)
      '@chakra-ui/react-use-merge-refs': 2.1.0(react@18.2.0)
      '@chakra-ui/react-use-safe-layout-effect': 2.1.0(react@18.2.0)
      '@chakra-ui/react-use-update-effect': 2.1.0(react@18.2.0)
      '@chakra-ui/shared-utils': 2.0.5
      '@chakra-ui/system': 2.6.2(@emotion/react@11.11.3)(@emotion/styled@11.11.0)(react@18.2.0)
      react: 18.2.0

  /@chakra-ui/number-utils@2.0.7:
    resolution: {integrity: sha512-yOGxBjXNvLTBvQyhMDqGU0Oj26s91mbAlqKHiuw737AXHt0aPllOthVUqQMeaYLwLCjGMg0jtI7JReRzyi94Dg==}

  /@chakra-ui/object-utils@2.1.0:
    resolution: {integrity: sha512-tgIZOgLHaoti5PYGPTwK3t/cqtcycW0owaiOXoZOcpwwX/vlVb+H1jFsQyWiiwQVPt9RkoSLtxzXamx+aHH+bQ==}

  /@chakra-ui/pin-input@2.1.0(@chakra-ui/system@2.6.2)(react@18.2.0):
    resolution: {integrity: sha512-x4vBqLStDxJFMt+jdAHHS8jbh294O53CPQJoL4g228P513rHylV/uPscYUHrVJXRxsHfRztQO9k45jjTYaPRMw==}
    peerDependencies:
      '@chakra-ui/system': '>=2.0.0'
      react: '>=18'
    dependencies:
      '@chakra-ui/descendant': 3.1.0(react@18.2.0)
      '@chakra-ui/react-children-utils': 2.0.6(react@18.2.0)
      '@chakra-ui/react-context': 2.1.0(react@18.2.0)
      '@chakra-ui/react-use-controllable-state': 2.1.0(react@18.2.0)
      '@chakra-ui/react-use-merge-refs': 2.1.0(react@18.2.0)
      '@chakra-ui/shared-utils': 2.0.5
      '@chakra-ui/system': 2.6.2(@emotion/react@11.11.3)(@emotion/styled@11.11.0)(react@18.2.0)
      react: 18.2.0

  /@chakra-ui/popover@2.2.1(@chakra-ui/system@2.6.2)(framer-motion@10.17.4)(react@18.2.0):
    resolution: {integrity: sha512-K+2ai2dD0ljvJnlrzesCDT9mNzLifE3noGKZ3QwLqd/K34Ym1W/0aL1ERSynrcG78NKoXS54SdEzkhCZ4Gn/Zg==}
    peerDependencies:
      '@chakra-ui/system': '>=2.0.0'
      framer-motion: '>=4.0.0'
      react: '>=18'
    dependencies:
      '@chakra-ui/close-button': 2.1.1(@chakra-ui/system@2.6.2)(react@18.2.0)
      '@chakra-ui/lazy-utils': 2.0.5
      '@chakra-ui/popper': 3.1.0(react@18.2.0)
      '@chakra-ui/react-context': 2.1.0(react@18.2.0)
      '@chakra-ui/react-types': 2.0.7(react@18.2.0)
      '@chakra-ui/react-use-animation-state': 2.1.0(react@18.2.0)
      '@chakra-ui/react-use-disclosure': 2.1.0(react@18.2.0)
      '@chakra-ui/react-use-focus-effect': 2.1.0(react@18.2.0)
      '@chakra-ui/react-use-focus-on-pointer-down': 2.1.0(react@18.2.0)
      '@chakra-ui/react-use-merge-refs': 2.1.0(react@18.2.0)
      '@chakra-ui/shared-utils': 2.0.5
      '@chakra-ui/system': 2.6.2(@emotion/react@11.11.3)(@emotion/styled@11.11.0)(react@18.2.0)
      framer-motion: 10.17.4(react-dom@18.2.0)(react@18.2.0)
      react: 18.2.0

  /@chakra-ui/popper@3.1.0(react@18.2.0):
    resolution: {integrity: sha512-ciDdpdYbeFG7og6/6J8lkTFxsSvwTdMLFkpVylAF6VNC22jssiWfquj2eyD4rJnzkRFPvIWJq8hvbfhsm+AjSg==}
    peerDependencies:
      react: '>=18'
    dependencies:
      '@chakra-ui/react-types': 2.0.7(react@18.2.0)
      '@chakra-ui/react-use-merge-refs': 2.1.0(react@18.2.0)
      '@popperjs/core': 2.11.6
      react: 18.2.0

  /@chakra-ui/portal@2.1.0(react-dom@18.2.0)(react@18.2.0):
    resolution: {integrity: sha512-9q9KWf6SArEcIq1gGofNcFPSWEyl+MfJjEUg/un1SMlQjaROOh3zYr+6JAwvcORiX7tyHosnmWC3d3wI2aPSQg==}
    peerDependencies:
      react: '>=18'
      react-dom: '>=18'
    dependencies:
      '@chakra-ui/react-context': 2.1.0(react@18.2.0)
      '@chakra-ui/react-use-safe-layout-effect': 2.1.0(react@18.2.0)
      react: 18.2.0
      react-dom: 18.2.0(react@18.2.0)

  /@chakra-ui/progress@2.2.0(@chakra-ui/system@2.6.2)(react@18.2.0):
    resolution: {integrity: sha512-qUXuKbuhN60EzDD9mHR7B67D7p/ZqNS2Aze4Pbl1qGGZfulPW0PY8Rof32qDtttDQBkzQIzFGE8d9QpAemToIQ==}
    peerDependencies:
      '@chakra-ui/system': '>=2.0.0'
      react: '>=18'
    dependencies:
      '@chakra-ui/react-context': 2.1.0(react@18.2.0)
      '@chakra-ui/system': 2.6.2(@emotion/react@11.11.3)(@emotion/styled@11.11.0)(react@18.2.0)
      react: 18.2.0

  /@chakra-ui/provider@2.4.2(@emotion/react@11.11.3)(@emotion/styled@11.11.0)(react-dom@18.2.0)(react@18.2.0):
    resolution: {integrity: sha512-w0Tef5ZCJK1mlJorcSjItCSbyvVuqpvyWdxZiVQmE6fvSJR83wZof42ux0+sfWD+I7rHSfj+f9nzhNaEWClysw==}
    peerDependencies:
      '@emotion/react': ^11.0.0
      '@emotion/styled': ^11.0.0
      react: '>=18'
      react-dom: '>=18'
    dependencies:
      '@chakra-ui/css-reset': 2.3.0(@emotion/react@11.11.3)(react@18.2.0)
      '@chakra-ui/portal': 2.1.0(react-dom@18.2.0)(react@18.2.0)
      '@chakra-ui/react-env': 3.1.0(react@18.2.0)
      '@chakra-ui/system': 2.6.2(@emotion/react@11.11.3)(@emotion/styled@11.11.0)(react@18.2.0)
      '@chakra-ui/utils': 2.0.15
      '@emotion/react': 11.11.3(@types/react@18.2.46)(react@18.2.0)
      '@emotion/styled': 11.11.0(@emotion/react@11.11.3)(@types/react@18.2.46)(react@18.2.0)
      react: 18.2.0
      react-dom: 18.2.0(react@18.2.0)

  /@chakra-ui/radio@2.1.2(@chakra-ui/system@2.6.2)(react@18.2.0):
    resolution: {integrity: sha512-n10M46wJrMGbonaghvSRnZ9ToTv/q76Szz284gv4QUWvyljQACcGrXIONUnQ3BIwbOfkRqSk7Xl/JgZtVfll+w==}
    peerDependencies:
      '@chakra-ui/system': '>=2.0.0'
      react: '>=18'
    dependencies:
      '@chakra-ui/form-control': 2.2.0(@chakra-ui/system@2.6.2)(react@18.2.0)
      '@chakra-ui/react-context': 2.1.0(react@18.2.0)
      '@chakra-ui/react-types': 2.0.7(react@18.2.0)
      '@chakra-ui/react-use-merge-refs': 2.1.0(react@18.2.0)
      '@chakra-ui/shared-utils': 2.0.5
      '@chakra-ui/system': 2.6.2(@emotion/react@11.11.3)(@emotion/styled@11.11.0)(react@18.2.0)
      '@zag-js/focus-visible': 0.16.0
      react: 18.2.0

  /@chakra-ui/react-children-utils@2.0.6(react@18.2.0):
    resolution: {integrity: sha512-QVR2RC7QsOsbWwEnq9YduhpqSFnZGvjjGREV8ygKi8ADhXh93C8azLECCUVgRJF2Wc+So1fgxmjLcbZfY2VmBA==}
    peerDependencies:
      react: '>=18'
    dependencies:
      react: 18.2.0

  /@chakra-ui/react-context@2.1.0(react@18.2.0):
    resolution: {integrity: sha512-iahyStvzQ4AOwKwdPReLGfDesGG+vWJfEsn0X/NoGph/SkN+HXtv2sCfYFFR9k7bb+Kvc6YfpLlSuLvKMHi2+w==}
    peerDependencies:
      react: '>=18'
    dependencies:
      react: 18.2.0

  /@chakra-ui/react-env@3.1.0(react@18.2.0):
    resolution: {integrity: sha512-Vr96GV2LNBth3+IKzr/rq1IcnkXv+MLmwjQH6C8BRtn3sNskgDFD5vLkVXcEhagzZMCh8FR3V/bzZPojBOyNhw==}
    peerDependencies:
      react: '>=18'
    dependencies:
      '@chakra-ui/react-use-safe-layout-effect': 2.1.0(react@18.2.0)
      react: 18.2.0

  /@chakra-ui/react-types@2.0.7(react@18.2.0):
    resolution: {integrity: sha512-12zv2qIZ8EHwiytggtGvo4iLT0APris7T0qaAWqzpUGS0cdUtR8W+V1BJ5Ocq+7tA6dzQ/7+w5hmXih61TuhWQ==}
    peerDependencies:
      react: '>=18'
    dependencies:
      react: 18.2.0

  /@chakra-ui/react-use-animation-state@2.1.0(react@18.2.0):
    resolution: {integrity: sha512-CFZkQU3gmDBwhqy0vC1ryf90BVHxVN8cTLpSyCpdmExUEtSEInSCGMydj2fvn7QXsz/za8JNdO2xxgJwxpLMtg==}
    peerDependencies:
      react: '>=18'
    dependencies:
      '@chakra-ui/dom-utils': 2.1.0
      '@chakra-ui/react-use-event-listener': 2.1.0(react@18.2.0)
      react: 18.2.0

  /@chakra-ui/react-use-callback-ref@2.1.0(react@18.2.0):
    resolution: {integrity: sha512-efnJrBtGDa4YaxDzDE90EnKD3Vkh5a1t3w7PhnRQmsphLy3g2UieasoKTlT2Hn118TwDjIv5ZjHJW6HbzXA9wQ==}
    peerDependencies:
      react: '>=18'
    dependencies:
      react: 18.2.0

  /@chakra-ui/react-use-controllable-state@2.1.0(react@18.2.0):
    resolution: {integrity: sha512-QR/8fKNokxZUs4PfxjXuwl0fj/d71WPrmLJvEpCTkHjnzu7LnYvzoe2wB867IdooQJL0G1zBxl0Dq+6W1P3jpg==}
    peerDependencies:
      react: '>=18'
    dependencies:
      '@chakra-ui/react-use-callback-ref': 2.1.0(react@18.2.0)
      react: 18.2.0

  /@chakra-ui/react-use-disclosure@2.1.0(react@18.2.0):
    resolution: {integrity: sha512-Ax4pmxA9LBGMyEZJhhUZobg9C0t3qFE4jVF1tGBsrLDcdBeLR9fwOogIPY9Hf0/wqSlAryAimICbr5hkpa5GSw==}
    peerDependencies:
      react: '>=18'
    dependencies:
      '@chakra-ui/react-use-callback-ref': 2.1.0(react@18.2.0)
      react: 18.2.0

  /@chakra-ui/react-use-event-listener@2.1.0(react@18.2.0):
    resolution: {integrity: sha512-U5greryDLS8ISP69DKDsYcsXRtAdnTQT+jjIlRYZ49K/XhUR/AqVZCK5BkR1spTDmO9H8SPhgeNKI70ODuDU/Q==}
    peerDependencies:
      react: '>=18'
    dependencies:
      '@chakra-ui/react-use-callback-ref': 2.1.0(react@18.2.0)
      react: 18.2.0

  /@chakra-ui/react-use-focus-effect@2.1.0(react@18.2.0):
    resolution: {integrity: sha512-xzVboNy7J64xveLcxTIJ3jv+lUJKDwRM7Szwn9tNzUIPD94O3qwjV7DDCUzN2490nSYDF4OBMt/wuDBtaR3kUQ==}
    peerDependencies:
      react: '>=18'
    dependencies:
      '@chakra-ui/dom-utils': 2.1.0
      '@chakra-ui/react-use-event-listener': 2.1.0(react@18.2.0)
      '@chakra-ui/react-use-safe-layout-effect': 2.1.0(react@18.2.0)
      '@chakra-ui/react-use-update-effect': 2.1.0(react@18.2.0)
      react: 18.2.0

  /@chakra-ui/react-use-focus-on-pointer-down@2.1.0(react@18.2.0):
    resolution: {integrity: sha512-2jzrUZ+aiCG/cfanrolsnSMDykCAbv9EK/4iUyZno6BYb3vziucmvgKuoXbMPAzWNtwUwtuMhkby8rc61Ue+Lg==}
    peerDependencies:
      react: '>=18'
    dependencies:
      '@chakra-ui/react-use-event-listener': 2.1.0(react@18.2.0)
      react: 18.2.0

  /@chakra-ui/react-use-interval@2.1.0(react@18.2.0):
    resolution: {integrity: sha512-8iWj+I/+A0J08pgEXP1J1flcvhLBHkk0ln7ZvGIyXiEyM6XagOTJpwNhiu+Bmk59t3HoV/VyvyJTa+44sEApuw==}
    peerDependencies:
      react: '>=18'
    dependencies:
      '@chakra-ui/react-use-callback-ref': 2.1.0(react@18.2.0)
      react: 18.2.0

  /@chakra-ui/react-use-latest-ref@2.1.0(react@18.2.0):
    resolution: {integrity: sha512-m0kxuIYqoYB0va9Z2aW4xP/5b7BzlDeWwyXCH6QpT2PpW3/281L3hLCm1G0eOUcdVlayqrQqOeD6Mglq+5/xoQ==}
    peerDependencies:
      react: '>=18'
    dependencies:
      react: 18.2.0

  /@chakra-ui/react-use-merge-refs@2.1.0(react@18.2.0):
    resolution: {integrity: sha512-lERa6AWF1cjEtWSGjxWTaSMvneccnAVH4V4ozh8SYiN9fSPZLlSG3kNxfNzdFvMEhM7dnP60vynF7WjGdTgQbQ==}
    peerDependencies:
      react: '>=18'
    dependencies:
      react: 18.2.0

  /@chakra-ui/react-use-outside-click@2.2.0(patch_hash=uw4qsrve2rd7lemccfb44ornky)(react@18.2.0):
    resolution: {integrity: sha512-PNX+s/JEaMneijbgAM4iFL+f3m1ga9+6QK0E5Yh4s8KZJQ/bLwZzdhMz8J/+mL+XEXQ5J0N8ivZN28B82N1kNw==}
    peerDependencies:
      react: '>=18'
    dependencies:
      '@chakra-ui/react-use-callback-ref': 2.1.0(react@18.2.0)
      react: 18.2.0
    patched: true

  /@chakra-ui/react-use-pan-event@2.1.0(react@18.2.0):
    resolution: {integrity: sha512-xmL2qOHiXqfcj0q7ZK5s9UjTh4Gz0/gL9jcWPA6GVf+A0Od5imEDa/Vz+533yQKWiNSm1QGrIj0eJAokc7O4fg==}
    peerDependencies:
      react: '>=18'
    dependencies:
      '@chakra-ui/event-utils': 2.0.8
      '@chakra-ui/react-use-latest-ref': 2.1.0(react@18.2.0)
      framesync: 6.1.2
      react: 18.2.0

  /@chakra-ui/react-use-previous@2.1.0(react@18.2.0):
    resolution: {integrity: sha512-pjxGwue1hX8AFcmjZ2XfrQtIJgqbTF3Qs1Dy3d1krC77dEsiCUbQ9GzOBfDc8pfd60DrB5N2tg5JyHbypqh0Sg==}
    peerDependencies:
      react: '>=18'
    dependencies:
      react: 18.2.0

  /@chakra-ui/react-use-safe-layout-effect@2.1.0(react@18.2.0):
    resolution: {integrity: sha512-Knbrrx/bcPwVS1TorFdzrK/zWA8yuU/eaXDkNj24IrKoRlQrSBFarcgAEzlCHtzuhufP3OULPkELTzz91b0tCw==}
    peerDependencies:
      react: '>=18'
    dependencies:
      react: 18.2.0

  /@chakra-ui/react-use-size@2.1.0(react@18.2.0):
    resolution: {integrity: sha512-tbLqrQhbnqOjzTaMlYytp7wY8BW1JpL78iG7Ru1DlV4EWGiAmXFGvtnEt9HftU0NJ0aJyjgymkxfVGI55/1Z4A==}
    peerDependencies:
      react: '>=18'
    dependencies:
      '@zag-js/element-size': 0.10.5
      react: 18.2.0

  /@chakra-ui/react-use-timeout@2.1.0(react@18.2.0):
    resolution: {integrity: sha512-cFN0sobKMM9hXUhyCofx3/Mjlzah6ADaEl/AXl5Y+GawB5rgedgAcu2ErAgarEkwvsKdP6c68CKjQ9dmTQlJxQ==}
    peerDependencies:
      react: '>=18'
    dependencies:
      '@chakra-ui/react-use-callback-ref': 2.1.0(react@18.2.0)
      react: 18.2.0

  /@chakra-ui/react-use-update-effect@2.1.0(react@18.2.0):
    resolution: {integrity: sha512-ND4Q23tETaR2Qd3zwCKYOOS1dfssojPLJMLvUtUbW5M9uW1ejYWgGUobeAiOVfSplownG8QYMmHTP86p/v0lbA==}
    peerDependencies:
      react: '>=18'
    dependencies:
      react: 18.2.0

  /@chakra-ui/react-utils@2.0.12(react@18.2.0):
    resolution: {integrity: sha512-GbSfVb283+YA3kA8w8xWmzbjNWk14uhNpntnipHCftBibl0lxtQ9YqMFQLwuFOO0U2gYVocszqqDWX+XNKq9hw==}
    peerDependencies:
      react: '>=18'
    dependencies:
      '@chakra-ui/utils': 2.0.15
      react: 18.2.0

  /@chakra-ui/react@2.8.2(@emotion/react@11.11.3)(@emotion/styled@11.11.0)(@types/react@18.2.46)(framer-motion@10.17.4)(react-dom@18.2.0)(react@18.2.0):
    resolution: {integrity: sha512-Hn0moyxxyCDKuR9ywYpqgX8dvjqwu9ArwpIb9wHNYjnODETjLwazgNIliCVBRcJvysGRiV51U2/JtJVrpeCjUQ==}
    peerDependencies:
      '@emotion/react': ^11.0.0
      '@emotion/styled': ^11.0.0
      framer-motion: '>=4.0.0'
      react: '>=18'
      react-dom: '>=18'
    dependencies:
      '@chakra-ui/accordion': 2.3.1(@chakra-ui/system@2.6.2)(framer-motion@10.17.4)(react@18.2.0)
      '@chakra-ui/alert': 2.2.2(@chakra-ui/system@2.6.2)(react@18.2.0)
      '@chakra-ui/avatar': 2.3.0(@chakra-ui/system@2.6.2)(react@18.2.0)
      '@chakra-ui/breadcrumb': 2.2.0(@chakra-ui/system@2.6.2)(react@18.2.0)
      '@chakra-ui/button': 2.1.0(@chakra-ui/system@2.6.2)(react@18.2.0)
      '@chakra-ui/card': 2.2.0(@chakra-ui/system@2.6.2)(react@18.2.0)
      '@chakra-ui/checkbox': 2.3.2(@chakra-ui/system@2.6.2)(react@18.2.0)
      '@chakra-ui/close-button': 2.1.1(@chakra-ui/system@2.6.2)(react@18.2.0)
      '@chakra-ui/control-box': 2.1.0(@chakra-ui/system@2.6.2)(react@18.2.0)
      '@chakra-ui/counter': 2.1.0(react@18.2.0)
      '@chakra-ui/css-reset': 2.3.0(@emotion/react@11.11.3)(react@18.2.0)
      '@chakra-ui/editable': 3.1.0(@chakra-ui/system@2.6.2)(react@18.2.0)
      '@chakra-ui/focus-lock': 2.1.0(@types/react@18.2.46)(react@18.2.0)
      '@chakra-ui/form-control': 2.2.0(@chakra-ui/system@2.6.2)(react@18.2.0)
      '@chakra-ui/hooks': 2.2.1(patch_hash=zntq7izvicj3ptw5qmsyjygbmu)(react@18.2.0)
      '@chakra-ui/icon': 3.2.0(@chakra-ui/system@2.6.2)(react@18.2.0)
      '@chakra-ui/image': 2.1.0(@chakra-ui/system@2.6.2)(react@18.2.0)
      '@chakra-ui/input': 2.1.2(@chakra-ui/system@2.6.2)(react@18.2.0)
      '@chakra-ui/layout': 2.3.1(@chakra-ui/system@2.6.2)(react@18.2.0)
      '@chakra-ui/live-region': 2.1.0(react@18.2.0)
      '@chakra-ui/media-query': 3.3.0(@chakra-ui/system@2.6.2)(react@18.2.0)
      '@chakra-ui/menu': 2.2.1(patch_hash=x7y3u4pvzv3wpkejsnxo3rp5vq)(@chakra-ui/system@2.6.2)(framer-motion@10.17.4)(react@18.2.0)
      '@chakra-ui/modal': 2.3.1(@chakra-ui/system@2.6.2)(@types/react@18.2.46)(framer-motion@10.17.4)(react-dom@18.2.0)(react@18.2.0)
      '@chakra-ui/number-input': 2.1.2(@chakra-ui/system@2.6.2)(react@18.2.0)
      '@chakra-ui/pin-input': 2.1.0(@chakra-ui/system@2.6.2)(react@18.2.0)
      '@chakra-ui/popover': 2.2.1(@chakra-ui/system@2.6.2)(framer-motion@10.17.4)(react@18.2.0)
      '@chakra-ui/popper': 3.1.0(react@18.2.0)
      '@chakra-ui/portal': 2.1.0(react-dom@18.2.0)(react@18.2.0)
      '@chakra-ui/progress': 2.2.0(@chakra-ui/system@2.6.2)(react@18.2.0)
      '@chakra-ui/provider': 2.4.2(@emotion/react@11.11.3)(@emotion/styled@11.11.0)(react-dom@18.2.0)(react@18.2.0)
      '@chakra-ui/radio': 2.1.2(@chakra-ui/system@2.6.2)(react@18.2.0)
      '@chakra-ui/react-env': 3.1.0(react@18.2.0)
      '@chakra-ui/select': 2.1.2(@chakra-ui/system@2.6.2)(react@18.2.0)
      '@chakra-ui/skeleton': 2.1.0(@chakra-ui/system@2.6.2)(react@18.2.0)
      '@chakra-ui/skip-nav': 2.1.0(@chakra-ui/system@2.6.2)(react@18.2.0)
      '@chakra-ui/slider': 2.1.0(@chakra-ui/system@2.6.2)(react@18.2.0)
      '@chakra-ui/spinner': 2.1.0(@chakra-ui/system@2.6.2)(react@18.2.0)
      '@chakra-ui/stat': 2.1.1(@chakra-ui/system@2.6.2)(react@18.2.0)
      '@chakra-ui/stepper': 2.3.1(@chakra-ui/system@2.6.2)(react@18.2.0)
      '@chakra-ui/styled-system': 2.9.2
      '@chakra-ui/switch': 2.1.2(@chakra-ui/system@2.6.2)(framer-motion@10.17.4)(react@18.2.0)
      '@chakra-ui/system': 2.6.2(@emotion/react@11.11.3)(@emotion/styled@11.11.0)(react@18.2.0)
      '@chakra-ui/table': 2.1.0(@chakra-ui/system@2.6.2)(react@18.2.0)
      '@chakra-ui/tabs': 3.0.0(@chakra-ui/system@2.6.2)(react@18.2.0)
      '@chakra-ui/tag': 3.1.1(@chakra-ui/system@2.6.2)(react@18.2.0)
      '@chakra-ui/textarea': 2.1.2(@chakra-ui/system@2.6.2)(react@18.2.0)
      '@chakra-ui/theme': 3.3.1(@chakra-ui/styled-system@2.9.2)
      '@chakra-ui/theme-utils': 2.0.21
      '@chakra-ui/toast': 7.0.2(@chakra-ui/system@2.6.2)(framer-motion@10.17.4)(react-dom@18.2.0)(react@18.2.0)
      '@chakra-ui/tooltip': 2.3.1(@chakra-ui/system@2.6.2)(framer-motion@10.17.4)(react-dom@18.2.0)(react@18.2.0)
      '@chakra-ui/transition': 2.1.0(framer-motion@10.17.4)(react@18.2.0)
      '@chakra-ui/utils': 2.0.15
      '@chakra-ui/visually-hidden': 2.2.0(@chakra-ui/system@2.6.2)(react@18.2.0)
      '@emotion/react': 11.11.3(@types/react@18.2.46)(react@18.2.0)
      '@emotion/styled': 11.11.0(@emotion/react@11.11.3)(@types/react@18.2.46)(react@18.2.0)
      framer-motion: 10.17.4(react-dom@18.2.0)(react@18.2.0)
      react: 18.2.0
      react-dom: 18.2.0(react@18.2.0)
    transitivePeerDependencies:
      - '@types/react'

  /@chakra-ui/select@2.1.2(@chakra-ui/system@2.6.2)(react@18.2.0):
    resolution: {integrity: sha512-ZwCb7LqKCVLJhru3DXvKXpZ7Pbu1TDZ7N0PdQ0Zj1oyVLJyrpef1u9HR5u0amOpqcH++Ugt0f5JSmirjNlctjA==}
    peerDependencies:
      '@chakra-ui/system': '>=2.0.0'
      react: '>=18'
    dependencies:
      '@chakra-ui/form-control': 2.2.0(@chakra-ui/system@2.6.2)(react@18.2.0)
      '@chakra-ui/shared-utils': 2.0.5
      '@chakra-ui/system': 2.6.2(@emotion/react@11.11.3)(@emotion/styled@11.11.0)(react@18.2.0)
      react: 18.2.0

  /@chakra-ui/shared-utils@2.0.5:
    resolution: {integrity: sha512-4/Wur0FqDov7Y0nCXl7HbHzCg4aq86h+SXdoUeuCMD3dSj7dpsVnStLYhng1vxvlbUnLpdF4oz5Myt3i/a7N3Q==}

  /@chakra-ui/skeleton@2.1.0(@chakra-ui/system@2.6.2)(react@18.2.0):
    resolution: {integrity: sha512-JNRuMPpdZGd6zFVKjVQ0iusu3tXAdI29n4ZENYwAJEMf/fN0l12sVeirOxkJ7oEL0yOx2AgEYFSKdbcAgfUsAQ==}
    peerDependencies:
      '@chakra-ui/system': '>=2.0.0'
      react: '>=18'
    dependencies:
      '@chakra-ui/media-query': 3.3.0(@chakra-ui/system@2.6.2)(react@18.2.0)
      '@chakra-ui/react-use-previous': 2.1.0(react@18.2.0)
      '@chakra-ui/shared-utils': 2.0.5
      '@chakra-ui/system': 2.6.2(@emotion/react@11.11.3)(@emotion/styled@11.11.0)(react@18.2.0)
      react: 18.2.0

  /@chakra-ui/skip-nav@2.1.0(@chakra-ui/system@2.6.2)(react@18.2.0):
    resolution: {integrity: sha512-Hk+FG+vadBSH0/7hwp9LJnLjkO0RPGnx7gBJWI4/SpoJf3e4tZlWYtwGj0toYY4aGKl93jVghuwGbDBEMoHDug==}
    peerDependencies:
      '@chakra-ui/system': '>=2.0.0'
      react: '>=18'
    dependencies:
      '@chakra-ui/system': 2.6.2(@emotion/react@11.11.3)(@emotion/styled@11.11.0)(react@18.2.0)
      react: 18.2.0

  /@chakra-ui/slider@2.1.0(@chakra-ui/system@2.6.2)(react@18.2.0):
    resolution: {integrity: sha512-lUOBcLMCnFZiA/s2NONXhELJh6sY5WtbRykPtclGfynqqOo47lwWJx+VP7xaeuhDOPcWSSecWc9Y1BfPOCz9cQ==}
    peerDependencies:
      '@chakra-ui/system': '>=2.0.0'
      react: '>=18'
    dependencies:
      '@chakra-ui/number-utils': 2.0.7
      '@chakra-ui/react-context': 2.1.0(react@18.2.0)
      '@chakra-ui/react-types': 2.0.7(react@18.2.0)
      '@chakra-ui/react-use-callback-ref': 2.1.0(react@18.2.0)
      '@chakra-ui/react-use-controllable-state': 2.1.0(react@18.2.0)
      '@chakra-ui/react-use-latest-ref': 2.1.0(react@18.2.0)
      '@chakra-ui/react-use-merge-refs': 2.1.0(react@18.2.0)
      '@chakra-ui/react-use-pan-event': 2.1.0(react@18.2.0)
      '@chakra-ui/react-use-size': 2.1.0(react@18.2.0)
      '@chakra-ui/react-use-update-effect': 2.1.0(react@18.2.0)
      '@chakra-ui/system': 2.6.2(@emotion/react@11.11.3)(@emotion/styled@11.11.0)(react@18.2.0)
      react: 18.2.0

  /@chakra-ui/spinner@2.1.0(@chakra-ui/system@2.6.2)(react@18.2.0):
    resolution: {integrity: sha512-hczbnoXt+MMv/d3gE+hjQhmkzLiKuoTo42YhUG7Bs9OSv2lg1fZHW1fGNRFP3wTi6OIbD044U1P9HK+AOgFH3g==}
    peerDependencies:
      '@chakra-ui/system': '>=2.0.0'
      react: '>=18'
    dependencies:
      '@chakra-ui/shared-utils': 2.0.5
      '@chakra-ui/system': 2.6.2(@emotion/react@11.11.3)(@emotion/styled@11.11.0)(react@18.2.0)
      react: 18.2.0

  /@chakra-ui/stat@2.1.1(@chakra-ui/system@2.6.2)(react@18.2.0):
    resolution: {integrity: sha512-LDn0d/LXQNbAn2KaR3F1zivsZCewY4Jsy1qShmfBMKwn6rI8yVlbvu6SiA3OpHS0FhxbsZxQI6HefEoIgtqY6Q==}
    peerDependencies:
      '@chakra-ui/system': '>=2.0.0'
      react: '>=18'
    dependencies:
      '@chakra-ui/icon': 3.2.0(@chakra-ui/system@2.6.2)(react@18.2.0)
      '@chakra-ui/react-context': 2.1.0(react@18.2.0)
      '@chakra-ui/shared-utils': 2.0.5
      '@chakra-ui/system': 2.6.2(@emotion/react@11.11.3)(@emotion/styled@11.11.0)(react@18.2.0)
      react: 18.2.0

  /@chakra-ui/stepper@2.3.1(@chakra-ui/system@2.6.2)(react@18.2.0):
    resolution: {integrity: sha512-ky77lZbW60zYkSXhYz7kbItUpAQfEdycT0Q4bkHLxfqbuiGMf8OmgZOQkOB9uM4v0zPwy2HXhe0vq4Dd0xa55Q==}
    peerDependencies:
      '@chakra-ui/system': '>=2.0.0'
      react: '>=18'
    dependencies:
      '@chakra-ui/icon': 3.2.0(@chakra-ui/system@2.6.2)(react@18.2.0)
      '@chakra-ui/react-context': 2.1.0(react@18.2.0)
      '@chakra-ui/shared-utils': 2.0.5
      '@chakra-ui/system': 2.6.2(@emotion/react@11.11.3)(@emotion/styled@11.11.0)(react@18.2.0)
      react: 18.2.0

  /@chakra-ui/styled-system@2.9.2:
    resolution: {integrity: sha512-To/Z92oHpIE+4nk11uVMWqo2GGRS86coeMmjxtpnErmWRdLcp1WVCVRAvn+ZwpLiNR+reWFr2FFqJRsREuZdAg==}
    dependencies:
      '@chakra-ui/shared-utils': 2.0.5
      csstype: 3.1.3
      lodash.mergewith: 4.6.2

  /@chakra-ui/switch@2.1.2(@chakra-ui/system@2.6.2)(framer-motion@10.17.4)(react@18.2.0):
    resolution: {integrity: sha512-pgmi/CC+E1v31FcnQhsSGjJnOE2OcND4cKPyTE+0F+bmGm48Q/b5UmKD9Y+CmZsrt/7V3h8KNczowupfuBfIHA==}
    peerDependencies:
      '@chakra-ui/system': '>=2.0.0'
      framer-motion: '>=4.0.0'
      react: '>=18'
    dependencies:
      '@chakra-ui/checkbox': 2.3.2(@chakra-ui/system@2.6.2)(react@18.2.0)
      '@chakra-ui/shared-utils': 2.0.5
      '@chakra-ui/system': 2.6.2(@emotion/react@11.11.3)(@emotion/styled@11.11.0)(react@18.2.0)
      framer-motion: 10.17.4(react-dom@18.2.0)(react@18.2.0)
      react: 18.2.0

  /@chakra-ui/system@2.6.2(@emotion/react@11.11.3)(@emotion/styled@11.11.0)(react@18.2.0):
    resolution: {integrity: sha512-EGtpoEjLrUu4W1fHD+a62XR+hzC5YfsWm+6lO0Kybcga3yYEij9beegO0jZgug27V+Rf7vns95VPVP6mFd/DEQ==}
    peerDependencies:
      '@emotion/react': ^11.0.0
      '@emotion/styled': ^11.0.0
      react: '>=18'
    dependencies:
      '@chakra-ui/color-mode': 2.2.0(react@18.2.0)
      '@chakra-ui/object-utils': 2.1.0
      '@chakra-ui/react-utils': 2.0.12(react@18.2.0)
      '@chakra-ui/styled-system': 2.9.2
      '@chakra-ui/theme-utils': 2.0.21
      '@chakra-ui/utils': 2.0.15
      '@emotion/react': 11.11.3(@types/react@18.2.46)(react@18.2.0)
      '@emotion/styled': 11.11.0(@emotion/react@11.11.3)(@types/react@18.2.46)(react@18.2.0)
      react: 18.2.0
      react-fast-compare: 3.2.2

  /@chakra-ui/table@2.1.0(@chakra-ui/system@2.6.2)(react@18.2.0):
    resolution: {integrity: sha512-o5OrjoHCh5uCLdiUb0Oc0vq9rIAeHSIRScc2ExTC9Qg/uVZl2ygLrjToCaKfaaKl1oQexIeAcZDKvPG8tVkHyQ==}
    peerDependencies:
      '@chakra-ui/system': '>=2.0.0'
      react: '>=18'
    dependencies:
      '@chakra-ui/react-context': 2.1.0(react@18.2.0)
      '@chakra-ui/shared-utils': 2.0.5
      '@chakra-ui/system': 2.6.2(@emotion/react@11.11.3)(@emotion/styled@11.11.0)(react@18.2.0)
      react: 18.2.0

  /@chakra-ui/tabs@3.0.0(@chakra-ui/system@2.6.2)(react@18.2.0):
    resolution: {integrity: sha512-6Mlclp8L9lqXmsGWF5q5gmemZXOiOYuh0SGT/7PgJVNPz3LXREXlXg2an4MBUD8W5oTkduCX+3KTMCwRrVrDYw==}
    peerDependencies:
      '@chakra-ui/system': '>=2.0.0'
      react: '>=18'
    dependencies:
      '@chakra-ui/clickable': 2.1.0(react@18.2.0)
      '@chakra-ui/descendant': 3.1.0(react@18.2.0)
      '@chakra-ui/lazy-utils': 2.0.5
      '@chakra-ui/react-children-utils': 2.0.6(react@18.2.0)
      '@chakra-ui/react-context': 2.1.0(react@18.2.0)
      '@chakra-ui/react-use-controllable-state': 2.1.0(react@18.2.0)
      '@chakra-ui/react-use-merge-refs': 2.1.0(react@18.2.0)
      '@chakra-ui/react-use-safe-layout-effect': 2.1.0(react@18.2.0)
      '@chakra-ui/shared-utils': 2.0.5
      '@chakra-ui/system': 2.6.2(@emotion/react@11.11.3)(@emotion/styled@11.11.0)(react@18.2.0)
      react: 18.2.0

  /@chakra-ui/tag@3.1.1(@chakra-ui/system@2.6.2)(react@18.2.0):
    resolution: {integrity: sha512-Bdel79Dv86Hnge2PKOU+t8H28nm/7Y3cKd4Kfk9k3lOpUh4+nkSGe58dhRzht59lEqa4N9waCgQiBdkydjvBXQ==}
    peerDependencies:
      '@chakra-ui/system': '>=2.0.0'
      react: '>=18'
    dependencies:
      '@chakra-ui/icon': 3.2.0(@chakra-ui/system@2.6.2)(react@18.2.0)
      '@chakra-ui/react-context': 2.1.0(react@18.2.0)
      '@chakra-ui/system': 2.6.2(@emotion/react@11.11.3)(@emotion/styled@11.11.0)(react@18.2.0)
      react: 18.2.0

  /@chakra-ui/textarea@2.1.2(@chakra-ui/system@2.6.2)(react@18.2.0):
    resolution: {integrity: sha512-ip7tvklVCZUb2fOHDb23qPy/Fr2mzDOGdkrpbNi50hDCiV4hFX02jdQJdi3ydHZUyVgZVBKPOJ+lT9i7sKA2wA==}
    peerDependencies:
      '@chakra-ui/system': '>=2.0.0'
      react: '>=18'
    dependencies:
      '@chakra-ui/form-control': 2.2.0(@chakra-ui/system@2.6.2)(react@18.2.0)
      '@chakra-ui/shared-utils': 2.0.5
      '@chakra-ui/system': 2.6.2(@emotion/react@11.11.3)(@emotion/styled@11.11.0)(react@18.2.0)
      react: 18.2.0

  /@chakra-ui/theme-tools@2.1.2(@chakra-ui/styled-system@2.9.2):
    resolution: {integrity: sha512-Qdj8ajF9kxY4gLrq7gA+Azp8CtFHGO9tWMN2wfF9aQNgG9AuMhPrUzMq9AMQ0MXiYcgNq/FD3eegB43nHVmXVA==}
    peerDependencies:
      '@chakra-ui/styled-system': '>=2.0.0'
    dependencies:
      '@chakra-ui/anatomy': 2.2.2
      '@chakra-ui/shared-utils': 2.0.5
      '@chakra-ui/styled-system': 2.9.2
      color2k: 2.0.2

  /@chakra-ui/theme-utils@2.0.21:
    resolution: {integrity: sha512-FjH5LJbT794r0+VSCXB3lT4aubI24bLLRWB+CuRKHijRvsOg717bRdUN/N1fEmEpFnRVrbewttWh/OQs0EWpWw==}
    dependencies:
      '@chakra-ui/shared-utils': 2.0.5
      '@chakra-ui/styled-system': 2.9.2
      '@chakra-ui/theme': 3.3.1(@chakra-ui/styled-system@2.9.2)
      lodash.mergewith: 4.6.2

  /@chakra-ui/theme@3.3.1(@chakra-ui/styled-system@2.9.2):
    resolution: {integrity: sha512-Hft/VaT8GYnItGCBbgWd75ICrIrIFrR7lVOhV/dQnqtfGqsVDlrztbSErvMkoPKt0UgAkd9/o44jmZ6X4U2nZQ==}
    peerDependencies:
      '@chakra-ui/styled-system': '>=2.8.0'
    dependencies:
      '@chakra-ui/anatomy': 2.2.2
      '@chakra-ui/shared-utils': 2.0.5
      '@chakra-ui/styled-system': 2.9.2
      '@chakra-ui/theme-tools': 2.1.2(@chakra-ui/styled-system@2.9.2)

  /@chakra-ui/toast@7.0.2(@chakra-ui/system@2.6.2)(framer-motion@10.17.4)(react-dom@18.2.0)(react@18.2.0):
    resolution: {integrity: sha512-yvRP8jFKRs/YnkuE41BVTq9nB2v/KDRmje9u6dgDmE5+1bFt3bwjdf9gVbif4u5Ve7F7BGk5E093ARRVtvLvXA==}
    peerDependencies:
      '@chakra-ui/system': 2.6.2
      framer-motion: '>=4.0.0'
      react: '>=18'
      react-dom: '>=18'
    dependencies:
      '@chakra-ui/alert': 2.2.2(@chakra-ui/system@2.6.2)(react@18.2.0)
      '@chakra-ui/close-button': 2.1.1(@chakra-ui/system@2.6.2)(react@18.2.0)
      '@chakra-ui/portal': 2.1.0(react-dom@18.2.0)(react@18.2.0)
      '@chakra-ui/react-context': 2.1.0(react@18.2.0)
      '@chakra-ui/react-use-timeout': 2.1.0(react@18.2.0)
      '@chakra-ui/react-use-update-effect': 2.1.0(react@18.2.0)
      '@chakra-ui/shared-utils': 2.0.5
      '@chakra-ui/styled-system': 2.9.2
      '@chakra-ui/system': 2.6.2(@emotion/react@11.11.3)(@emotion/styled@11.11.0)(react@18.2.0)
      '@chakra-ui/theme': 3.3.1(@chakra-ui/styled-system@2.9.2)
      framer-motion: 10.17.4(react-dom@18.2.0)(react@18.2.0)
      react: 18.2.0
      react-dom: 18.2.0(react@18.2.0)

  /@chakra-ui/tooltip@2.3.1(@chakra-ui/system@2.6.2)(framer-motion@10.17.4)(react-dom@18.2.0)(react@18.2.0):
    resolution: {integrity: sha512-Rh39GBn/bL4kZpuEMPPRwYNnccRCL+w9OqamWHIB3Qboxs6h8cOyXfIdGxjo72lvhu1QI/a4KFqkM3St+WfC0A==}
    peerDependencies:
      '@chakra-ui/system': '>=2.0.0'
      framer-motion: '>=4.0.0'
      react: '>=18'
      react-dom: '>=18'
    dependencies:
      '@chakra-ui/dom-utils': 2.1.0
      '@chakra-ui/popper': 3.1.0(react@18.2.0)
      '@chakra-ui/portal': 2.1.0(react-dom@18.2.0)(react@18.2.0)
      '@chakra-ui/react-types': 2.0.7(react@18.2.0)
      '@chakra-ui/react-use-disclosure': 2.1.0(react@18.2.0)
      '@chakra-ui/react-use-event-listener': 2.1.0(react@18.2.0)
      '@chakra-ui/react-use-merge-refs': 2.1.0(react@18.2.0)
      '@chakra-ui/shared-utils': 2.0.5
      '@chakra-ui/system': 2.6.2(@emotion/react@11.11.3)(@emotion/styled@11.11.0)(react@18.2.0)
      framer-motion: 10.17.4(react-dom@18.2.0)(react@18.2.0)
      react: 18.2.0
      react-dom: 18.2.0(react@18.2.0)

  /@chakra-ui/transition@2.1.0(framer-motion@10.17.4)(react@18.2.0):
    resolution: {integrity: sha512-orkT6T/Dt+/+kVwJNy7zwJ+U2xAZ3EU7M3XCs45RBvUnZDr/u9vdmaM/3D/rOpmQJWgQBwKPJleUXrYWUagEDQ==}
    peerDependencies:
      framer-motion: '>=4.0.0'
      react: '>=18'
    dependencies:
      '@chakra-ui/shared-utils': 2.0.5
      framer-motion: 10.17.4(react-dom@18.2.0)(react@18.2.0)
      react: 18.2.0

  /@chakra-ui/utils@2.0.15:
    resolution: {integrity: sha512-El4+jL0WSaYYs+rJbuYFDbjmfCcfGDmRY95GO4xwzit6YAPZBLcR65rOEwLps+XWluZTy1xdMrusg/hW0c1aAA==}
    dependencies:
      '@types/lodash.mergewith': 4.6.7
      css-box-model: 1.2.1
      framesync: 6.1.2
      lodash.mergewith: 4.6.2

  /@chakra-ui/visually-hidden@2.2.0(@chakra-ui/system@2.6.2)(react@18.2.0):
    resolution: {integrity: sha512-KmKDg01SrQ7VbTD3+cPWf/UfpF5MSwm3v7MWi0n5t8HnnadT13MF0MJCDSXbBWnzLv1ZKJ6zlyAOeARWX+DpjQ==}
    peerDependencies:
      '@chakra-ui/system': '>=2.0.0'
      react: '>=18'
    dependencies:
      '@chakra-ui/system': 2.6.2(@emotion/react@11.11.3)(@emotion/styled@11.11.0)(react@18.2.0)
      react: 18.2.0

  /@changesets/apply-release-plan@6.1.4:
    resolution: {integrity: sha512-FMpKF1fRlJyCZVYHr3CbinpZZ+6MwvOtWUuO8uo+svcATEoc1zRDcj23pAurJ2TZ/uVz1wFHH6K3NlACy0PLew==}
    dependencies:
      '@babel/runtime': 7.23.6
      '@changesets/config': 2.3.1
      '@changesets/get-version-range-type': 0.3.2
      '@changesets/git': 2.0.0
      '@changesets/types': 5.2.1
      '@manypkg/get-packages': 1.1.3
      detect-indent: 6.1.0
      fs-extra: 7.0.1
      lodash.startcase: 4.4.0
      outdent: 0.5.0
      prettier: 2.8.8
      resolve-from: 5.0.0
      semver: 7.5.4
    dev: true

  /@changesets/assemble-release-plan@5.2.4(patch_hash=ixdzxqire6z6wavv7be3kwhyxu):
    resolution: {integrity: sha512-xJkWX+1/CUaOUWTguXEbCDTyWJFECEhmdtbkjhn5GVBGxdP/JwaHBIU9sW3FR6gD07UwZ7ovpiPclQZs+j+mvg==}
    dependencies:
      '@babel/runtime': 7.23.6
      '@changesets/errors': 0.1.4
      '@changesets/get-dependents-graph': 1.3.6
      '@changesets/types': 5.2.1
      '@manypkg/get-packages': 1.1.3
      semver: 7.5.4
    dev: true
    patched: true

  /@changesets/changelog-git@0.1.14:
    resolution: {integrity: sha512-+vRfnKtXVWsDDxGctOfzJsPhaCdXRYoe+KyWYoq5X/GqoISREiat0l3L8B0a453B2B4dfHGcZaGyowHbp9BSaA==}
    dependencies:
      '@changesets/types': 5.2.1
    dev: true

  /@changesets/cli@2.26.2:
    resolution: {integrity: sha512-dnWrJTmRR8bCHikJHl9b9HW3gXACCehz4OasrXpMp7sx97ECuBGGNjJhjPhdZNCvMy9mn4BWdplI323IbqsRig==}
    hasBin: true
    dependencies:
      '@babel/runtime': 7.23.6
      '@changesets/apply-release-plan': 6.1.4
      '@changesets/assemble-release-plan': 5.2.4(patch_hash=ixdzxqire6z6wavv7be3kwhyxu)
      '@changesets/changelog-git': 0.1.14
      '@changesets/config': 2.3.1
      '@changesets/errors': 0.1.4
      '@changesets/get-dependents-graph': 1.3.6
      '@changesets/get-release-plan': 3.0.17
      '@changesets/git': 2.0.0
      '@changesets/logger': 0.0.5
      '@changesets/pre': 1.0.14
      '@changesets/read': 0.5.9
      '@changesets/types': 5.2.1
      '@changesets/write': 0.2.3
      '@manypkg/get-packages': 1.1.3
      '@types/is-ci': 3.0.0
      '@types/semver': 7.5.6
      ansi-colors: 4.1.3
      chalk: 2.4.2
      enquirer: 2.3.6
      external-editor: 3.1.0
      fs-extra: 7.0.1
      human-id: 1.0.2
      is-ci: 3.0.1
      meow: 6.1.1
      outdent: 0.5.0
      p-limit: 2.3.0
      preferred-pm: 3.0.3
      resolve-from: 5.0.0
      semver: 7.5.4
      spawndamnit: 2.0.0
      term-size: 2.2.1
      tty-table: 4.2.1
    dev: true

  /@changesets/config@2.3.1:
    resolution: {integrity: sha512-PQXaJl82CfIXddUOppj4zWu+987GCw2M+eQcOepxN5s+kvnsZOwjEJO3DH9eVy+OP6Pg/KFEWdsECFEYTtbg6w==}
    dependencies:
      '@changesets/errors': 0.1.4
      '@changesets/get-dependents-graph': 1.3.6
      '@changesets/logger': 0.0.5
      '@changesets/types': 5.2.1
      '@manypkg/get-packages': 1.1.3
      fs-extra: 7.0.1
      micromatch: 4.0.5
    dev: true

  /@changesets/errors@0.1.4:
    resolution: {integrity: sha512-HAcqPF7snsUJ/QzkWoKfRfXushHTu+K5KZLJWPb34s4eCZShIf8BFO3fwq6KU8+G7L5KdtN2BzQAXOSXEyiY9Q==}
    dependencies:
      extendable-error: 0.1.7
    dev: true

  /@changesets/errors@0.2.0:
    resolution: {integrity: sha512-6BLOQUscTpZeGljvyQXlWOItQyU71kCdGz7Pi8H8zdw6BI0g3m43iL4xKUVPWtG+qrrL9DTjpdn8eYuCQSRpow==}
    dependencies:
      extendable-error: 0.1.7
    dev: true

  /@changesets/get-dependents-graph@1.3.6:
    resolution: {integrity: sha512-Q/sLgBANmkvUm09GgRsAvEtY3p1/5OCzgBE5vX3vgb5CvW0j7CEljocx5oPXeQSNph6FXulJlXV3Re/v3K3P3Q==}
    dependencies:
      '@changesets/types': 5.2.1
      '@manypkg/get-packages': 1.1.3
      chalk: 2.4.2
      fs-extra: 7.0.1
      semver: 7.5.4
    dev: true

  /@changesets/get-release-plan@3.0.17:
    resolution: {integrity: sha512-6IwKTubNEgoOZwDontYc2x2cWXfr6IKxP3IhKeK+WjyD6y3M4Gl/jdQvBw+m/5zWILSOCAaGLu2ZF6Q+WiPniw==}
    dependencies:
      '@babel/runtime': 7.23.6
      '@changesets/assemble-release-plan': 5.2.4(patch_hash=ixdzxqire6z6wavv7be3kwhyxu)
      '@changesets/config': 2.3.1
      '@changesets/pre': 1.0.14
      '@changesets/read': 0.5.9
      '@changesets/types': 5.2.1
      '@manypkg/get-packages': 1.1.3
    dev: true

  /@changesets/get-version-range-type@0.3.2:
    resolution: {integrity: sha512-SVqwYs5pULYjYT4op21F2pVbcrca4qA/bAA3FmFXKMN7Y+HcO8sbZUTx3TAy2VXulP2FACd1aC7f2nTuqSPbqg==}
    dev: true

  /@changesets/git@2.0.0:
    resolution: {integrity: sha512-enUVEWbiqUTxqSnmesyJGWfzd51PY4H7mH9yUw0hPVpZBJ6tQZFMU3F3mT/t9OJ/GjyiM4770i+sehAn6ymx6A==}
    dependencies:
      '@babel/runtime': 7.23.6
      '@changesets/errors': 0.1.4
      '@changesets/types': 5.2.1
      '@manypkg/get-packages': 1.1.3
      is-subdir: 1.2.0
      micromatch: 4.0.5
      spawndamnit: 2.0.0
    dev: true

  /@changesets/git@3.0.0:
    resolution: {integrity: sha512-vvhnZDHe2eiBNRFHEgMiGd2CT+164dfYyrJDhwwxTVD/OW0FUD6G7+4DIx1dNwkwjHyzisxGAU96q0sVNBns0w==}
    dependencies:
      '@babel/runtime': 7.23.6
      '@changesets/errors': 0.2.0
      '@changesets/types': 6.0.0
      '@manypkg/get-packages': 1.1.3
      is-subdir: 1.2.0
      micromatch: 4.0.5
      spawndamnit: 2.0.0
    dev: true

  /@changesets/logger@0.0.5:
    resolution: {integrity: sha512-gJyZHomu8nASHpaANzc6bkQMO9gU/ib20lqew1rVx753FOxffnCrJlGIeQVxNWCqM+o6OOleCo/ivL8UAO5iFw==}
    dependencies:
      chalk: 2.4.2
    dev: true

  /@changesets/logger@0.1.0:
    resolution: {integrity: sha512-pBrJm4CQm9VqFVwWnSqKEfsS2ESnwqwH+xR7jETxIErZcfd1u2zBSqrHbRHR7xjhSgep9x2PSKFKY//FAshA3g==}
    dependencies:
      chalk: 2.4.2
    dev: true

  /@changesets/parse@0.3.16:
    resolution: {integrity: sha512-127JKNd167ayAuBjUggZBkmDS5fIKsthnr9jr6bdnuUljroiERW7FBTDNnNVyJ4l69PzR57pk6mXQdtJyBCJKg==}
    dependencies:
      '@changesets/types': 5.2.1
      js-yaml: 3.14.1
    dev: true

  /@changesets/pre@1.0.14:
    resolution: {integrity: sha512-dTsHmxQWEQekHYHbg+M1mDVYFvegDh9j/kySNuDKdylwfMEevTeDouR7IfHNyVodxZXu17sXoJuf2D0vi55FHQ==}
    dependencies:
      '@babel/runtime': 7.23.6
      '@changesets/errors': 0.1.4
      '@changesets/types': 5.2.1
      '@manypkg/get-packages': 1.1.3
      fs-extra: 7.0.1
    dev: true

  /@changesets/read@0.5.9:
    resolution: {integrity: sha512-T8BJ6JS6j1gfO1HFq50kU3qawYxa4NTbI/ASNVVCBTsKquy2HYwM9r7ZnzkiMe8IEObAJtUVGSrePCOxAK2haQ==}
    dependencies:
      '@babel/runtime': 7.23.6
      '@changesets/git': 2.0.0
      '@changesets/logger': 0.0.5
      '@changesets/parse': 0.3.16
      '@changesets/types': 5.2.1
      chalk: 2.4.2
      fs-extra: 7.0.1
      p-filter: 2.1.0
    dev: true

  /@changesets/types@4.1.0:
    resolution: {integrity: sha512-LDQvVDv5Kb50ny2s25Fhm3d9QSZimsoUGBsUioj6MC3qbMUCuC8GPIvk/M6IvXx3lYhAs0lwWUQLb+VIEUCECw==}
    dev: true

  /@changesets/types@5.2.1:
    resolution: {integrity: sha512-myLfHbVOqaq9UtUKqR/nZA/OY7xFjQMdfgfqeZIBK4d0hA6pgxArvdv8M+6NUzzBsjWLOtvApv8YHr4qM+Kpfg==}
    dev: true

  /@changesets/types@6.0.0:
    resolution: {integrity: sha512-b1UkfNulgKoWfqyHtzKS5fOZYSJO+77adgL7DLRDr+/7jhChN+QcHnbjiQVOz/U+Ts3PGNySq7diAItzDgugfQ==}
    dev: true

  /@changesets/write@0.2.3:
    resolution: {integrity: sha512-Dbamr7AIMvslKnNYsLFafaVORx4H0pvCA2MHqgtNCySMe1blImEyAEOzDmcgKAkgz4+uwoLz7demIrX+JBr/Xw==}
    dependencies:
      '@babel/runtime': 7.23.6
      '@changesets/types': 5.2.1
      fs-extra: 7.0.1
      human-id: 1.0.2
      prettier: 2.8.8
    dev: true

  /@cspotcode/source-map-support@0.8.1:
    resolution: {integrity: sha512-IchNf6dN4tHoMFIn/7OE8LWZ19Y6q/67Bmf6vnGREv8RSbBVb9LPJxEcnwrcwX6ixSvaiGoomAUvu4YSxXrVgw==}
    engines: {node: '>=12'}
    dependencies:
      '@jridgewell/trace-mapping': 0.3.9
    dev: true

  /@emotion/babel-plugin@11.11.0:
    resolution: {integrity: sha512-m4HEDZleaaCH+XgDDsPF15Ht6wTLsgDTeR3WYj9Q/k76JtWhrJjcP4+/XlG8LGT/Rol9qUfOIztXeA84ATpqPQ==}
    dependencies:
      '@babel/helper-module-imports': 7.18.6
      '@babel/runtime': 7.23.6
      '@emotion/hash': 0.9.1
      '@emotion/memoize': 0.8.1
      '@emotion/serialize': 1.1.3
      babel-plugin-macros: 3.1.0
      convert-source-map: 1.9.0
      escape-string-regexp: 4.0.0
      find-root: 1.1.0
      source-map: 0.5.7
      stylis: 4.2.0

  /@emotion/cache@11.11.0:
    resolution: {integrity: sha512-P34z9ssTCBi3e9EI1ZsWpNHcfY1r09ZO0rZbRO2ob3ZQMnFI35jB536qoXbkdesr5EUhYi22anuEJuyxifaqAQ==}
    dependencies:
      '@emotion/memoize': 0.8.1
      '@emotion/sheet': 1.2.2
      '@emotion/utils': 1.2.1
      '@emotion/weak-memoize': 0.3.1
      stylis: 4.2.0

  /@emotion/hash@0.9.1:
    resolution: {integrity: sha512-gJB6HLm5rYwSLI6PQa+X1t5CFGrv1J1TWG+sOyMCeKz2ojaj6Fnl/rZEspogG+cvqbt4AE/2eIyD2QfLKTBNlQ==}

  /@emotion/is-prop-valid@0.8.8:
    resolution: {integrity: sha512-u5WtneEAr5IDG2Wv65yhunPSMLIpuKsbuOktRojfrEiEvRyC85LgPMZI63cr7NUqT8ZIGdSVg8ZKGxIug4lXcA==}
    requiresBuild: true
    dependencies:
      '@emotion/memoize': 0.7.4
    optional: true

  /@emotion/is-prop-valid@1.2.1:
    resolution: {integrity: sha512-61Mf7Ufx4aDxx1xlDeOm8aFFigGHE4z+0sKCa+IHCeZKiyP9RLD0Mmx7m8b9/Cf37f7NAvQOOJAbQQGVr5uERw==}
    dependencies:
      '@emotion/memoize': 0.8.1

  /@emotion/memoize@0.7.4:
    resolution: {integrity: sha512-Ja/Vfqe3HpuzRsG1oBtWTHk2PGZ7GR+2Vz5iYGelAw8dx32K0y7PjVuxK6z1nMpZOqAFsRUPCkK1YjJ56qJlgw==}
    requiresBuild: true
    optional: true

  /@emotion/memoize@0.8.1:
    resolution: {integrity: sha512-W2P2c/VRW1/1tLox0mVUalvnWXxavmv/Oum2aPsRcoDJuob75FC3Y8FbpfLwUegRcxINtGUMPq0tFCvYNTBXNA==}

  /@emotion/react@11.11.3(@types/react@18.2.46)(react@18.2.0):
    resolution: {integrity: sha512-Cnn0kuq4DoONOMcnoVsTOR8E+AdnKFf//6kUWc4LCdnxj31pZWn7rIULd6Y7/Js1PiPHzn7SKCM9vB/jBni8eA==}
    peerDependencies:
      '@types/react': '*'
      react: '>=16.8.0'
    peerDependenciesMeta:
      '@types/react':
        optional: true
    dependencies:
      '@babel/runtime': 7.23.6
      '@emotion/babel-plugin': 11.11.0
      '@emotion/cache': 11.11.0
      '@emotion/serialize': 1.1.3
      '@emotion/use-insertion-effect-with-fallbacks': 1.0.1(react@18.2.0)
      '@emotion/utils': 1.2.1
      '@emotion/weak-memoize': 0.3.1
      '@types/react': 18.2.46
      hoist-non-react-statics: 3.3.2
      react: 18.2.0

  /@emotion/serialize@1.1.3:
    resolution: {integrity: sha512-iD4D6QVZFDhcbH0RAG1uVu1CwVLMWUkCvAqqlewO/rxf8+87yIBAlt4+AxMiiKPLs5hFc0owNk/sLLAOROw3cA==}
    dependencies:
      '@emotion/hash': 0.9.1
      '@emotion/memoize': 0.8.1
      '@emotion/unitless': 0.8.1
      '@emotion/utils': 1.2.1
      csstype: 3.1.3

  /@emotion/sheet@1.2.2:
    resolution: {integrity: sha512-0QBtGvaqtWi+nx6doRwDdBIzhNdZrXUppvTM4dtZZWEGTXL/XE/yJxLMGlDT1Gt+UHH5IX1n+jkXyytE/av7OA==}

  /@emotion/styled@11.11.0(@emotion/react@11.11.3)(@types/react@18.2.46)(react@18.2.0):
    resolution: {integrity: sha512-hM5Nnvu9P3midq5aaXj4I+lnSfNi7Pmd4EWk1fOZ3pxookaQTNew6bp4JaCBYM4HVFZF9g7UjJmsUmC2JlxOng==}
    peerDependencies:
      '@emotion/react': ^11.0.0-rc.0
      '@types/react': '*'
      react: '>=16.8.0'
    peerDependenciesMeta:
      '@types/react':
        optional: true
    dependencies:
      '@babel/runtime': 7.23.6
      '@emotion/babel-plugin': 11.11.0
      '@emotion/is-prop-valid': 1.2.1
      '@emotion/react': 11.11.3(@types/react@18.2.46)(react@18.2.0)
      '@emotion/serialize': 1.1.3
      '@emotion/use-insertion-effect-with-fallbacks': 1.0.1(react@18.2.0)
      '@emotion/utils': 1.2.1
      '@types/react': 18.2.46
      react: 18.2.0

  /@emotion/unitless@0.8.1:
    resolution: {integrity: sha512-KOEGMu6dmJZtpadb476IsZBclKvILjopjUii3V+7MnXIQCYh8W3NgNcgwo21n9LXZX6EDIKvqfjYxXebDwxKmQ==}

  /@emotion/use-insertion-effect-with-fallbacks@1.0.1(react@18.2.0):
    resolution: {integrity: sha512-jT/qyKZ9rzLErtrjGgdkMBn2OP8wl0G3sQlBb3YPryvKHsjvINUhVaPFfP+fpBcOkmrVOVEEHQFJ7nbj2TH2gw==}
    peerDependencies:
      react: '>=16.8.0'
    dependencies:
      react: 18.2.0

  /@emotion/utils@1.2.1:
    resolution: {integrity: sha512-Y2tGf3I+XVnajdItskUCn6LX+VUDmP6lTL4fcqsXAv43dnlbZiuW4MWQW38rW/BVWSE7Q/7+XQocmpnRYILUmg==}

  /@emotion/weak-memoize@0.3.1:
    resolution: {integrity: sha512-EsBwpc7hBUJWAsNPBmJy4hxWx12v6bshQsldrVmjxJoc3isbxhOrF2IcCpaXxfvq03NwkI7sbsOLXbYuqF/8Ww==}

  /@esbuild/android-arm64@0.18.17:
    resolution: {integrity: sha512-9np+YYdNDed5+Jgr1TdWBsozZ85U1Oa3xW0c7TWqH0y2aGghXtZsuT8nYRbzOMcl0bXZXjOGbksoTtVOlWrRZg==}
    engines: {node: '>=12'}
    cpu: [arm64]
    os: [android]
    requiresBuild: true
    dev: true
    optional: true

  /@esbuild/android-arm64@0.19.9:
    resolution: {integrity: sha512-q4cR+6ZD0938R19MyEW3jEsMzbb/1rulLXiNAJQADD/XYp7pT+rOS5JGxvpRW8dFDEfjW4wLgC/3FXIw4zYglQ==}
    engines: {node: '>=12'}
    cpu: [arm64]
    os: [android]
    requiresBuild: true
    dev: true
    optional: true

  /@esbuild/android-arm@0.18.17:
    resolution: {integrity: sha512-wHsmJG/dnL3OkpAcwbgoBTTMHVi4Uyou3F5mf58ZtmUyIKfcdA7TROav/6tCzET4A3QW2Q2FC+eFneMU+iyOxg==}
    engines: {node: '>=12'}
    cpu: [arm]
    os: [android]
    requiresBuild: true
    dev: true
    optional: true

  /@esbuild/android-arm@0.19.9:
    resolution: {integrity: sha512-jkYjjq7SdsWuNI6b5quymW0oC83NN5FdRPuCbs9HZ02mfVdAP8B8eeqLSYU3gb6OJEaY5CQabtTFbqBf26H3GA==}
    engines: {node: '>=12'}
    cpu: [arm]
    os: [android]
    requiresBuild: true
    dev: true
    optional: true

  /@esbuild/android-x64@0.18.17:
    resolution: {integrity: sha512-O+FeWB/+xya0aLg23hHEM2E3hbfwZzjqumKMSIqcHbNvDa+dza2D0yLuymRBQQnC34CWrsJUXyH2MG5VnLd6uw==}
    engines: {node: '>=12'}
    cpu: [x64]
    os: [android]
    requiresBuild: true
    dev: true
    optional: true

  /@esbuild/android-x64@0.19.9:
    resolution: {integrity: sha512-KOqoPntWAH6ZxDwx1D6mRntIgZh9KodzgNOy5Ebt9ghzffOk9X2c1sPwtM9P+0eXbefnDhqYfkh5PLP5ULtWFA==}
    engines: {node: '>=12'}
    cpu: [x64]
    os: [android]
    requiresBuild: true
    dev: true
    optional: true

  /@esbuild/darwin-arm64@0.18.17:
    resolution: {integrity: sha512-M9uJ9VSB1oli2BE/dJs3zVr9kcCBBsE883prage1NWz6pBS++1oNn/7soPNS3+1DGj0FrkSvnED4Bmlu1VAE9g==}
    engines: {node: '>=12'}
    cpu: [arm64]
    os: [darwin]
    requiresBuild: true
    dev: true
    optional: true

  /@esbuild/darwin-arm64@0.19.9:
    resolution: {integrity: sha512-KBJ9S0AFyLVx2E5D8W0vExqRW01WqRtczUZ8NRu+Pi+87opZn5tL4Y0xT0mA4FtHctd0ZgwNoN639fUUGlNIWw==}
    engines: {node: '>=12'}
    cpu: [arm64]
    os: [darwin]
    requiresBuild: true
    dev: true
    optional: true

  /@esbuild/darwin-x64@0.18.17:
    resolution: {integrity: sha512-XDre+J5YeIJDMfp3n0279DFNrGCXlxOuGsWIkRb1NThMZ0BsrWXoTg23Jer7fEXQ9Ye5QjrvXpxnhzl3bHtk0g==}
    engines: {node: '>=12'}
    cpu: [x64]
    os: [darwin]
    requiresBuild: true
    dev: true
    optional: true

  /@esbuild/darwin-x64@0.19.9:
    resolution: {integrity: sha512-vE0VotmNTQaTdX0Q9dOHmMTao6ObjyPm58CHZr1UK7qpNleQyxlFlNCaHsHx6Uqv86VgPmR4o2wdNq3dP1qyDQ==}
    engines: {node: '>=12'}
    cpu: [x64]
    os: [darwin]
    requiresBuild: true
    dev: true
    optional: true

  /@esbuild/freebsd-arm64@0.18.17:
    resolution: {integrity: sha512-cjTzGa3QlNfERa0+ptykyxs5A6FEUQQF0MuilYXYBGdBxD3vxJcKnzDlhDCa1VAJCmAxed6mYhA2KaJIbtiNuQ==}
    engines: {node: '>=12'}
    cpu: [arm64]
    os: [freebsd]
    requiresBuild: true
    dev: true
    optional: true

  /@esbuild/freebsd-arm64@0.19.9:
    resolution: {integrity: sha512-uFQyd/o1IjiEk3rUHSwUKkqZwqdvuD8GevWF065eqgYfexcVkxh+IJgwTaGZVu59XczZGcN/YMh9uF1fWD8j1g==}
    engines: {node: '>=12'}
    cpu: [arm64]
    os: [freebsd]
    requiresBuild: true
    dev: true
    optional: true

  /@esbuild/freebsd-x64@0.18.17:
    resolution: {integrity: sha512-sOxEvR8d7V7Kw8QqzxWc7bFfnWnGdaFBut1dRUYtu+EIRXefBc/eIsiUiShnW0hM3FmQ5Zf27suDuHsKgZ5QrA==}
    engines: {node: '>=12'}
    cpu: [x64]
    os: [freebsd]
    requiresBuild: true
    dev: true
    optional: true

  /@esbuild/freebsd-x64@0.19.9:
    resolution: {integrity: sha512-WMLgWAtkdTbTu1AWacY7uoj/YtHthgqrqhf1OaEWnZb7PQgpt8eaA/F3LkV0E6K/Lc0cUr/uaVP/49iE4M4asA==}
    engines: {node: '>=12'}
    cpu: [x64]
    os: [freebsd]
    requiresBuild: true
    dev: true
    optional: true

  /@esbuild/linux-arm64@0.18.17:
    resolution: {integrity: sha512-c9w3tE7qA3CYWjT+M3BMbwMt+0JYOp3vCMKgVBrCl1nwjAlOMYzEo+gG7QaZ9AtqZFj5MbUc885wuBBmu6aADQ==}
    engines: {node: '>=12'}
    cpu: [arm64]
    os: [linux]
    requiresBuild: true
    dev: true
    optional: true

  /@esbuild/linux-arm64@0.19.9:
    resolution: {integrity: sha512-PiPblfe1BjK7WDAKR1Cr9O7VVPqVNpwFcPWgfn4xu0eMemzRp442hXyzF/fSwgrufI66FpHOEJk0yYdPInsmyQ==}
    engines: {node: '>=12'}
    cpu: [arm64]
    os: [linux]
    requiresBuild: true
    dev: true
    optional: true

  /@esbuild/linux-arm@0.18.17:
    resolution: {integrity: sha512-2d3Lw6wkwgSLC2fIvXKoMNGVaeY8qdN0IC3rfuVxJp89CRfA3e3VqWifGDfuakPmp90+ZirmTfye1n4ncjv2lg==}
    engines: {node: '>=12'}
    cpu: [arm]
    os: [linux]
    requiresBuild: true
    dev: true
    optional: true

  /@esbuild/linux-arm@0.19.9:
    resolution: {integrity: sha512-C/ChPohUYoyUaqn1h17m/6yt6OB14hbXvT8EgM1ZWaiiTYz7nWZR0SYmMnB5BzQA4GXl3BgBO1l8MYqL/He3qw==}
    engines: {node: '>=12'}
    cpu: [arm]
    os: [linux]
    requiresBuild: true
    dev: true
    optional: true

  /@esbuild/linux-ia32@0.18.17:
    resolution: {integrity: sha512-1DS9F966pn5pPnqXYz16dQqWIB0dmDfAQZd6jSSpiT9eX1NzKh07J6VKR3AoXXXEk6CqZMojiVDSZi1SlmKVdg==}
    engines: {node: '>=12'}
    cpu: [ia32]
    os: [linux]
    requiresBuild: true
    dev: true
    optional: true

  /@esbuild/linux-ia32@0.19.9:
    resolution: {integrity: sha512-f37i/0zE0MjDxijkPSQw1CO/7C27Eojqb+r3BbHVxMLkj8GCa78TrBZzvPyA/FNLUMzP3eyHCVkAopkKVja+6Q==}
    engines: {node: '>=12'}
    cpu: [ia32]
    os: [linux]
    requiresBuild: true
    dev: true
    optional: true

  /@esbuild/linux-loong64@0.18.17:
    resolution: {integrity: sha512-EvLsxCk6ZF0fpCB6w6eOI2Fc8KW5N6sHlIovNe8uOFObL2O+Mr0bflPHyHwLT6rwMg9r77WOAWb2FqCQrVnwFg==}
    engines: {node: '>=12'}
    cpu: [loong64]
    os: [linux]
    requiresBuild: true
    dev: true
    optional: true

  /@esbuild/linux-loong64@0.19.9:
    resolution: {integrity: sha512-t6mN147pUIf3t6wUt3FeumoOTPfmv9Cc6DQlsVBpB7eCpLOqQDyWBP1ymXn1lDw4fNUSb/gBcKAmvTP49oIkaA==}
    engines: {node: '>=12'}
    cpu: [loong64]
    os: [linux]
    requiresBuild: true
    dev: true
    optional: true

  /@esbuild/linux-mips64el@0.18.17:
    resolution: {integrity: sha512-e0bIdHA5p6l+lwqTE36NAW5hHtw2tNRmHlGBygZC14QObsA3bD4C6sXLJjvnDIjSKhW1/0S3eDy+QmX/uZWEYQ==}
    engines: {node: '>=12'}
    cpu: [mips64el]
    os: [linux]
    requiresBuild: true
    dev: true
    optional: true

  /@esbuild/linux-mips64el@0.19.9:
    resolution: {integrity: sha512-jg9fujJTNTQBuDXdmAg1eeJUL4Jds7BklOTkkH80ZgQIoCTdQrDaHYgbFZyeTq8zbY+axgptncko3v9p5hLZtw==}
    engines: {node: '>=12'}
    cpu: [mips64el]
    os: [linux]
    requiresBuild: true
    dev: true
    optional: true

  /@esbuild/linux-ppc64@0.18.17:
    resolution: {integrity: sha512-BAAilJ0M5O2uMxHYGjFKn4nJKF6fNCdP1E0o5t5fvMYYzeIqy2JdAP88Az5LHt9qBoUa4tDaRpfWt21ep5/WqQ==}
    engines: {node: '>=12'}
    cpu: [ppc64]
    os: [linux]
    requiresBuild: true
    dev: true
    optional: true

  /@esbuild/linux-ppc64@0.19.9:
    resolution: {integrity: sha512-tkV0xUX0pUUgY4ha7z5BbDS85uI7ABw3V1d0RNTii7E9lbmV8Z37Pup2tsLV46SQWzjOeyDi1Q7Wx2+QM8WaCQ==}
    engines: {node: '>=12'}
    cpu: [ppc64]
    os: [linux]
    requiresBuild: true
    dev: true
    optional: true

  /@esbuild/linux-riscv64@0.18.17:
    resolution: {integrity: sha512-Wh/HW2MPnC3b8BqRSIme/9Zhab36PPH+3zam5pqGRH4pE+4xTrVLx2+XdGp6fVS3L2x+DrsIcsbMleex8fbE6g==}
    engines: {node: '>=12'}
    cpu: [riscv64]
    os: [linux]
    requiresBuild: true
    dev: true
    optional: true

  /@esbuild/linux-riscv64@0.19.9:
    resolution: {integrity: sha512-DfLp8dj91cufgPZDXr9p3FoR++m3ZJ6uIXsXrIvJdOjXVREtXuQCjfMfvmc3LScAVmLjcfloyVtpn43D56JFHg==}
    engines: {node: '>=12'}
    cpu: [riscv64]
    os: [linux]
    requiresBuild: true
    dev: true
    optional: true

  /@esbuild/linux-s390x@0.18.17:
    resolution: {integrity: sha512-j/34jAl3ul3PNcK3pfI0NSlBANduT2UO5kZ7FCaK33XFv3chDhICLY8wJJWIhiQ+YNdQ9dxqQctRg2bvrMlYgg==}
    engines: {node: '>=12'}
    cpu: [s390x]
    os: [linux]
    requiresBuild: true
    dev: true
    optional: true

  /@esbuild/linux-s390x@0.19.9:
    resolution: {integrity: sha512-zHbglfEdC88KMgCWpOl/zc6dDYJvWGLiUtmPRsr1OgCViu3z5GncvNVdf+6/56O2Ca8jUU+t1BW261V6kp8qdw==}
    engines: {node: '>=12'}
    cpu: [s390x]
    os: [linux]
    requiresBuild: true
    dev: true
    optional: true

  /@esbuild/linux-x64@0.18.17:
    resolution: {integrity: sha512-QM50vJ/y+8I60qEmFxMoxIx4de03pGo2HwxdBeFd4nMh364X6TIBZ6VQ5UQmPbQWUVWHWws5MmJXlHAXvJEmpQ==}
    engines: {node: '>=12'}
    cpu: [x64]
    os: [linux]
    requiresBuild: true
    dev: true
    optional: true

  /@esbuild/linux-x64@0.19.9:
    resolution: {integrity: sha512-JUjpystGFFmNrEHQnIVG8hKwvA2DN5o7RqiO1CVX8EN/F/gkCjkUMgVn6hzScpwnJtl2mPR6I9XV1oW8k9O+0A==}
    engines: {node: '>=12'}
    cpu: [x64]
    os: [linux]
    requiresBuild: true
    dev: true
    optional: true

  /@esbuild/netbsd-x64@0.18.17:
    resolution: {integrity: sha512-/jGlhWR7Sj9JPZHzXyyMZ1RFMkNPjC6QIAan0sDOtIo2TYk3tZn5UDrkE0XgsTQCxWTTOcMPf9p6Rh2hXtl5TQ==}
    engines: {node: '>=12'}
    cpu: [x64]
    os: [netbsd]
    requiresBuild: true
    dev: true
    optional: true

  /@esbuild/netbsd-x64@0.19.9:
    resolution: {integrity: sha512-GThgZPAwOBOsheA2RUlW5UeroRfESwMq/guy8uEe3wJlAOjpOXuSevLRd70NZ37ZrpO6RHGHgEHvPg1h3S1Jug==}
    engines: {node: '>=12'}
    cpu: [x64]
    os: [netbsd]
    requiresBuild: true
    dev: true
    optional: true

  /@esbuild/openbsd-x64@0.18.17:
    resolution: {integrity: sha512-rSEeYaGgyGGf4qZM2NonMhMOP/5EHp4u9ehFiBrg7stH6BYEEjlkVREuDEcQ0LfIl53OXLxNbfuIj7mr5m29TA==}
    engines: {node: '>=12'}
    cpu: [x64]
    os: [openbsd]
    requiresBuild: true
    dev: true
    optional: true

  /@esbuild/openbsd-x64@0.19.9:
    resolution: {integrity: sha512-Ki6PlzppaFVbLnD8PtlVQfsYw4S9n3eQl87cqgeIw+O3sRr9IghpfSKY62mggdt1yCSZ8QWvTZ9jo9fjDSg9uw==}
    engines: {node: '>=12'}
    cpu: [x64]
    os: [openbsd]
    requiresBuild: true
    dev: true
    optional: true

  /@esbuild/sunos-x64@0.18.17:
    resolution: {integrity: sha512-Y7ZBbkLqlSgn4+zot4KUNYst0bFoO68tRgI6mY2FIM+b7ZbyNVtNbDP5y8qlu4/knZZ73fgJDlXID+ohY5zt5g==}
    engines: {node: '>=12'}
    cpu: [x64]
    os: [sunos]
    requiresBuild: true
    dev: true
    optional: true

  /@esbuild/sunos-x64@0.19.9:
    resolution: {integrity: sha512-MLHj7k9hWh4y1ddkBpvRj2b9NCBhfgBt3VpWbHQnXRedVun/hC7sIyTGDGTfsGuXo4ebik2+3ShjcPbhtFwWDw==}
    engines: {node: '>=12'}
    cpu: [x64]
    os: [sunos]
    requiresBuild: true
    dev: true
    optional: true

  /@esbuild/win32-arm64@0.18.17:
    resolution: {integrity: sha512-bwPmTJsEQcbZk26oYpc4c/8PvTY3J5/QK8jM19DVlEsAB41M39aWovWoHtNm78sd6ip6prilxeHosPADXtEJFw==}
    engines: {node: '>=12'}
    cpu: [arm64]
    os: [win32]
    requiresBuild: true
    dev: true
    optional: true

  /@esbuild/win32-arm64@0.19.9:
    resolution: {integrity: sha512-GQoa6OrQ8G08guMFgeXPH7yE/8Dt0IfOGWJSfSH4uafwdC7rWwrfE6P9N8AtPGIjUzdo2+7bN8Xo3qC578olhg==}
    engines: {node: '>=12'}
    cpu: [arm64]
    os: [win32]
    requiresBuild: true
    dev: true
    optional: true

  /@esbuild/win32-ia32@0.18.17:
    resolution: {integrity: sha512-H/XaPtPKli2MhW+3CQueo6Ni3Avggi6hP/YvgkEe1aSaxw+AeO8MFjq8DlgfTd9Iz4Yih3QCZI6YLMoyccnPRg==}
    engines: {node: '>=12'}
    cpu: [ia32]
    os: [win32]
    requiresBuild: true
    dev: true
    optional: true

  /@esbuild/win32-ia32@0.19.9:
    resolution: {integrity: sha512-UOozV7Ntykvr5tSOlGCrqU3NBr3d8JqPes0QWN2WOXfvkWVGRajC+Ym0/Wj88fUgecUCLDdJPDF0Nna2UK3Qtg==}
    engines: {node: '>=12'}
    cpu: [ia32]
    os: [win32]
    requiresBuild: true
    dev: true
    optional: true

  /@esbuild/win32-x64@0.18.17:
    resolution: {integrity: sha512-fGEb8f2BSA3CW7riJVurug65ACLuQAzKq0SSqkY2b2yHHH0MzDfbLyKIGzHwOI/gkHcxM/leuSW6D5w/LMNitA==}
    engines: {node: '>=12'}
    cpu: [x64]
    os: [win32]
    requiresBuild: true
    dev: true
    optional: true

  /@esbuild/win32-x64@0.19.9:
    resolution: {integrity: sha512-oxoQgglOP7RH6iasDrhY+R/3cHrfwIDvRlT4CGChflq6twk8iENeVvMJjmvBb94Ik1Z+93iGO27err7w6l54GQ==}
    engines: {node: '>=12'}
    cpu: [x64]
    os: [win32]
    requiresBuild: true
    dev: true
    optional: true

  /@eslint-community/eslint-utils@4.4.0(eslint@8.56.0):
    resolution: {integrity: sha512-1/sA4dwrzBAyeUoQ6oxahHKmrZvsnLCg4RfxW3ZFGGmQkSNQPFNLV9CUEFQP1x9EYXHTo5p6xdhZM1Ne9p/AfA==}
    engines: {node: ^12.22.0 || ^14.17.0 || >=16.0.0}
    peerDependencies:
      eslint: ^6.0.0 || ^7.0.0 || >=8.0.0
    dependencies:
      eslint: 8.56.0
      eslint-visitor-keys: 3.4.3
    dev: true

  /@eslint-community/regexpp@4.7.0:
    resolution: {integrity: sha512-+HencqxU7CFJnQb7IKtuNBqS6Yx3Tz4kOL8BJXo+JyeiBm5MEX6pO8onXDkjrkCRlfYXS1Axro15ZjVFe9YgsA==}
    engines: {node: ^12.0.0 || ^14.0.0 || >=16.0.0}
    dev: true

  /@eslint/eslintrc@2.1.4:
    resolution: {integrity: sha512-269Z39MS6wVJtsoUl10L60WdkhJVdPG24Q4eZTH3nnF6lpvSShEK3wQjDX9JRWAUPvPh7COouPpU9IrqaZFvtQ==}
    engines: {node: ^12.22.0 || ^14.17.0 || >=16.0.0}
    dependencies:
      ajv: 6.12.6
      debug: 4.3.4
      espree: 9.6.1
      globals: 13.20.0
      ignore: 5.2.4
      import-fresh: 3.3.0
      js-yaml: 4.1.0
      minimatch: 3.1.2
      strip-json-comments: 3.1.1
    transitivePeerDependencies:
      - supports-color
    dev: true

  /@eslint/js@8.56.0:
    resolution: {integrity: sha512-gMsVel9D7f2HLkBma9VbtzZRehRogVRfbr++f06nL2vnCGCNlzOD+/MUov/F4p8myyAHspEhVobgjpX64q5m6A==}
    engines: {node: ^12.22.0 || ^14.17.0 || >=16.0.0}
    dev: true

  /@floating-ui/core@1.5.0:
    resolution: {integrity: sha512-kK1h4m36DQ0UHGj5Ah4db7R0rHemTqqO0QLvUqi1/mUUp3LuAWbWxdxSIf/XsnH9VS6rRVPLJCncjRzUvyCLXg==}
    dependencies:
      '@floating-ui/utils': 0.1.6
    dev: false

  /@floating-ui/dom@1.5.3:
    resolution: {integrity: sha512-ClAbQnEqJAKCJOEbbLo5IUlZHkNszqhuxS4fHAVxRPXPya6Ysf2G8KypnYcOTpx6I8xcgF9bbHb6g/2KpbV8qA==}
    dependencies:
      '@floating-ui/core': 1.5.0
      '@floating-ui/utils': 0.1.6
    dev: false

  /@floating-ui/utils@0.1.6:
    resolution: {integrity: sha512-OfX7E2oUDYxtBvsuS4e/jSn4Q9Qb6DzgeYtsAdkPZ47znpoNsMgZw0+tVijiv3uGNR6dgNlty6r9rzIzHjtd/A==}
    dev: false

  /@formatjs/ecma402-abstract@1.18.0:
    resolution: {integrity: sha512-PEVLoa3zBevWSCZzPIM/lvPCi8P5l4G+NXQMc/CjEiaCWgyHieUoo0nM7Bs0n/NbuQ6JpXEolivQ9pKSBHaDlA==}
    dependencies:
      '@formatjs/intl-localematcher': 0.5.2
      tslib: 2.6.2

  /@formatjs/fast-memoize@2.2.0:
    resolution: {integrity: sha512-hnk/nY8FyrL5YxwP9e4r9dqeM6cAbo8PeU9UjyXojZMNvVad2Z06FAVHyR3Ecw6fza+0GH7vdJgiKIVXTMbSBA==}
    dependencies:
      tslib: 2.6.2

  /@formatjs/icu-messageformat-parser@2.7.3:
    resolution: {integrity: sha512-X/jy10V9S/vW+qlplqhMUxR8wErQ0mmIYSq4mrjpjDl9mbuGcCILcI1SUYkL5nlM4PJqpc0KOS0bFkkJNPxYRw==}
    dependencies:
      '@formatjs/ecma402-abstract': 1.18.0
      '@formatjs/icu-skeleton-parser': 1.7.0
      tslib: 2.6.2

  /@formatjs/icu-skeleton-parser@1.7.0:
    resolution: {integrity: sha512-Cfdo/fgbZzpN/jlN/ptQVe0lRHora+8ezrEeg2RfrNjyp+YStwBy7cqDY8k5/z2LzXg6O0AdzAV91XS0zIWv+A==}
    dependencies:
      '@formatjs/ecma402-abstract': 1.18.0
      tslib: 2.6.2

  /@formatjs/intl-displaynames@6.6.4:
    resolution: {integrity: sha512-ET8KQ+L9Q0K8x1SnJQa4DNssUcbATlMopWqYvGGR8yAvw5qwAQc1fv+DshCoZNIE9pbcue0IGC4kWNAkWqlFag==}
    dependencies:
      '@formatjs/ecma402-abstract': 1.18.0
      '@formatjs/intl-localematcher': 0.5.2
      tslib: 2.6.2

  /@formatjs/intl-listformat@7.5.3:
    resolution: {integrity: sha512-l7EOr0Yh1m8KagytukB90yw81uyzrM7amKFrgxXqphz4KeSIL0KPa68lPsdtZ+JmQB73GaDQRwLOwUKFZ1VZPQ==}
    dependencies:
      '@formatjs/ecma402-abstract': 1.18.0
      '@formatjs/intl-localematcher': 0.5.2
      tslib: 2.6.2

  /@formatjs/intl-localematcher@0.5.2:
    resolution: {integrity: sha512-txaaE2fiBMagLrR4jYhxzFO6wEdEG4TPMqrzBAcbr4HFUYzH/YC+lg6OIzKCHm8WgDdyQevxbAAV1OgcXctuGw==}
    dependencies:
      tslib: 2.6.2

  /@formatjs/intl@2.9.9(typescript@5.3.3):
    resolution: {integrity: sha512-JI3CNgL2Zdg5lv9ncT2sYKqbAj2RGrCbdzaCckIxMPxn4QuHuOVvYUGmBAXVusBmfG/0sxLmMrnwnBioz+QKdA==}
    peerDependencies:
      typescript: '5'
    peerDependenciesMeta:
      typescript:
        optional: true
    dependencies:
      '@formatjs/ecma402-abstract': 1.18.0
      '@formatjs/fast-memoize': 2.2.0
      '@formatjs/icu-messageformat-parser': 2.7.3
      '@formatjs/intl-displaynames': 6.6.4
      '@formatjs/intl-listformat': 7.5.3
      intl-messageformat: 10.5.8
      tslib: 2.6.2
      typescript: 5.3.3

  /@humanwhocodes/config-array@0.11.13:
    resolution: {integrity: sha512-JSBDMiDKSzQVngfRjOdFXgFfklaXI4K9nLF49Auh21lmBWRLIK3+xTErTWD4KU54pb6coM6ESE7Awz/FNU3zgQ==}
    engines: {node: '>=10.10.0'}
    dependencies:
      '@humanwhocodes/object-schema': 2.0.1
      debug: 4.3.4
      minimatch: 3.1.2
    transitivePeerDependencies:
      - supports-color
    dev: true

  /@humanwhocodes/module-importer@1.0.1:
    resolution: {integrity: sha512-bxveV4V8v5Yb4ncFTT3rPSgZBOpCkjfK0y4oVVVJwIuDVBRMDXrPyXRL988i5ap9m9bnyEEjWfm5WkBmtffLfA==}
    engines: {node: '>=12.22'}
    dev: true

  /@humanwhocodes/object-schema@2.0.1:
    resolution: {integrity: sha512-dvuCeX5fC9dXgJn9t+X5atfmgQAzUOWqS1254Gh0m6i8wKd10ebXkfNKiRK+1GWi/yTvvLDHpoxLr0xxxeslWw==}
    dev: true

  /@isaacs/cliui@8.0.2:
    resolution: {integrity: sha512-O8jcjabXaleOG9DQ0+ARXWZBTfnP4WNAqzuiJK7ll44AmxGKv/J2M4TPjxjY3znBCfvBXFzucm1twdyFybFqEA==}
    engines: {node: '>=12'}
    dependencies:
      string-width: 5.1.2
      string-width-cjs: /string-width@4.2.3
      strip-ansi: 7.1.0
      strip-ansi-cjs: /strip-ansi@6.0.1
      wrap-ansi: 8.1.0
      wrap-ansi-cjs: /wrap-ansi@7.0.0
    dev: true

  /@jest/schemas@29.6.3:
    resolution: {integrity: sha512-mo5j5X+jIZmJQveBKeS/clAueipV7KgiX1vMgCxam1RNYiqE1w62n0/tJJnHtjW8ZHcQco5gY85jA3mi0L+nSA==}
    engines: {node: ^14.15.0 || ^16.10.0 || >=18.0.0}
    dependencies:
      '@sinclair/typebox': 0.27.8
    dev: true

  /@jridgewell/gen-mapping@0.3.2:
    resolution: {integrity: sha512-mh65xKQAzI6iBcFzwv28KVWSmCkdRBWoOh+bYQGW3+6OZvbbN3TqMGo5hqYxQniRcH9F2VZIoJCm4pa3BPDK/A==}
    engines: {node: '>=6.0.0'}
    dependencies:
      '@jridgewell/set-array': 1.1.2
      '@jridgewell/sourcemap-codec': 1.4.15
      '@jridgewell/trace-mapping': 0.3.17
    dev: true

  /@jridgewell/resolve-uri@3.1.0:
    resolution: {integrity: sha512-F2msla3tad+Mfht5cJq7LSXcdudKTWCVYUgw6pLFOOHSTtZlj6SWNYAp+AhuqLmWdBO2X5hPrLcu8cVP8fy28w==}
    engines: {node: '>=6.0.0'}
    dev: true

  /@jridgewell/set-array@1.1.2:
    resolution: {integrity: sha512-xnkseuNADM0gt2bs+BvhO0p78Mk762YnZdsuzFV018NoG1Sj1SCQvpSqa7XUaTam5vAGasABV9qXASMKnFMwMw==}
    engines: {node: '>=6.0.0'}
    dev: true

  /@jridgewell/sourcemap-codec@1.4.14:
    resolution: {integrity: sha512-XPSJHWmi394fuUuzDnGz1wiKqWfo1yXecHQMRf2l6hztTO+nPru658AyDngaBe7isIxEkRsPR3FZh+s7iVa4Uw==}
    dev: true

  /@jridgewell/sourcemap-codec@1.4.15:
    resolution: {integrity: sha512-eF2rxCRulEKXHTRiDrDy6erMYWqNw4LPdQ8UQA4huuxaQsVeRPFl2oM8oDGxMFhJUWZf9McpLtJasDDZb/Bpeg==}

  /@jridgewell/trace-mapping@0.3.17:
    resolution: {integrity: sha512-MCNzAp77qzKca9+W/+I0+sEpaUnZoeasnghNeVc41VZCEKaCH73Vq3BZZ/SzWIgrqE4H4ceI+p+b6C0mHf9T4g==}
    dependencies:
      '@jridgewell/resolve-uri': 3.1.0
      '@jridgewell/sourcemap-codec': 1.4.14
    dev: true

  /@jridgewell/trace-mapping@0.3.9:
    resolution: {integrity: sha512-3Belt6tdc8bPgAtbcmdtNJlirVoTmEb5e2gC94PnkwEW9jI6CAHUeoG85tjWP5WquqfavoMtMwiG4P926ZKKuQ==}
    dependencies:
      '@jridgewell/resolve-uri': 3.1.0
      '@jridgewell/sourcemap-codec': 1.4.15
    dev: true

  /@manypkg/find-root@1.1.0:
    resolution: {integrity: sha512-mki5uBvhHzO8kYYix/WRy2WX8S3B5wdVSc9D6KcU5lQNglP2yt58/VfLuAK49glRXChosY8ap2oJ1qgma3GUVA==}
    dependencies:
      '@babel/runtime': 7.23.6
      '@types/node': 12.20.55
      find-up: 4.1.0
      fs-extra: 8.1.0
    dev: true

  /@manypkg/find-root@2.2.0:
    resolution: {integrity: sha512-NET+BNIMmBWUUUfFtuDgaTIav6pVlkkSdI2mt+2rFWPd6TQ0DXyhQH47Ql+d7x2oIkJ69dkVKwsTErRt2ROPbw==}
    engines: {node: '>=14.18.0'}
    dependencies:
      '@manypkg/tools': 1.1.0
      '@types/node': 12.20.55
      find-up: 4.1.0
      fs-extra: 8.1.0
    dev: true

  /@manypkg/get-packages@1.1.3:
    resolution: {integrity: sha512-fo+QhuU3qE/2TQMQmbVMqaQ6EWbMhi4ABWP+O4AM1NqPBuy0OrApV5LO6BrrgnhtAHS2NH6RrVk9OL181tTi8A==}
    dependencies:
      '@babel/runtime': 7.23.6
      '@changesets/types': 4.1.0
      '@manypkg/find-root': 1.1.0
      fs-extra: 8.1.0
      globby: 11.1.0
      read-yaml-file: 1.1.0
    dev: true

  /@manypkg/get-packages@2.2.0:
    resolution: {integrity: sha512-B5p5BXMwhGZKi/syEEAP1eVg5DZ/9LP+MZr0HqfrHLgu9fq0w4ZwH8yVen4JmjrxI2dWS31dcoswYzuphLaRxg==}
    engines: {node: '>=14.18.0'}
    dependencies:
      '@manypkg/find-root': 2.2.0
      '@manypkg/tools': 1.1.0
    dev: true

  /@manypkg/tools@1.1.0:
    resolution: {integrity: sha512-SkAyKAByB9l93Slyg8AUHGuM2kjvWioUTCckT/03J09jYnfEzMO/wSXmEhnKGYs6qx9De8TH4yJCl0Y9lRgnyQ==}
    engines: {node: '>=14.18.0'}
    dependencies:
      fs-extra: 8.1.0
      globby: 11.1.0
      jju: 1.4.0
      read-yaml-file: 1.1.0
    dev: true

  /@mapbox/jsonlint-lines-primitives@2.0.2:
    resolution: {integrity: sha512-rY0o9A5ECsTQRVhv7tL/OyDpGAoUB4tTvLiW1DSzQGq4bvTPhNw1VpSNjDJc5GFZ2XuyOtSWSVN05qOtcD71qQ==}
    engines: {node: '>= 0.6'}
    dev: false

  /@mapbox/unitbezier@0.0.1:
    resolution: {integrity: sha512-nMkuDXFv60aBr9soUG5q+GvZYL+2KZHVvsqFCzqnkGEf46U2fvmytHaEVc1/YZbiLn8X+eR3QzX1+dwDO1lxlw==}
    dev: false

  /@maplibre/maplibre-gl-style-spec@19.3.3:
    resolution: {integrity: sha512-cOZZOVhDSulgK0meTsTkmNXb1ahVvmTmWmfx9gRBwc6hq98wS9JP35ESIoNq3xqEan+UN+gn8187Z6E4NKhLsw==}
    hasBin: true
    dependencies:
      '@mapbox/jsonlint-lines-primitives': 2.0.2
      '@mapbox/unitbezier': 0.0.1
      json-stringify-pretty-compact: 3.0.0
      minimist: 1.2.8
      rw: 1.3.3
      sort-object: 3.0.3
    dev: false

  /@nodelib/fs.scandir@2.1.5:
    resolution: {integrity: sha512-vq24Bq3ym5HEQm2NKCr3yXDwjc7vTsEThRDnkp2DK9p1uqLR+DHurm/NOTo0KG7HYHU7eppKZj3MyqYuMBf62g==}
    engines: {node: '>= 8'}
    dependencies:
      '@nodelib/fs.stat': 2.0.5
      run-parallel: 1.2.0
    dev: true

  /@nodelib/fs.stat@2.0.5:
    resolution: {integrity: sha512-RkhPPp2zrqDAQA/2jNhnztcPAlv64XdhIp7a7454A5ovI7Bukxgt7MX7udwAu3zg1DcpPU0rz3VV1SeaqvY4+A==}
    engines: {node: '>= 8'}
    dev: true

  /@nodelib/fs.walk@1.2.8:
    resolution: {integrity: sha512-oGB+UxlgWcgQkgwo8GcEGwemoTFt3FIO9ababBmaGwXIoBKZ+GTy0pP185beGg7Llih/NSHSV2XAs1lnznocSg==}
    engines: {node: '>= 8'}
    dependencies:
      '@nodelib/fs.scandir': 2.1.5
      fastq: 1.15.0
    dev: true

  /@open-pioneer/base-theme@0.2.0(@open-pioneer/chakra-integration@1.1.1):
    resolution: {integrity: sha512-aUn7pPBjErXGLJ665oef27P7tkc81e7BhwSWNh6dw3mS30hLRb9Vzqi10U6VkOd65HzgI4uw6ZT/1YvK5mqsRg==}
    peerDependencies:
      '@open-pioneer/chakra-integration': ^1.1.1
    dependencies:
      '@open-pioneer/chakra-integration': 1.1.1(@chakra-ui/react@2.8.2)(@emotion/cache@11.11.0)(@emotion/react@11.11.3)(@emotion/styled@11.11.0)(framer-motion@10.17.4)(react-dom@18.2.0)(react@18.2.0)

  /@open-pioneer/build-common@2.0.0:
    resolution: {integrity: sha512-8j88qeRWTRWsYFhVQl8WmX2NJaQP9oJuKnAe8f4MRgb6ZQ6yrPvkZh916CYT2VF0nsa7X2Hl9hFUKbJJnKp7UQ==}
    engines: {node: '>= 18'}
    dependencies:
      semver: 7.5.4
      zod: 3.22.4
      zod-validation-error: 2.1.0(zod@3.22.4)
    dev: true

  /@open-pioneer/build-package-cli@2.0.0(sass@1.69.7)(typescript@5.3.3):
    resolution: {integrity: sha512-/gxShIkf5TAVjgSxJVLjI0HAzUqzb+P2PcXJuKy0mjxdbsnFqb5ODG8lb97C0qfN6ggYuBnQKtIUEvYoqqKgmg==}
    engines: {node: '>= 18'}
    hasBin: true
    dependencies:
      '@open-pioneer/build-package': 2.0.0(sass@1.69.7)(typescript@5.3.3)
      chalk: 5.3.0
      commander: 11.1.0
    transitivePeerDependencies:
      - sass
      - supports-color
      - typescript
    dev: true

  /@open-pioneer/build-package@2.0.0(sass@1.69.7)(typescript@5.3.3):
    resolution: {integrity: sha512-GK1LzG8EJJ/7wdlnvY4q+Y7z8dJGd34c5eNxmIdK9aSwYAkegHyd9YdNPZJ2AohHgckKcrT+IoJJZS92xi/0rA==}
    engines: {node: '>= 18'}
    peerDependencies:
      sass: '*'
      typescript: '*'
    peerDependenciesMeta:
      sass:
        optional: true
      typescript:
        optional: true
    dependencies:
      '@open-pioneer/build-common': 2.0.0
      '@open-pioneer/build-support': 2.0.0
      chalk: 5.3.0
      debug: 4.3.4
      esbuild: 0.19.9
      fast-glob: 3.3.2
      fs-extra: 11.2.0
      postcss: 8.4.31
      postcss-import: 15.1.0(postcss@8.4.31)
      rollup: 4.8.0
      rollup-plugin-esbuild: 6.1.0(esbuild@0.19.9)(rollup@4.8.0)
      sass: 1.69.7
      typescript: 5.3.3
    transitivePeerDependencies:
      - supports-color
    dev: true

  /@open-pioneer/build-support@2.0.0:
    resolution: {integrity: sha512-eH3d2x5Z7gyG796Wa9BnT7xwDgqG003hAv34tXYFo4rpj5KP4lUEKSt86N4PzMAaDmAEDvEtMvvwA5ozT3ZYrg==}
    engines: {node: '>= 18'}
    dev: true

  /@open-pioneer/chakra-integration@1.1.1(@chakra-ui/react@2.8.2)(@emotion/cache@11.11.0)(@emotion/react@11.11.3)(@emotion/styled@11.11.0)(framer-motion@10.17.4)(react-dom@18.2.0)(react@18.2.0):
    resolution: {integrity: sha512-ZXdyr/5dgY13y/wzS9T6gDgZNxc1Tk6cPSDgqIHA/isjSK9rpyHBJsQXoP+i7+PhoMCZiKMbljG/sBSDTpOQjg==}
    peerDependencies:
      '@chakra-ui/react': ^2.8.2
      '@emotion/cache': ^11.11.0
      '@emotion/react': ^11.11.1
      '@emotion/styled': ^11.11.0
      framer-motion: ^10.16.9
      react: ^18.2.0
      react-dom: ^18.2.0
    dependencies:
      '@chakra-ui/react': 2.8.2(@emotion/react@11.11.3)(@emotion/styled@11.11.0)(@types/react@18.2.46)(framer-motion@10.17.4)(react-dom@18.2.0)(react@18.2.0)
      '@emotion/cache': 11.11.0
      '@emotion/react': 11.11.3(@types/react@18.2.46)(react@18.2.0)
      '@emotion/styled': 11.11.0(@emotion/react@11.11.3)(@types/react@18.2.46)(react@18.2.0)
      framer-motion: 10.17.4(react-dom@18.2.0)(react@18.2.0)
      react: 18.2.0
      react-dom: 18.2.0(react@18.2.0)

  /@open-pioneer/core@1.2.1:
    resolution: {integrity: sha512-LuDc+jPxI5U+B0L6+dHu1PNqeVni2FD/mG2A/EoZQMnoT9ICDp3jChEFooGA7RbbR6wSum2DS4OjxBRoJvx0Ng==}

  /@open-pioneer/http@2.1.1(@open-pioneer/core@1.2.1)(@open-pioneer/runtime@2.0.2):
    resolution: {integrity: sha512-4qA6kQv7LvcNxbJePUuNHlmYq2m5EMxzVCGlztSkOUUYJav62DRZ8DaH7fzVR5X4MF2Hm99IzgRDsQt2fTuBFQ==}
    peerDependencies:
      '@open-pioneer/core': ^1.2.1
      '@open-pioneer/runtime': ^2.0.2
    dependencies:
      '@open-pioneer/core': 1.2.1
      '@open-pioneer/runtime': 2.0.2(@formatjs/intl@2.9.9)(@open-pioneer/base-theme@0.2.0)(@open-pioneer/chakra-integration@1.1.1)(@open-pioneer/core@1.2.1)(@open-pioneer/runtime-react-support@1.0.0)(react-dom@18.2.0)(react@18.2.0)
    dev: false

  /@open-pioneer/integration@2.0.2(@open-pioneer/runtime@2.0.2):
    resolution: {integrity: sha512-+lB29Fpq3swZ2yR/+ukP+eCDa6U1CGly1JTTXtWH7yim5Iakir0wyn0cuxf6SG2YmdKqiu2AYpE6UZqXU5wshA==}
    peerDependencies:
      '@open-pioneer/runtime': ^2.0.2
    dependencies:
      '@open-pioneer/runtime': 2.0.2(@formatjs/intl@2.9.9)(@open-pioneer/base-theme@0.2.0)(@open-pioneer/chakra-integration@1.1.1)(@open-pioneer/core@1.2.1)(@open-pioneer/runtime-react-support@1.0.0)(react-dom@18.2.0)(react@18.2.0)
    dev: false

  /@open-pioneer/runtime-react-support@1.0.0(react@18.2.0):
    resolution: {integrity: sha512-u5cMrU0Vxx9Rrs4equZ/uvtK925YUWq/O/3UubBV1206VQKJ1lsEZGWWkkvHnpGfQkOGy25ymbcVzNXGumND+A==}
    peerDependencies:
      react: ^18.2.0
    dependencies:
      react: 18.2.0

  /@open-pioneer/runtime@2.0.2(@formatjs/intl@2.9.9)(@open-pioneer/base-theme@0.2.0)(@open-pioneer/chakra-integration@1.1.1)(@open-pioneer/core@1.2.1)(@open-pioneer/runtime-react-support@1.0.0)(react-dom@18.2.0)(react@18.2.0):
    resolution: {integrity: sha512-l1yV1uxKbk4UUuRrDwKpKBy835bImVZBVGJfvjHZ2ewa00klKY5+61ptw8zByxVkTTZF1ZdrVMvY3ZJSau0dKQ==}
    peerDependencies:
      '@formatjs/intl': ^2.9.9
      '@open-pioneer/base-theme': ^0.2.0
      '@open-pioneer/chakra-integration': ^1.1.1
      '@open-pioneer/core': ^1.2.1
      '@open-pioneer/runtime-react-support': ^1.0.0
      react: ^18.2.0
      react-dom: ^18.2.0
    dependencies:
      '@formatjs/intl': 2.9.9(typescript@5.3.3)
      '@open-pioneer/base-theme': 0.2.0(@open-pioneer/chakra-integration@1.1.1)
      '@open-pioneer/chakra-integration': 1.1.1(@chakra-ui/react@2.8.2)(@emotion/cache@11.11.0)(@emotion/react@11.11.3)(@emotion/styled@11.11.0)(framer-motion@10.17.4)(react-dom@18.2.0)(react@18.2.0)
      '@open-pioneer/core': 1.2.1
      '@open-pioneer/runtime-react-support': 1.0.0(react@18.2.0)
      react: 18.2.0
      react-dom: 18.2.0(react@18.2.0)

  /@open-pioneer/tag-current-versions@2.0.0:
    resolution: {integrity: sha512-wHOlxUBiEgnuiYiXtJYuodgHV2bJck4bYvOVVqObAF9GbtfX46pLqiWvytLFzcHklSVfHcI0qGVxioXWWxqVIQ==}
    engines: {node: '>= 18'}
    hasBin: true
    dependencies:
      '@changesets/git': 3.0.0
      '@changesets/logger': 0.1.0
      '@manypkg/get-packages': 2.2.0
    dev: true

  /@open-pioneer/test-utils@1.0.2(@formatjs/intl@2.9.9)(@open-pioneer/chakra-integration@1.1.1)(@open-pioneer/runtime-react-support@1.0.0)(@testing-library/dom@9.3.3)(@testing-library/react@14.1.2)(react-dom@18.2.0)(react@18.2.0):
    resolution: {integrity: sha512-Q4I9h9nbT30nouFbYuG9xn9RAYMicBTR0Ctg7y8Y+JyiGacepecrHHlQZKlVwLdWUnKIZqzE3ZURPBdvzATN5g==}
    peerDependencies:
      '@formatjs/intl': ^2.9.9
      '@open-pioneer/chakra-integration': ^1.1.1
      '@open-pioneer/runtime-react-support': ^1.0.0
      '@testing-library/dom': ^9.3.3
      '@testing-library/react': ^14.1.2
      react: ^18.2.0
      react-dom: ^18.2.0
    dependencies:
      '@formatjs/intl': 2.9.9(typescript@5.3.3)
      '@open-pioneer/chakra-integration': 1.1.1(@chakra-ui/react@2.8.2)(@emotion/cache@11.11.0)(@emotion/react@11.11.3)(@emotion/styled@11.11.0)(framer-motion@10.17.4)(react-dom@18.2.0)(react@18.2.0)
      '@open-pioneer/runtime-react-support': 1.0.0(react@18.2.0)
      '@testing-library/dom': 9.3.3
      '@testing-library/react': 14.1.2(react-dom@18.2.0)(react@18.2.0)
      react: 18.2.0
      react-dom: 18.2.0(react@18.2.0)

  /@open-pioneer/vite-plugin-pioneer@2.0.0(@open-pioneer/runtime@2.0.2)(sass@1.69.7)(vite@4.5.1):
    resolution: {integrity: sha512-tiM2tmsM6TkpaPVdVgn889gnFv0kpRcGvict4Ig9ZkhIxyuhz0EFA+cstIQBT+ZEOOefeiAw9ryvMp83V7fL+Q==}
    engines: {node: '>= 18'}
    peerDependencies:
      '@open-pioneer/runtime': '*'
      sass: ^1.58.3
      vite: ^4.0.0
    dependencies:
      '@babel/generator': 7.23.6
      '@babel/template': 7.22.15
      '@babel/types': 7.23.6
      '@open-pioneer/build-common': 2.0.0
      '@open-pioneer/runtime': 2.0.2(@formatjs/intl@2.9.9)(@open-pioneer/base-theme@0.2.0)(@open-pioneer/chakra-integration@1.1.1)(@open-pioneer/core@1.2.1)(@open-pioneer/runtime-react-support@1.0.0)(react-dom@18.2.0)(react@18.2.0)
      debug: 4.3.4
      js-yaml: 4.1.0
      sass: 1.69.7
      vite: 4.5.1(@types/node@16.18.68)(sass@1.69.7)
      zod: 3.22.4
      zod-validation-error: 2.1.0(zod@3.22.4)
    transitivePeerDependencies:
      - supports-color
    dev: true

  /@petamoriken/float16@3.7.1:
    resolution: {integrity: sha512-oXZOc+aePd0FnhTWk15pyqK+Do87n0TyLV1nxdEougE95X/WXWDqmQobfhgnSY7QsWn5euZUWuDVeTQvoQ5VNw==}
    dev: false

  /@pkgjs/parseargs@0.11.0:
    resolution: {integrity: sha512-+1VkjdD0QBLPodGrJUeqarH8VAIvQODIbwh9XpP5Syisf7YoQgsJKPNFoqqLQlu+VQ/tVSshMR6loPMn8U+dPg==}
    engines: {node: '>=14'}
    requiresBuild: true
    dev: true
    optional: true

  /@popperjs/core@2.11.6:
    resolution: {integrity: sha512-50/17A98tWUfQ176raKiOGXuYpLyyVMkxxG6oylzL3BPOlA6ADGdK7EYunSa4I064xerltq9TGXs8HmOk5E+vw==}

  /@rollup/pluginutils@4.2.1:
    resolution: {integrity: sha512-iKnFXr7NkdZAIHiIWE+BX5ULi/ucVFYWD6TbAV+rZctiRTY2PL6tsIKhoIOaoskiWAkgu+VsbXgUVDNLHf+InQ==}
    engines: {node: '>= 8.0.0'}
    dependencies:
      estree-walker: 2.0.2
      picomatch: 2.3.1
    dev: true

  /@rollup/pluginutils@5.1.0(rollup@4.8.0):
    resolution: {integrity: sha512-XTIWOPPcpvyKI6L1NHo0lFlCyznUEyPmPY1mc3KpPVDYulHSTvyeLNVW00QTLIAFNhR3kYnJTQHeGqU4M3n09g==}
    engines: {node: '>=14.0.0'}
    peerDependencies:
      rollup: ^1.20.0||^2.0.0||^3.0.0||^4.0.0
    peerDependenciesMeta:
      rollup:
        optional: true
    dependencies:
      '@types/estree': 1.0.0
      estree-walker: 2.0.2
      picomatch: 2.3.1
      rollup: 4.8.0
    dev: true

  /@rollup/rollup-android-arm-eabi@4.8.0:
    resolution: {integrity: sha512-zdTObFRoNENrdPpnTNnhOljYIcOX7aI7+7wyrSpPFFIOf/nRdedE6IYsjaBE7tjukphh1tMTojgJ7p3lKY8x6Q==}
    cpu: [arm]
    os: [android]
    requiresBuild: true
    dev: true
    optional: true

  /@rollup/rollup-android-arm64@4.8.0:
    resolution: {integrity: sha512-aiItwP48BiGpMFS9Znjo/xCNQVwTQVcRKkFKsO81m8exrGjHkCBDvm9PHay2kpa8RPnZzzKcD1iQ9KaLY4fPQQ==}
    cpu: [arm64]
    os: [android]
    requiresBuild: true
    dev: true
    optional: true

  /@rollup/rollup-darwin-arm64@4.8.0:
    resolution: {integrity: sha512-zhNIS+L4ZYkYQUjIQUR6Zl0RXhbbA0huvNIWjmPc2SL0cB1h5Djkcy+RZ3/Bwszfb6vgwUvcVJYD6e6Zkpsi8g==}
    cpu: [arm64]
    os: [darwin]
    requiresBuild: true
    dev: true
    optional: true

  /@rollup/rollup-darwin-x64@4.8.0:
    resolution: {integrity: sha512-A/FAHFRNQYrELrb/JHncRWzTTXB2ticiRFztP4ggIUAfa9Up1qfW8aG2w/mN9jNiZ+HB0t0u0jpJgFXG6BfRTA==}
    cpu: [x64]
    os: [darwin]
    requiresBuild: true
    dev: true
    optional: true

  /@rollup/rollup-linux-arm-gnueabihf@4.8.0:
    resolution: {integrity: sha512-JsidBnh3p2IJJA4/2xOF2puAYqbaczB3elZDT0qHxn362EIoIkq7hrR43Xa8RisgI6/WPfvb2umbGsuvf7E37A==}
    cpu: [arm]
    os: [linux]
    requiresBuild: true
    dev: true
    optional: true

  /@rollup/rollup-linux-arm64-gnu@4.8.0:
    resolution: {integrity: sha512-hBNCnqw3EVCkaPB0Oqd24bv8SklETptQWcJz06kb9OtiShn9jK1VuTgi7o4zPSt6rNGWQOTDEAccbk0OqJmS+g==}
    cpu: [arm64]
    os: [linux]
    requiresBuild: true
    dev: true
    optional: true

  /@rollup/rollup-linux-arm64-musl@4.8.0:
    resolution: {integrity: sha512-Fw9ChYfJPdltvi9ALJ9wzdCdxGw4wtq4t1qY028b2O7GwB5qLNSGtqMsAel1lfWTZvf4b6/+4HKp0GlSYg0ahA==}
    cpu: [arm64]
    os: [linux]
    requiresBuild: true
    dev: true
    optional: true

  /@rollup/rollup-linux-riscv64-gnu@4.8.0:
    resolution: {integrity: sha512-BH5xIh7tOzS9yBi8dFrCTG8Z6iNIGWGltd3IpTSKp6+pNWWO6qy8eKoRxOtwFbMrid5NZaidLYN6rHh9aB8bEw==}
    cpu: [riscv64]
    os: [linux]
    requiresBuild: true
    dev: true
    optional: true

  /@rollup/rollup-linux-x64-gnu@4.8.0:
    resolution: {integrity: sha512-PmvAj8k6EuWiyLbkNpd6BLv5XeYFpqWuRvRNRl80xVfpGXK/z6KYXmAgbI4ogz7uFiJxCnYcqyvZVD0dgFog7Q==}
    cpu: [x64]
    os: [linux]
    requiresBuild: true
    dev: true
    optional: true

  /@rollup/rollup-linux-x64-musl@4.8.0:
    resolution: {integrity: sha512-mdxnlW2QUzXwY+95TuxZ+CurrhgrPAMveDWI97EQlA9bfhR8tw3Pt7SUlc/eSlCNxlWktpmT//EAA8UfCHOyXg==}
    cpu: [x64]
    os: [linux]
    requiresBuild: true
    dev: true
    optional: true

  /@rollup/rollup-win32-arm64-msvc@4.8.0:
    resolution: {integrity: sha512-ge7saUz38aesM4MA7Cad8CHo0Fyd1+qTaqoIo+Jtk+ipBi4ATSrHWov9/S4u5pbEQmLjgUjB7BJt+MiKG2kzmA==}
    cpu: [arm64]
    os: [win32]
    requiresBuild: true
    dev: true
    optional: true

  /@rollup/rollup-win32-ia32-msvc@4.8.0:
    resolution: {integrity: sha512-p9E3PZlzurhlsN5h9g7zIP1DnqKXJe8ZUkFwAazqSvHuWfihlIISPxG9hCHCoA+dOOspL/c7ty1eeEVFTE0UTw==}
    cpu: [ia32]
    os: [win32]
    requiresBuild: true
    dev: true
    optional: true

  /@rollup/rollup-win32-x64-msvc@4.8.0:
    resolution: {integrity: sha512-kb4/auKXkYKqlUYTE8s40FcJIj5soOyRLHKd4ugR0dCq0G2EfcF54eYcfQiGkHzjidZ40daB4ulsFdtqNKZtBg==}
    cpu: [x64]
    os: [win32]
    requiresBuild: true
    dev: true
    optional: true

  /@sinclair/typebox@0.27.8:
    resolution: {integrity: sha512-+Fj43pSMwJs4KRrH/938Uf+uAELIgVBmQzg/q1YG10djyfA3TnrU8N8XzqCh/okZdszqBQTZf96idMfE5lnwTA==}
    dev: true

  /@swc/core-darwin-arm64@1.3.101:
    resolution: {integrity: sha512-mNFK+uHNPRXSnfTOG34zJOeMl2waM4hF4a2NY7dkMXrPqw9CoJn4MwTXJcyMiSz1/BnNjjTCHF3Yhj0jPxmkzQ==}
    engines: {node: '>=10'}
    cpu: [arm64]
    os: [darwin]
    requiresBuild: true
    dev: true
    optional: true

  /@swc/core-darwin-x64@1.3.101:
    resolution: {integrity: sha512-B085j8XOx73Fg15KsHvzYWG262bRweGr3JooO1aW5ec5pYbz5Ew9VS5JKYS03w2UBSxf2maWdbPz2UFAxg0whw==}
    engines: {node: '>=10'}
    cpu: [x64]
    os: [darwin]
    requiresBuild: true
    dev: true
    optional: true

  /@swc/core-linux-arm-gnueabihf@1.3.101:
    resolution: {integrity: sha512-9xLKRb6zSzRGPqdz52Hy5GuB1lSjmLqa0lST6MTFads3apmx4Vgs8Y5NuGhx/h2I8QM4jXdLbpqQlifpzTlSSw==}
    engines: {node: '>=10'}
    cpu: [arm]
    os: [linux]
    requiresBuild: true
    dev: true
    optional: true

  /@swc/core-linux-arm64-gnu@1.3.101:
    resolution: {integrity: sha512-oE+r1lo7g/vs96Weh2R5l971dt+ZLuhaUX+n3BfDdPxNHfObXgKMjO7E+QS5RbGjv/AwiPCxQmbdCp/xN5ICJA==}
    engines: {node: '>=10'}
    cpu: [arm64]
    os: [linux]
    requiresBuild: true
    dev: true
    optional: true

  /@swc/core-linux-arm64-musl@1.3.101:
    resolution: {integrity: sha512-OGjYG3H4BMOTnJWJyBIovCez6KiHF30zMIu4+lGJTCrxRI2fAjGLml3PEXj8tC3FMcud7U2WUn6TdG0/te2k6g==}
    engines: {node: '>=10'}
    cpu: [arm64]
    os: [linux]
    requiresBuild: true
    dev: true
    optional: true

  /@swc/core-linux-x64-gnu@1.3.101:
    resolution: {integrity: sha512-/kBMcoF12PRO/lwa8Z7w4YyiKDcXQEiLvM+S3G9EvkoKYGgkkz4Q6PSNhF5rwg/E3+Hq5/9D2R+6nrkF287ihg==}
    engines: {node: '>=10'}
    cpu: [x64]
    os: [linux]
    requiresBuild: true
    dev: true
    optional: true

  /@swc/core-linux-x64-musl@1.3.101:
    resolution: {integrity: sha512-kDN8lm4Eew0u1p+h1l3JzoeGgZPQ05qDE0czngnjmfpsH2sOZxVj1hdiCwS5lArpy7ktaLu5JdRnx70MkUzhXw==}
    engines: {node: '>=10'}
    cpu: [x64]
    os: [linux]
    requiresBuild: true
    dev: true
    optional: true

  /@swc/core-win32-arm64-msvc@1.3.101:
    resolution: {integrity: sha512-9Wn8TTLWwJKw63K/S+jjrZb9yoJfJwCE2RV5vPCCWmlMf3U1AXj5XuWOLUX+Rp2sGKau7wZKsvywhheWm+qndQ==}
    engines: {node: '>=10'}
    cpu: [arm64]
    os: [win32]
    requiresBuild: true
    dev: true
    optional: true

  /@swc/core-win32-ia32-msvc@1.3.101:
    resolution: {integrity: sha512-onO5KvICRVlu2xmr4//V2je9O2XgS1SGKpbX206KmmjcJhXN5EYLSxW9qgg+kgV5mip+sKTHTAu7IkzkAtElYA==}
    engines: {node: '>=10'}
    cpu: [ia32]
    os: [win32]
    requiresBuild: true
    dev: true
    optional: true

  /@swc/core-win32-x64-msvc@1.3.101:
    resolution: {integrity: sha512-T3GeJtNQV00YmiVw/88/nxJ/H43CJvFnpvBHCVn17xbahiVUOPOduh3rc9LgAkKiNt/aV8vU3OJR+6PhfMR7UQ==}
    engines: {node: '>=10'}
    cpu: [x64]
    os: [win32]
    requiresBuild: true
    dev: true
    optional: true

  /@swc/core@1.3.101:
    resolution: {integrity: sha512-w5aQ9qYsd/IYmXADAnkXPGDMTqkQalIi+kfFf/MHRKTpaOL7DHjMXwPp/n8hJ0qNjRvchzmPtOqtPBiER50d8A==}
    engines: {node: '>=10'}
    requiresBuild: true
    peerDependencies:
      '@swc/helpers': ^0.5.0
    peerDependenciesMeta:
      '@swc/helpers':
        optional: true
    dependencies:
      '@swc/counter': 0.1.2
      '@swc/types': 0.1.5
    optionalDependencies:
      '@swc/core-darwin-arm64': 1.3.101
      '@swc/core-darwin-x64': 1.3.101
      '@swc/core-linux-arm-gnueabihf': 1.3.101
      '@swc/core-linux-arm64-gnu': 1.3.101
      '@swc/core-linux-arm64-musl': 1.3.101
      '@swc/core-linux-x64-gnu': 1.3.101
      '@swc/core-linux-x64-musl': 1.3.101
      '@swc/core-win32-arm64-msvc': 1.3.101
      '@swc/core-win32-ia32-msvc': 1.3.101
      '@swc/core-win32-x64-msvc': 1.3.101
    dev: true

  /@swc/counter@0.1.2:
    resolution: {integrity: sha512-9F4ys4C74eSTEUNndnER3VJ15oru2NumfQxS8geE+f3eB5xvfxpWyqE5XlVnxb/R14uoXi6SLbBwwiDSkv+XEw==}
    dev: true

  /@swc/types@0.1.5:
    resolution: {integrity: sha512-myfUej5naTBWnqOCc/MdVOLVjXUXtIA+NpDrDBKJtLLg2shUjBu3cZmB/85RyitKc55+lUUyl7oRfLOvkr2hsw==}
    dev: true

  /@testing-library/dom@9.3.3:
    resolution: {integrity: sha512-fB0R+fa3AUqbLHWyxXa2kGVtf1Fe1ZZFr0Zp6AIbIAzXb2mKbEXl+PCQNUOaq5lbTab5tfctfXRNsWXxa2f7Aw==}
    engines: {node: '>=14'}
    dependencies:
      '@babel/code-frame': 7.22.13
      '@babel/runtime': 7.23.6
      '@types/aria-query': 5.0.4
      aria-query: 5.1.3
      chalk: 4.1.2
      dom-accessibility-api: 0.5.16
      lz-string: 1.5.0
      pretty-format: 27.5.1

  /@testing-library/jest-dom@6.2.0(vitest@0.34.6):
    resolution: {integrity: sha512-+BVQlJ9cmEn5RDMUS8c2+TU6giLvzaHZ8sU/x0Jj7fk+6/46wPdwlgOPcpxS17CjcanBi/3VmGMqVr2rmbUmNw==}
    engines: {node: '>=14', npm: '>=6', yarn: '>=1'}
    peerDependencies:
      '@jest/globals': '>= 28'
      '@types/jest': '>= 28'
      jest: '>= 28'
      vitest: '>= 0.32'
    peerDependenciesMeta:
      '@jest/globals':
        optional: true
      '@types/jest':
        optional: true
      jest:
        optional: true
      vitest:
        optional: true
    dependencies:
      '@adobe/css-tools': 4.3.2
      '@babel/runtime': 7.23.6
      aria-query: 5.3.0
      chalk: 3.0.0
      css.escape: 1.5.1
      dom-accessibility-api: 0.6.3
      lodash: 4.17.21
      redent: 3.0.0
      vitest: 0.34.6(happy-dom@12.10.3)(jsdom@22.1.0)(sass@1.69.7)
    dev: true

  /@testing-library/react@14.1.2(react-dom@18.2.0)(react@18.2.0):
    resolution: {integrity: sha512-z4p7DVBTPjKM5qDZ0t5ZjzkpSNb+fZy1u6bzO7kk8oeGagpPCAtgh4cx1syrfp7a+QWkM021jGqjJaxJJnXAZg==}
    engines: {node: '>=14'}
    peerDependencies:
      react: ^18.0.0
      react-dom: ^18.0.0
    dependencies:
      '@babel/runtime': 7.23.6
      '@testing-library/dom': 9.3.3
      '@types/react-dom': 18.2.18
      react: 18.2.0
      react-dom: 18.2.0(react@18.2.0)

  /@testing-library/user-event@14.5.2(@testing-library/dom@9.3.3):
    resolution: {integrity: sha512-YAh82Wh4TIrxYLmfGcixwD18oIjyC1pFQC2Y01F2lzV2HTMiYrI0nze0FD0ocB//CKS/7jIUgae+adPqxK5yCQ==}
    engines: {node: '>=12', npm: '>=6'}
    peerDependencies:
      '@testing-library/dom': '>=7.21.4'
    dependencies:
      '@testing-library/dom': 9.3.3
    dev: true

  /@tootallnate/once@2.0.0:
    resolution: {integrity: sha512-XCuKFP5PS55gnMVu3dty8KPatLqUoy/ZYzDzAGCQ8JNFCkLXzmI7vNHCR+XpbZaMWQK/vQubr7PkYq8g470J/A==}
    engines: {node: '>= 10'}
    dev: true

  /@tsconfig/node10@1.0.9:
    resolution: {integrity: sha512-jNsYVVxU8v5g43Erja32laIDHXeoNvFEpX33OK4d6hljo3jDhCBDhx5dhCCTMWUojscpAagGiRkBKxpdl9fxqA==}
    dev: true

  /@tsconfig/node12@1.0.11:
    resolution: {integrity: sha512-cqefuRsh12pWyGsIoBKJA9luFu3mRxCA+ORZvA4ktLSzIuCUtWVxGIuXigEwO5/ywWFMZ2QEGKWvkZG1zDMTag==}
    dev: true

  /@tsconfig/node14@1.0.3:
    resolution: {integrity: sha512-ysT8mhdixWK6Hw3i1V2AeRqZ5WfXg1G43mqoYlM2nc6388Fq5jcXyr5mRsqViLx/GJYdoL0bfXD8nmF+Zn/Iow==}
    dev: true

  /@tsconfig/node16@1.0.3:
    resolution: {integrity: sha512-yOlFc+7UtL/89t2ZhjPvvB/DeAr3r+Dq58IgzsFkOAvVC6NMJXmCGjbptdXdR9qsX7pKcTL+s87FtYREi2dEEQ==}
    dev: true

  /@types/aria-query@5.0.4:
    resolution: {integrity: sha512-rfT93uj5s0PRL7EzccGMs3brplhcrghnDoV26NqKhCAS1hVo+WdNsPvE/yb6ilfr5hi2MEk6d5EWJTKdxg8jVw==}

  /@types/chai-subset@1.3.3:
    resolution: {integrity: sha512-frBecisrNGz+F4T6bcc+NLeolfiojh5FxW2klu669+8BARtyQv2C/GkNW6FUodVe4BroGMP/wER/YDGc7rEllw==}
    dependencies:
      '@types/chai': 4.3.5
    dev: true

  /@types/chai@4.3.5:
    resolution: {integrity: sha512-mEo1sAde+UCE6b2hxn332f1g1E8WfYRu6p5SvTKr2ZKC1f7gFJXk4h5PyGP9Dt6gCaG8y8XhwnXWC6Iy2cmBng==}
    dev: true

  /@types/eslint@8.21.1:
    resolution: {integrity: sha512-rc9K8ZpVjNcLs8Fp0dkozd5Pt2Apk1glO4Vgz8ix1u6yFByxfqo5Yavpy65o+93TAe24jr7v+eSBtFLvOQtCRQ==}
    dependencies:
      '@types/estree': 1.0.0
      '@types/json-schema': 7.0.15
    dev: true

  /@types/estree@1.0.0:
    resolution: {integrity: sha512-WulqXMDUTYAXCjZnk6JtIHPigp55cVtDgDrO2gHRwhyJto21+1zbVCtOYB2L1F9w4qCQ0rOGWBnBe0FNTiEJIQ==}
    dev: true

  /@types/is-ci@3.0.0:
    resolution: {integrity: sha512-Q0Op0hdWbYd1iahB+IFNQcWXFq4O0Q5MwQP7uN0souuQ4rPg1vEYcnIOfr1gY+M+6rc8FGoRaBO1mOOvL29sEQ==}
    dependencies:
      ci-info: 3.8.0
    dev: true

  /@types/js-cookie@2.2.7:
    resolution: {integrity: sha512-aLkWa0C0vO5b4Sr798E26QgOkss68Un0bLjs7u9qxzPT5CG+8DuNTffWES58YzJs3hrVAOs1wonycqEBqNJubA==}
    dev: false

  /@types/js-yaml@4.0.9:
    resolution: {integrity: sha512-k4MGaQl5TGo/iipqb2UDG2UwjXziSWkh0uysQelTlJpX1qGlpUZYm8PnO4DxG1qBomtJUdYJ6qR6xdIah10JLg==}
    dev: true

  /@types/jsdom@21.1.6:
    resolution: {integrity: sha512-/7kkMsC+/kMs7gAYmmBR9P0vGTnOoLhQhyhQJSlXGI5bzTHp6xdo0TtKWQAsz6pmSAeVqKSbqeyP6hytqr9FDw==}
    dependencies:
      '@types/node': 16.18.68
      '@types/tough-cookie': 4.0.5
      parse5: 7.1.2
    dev: true

  /@types/json-schema@7.0.15:
    resolution: {integrity: sha512-5+fP8P8MFNC+AyZCDxrB2pkZFPGzqQWUzpSeuuVLvm8VMcorNYavBqoFcxK8bQz4Qsbn4oUEEem4wDLfcysGHA==}
    dev: true

  /@types/json5@0.0.29:
    resolution: {integrity: sha512-dRLjCWHYg4oaA77cxO64oO+7JwCwnIzkZPdrrC71jQmQtlhM556pwKo5bUzqvZndkVbeFLIIi+9TC40JNF5hNQ==}
    dev: true

  /@types/lodash.mergewith@4.6.7:
    resolution: {integrity: sha512-3m+lkO5CLRRYU0fhGRp7zbsGi6+BZj0uTVSwvcKU+nSlhjA9/QRNfuSGnD2mX6hQA7ZbmcCkzk5h4ZYGOtk14A==}
    dependencies:
      '@types/lodash': 4.14.191

  /@types/lodash@4.14.191:
    resolution: {integrity: sha512-BdZ5BCCvho3EIXw6wUCXHe7rS53AIDPLE+JzwgT+OsJk53oBfbSmZZ7CX4VaRoN78N+TJpFi9QPlfIVNmJYWxQ==}

  /@types/minimist@1.2.2:
    resolution: {integrity: sha512-jhuKLIRrhvCPLqwPcx6INqmKeiA5EWrsCOPhrlFSrbrmU4ZMPjj5Ul/oLCMDO98XRUIwVm78xICz4EPCektzeQ==}
    dev: true

  /@types/node@12.20.55:
    resolution: {integrity: sha512-J8xLz7q2OFulZ2cyGTLE1TbbZcjpno7FaN6zdJNrgAdrJ+DZzh/uFR6YrTb4C+nXakvud8Q4+rbhoIWlYQbUFQ==}
    dev: true

  /@types/node@16.18.68:
    resolution: {integrity: sha512-sG3hPIQwJLoewrN7cr0dwEy+yF5nD4D/4FxtQpFciRD/xwUzgD+G05uxZHv5mhfXo4F9Jkp13jjn0CC2q325sg==}
    dev: true

  /@types/normalize-package-data@2.4.1:
    resolution: {integrity: sha512-Gj7cI7z+98M282Tqmp2K5EIsoouUEzbBJhQQzDE3jSIRk6r9gsz0oUokqIUR4u1R3dMHo0pDHM7sNOHyhulypw==}
    dev: true

  /@types/parse-json@4.0.0:
    resolution: {integrity: sha512-//oorEZjL6sbPcKUaCdIGlIUeH26mgzimjBB77G6XRgnDl/L5wOnpyBGRe/Mmf5CVW3PwEBE1NjiMZ/ssFh4wA==}

  /@types/proj4@2.5.2:
    resolution: {integrity: sha512-/Nmfn9p08yaYw6xo5f2b0L+2oHk2kZeOkp5v+4VCeNfq+ETlLQbmHmC97/pjDIEZy8jxwz7pdPpwNzDHM5cuJw==}
    dev: false

  /@types/prop-types@15.7.10:
    resolution: {integrity: sha512-mxSnDQxPqsZxmeShFH+uwQ4kO4gcJcGahjjMFeLbKE95IAZiiZyiEepGZjtXJ7hN/yfu0bu9xN2ajcU0JcxX6A==}

  /@types/react-dom@18.2.18:
    resolution: {integrity: sha512-TJxDm6OfAX2KJWJdMEVTwWke5Sc/E/RlnPGvGfS0W7+6ocy2xhDVQVh/KvC2Uf7kACs+gDytdusDSdWfWkaNzw==}
    dependencies:
      '@types/react': 18.2.46

  /@types/react-transition-group@4.4.9:
    resolution: {integrity: sha512-ZVNmWumUIh5NhH8aMD9CR2hdW0fNuYInlocZHaZ+dgk/1K49j1w/HoAuK1ki+pgscQrOFRTlXeoURtuzEkV3dg==}
    dependencies:
      '@types/react': 18.2.46
    dev: false

  /@types/react@18.2.46:
    resolution: {integrity: sha512-nNCvVBcZlvX4NU1nRRNV/mFl1nNRuTuslAJglQsq+8ldXe5Xv0Wd2f7WTE3jOxhLH2BFfiZGC6GCp+kHQbgG+w==}
    dependencies:
      '@types/prop-types': 15.7.10
      '@types/scheduler': 0.16.6
      csstype: 3.1.3

  /@types/scheduler@0.16.6:
    resolution: {integrity: sha512-Vlktnchmkylvc9SnwwwozTv04L/e1NykF5vgoQ0XTmI8DD+wxfjQuHuvHS3p0r2jz2x2ghPs2h1FVeDirIteWA==}

  /@types/semver@7.5.6:
    resolution: {integrity: sha512-dn1l8LaMea/IjDoHNd9J52uBbInB796CDffS6VdIxvqYCPSG0V0DzHp76GpaWnlhg88uYyPbXCDIowa86ybd5A==}
    dev: true

  /@types/tough-cookie@4.0.5:
    resolution: {integrity: sha512-/Ad8+nIOV7Rl++6f1BdKxFSMgmoqEoYbHRpPcx3JEfv8VRsQe9Z4mCXeJBzxs7mbHY/XOZZuXlRNfhpVPbs6ZA==}
    dev: true

  /@types/uuid@9.0.7:
    resolution: {integrity: sha512-WUtIVRUZ9i5dYXefDEAI7sh9/O7jGvHg7Df/5O/gtH3Yabe5odI3UWopVR1qbPXQtvOxWu3mM4XxlYeZtMWF4g==}
    dev: true

  /@typescript-eslint/eslint-plugin@6.17.0(@typescript-eslint/parser@6.17.0)(eslint@8.56.0)(typescript@5.3.3):
    resolution: {integrity: sha512-Vih/4xLXmY7V490dGwBQJTpIZxH4ZFH6eCVmQ4RFkB+wmaCTDAx4dtgoWwMNGKLkqRY1L6rPqzEbjorRnDo4rQ==}
    engines: {node: ^16.0.0 || >=18.0.0}
    peerDependencies:
      '@typescript-eslint/parser': ^6.0.0 || ^6.0.0-alpha
      eslint: ^7.0.0 || ^8.0.0
      typescript: '*'
    peerDependenciesMeta:
      typescript:
        optional: true
    dependencies:
      '@eslint-community/regexpp': 4.7.0
      '@typescript-eslint/parser': 6.17.0(eslint@8.56.0)(typescript@5.3.3)
      '@typescript-eslint/scope-manager': 6.17.0
      '@typescript-eslint/type-utils': 6.17.0(eslint@8.56.0)(typescript@5.3.3)
      '@typescript-eslint/utils': 6.17.0(eslint@8.56.0)(typescript@5.3.3)
      '@typescript-eslint/visitor-keys': 6.17.0
      debug: 4.3.4
      eslint: 8.56.0
      graphemer: 1.4.0
      ignore: 5.2.4
      natural-compare: 1.4.0
      semver: 7.5.4
      ts-api-utils: 1.0.3(typescript@5.3.3)
      typescript: 5.3.3
    transitivePeerDependencies:
      - supports-color
    dev: true

  /@typescript-eslint/parser@6.17.0(eslint@8.56.0)(typescript@5.3.3):
    resolution: {integrity: sha512-C4bBaX2orvhK+LlwrY8oWGmSl4WolCfYm513gEccdWZj0CwGadbIADb0FtVEcI+WzUyjyoBj2JRP8g25E6IB8A==}
    engines: {node: ^16.0.0 || >=18.0.0}
    peerDependencies:
      eslint: ^7.0.0 || ^8.0.0
      typescript: '*'
    peerDependenciesMeta:
      typescript:
        optional: true
    dependencies:
      '@typescript-eslint/scope-manager': 6.17.0
      '@typescript-eslint/types': 6.17.0
      '@typescript-eslint/typescript-estree': 6.17.0(typescript@5.3.3)
      '@typescript-eslint/visitor-keys': 6.17.0
      debug: 4.3.4
      eslint: 8.56.0
      typescript: 5.3.3
    transitivePeerDependencies:
      - supports-color
    dev: true

  /@typescript-eslint/scope-manager@6.17.0:
    resolution: {integrity: sha512-RX7a8lwgOi7am0k17NUO0+ZmMOX4PpjLtLRgLmT1d3lBYdWH4ssBUbwdmc5pdRX8rXon8v9x8vaoOSpkHfcXGA==}
    engines: {node: ^16.0.0 || >=18.0.0}
    dependencies:
      '@typescript-eslint/types': 6.17.0
      '@typescript-eslint/visitor-keys': 6.17.0
    dev: true

  /@typescript-eslint/type-utils@6.17.0(eslint@8.56.0)(typescript@5.3.3):
    resolution: {integrity: sha512-hDXcWmnbtn4P2B37ka3nil3yi3VCQO2QEB9gBiHJmQp5wmyQWqnjA85+ZcE8c4FqnaB6lBwMrPkgd4aBYz3iNg==}
    engines: {node: ^16.0.0 || >=18.0.0}
    peerDependencies:
      eslint: ^7.0.0 || ^8.0.0
      typescript: '*'
    peerDependenciesMeta:
      typescript:
        optional: true
    dependencies:
      '@typescript-eslint/typescript-estree': 6.17.0(typescript@5.3.3)
      '@typescript-eslint/utils': 6.17.0(eslint@8.56.0)(typescript@5.3.3)
      debug: 4.3.4
      eslint: 8.56.0
      ts-api-utils: 1.0.3(typescript@5.3.3)
      typescript: 5.3.3
    transitivePeerDependencies:
      - supports-color
    dev: true

  /@typescript-eslint/types@6.17.0:
    resolution: {integrity: sha512-qRKs9tvc3a4RBcL/9PXtKSehI/q8wuU9xYJxe97WFxnzH8NWWtcW3ffNS+EWg8uPvIerhjsEZ+rHtDqOCiH57A==}
    engines: {node: ^16.0.0 || >=18.0.0}
    dev: true

  /@typescript-eslint/typescript-estree@6.17.0(typescript@5.3.3):
    resolution: {integrity: sha512-gVQe+SLdNPfjlJn5VNGhlOhrXz4cajwFd5kAgWtZ9dCZf4XJf8xmgCTLIqec7aha3JwgLI2CK6GY1043FRxZwg==}
    engines: {node: ^16.0.0 || >=18.0.0}
    peerDependencies:
      typescript: '*'
    peerDependenciesMeta:
      typescript:
        optional: true
    dependencies:
      '@typescript-eslint/types': 6.17.0
      '@typescript-eslint/visitor-keys': 6.17.0
      debug: 4.3.4
      globby: 11.1.0
      is-glob: 4.0.3
      minimatch: 9.0.3
      semver: 7.5.4
      ts-api-utils: 1.0.3(typescript@5.3.3)
      typescript: 5.3.3
    transitivePeerDependencies:
      - supports-color
    dev: true

  /@typescript-eslint/utils@6.17.0(eslint@8.56.0)(typescript@5.3.3):
    resolution: {integrity: sha512-LofsSPjN/ITNkzV47hxas2JCsNCEnGhVvocfyOcLzT9c/tSZE7SfhS/iWtzP1lKNOEfLhRTZz6xqI8N2RzweSQ==}
    engines: {node: ^16.0.0 || >=18.0.0}
    peerDependencies:
      eslint: ^7.0.0 || ^8.0.0
    dependencies:
      '@eslint-community/eslint-utils': 4.4.0(eslint@8.56.0)
      '@types/json-schema': 7.0.15
      '@types/semver': 7.5.6
      '@typescript-eslint/scope-manager': 6.17.0
      '@typescript-eslint/types': 6.17.0
      '@typescript-eslint/typescript-estree': 6.17.0(typescript@5.3.3)
      eslint: 8.56.0
      semver: 7.5.4
    transitivePeerDependencies:
      - supports-color
      - typescript
    dev: true

  /@typescript-eslint/visitor-keys@6.17.0:
    resolution: {integrity: sha512-H6VwB/k3IuIeQOyYczyyKN8wH6ed8EwliaYHLxOIhyF0dYEIsN8+Bk3GE19qafeMKyZJJHP8+O1HiFhFLUNKSg==}
    engines: {node: ^16.0.0 || >=18.0.0}
    dependencies:
      '@typescript-eslint/types': 6.17.0
      eslint-visitor-keys: 3.4.3
    dev: true

  /@ungap/structured-clone@1.2.0:
    resolution: {integrity: sha512-zuVdFrMJiuCDQUMCzQaD6KL28MjnqqN8XnAqiEq9PNm/hCPTSGfrXCOfwj1ow4LFb/tNymJPwsNbVePc1xFqrQ==}
    dev: true

  /@vitejs/plugin-react-swc@3.5.0(vite@4.5.1):
    resolution: {integrity: sha512-1PrOvAaDpqlCV+Up8RkAh9qaiUjoDUcjtttyhXDKw53XA6Ve16SOp6cCOpRs8Dj8DqUQs6eTW5YkLcLJjrXAig==}
    peerDependencies:
      vite: ^4 || ^5
    dependencies:
      '@swc/core': 1.3.101
      vite: 4.5.1(@types/node@16.18.68)(sass@1.69.7)
    transitivePeerDependencies:
      - '@swc/helpers'
    dev: true

  /@vitest/expect@0.34.6:
    resolution: {integrity: sha512-QUzKpUQRc1qC7qdGo7rMK3AkETI7w18gTCUrsNnyjjJKYiuUB9+TQK3QnR1unhCnWRC0AbKv2omLGQDF/mIjOw==}
    dependencies:
      '@vitest/spy': 0.34.6
      '@vitest/utils': 0.34.6
      chai: 4.3.10
    dev: true

  /@vitest/runner@0.34.6:
    resolution: {integrity: sha512-1CUQgtJSLF47NnhN+F9X2ycxUP0kLHQ/JWvNHbeBfwW8CzEGgeskzNnHDyv1ieKTltuR6sdIHV+nmR6kPxQqzQ==}
    dependencies:
      '@vitest/utils': 0.34.6
      p-limit: 4.0.0
      pathe: 1.1.1
    dev: true

  /@vitest/snapshot@0.34.6:
    resolution: {integrity: sha512-B3OZqYn6k4VaN011D+ve+AA4whM4QkcwcrwaKwAbyyvS/NB1hCWjFIBQxAQQSQir9/RtyAAGuq+4RJmbn2dH4w==}
    dependencies:
      magic-string: 0.30.3
      pathe: 1.1.1
      pretty-format: 29.6.3
    dev: true

  /@vitest/spy@0.34.6:
    resolution: {integrity: sha512-xaCvneSaeBw/cz8ySmF7ZwGvL0lBjfvqc1LpQ/vcdHEvpLn3Ff1vAvjw+CoGn0802l++5L/pxb7whwcWAw+DUQ==}
    dependencies:
      tinyspy: 2.1.1
    dev: true

  /@vitest/utils@0.34.6:
    resolution: {integrity: sha512-IG5aDD8S6zlvloDsnzHw0Ut5xczlF+kv2BOTo+iXfPr54Yhi5qbVOgGB1hZaVq4iJ4C/MZ2J0y15IlsV/ZcI0A==}
    dependencies:
      diff-sequences: 29.4.3
      loupe: 2.3.6
      pretty-format: 29.6.3
    dev: true

  /@xobotyi/scrollbar-width@1.9.5:
    resolution: {integrity: sha512-N8tkAACJx2ww8vFMneJmaAgmjAG1tnVBZJRLRcx061tmsLRZHSEZSLuGWnwPtunsSLvSqXQ2wfp7Mgqg1I+2dQ==}
    dev: false

  /@zag-js/dom-query@0.16.0:
    resolution: {integrity: sha512-Oqhd6+biWyKnhKwFFuZrrf6lxBz2tX2pRQe6grUnYwO6HJ8BcbqZomy2lpOdr+3itlaUqx+Ywj5E5ZZDr/LBfQ==}

  /@zag-js/element-size@0.10.5:
    resolution: {integrity: sha512-uQre5IidULANvVkNOBQ1tfgwTQcGl4hliPSe69Fct1VfYb2Fd0jdAcGzqQgPhfrXFpR62MxLPB7erxJ/ngtL8w==}

  /@zag-js/focus-visible@0.16.0:
    resolution: {integrity: sha512-a7U/HSopvQbrDU4GLerpqiMcHKEkQkNPeDZJWz38cw/6Upunh41GjHetq5TB84hxyCaDzJ6q2nEdNoBQfC0FKA==}
    dependencies:
      '@zag-js/dom-query': 0.16.0

  /abab@2.0.6:
    resolution: {integrity: sha512-j2afSsaIENvHZN2B8GOpF566vZ5WVk5opAiMTvWgaQT8DkbOqsTfvNAvHoRGU2zzP8cPoqys+xHTRDWW8L+/BA==}
    deprecated: Use your platform's native atob() and btoa() methods instead
    dev: true

  /acorn-jsx@5.3.2(acorn@8.10.0):
    resolution: {integrity: sha512-rq9s+JNhf0IChjtDXxllJ7g41oZk5SlXtp0LHwyA5cejwn7vKmKp4pPri6YEePv2PU65sAsegbXtIinmDFDXgQ==}
    peerDependencies:
      acorn: ^6.0.0 || ^7.0.0 || ^8.0.0
    dependencies:
      acorn: 8.10.0
    dev: true

  /acorn-walk@8.2.0:
    resolution: {integrity: sha512-k+iyHEuPgSw6SbuDpGQM+06HQUa04DZ3o+F6CSzXMvvI5KMvnaEqXe+YVe555R9nn6GPt404fos4wcgpw12SDA==}
    engines: {node: '>=0.4.0'}
    dev: true

  /acorn@8.10.0:
    resolution: {integrity: sha512-F0SAmZ8iUtS//m8DmCTA0jlh6TDKkHQyK6xc6V4KDTyZKA9dnvX9/3sRTVQrWm79glUAZbnmmNcdYwUIHWVybw==}
    engines: {node: '>=0.4.0'}
    hasBin: true
    dev: true

  /agent-base@6.0.2:
    resolution: {integrity: sha512-RZNwNclF7+MS/8bDg70amg32dyeZGZxiDuQmZxKLAlQjr3jGyLx+4Kkk58UO7D2QdgFIQCovuSuZESne6RG6XQ==}
    engines: {node: '>= 6.0.0'}
    dependencies:
      debug: 4.3.4
    transitivePeerDependencies:
      - supports-color
    dev: true

  /ajv@6.12.6:
    resolution: {integrity: sha512-j3fVLgvTo527anyYyJOGTYJbG+vnnQYvE0m5mmkc1TK+nxAppkCLMIL0aZ4dblVCNoGShhm+kzE4ZUykBoMg4g==}
    dependencies:
      fast-deep-equal: 3.1.3
      fast-json-stable-stringify: 2.1.0
      json-schema-traverse: 0.4.1
      uri-js: 4.4.1
    dev: true

  /ansi-colors@4.1.3:
    resolution: {integrity: sha512-/6w/C21Pm1A7aZitlI5Ni/2J6FFQN8i1Cvz3kHABAAbw93v/NlvKdVOqz7CCWz/3iv/JplRSEEZ83XION15ovw==}
    engines: {node: '>=6'}
    dev: true

  /ansi-regex@5.0.1:
    resolution: {integrity: sha512-quJQXlTSUGL2LH9SUXo8VwsY4soanhgo6LNSm84E1LBcE8s3O0wpdiRzyR9z/ZZJMlMWv37qOOb9pdJlMUEKFQ==}
    engines: {node: '>=8'}

  /ansi-regex@6.0.1:
    resolution: {integrity: sha512-n5M855fKb2SsfMIiFFoVrABHJC8QtHwVx+mHWP3QcEqBHYienj5dHSgjbxtC0WEZXYt4wcD6zrQElDPhFuZgfA==}
    engines: {node: '>=12'}
    dev: true

  /ansi-sequence-parser@1.1.0:
    resolution: {integrity: sha512-lEm8mt52to2fT8GhciPCGeCXACSz2UwIN4X2e2LJSnZ5uAbn2/dsYdOmUXq0AtWS5cpAupysIneExOgH0Vd2TQ==}
    dev: true

  /ansi-styles@3.2.1:
    resolution: {integrity: sha512-VT0ZI6kZRdTh8YyJw3SMbYm/u+NqfsAxEpWO0Pf9sq8/e94WxxOpPKx9FR1FlyCtOVDNOQ+8ntlqFxiRc+r5qA==}
    engines: {node: '>=4'}
    dependencies:
      color-convert: 1.9.3

  /ansi-styles@4.3.0:
    resolution: {integrity: sha512-zbB9rCJAT1rbjiVDb2hqKFHNYLxgtk8NURxZ3IZwD3F6NtxbXZQCnnSi1Lkx+IDohdPlFp222wVALIheZJQSEg==}
    engines: {node: '>=8'}
    dependencies:
      color-convert: 2.0.1

  /ansi-styles@5.2.0:
    resolution: {integrity: sha512-Cxwpt2SfTzTtXcfOlzGEee8O+c+MmUgGrNiBcXnuWxuFJHe6a5Hz7qwhwe5OgaSYI0IJvkLqWX1ASG+cJOkEiA==}
    engines: {node: '>=10'}

  /ansi-styles@6.2.1:
    resolution: {integrity: sha512-bN798gFfQX+viw3R7yrGWRqnrN2oRkEkUjjl4JNn4E8GxxbjtG3FbrEIIY3l8/hrwUwIeCZvi4QuOTP4MErVug==}
    engines: {node: '>=12'}
    dev: true

  /anymatch@3.1.3:
    resolution: {integrity: sha512-KMReFUr0B4t+D+OBkjR3KYqvocp2XaSzO55UcB6mgQMd3KbcE+mWTyvVV7D/zsdEbNnV6acZUutkiHQXvTr1Rw==}
    engines: {node: '>= 8'}
    dependencies:
      normalize-path: 3.0.0
      picomatch: 2.3.1
    dev: true

  /arg@4.1.3:
    resolution: {integrity: sha512-58S9QDqG0Xx27YwPSt9fJxivjYl432YCwfDMfZ+71RAqUrZef7LrKQZ3LHLOwCS4FLNBplP533Zx895SeOCHvA==}
    dev: true

  /argparse@1.0.10:
    resolution: {integrity: sha512-o5Roy6tNG4SL/FOkCAN6RzjiakZS25RLYFrcMttJqbdd8BWrnA+fGz57iN5Pb06pvBGvl5gQ0B48dJlslXvoTg==}
    dependencies:
      sprintf-js: 1.0.3
    dev: true

  /argparse@2.0.1:
    resolution: {integrity: sha512-8+9WqebbFzpX9OR+Wa6O29asIogeRMzcGtAINdpMHHyAg10f05aSFVBbcEqGf/PXw1EjAZ+q2/bEBg3DvurK3Q==}
    dev: true

  /aria-hidden@1.2.3:
    resolution: {integrity: sha512-xcLxITLe2HYa1cnYnwCjkOO1PqUHQpozB8x9AR0OgWN2woOBi5kSDVxKfd0b7sb1hw5qFeJhXm9H1nu3xSfLeQ==}
    engines: {node: '>=10'}
    dependencies:
      tslib: 2.6.2

  /aria-query@5.1.3:
    resolution: {integrity: sha512-R5iJ5lkuHybztUfuOAznmboyjWq8O6sqNqtK7CLOqdydi54VNbORp49mb14KbWgG1QD3JFO9hJdZ+y4KutfdOQ==}
    dependencies:
      deep-equal: 2.2.0

  /aria-query@5.3.0:
    resolution: {integrity: sha512-b0P0sZPKtyu8HkeRAfCq0IfURZK+SuwMjY1UXGBU27wpAiTwQAIlq56IbIO+ytk/JjS1fMR14ee5WBBfKi5J6A==}
    dependencies:
      dequal: 2.0.3
    dev: true

  /arr-union@3.1.0:
    resolution: {integrity: sha512-sKpyeERZ02v1FeCZT8lrfJq5u6goHCtpTAzPwJYe7c8SPFOboNjNg1vz2L4VTn9T4PQxEx13TbXLmYUcS6Ug7Q==}
    engines: {node: '>=0.10.0'}
    dev: false

  /array-buffer-byte-length@1.0.0:
    resolution: {integrity: sha512-LPuwb2P+NrQw3XhxGc36+XSvuBPopovXYTR9Ew++Du9Yb/bx5AzBfrIsBoj0EZUifjQU+sHL21sseZ3jerWO/A==}
    dependencies:
      call-bind: 1.0.5
      is-array-buffer: 3.0.2
    dev: true

  /array-includes@3.1.7:
    resolution: {integrity: sha512-dlcsNBIiWhPkHdOEEKnehA+RNUWDc4UqFtnIXU4uuYDPtA4LDkr7qip2p0VvFAEXNDr0yWZ9PJyIRiGjRLQzwQ==}
    engines: {node: '>= 0.4'}
    dependencies:
      call-bind: 1.0.5
      define-properties: 1.2.1
      es-abstract: 1.22.3
      get-intrinsic: 1.2.2
      is-string: 1.0.7
    dev: true

  /array-union@2.1.0:
    resolution: {integrity: sha512-HGyxoOTYUyCM6stUe6EJgnd4EoewAI7zMdfqO+kGjnlZmBDz/cR5pf8r/cR4Wq60sL/p0IkcjUEEPwS3GFrIyw==}
    engines: {node: '>=8'}
    dev: true

  /array.prototype.findlastindex@1.2.3:
    resolution: {integrity: sha512-LzLoiOMAxvy+Gd3BAq3B7VeIgPdo+Q8hthvKtXybMvRV0jrXfJM/t8mw7nNlpEcVlVUnCnM2KSX4XU5HmpodOA==}
    engines: {node: '>= 0.4'}
    dependencies:
      call-bind: 1.0.5
      define-properties: 1.2.1
      es-abstract: 1.22.3
      es-shim-unscopables: 1.0.2
      get-intrinsic: 1.2.2
    dev: true

  /array.prototype.flat@1.3.2:
    resolution: {integrity: sha512-djYB+Zx2vLewY8RWlNCUdHjDXs2XOgm602S9E7P/UpHgfeHL00cRiIF+IN/G/aUJ7kGPb6yO/ErDI5V2s8iycA==}
    engines: {node: '>= 0.4'}
    dependencies:
      call-bind: 1.0.5
      define-properties: 1.2.1
      es-abstract: 1.22.3
      es-shim-unscopables: 1.0.2
    dev: true

  /array.prototype.flatmap@1.3.2:
    resolution: {integrity: sha512-Ewyx0c9PmpcsByhSW4r+9zDU7sGjFc86qf/kKtuSCRdhfbk0SNLLkaT5qvcHnRGgc5NP/ly/y+qkXkqONX54CQ==}
    engines: {node: '>= 0.4'}
    dependencies:
      call-bind: 1.0.5
      define-properties: 1.2.1
      es-abstract: 1.22.3
      es-shim-unscopables: 1.0.2
    dev: true

  /array.prototype.tosorted@1.1.1:
    resolution: {integrity: sha512-pZYPXPRl2PqWcsUs6LOMn+1f1532nEoPTYowBtqLwAW+W8vSVhkIGnmOX1t/UQjD6YGI0vcD2B1U7ZFGQH9jnQ==}
    dependencies:
      call-bind: 1.0.5
      define-properties: 1.2.1
      es-abstract: 1.22.3
      es-shim-unscopables: 1.0.2
      get-intrinsic: 1.2.2
    dev: true

  /arraybuffer.prototype.slice@1.0.2:
    resolution: {integrity: sha512-yMBKppFur/fbHu9/6USUe03bZ4knMYiwFBcyiaXB8Go0qNehwX6inYPzK9U0NeQvGxKthcmHcaR8P5MStSRBAw==}
    engines: {node: '>= 0.4'}
    dependencies:
      array-buffer-byte-length: 1.0.0
      call-bind: 1.0.5
      define-properties: 1.2.1
      es-abstract: 1.22.3
      get-intrinsic: 1.2.2
      is-array-buffer: 3.0.2
      is-shared-array-buffer: 1.0.2
    dev: true

  /arrify@1.0.1:
    resolution: {integrity: sha512-3CYzex9M9FGQjCGMGyi6/31c8GJbgb0qGyrx5HWxPd0aCwh4cB2YjMb2Xf9UuoogrMrlO9cTqnB5rI5GHZTcUA==}
    engines: {node: '>=0.10.0'}
    dev: true

  /assertion-error@1.1.0:
    resolution: {integrity: sha512-jgsaNduz+ndvGyFt3uSuWqvy4lCnIJiovtouQN5JZHOKCS2QuhEdbcQHFhVksz2N2U9hXJo8odG7ETyWlEeuDw==}
    dev: true

  /assign-symbols@1.0.0:
    resolution: {integrity: sha512-Q+JC7Whu8HhmTdBph/Tq59IoRtoy6KAm5zzPv00WdujX82lbAL8K7WVjne7vdCsAmbF4AYaDOPyO3k0kl8qIrw==}
    engines: {node: '>=0.10.0'}
    dev: false

  /ast-types-flow@0.0.8:
    resolution: {integrity: sha512-OH/2E5Fg20h2aPrbe+QL8JZQFko0YZaF+j4mnQ7BGhfavO7OpSLa8a0y9sBwomHdSbkhTS8TQNayBfnW5DwbvQ==}
    dev: true

  /asynciterator.prototype@1.0.0:
    resolution: {integrity: sha512-wwHYEIS0Q80f5mosx3L/dfG5t5rjEa9Ft51GTaNt862EnpyGHpgz2RkZvLPp1oF5TnAiTohkEKVEu8pQPJI7Vg==}
    dependencies:
      has-symbols: 1.0.3
    dev: true

  /asynckit@0.4.0:
    resolution: {integrity: sha512-Oei9OH4tRh0YqU3GxhX79dM/mwVgvbZJaSNaRk+bshkj0S5cfHcgYakreBjrHwatXKbz+IoIdYLxrKim2MjW0Q==}
    dev: true

  /available-typed-arrays@1.0.5:
    resolution: {integrity: sha512-DMD0KiN46eipeziST1LPP/STfDU0sufISXmjSgvVsoU2tqxctQeASejWcfNtxYKqETM1UxQ8sp2OrSBWpHY6sw==}
    engines: {node: '>= 0.4'}

  /axe-core@4.7.0:
    resolution: {integrity: sha512-M0JtH+hlOL5pLQwHOLNYZaXuhqmvS8oExsqB1SBYgA4Dk7u/xx+YdGHXaK5pyUfed5mYXdlYiphWq3G8cRi5JQ==}
    engines: {node: '>=4'}
    dev: true

  /axobject-query@3.2.1:
    resolution: {integrity: sha512-jsyHu61e6N4Vbz/v18DHwWYKK0bSWLqn47eeDSKPB7m8tqMHF9YJ+mhIk2lVteyZrY8tnSj/jHOv4YiTCuCJgg==}
    dependencies:
      dequal: 2.0.3
    dev: true

  /babel-plugin-macros@3.1.0:
    resolution: {integrity: sha512-Cg7TFGpIr01vOQNODXOOaGz2NpCU5gl8x1qJFbb6hbZxR7XrcE2vtbAsTAbJ7/xwJtUuJEw8K8Zr/AE0LHlesg==}
    engines: {node: '>=10', npm: '>=6'}
    dependencies:
      '@babel/runtime': 7.23.6
      cosmiconfig: 7.1.0
      resolve: 1.22.8

  /balanced-match@1.0.2:
    resolution: {integrity: sha512-3oSeUO0TMV67hN1AmbXsK4yaqU7tjiHlbxRDZOpH0KW9+CeX4bRAaX0Anxt0tx2MrpRpWwQaPwIlISEJhYU5Pw==}
    dev: true

  /better-path-resolve@1.0.0:
    resolution: {integrity: sha512-pbnl5XzGBdrFU/wT4jqmJVPn2B6UHPBOhzMQkY/SPUPB6QtUXtmBHBIwCbXJol93mOpGMnQyP/+BB19q04xj7g==}
    engines: {node: '>=4'}
    dependencies:
      is-windows: 1.0.2
    dev: true

  /binary-extensions@2.2.0:
    resolution: {integrity: sha512-jDctJ/IVQbZoJykoeHbhXpOlNBqGNcwXJKJog42E5HDPUwQTSdjCHdihjj0DlnheQ7blbT6dHOafNAiS8ooQKA==}
    engines: {node: '>=8'}
    dev: true

  /brace-expansion@1.1.11:
    resolution: {integrity: sha512-iCuPHDFgrHX7H2vEI/5xpz07zSHB00TpugqhmYtVmMO6518mCuRMoOYFldEBl0g187ufozdaHgWKcYFb61qGiA==}
    dependencies:
      balanced-match: 1.0.2
      concat-map: 0.0.1
    dev: true

  /brace-expansion@2.0.1:
    resolution: {integrity: sha512-XnAIvQ8eM+kC6aULx6wuQiwVsnzsi9d3WxzV3FpWTGA19F621kwdbsAcFKXgKUHZWsy+mY6iL1sHTxWEFCytDA==}
    dependencies:
      balanced-match: 1.0.2
    dev: true

  /braces@3.0.2:
    resolution: {integrity: sha512-b8um+L1RzM3WDSzvhm6gIz1yfTbBt6YTlcEKAvsmqCZZFw46z626lVj9j1yEPW33H5H+lBQpZMP1k8l+78Ha0A==}
    engines: {node: '>=8'}
    dependencies:
      fill-range: 7.0.1
    dev: true

  /breakword@1.0.6:
    resolution: {integrity: sha512-yjxDAYyK/pBvws9H4xKYpLDpYKEH6CzrBPAuXq3x18I+c/2MkVtT3qAr7Oloi6Dss9qNhPVueAAVU1CSeNDIXw==}
    dependencies:
      wcwidth: 1.0.1
    dev: true

  /bytewise-core@1.2.3:
    resolution: {integrity: sha512-nZD//kc78OOxeYtRlVk8/zXqTB4gf/nlguL1ggWA8FuchMyOxcyHR4QPQZMUmA7czC+YnaBrPUCubqAWe50DaA==}
    dependencies:
      typewise-core: 1.2.0
    dev: false

  /bytewise@1.1.0:
    resolution: {integrity: sha512-rHuuseJ9iQ0na6UDhnrRVDh8YnWVlU6xM3VH6q/+yHDeUH2zIhUzP+2/h3LIrhLDBtTqzWpE3p3tP/boefskKQ==}
    dependencies:
      bytewise-core: 1.2.3
      typewise: 1.0.3
    dev: false

  /cac@6.7.14:
    resolution: {integrity: sha512-b6Ilus+c3RrdDk+JhLKUAQfzzgLEPy6wcXqS7f/xe1EETvsDP6GORG7SFuOs6cID5YkqchW/LXZbX5bc8j7ZcQ==}
    engines: {node: '>=8'}
    dev: true

  /call-bind@1.0.5:
    resolution: {integrity: sha512-C3nQxfFZxFRVoJoGKKI8y3MOEo129NQ+FgQ08iye+Mk4zNZZGdjfs06bVTr+DBSlA66Q2VEcMki/cUCP4SercQ==}
    dependencies:
      function-bind: 1.1.2
      get-intrinsic: 1.2.2
      set-function-length: 1.1.1

  /callsites@3.1.0:
    resolution: {integrity: sha512-P8BjAsXvZS+VIDUI11hHCQEv74YT67YUi5JJFNWIqL235sBmjX4+qx9Muvls5ivyNENctx46xQLQ3aTuE7ssaQ==}
    engines: {node: '>=6'}

  /camelcase-keys@6.2.2:
    resolution: {integrity: sha512-YrwaA0vEKazPBkn0ipTiMpSajYDSe+KjQfrjhcBMxJt/znbvlHd8Pw/Vamaz5EB4Wfhs3SUR3Z9mwRu/P3s3Yg==}
    engines: {node: '>=8'}
    dependencies:
      camelcase: 5.3.1
      map-obj: 4.3.0
      quick-lru: 4.0.1
    dev: true

  /camelcase@5.3.1:
    resolution: {integrity: sha512-L28STB170nwWS63UjtlEOE3dldQApaJXZkOI1uMFfzf3rRuPegHaHesyee+YxQ+W6SvRDQV6UrdOdRiR153wJg==}
    engines: {node: '>=6'}
    dev: true

  /chai@4.3.10:
    resolution: {integrity: sha512-0UXG04VuVbruMUYbJ6JctvH0YnC/4q3/AkT18q4NaITo91CUm0liMS9VqzT9vZhVQ/1eqPanMWjBM+Juhfb/9g==}
    engines: {node: '>=4'}
    dependencies:
      assertion-error: 1.1.0
      check-error: 1.0.3
      deep-eql: 4.1.3
      get-func-name: 2.0.2
      loupe: 2.3.6
      pathval: 1.1.1
      type-detect: 4.0.8
    dev: true

  /chakra-react-select@4.7.6(@chakra-ui/form-control@2.2.0)(@chakra-ui/icon@3.2.0)(@chakra-ui/layout@2.3.1)(@chakra-ui/media-query@3.3.0)(@chakra-ui/menu@2.2.1)(@chakra-ui/spinner@2.1.0)(@chakra-ui/system@2.6.2)(@emotion/react@11.11.3)(@types/react@18.2.46)(react-dom@18.2.0)(react@18.2.0):
    resolution: {integrity: sha512-ZL43hyXPnWf1g/HjsZDecbeJ4F2Q6tTPYJozlKWkrQ7lIX7ORP0aZYwmc5/Wly4UNzMimj2Vuosl6MmIXH+G2g==}
    peerDependencies:
      '@chakra-ui/form-control': ^2.0.0
      '@chakra-ui/icon': ^3.0.0
      '@chakra-ui/layout': ^2.0.0
      '@chakra-ui/media-query': ^3.0.0
      '@chakra-ui/menu': ^2.0.0
      '@chakra-ui/spinner': ^2.0.0
      '@chakra-ui/system': ^2.0.0
      '@emotion/react': ^11.8.1
      react: ^18.0.0
      react-dom: ^18.0.0
    dependencies:
      '@chakra-ui/form-control': 2.2.0(@chakra-ui/system@2.6.2)(react@18.2.0)
      '@chakra-ui/icon': 3.2.0(@chakra-ui/system@2.6.2)(react@18.2.0)
      '@chakra-ui/layout': 2.3.1(@chakra-ui/system@2.6.2)(react@18.2.0)
      '@chakra-ui/media-query': 3.3.0(@chakra-ui/system@2.6.2)(react@18.2.0)
      '@chakra-ui/menu': 2.2.1(patch_hash=x7y3u4pvzv3wpkejsnxo3rp5vq)(@chakra-ui/system@2.6.2)(framer-motion@10.17.4)(react@18.2.0)
      '@chakra-ui/spinner': 2.1.0(@chakra-ui/system@2.6.2)(react@18.2.0)
      '@chakra-ui/system': 2.6.2(@emotion/react@11.11.3)(@emotion/styled@11.11.0)(react@18.2.0)
      '@emotion/react': 11.11.3(@types/react@18.2.46)(react@18.2.0)
      react: 18.2.0
      react-dom: 18.2.0(react@18.2.0)
      react-select: 5.8.0(patch_hash=5qabpn4zzsogoweiwbsb3mxt7y)(@types/react@18.2.46)(react-dom@18.2.0)(react@18.2.0)
    transitivePeerDependencies:
      - '@types/react'
    dev: false

  /chalk@2.4.2:
    resolution: {integrity: sha512-Mti+f9lpJNcwF4tWV8/OrTTtF1gZi+f8FqlyAdouralcFWFQWF2+NgCHShjkCb+IFBLq9buZwE1xckQU4peSuQ==}
    engines: {node: '>=4'}
    dependencies:
      ansi-styles: 3.2.1
      escape-string-regexp: 1.0.5
      supports-color: 5.5.0

  /chalk@3.0.0:
    resolution: {integrity: sha512-4D3B6Wf41KOYRFdszmDqMCGq5VV/uMAB273JILmO+3jAlh8X4qDtdtgCR3fxtbLEMzSx22QdhnDcJvu2u1fVwg==}
    engines: {node: '>=8'}
    dependencies:
      ansi-styles: 4.3.0
      supports-color: 7.2.0
    dev: true

  /chalk@4.1.2:
    resolution: {integrity: sha512-oKnbhFyRIXpUuez8iBMmyEa4nbj4IOQyuhc/wy9kY7/WVPcwIO9VA668Pu8RkO7+0G76SLROeyw9CpQ061i4mA==}
    engines: {node: '>=10'}
    dependencies:
      ansi-styles: 4.3.0
      supports-color: 7.2.0

  /chalk@5.3.0:
    resolution: {integrity: sha512-dLitG79d+GV1Nb/VYcCDFivJeK1hiukt9QjRNVOsUtTy1rR1YJsmpGGTZ3qJos+uw7WmWF4wUwBd9jxjocFC2w==}
    engines: {node: ^12.17.0 || ^14.13 || >=16.0.0}
    dev: true

  /chardet@0.7.0:
    resolution: {integrity: sha512-mT8iDcrh03qDGRRmoA2hmBJnxpllMR+0/0qlzjqZES6NdiWDcZkCNAk4rPFZ9Q85r27unkiNNg8ZOiwZXBHwcA==}
    dev: true

  /check-error@1.0.3:
    resolution: {integrity: sha512-iKEoDYaRmd1mxM90a2OEfWhjsjPpYPuQ+lMYsoxB126+t8fw7ySEO48nmDg5COTjxDI65/Y2OWpeEHk3ZOe8zg==}
    dependencies:
      get-func-name: 2.0.2
    dev: true

  /chokidar@3.5.3:
    resolution: {integrity: sha512-Dr3sfKRP6oTcjf2JmUmFJfeVMvXBdegxB0iVQ5eb2V10uFJUCAS8OByZdVAyVb8xXNz3GjjTgj9kLWsZTqE6kw==}
    engines: {node: '>= 8.10.0'}
    dependencies:
      anymatch: 3.1.3
      braces: 3.0.2
      glob-parent: 5.1.2
      is-binary-path: 2.1.0
      is-glob: 4.0.3
      normalize-path: 3.0.0
      readdirp: 3.6.0
    optionalDependencies:
      fsevents: 2.3.3
    dev: true

  /ci-info@3.8.0:
    resolution: {integrity: sha512-eXTggHWSooYhq49F2opQhuHWgzucfF2YgODK4e1566GQs5BIfP30B0oenwBJHfWxAs2fyPB1s7Mg949zLf61Yw==}
    engines: {node: '>=8'}
    dev: true

  /classnames@2.3.2:
    resolution: {integrity: sha512-CSbhY4cFEJRe6/GQzIk5qXZ4Jeg5pcsP7b5peFSDpffpe1cqjASH/n9UTjBwOp6XpMSTwQ8Za2K5V02ueA7Tmw==}
    dev: false

  /cliui@6.0.0:
    resolution: {integrity: sha512-t6wbgtoCXvAzst7QgXxJYqPt0usEfbgQdftEPbLL/cvv6HPE5VgvqCuAIDR0NgU52ds6rFwqrgakNLrHEjCbrQ==}
    dependencies:
      string-width: 4.2.3
      strip-ansi: 6.0.1
      wrap-ansi: 6.2.0
    dev: true

  /cliui@8.0.1:
    resolution: {integrity: sha512-BSeNnyus75C4//NQ9gQt1/csTXyo/8Sb+afLAkzAptFuMsod9HFokGNudZpi/oQV73hnVK+sR+5PVRMd+Dr7YQ==}
    engines: {node: '>=12'}
    dependencies:
      string-width: 4.2.3
      strip-ansi: 6.0.1
      wrap-ansi: 7.0.0
    dev: true

  /clone@1.0.4:
    resolution: {integrity: sha512-JQHZ2QMW6l3aH/j6xCqQThY/9OH4D/9ls34cgkUBiEeocRTU04tHfKPBsUK1PqZCUQM7GiA0IIXJSuXHI64Kbg==}
    engines: {node: '>=0.8'}
    dev: true

  /color-convert@1.9.3:
    resolution: {integrity: sha512-QfAUtd+vFdAtFQcC8CCyYt1fYWxSqAiK2cSD6zDB8N3cpsEBAvRxp9zOGg6G/SHHJYAT88/az/IuDGALsNVbGg==}
    dependencies:
      color-name: 1.1.3

  /color-convert@2.0.1:
    resolution: {integrity: sha512-RRECPsj7iu/xb5oKYcsFHSppFNnsj/52OVTRKb4zP5onXwVF3zVmmToNcOfGC+CRDpfK/U584fMg38ZHCaElKQ==}
    engines: {node: '>=7.0.0'}
    dependencies:
      color-name: 1.1.4

  /color-name@1.1.3:
    resolution: {integrity: sha512-72fSenhMw2HZMTVHeCA9KCmpEIbzWiQsjN+BHcBbS9vr1mtt+vJjPdksIBNUmKAW8TFUDPJK5SUU3QhE9NEXDw==}

  /color-name@1.1.4:
    resolution: {integrity: sha512-dOy+3AuW3a2wNbZHIuMZpTcgjGuLU/uBL/ubcZF9OXbDo8ff4O8yVp5Bf0efS8uEoYo5q4Fx7dY9OgQGXgAsQA==}

  /color-parse@2.0.0:
    resolution: {integrity: sha512-g2Z+QnWsdHLppAbrpcFWo629kLOnOPtpxYV69GCqm92gqSgyXbzlfyN3MXs0412fPBkFmiuS+rXposgBgBa6Kg==}
    dependencies:
      color-name: 1.1.4
    dev: false

  /color-rgba@3.0.0:
    resolution: {integrity: sha512-PPwZYkEY3M2THEHHV6Y95sGUie77S7X8v+h1r6LSAPF3/LL2xJ8duUXSrkic31Nzc4odPwHgUbiX/XuTYzQHQg==}
    dependencies:
      color-parse: 2.0.0
      color-space: 2.0.1
    dev: false

  /color-space@2.0.1:
    resolution: {integrity: sha512-nKqUYlo0vZATVOFHY810BSYjmCARrG7e5R3UE3CQlyjJTvv5kSSmPG1kzm/oDyyqjehM+lW1RnEt9It9GNa5JA==}
    dev: false

  /color2k@2.0.2:
    resolution: {integrity: sha512-kJhwH5nAwb34tmyuqq/lgjEKzlFXn1U99NlnB6Ws4qVaERcRUYeYP1cBw6BJ4vxaWStAUEef4WMr7WjOCnBt8w==}

  /combined-stream@1.0.8:
    resolution: {integrity: sha512-FQN4MRfuJeHf7cBbBMJFXhKSDq+2kAArBlmRBvcvFE5BB1HZKXtSFASDhdlz9zOYwxh8lDdnvmMOe/+5cdoEdg==}
    engines: {node: '>= 0.8'}
    dependencies:
      delayed-stream: 1.0.0
    dev: true

  /commander@10.0.1:
    resolution: {integrity: sha512-y4Mg2tXshplEbSGzx7amzPwKKOCGuoSRP/CjEdwwk0FOGlUbq6lKuoyDZTNZkmxHdJtp54hdfY/JUrdL7Xfdug==}
    engines: {node: '>=14'}
    dev: true

  /commander@11.1.0:
    resolution: {integrity: sha512-yPVavfyCcRhmorC7rWlkHn15b4wDVgVmBA7kV4QVBsF7kv/9TKJAbAXVTxvTnwP8HHKjRCJDClKbciiYS7p0DQ==}
    engines: {node: '>=16'}
    dev: true

  /compute-scroll-into-view@3.0.3:
    resolution: {integrity: sha512-nadqwNxghAGTamwIqQSG433W6OADZx2vCo3UXHNrzTRHK/htu+7+L0zhjEoaeaQVNAi3YgqWDv8+tzf0hRfR+A==}

  /concat-map@0.0.1:
    resolution: {integrity: sha512-/Srv4dswyQNBfohGpz9o6Yb3Gz3SrUDqBH5rTuhGR7ahtlbYKnVxw2bCFMRljaA7EXHaXZ8wsHdodFvbkhKmqg==}
    dev: true

  /convert-source-map@1.9.0:
    resolution: {integrity: sha512-ASFBup0Mz1uyiIjANan1jzLQami9z1PoYSZCiiYW2FczPbenXc45FZdBZLzOT+r6+iciuEModtmCti+hjaAk0A==}

  /copy-to-clipboard@3.3.3:
    resolution: {integrity: sha512-2KV8NhB5JqC3ky0r9PMCAZKbUHSwtEo4CwCs0KXgruG43gX5PMqDEBbVU4OUzw2MuAWUfsuFmWvEKG5QRfSnJA==}
    dependencies:
      toggle-selection: 1.0.6

  /cosmiconfig@7.1.0:
    resolution: {integrity: sha512-AdmX6xUzdNASswsFtmwSt7Vj8po9IuqXm0UXz7QKPuEUmPB4XyjGfaAr2PSuELMwkRMVH1EpIkX5bTZGRB3eCA==}
    engines: {node: '>=10'}
    dependencies:
      '@types/parse-json': 4.0.0
      import-fresh: 3.3.0
      parse-json: 5.2.0
      path-type: 4.0.0
      yaml: 1.10.2

  /cosmiconfig@8.1.3:
    resolution: {integrity: sha512-/UkO2JKI18b5jVMJUp0lvKFMpa/Gye+ZgZjKD+DGEN9y7NRcf/nK1A0sp67ONmKtnDCNMS44E6jrk0Yc3bDuUw==}
    engines: {node: '>=14'}
    dependencies:
      import-fresh: 3.3.0
      js-yaml: 4.1.0
      parse-json: 5.2.0
      path-type: 4.0.0
    dev: true

  /create-require@1.1.1:
    resolution: {integrity: sha512-dcKFX3jn0MpIaXjisoRvexIJVEKzaq7z2rZKxf+MSr9TkdmHmsU4m2lcLojrj/FHl8mk5VxMmYA+ftRkP/3oKQ==}
    dev: true

  /cross-spawn@5.1.0:
    resolution: {integrity: sha512-pTgQJ5KC0d2hcY8eyL1IzlBPYjTkyH72XRZPnLyKus2mBfNjQs3klqbJU2VILqZryAZUt9JOb3h/mWMy23/f5A==}
    dependencies:
      lru-cache: 4.1.5
      shebang-command: 1.2.0
      which: 1.3.1
    dev: true

  /cross-spawn@7.0.3:
    resolution: {integrity: sha512-iRDPJKUPVEND7dHPO8rkbOnPpyDygcDFtWjpeWNCgy8WP2rXcxXL8TskReQl6OrB2G7+UJrags1q15Fudc7G6w==}
    engines: {node: '>= 8'}
    dependencies:
      path-key: 3.1.1
      shebang-command: 2.0.0
      which: 2.0.2
    dev: true

  /css-box-model@1.2.1:
    resolution: {integrity: sha512-a7Vr4Q/kd/aw96bnJG332W9V9LkJO69JRcaCYDUqjp6/z0w6VcZjgAcTbgFxEPfBgdnAwlh3iwu+hLopa+flJw==}
    dependencies:
      tiny-invariant: 1.3.1

  /css-in-js-utils@3.1.0:
    resolution: {integrity: sha512-fJAcud6B3rRu+KHYk+Bwf+WFL2MDCJJ1XG9x137tJQ0xYxor7XziQtuGFbWNdqrvF4Tk26O3H73nfVqXt/fW1A==}
    dependencies:
      hyphenate-style-name: 1.0.4
    dev: false

  /css-tree@1.1.3:
    resolution: {integrity: sha512-tRpdppF7TRazZrjJ6v3stzv93qxRcSsFmW6cX0Zm2NVKpxE1WV1HblnghVv9TreireHkqI/VDEsfolRF1p6y7Q==}
    engines: {node: '>=8.0.0'}
    dependencies:
      mdn-data: 2.0.14
      source-map: 0.6.1
    dev: false

  /css.escape@1.5.1:
    resolution: {integrity: sha512-YUifsXXuknHlUsmlgyY0PKzgPOr7/FjCePfHNt0jxm83wHZi44VDMQ7/fGNkjY3/jV1MC+1CmZbaHzugyeRtpg==}
    dev: true

  /cssstyle@3.0.0:
    resolution: {integrity: sha512-N4u2ABATi3Qplzf0hWbVCdjenim8F3ojEXpBDF5hBpjzW182MjNGLqfmQ0SkSPeQ+V86ZXgeH8aXj6kayd4jgg==}
    engines: {node: '>=14'}
    dependencies:
      rrweb-cssom: 0.6.0
    dev: true

  /csstype@3.1.3:
    resolution: {integrity: sha512-M1uQkMl8rQK/szD0LNhtqxIPLpimGm8sOBwU7lLnCpSbTyY3yeU1Vc7l4KT5zT4s/yOxHH5O7tIuuLOCnLADRw==}

  /csv-generate@3.4.3:
    resolution: {integrity: sha512-w/T+rqR0vwvHqWs/1ZyMDWtHHSJaN06klRqJXBEpDJaM/+dZkso0OKh1VcuuYvK3XM53KysVNq8Ko/epCK8wOw==}
    dev: true

  /csv-parse@4.16.3:
    resolution: {integrity: sha512-cO1I/zmz4w2dcKHVvpCr7JVRu8/FymG5OEpmvsZYlccYolPBLoVGKUHgNoc4ZGkFeFlWGEDmMyBM+TTqRdW/wg==}
    dev: true

  /csv-stringify@5.6.5:
    resolution: {integrity: sha512-PjiQ659aQ+fUTQqSrd1XEDnOr52jh30RBurfzkscaE2tPaFsDH5wOAHJiw8XAHphRknCwMUE9KRayc4K/NbO8A==}
    dev: true

  /csv@5.5.3:
    resolution: {integrity: sha512-QTaY0XjjhTQOdguARF0lGKm5/mEq9PD9/VhZZegHDIBq2tQwgNpHc3dneD4mGo2iJs+fTKv5Bp0fZ+BRuY3Z0g==}
    engines: {node: '>= 0.1.90'}
    dependencies:
      csv-generate: 3.4.3
      csv-parse: 4.16.3
      csv-stringify: 5.6.5
      stream-transform: 2.1.3
    dev: true

  /damerau-levenshtein@1.0.8:
    resolution: {integrity: sha512-sdQSFB7+llfUcQHUQO3+B8ERRj0Oa4w9POWMI/puGtuf7gFywGmkaLCElnudfTiKZV+NvHqL0ifzdrI8Ro7ESA==}
    dev: true

  /data-urls@4.0.0:
    resolution: {integrity: sha512-/mMTei/JXPqvFqQtfyTowxmJVwr2PVAeCcDxyFf6LhoOu/09TX2OX3kb2wzi4DMXcfj4OItwDOnhl5oziPnT6g==}
    engines: {node: '>=14'}
    dependencies:
      abab: 2.0.6
      whatwg-mimetype: 3.0.0
      whatwg-url: 12.0.1
    dev: true

  /debug@3.2.7:
    resolution: {integrity: sha512-CFjzYYAi4ThfiQvizrFQevTTXHtnCqWfe7x1AhgEscTz6ZbLbfoLRLPugTQyBth6f8ZERVUSyWHFD/7Wu4t1XQ==}
    peerDependencies:
      supports-color: '*'
    peerDependenciesMeta:
      supports-color:
        optional: true
    dependencies:
      ms: 2.1.3
    dev: true

  /debug@4.3.4:
    resolution: {integrity: sha512-PRWFHuSU3eDtQJPvnNY7Jcket1j0t5OuOsFzPPzsekD52Zl8qUfFIPEiswXqIvHWGVHOgX+7G/vCNNhehwxfkQ==}
    engines: {node: '>=6.0'}
    peerDependencies:
      supports-color: '*'
    peerDependenciesMeta:
      supports-color:
        optional: true
    dependencies:
      ms: 2.1.2
    dev: true

  /decamelize-keys@1.1.1:
    resolution: {integrity: sha512-WiPxgEirIV0/eIOMcnFBA3/IJZAZqKnwAwWyvvdi4lsr1WCN22nhdf/3db3DoZcUjTV2SqfzIwNyp6y2xs3nmg==}
    engines: {node: '>=0.10.0'}
    dependencies:
      decamelize: 1.2.0
      map-obj: 1.0.1
    dev: true

  /decamelize@1.2.0:
    resolution: {integrity: sha512-z2S+W9X73hAUUki+N+9Za2lBlun89zigOyGrsax+KUQ6wKW4ZoWpEYBkGhQjwAjjDCkWxhY0VKEhk8wzY7F5cA==}
    engines: {node: '>=0.10.0'}
    dev: true

  /decimal.js@10.4.3:
    resolution: {integrity: sha512-VBBaLc1MgL5XpzgIP7ny5Z6Nx3UrRkIViUkPUdtl9aya5amy3De1gsUUSB1g3+3sExYNjCAsAznmukyxCb1GRA==}
    dev: true

  /deep-eql@4.1.3:
    resolution: {integrity: sha512-WaEtAOpRA1MQ0eohqZjpGD8zdI0Ovsm8mmFhaDN8dvDZzyoUMcYDnf5Y6iu7HTXxf8JDS23qWa4a+hKCDyOPzw==}
    engines: {node: '>=6'}
    dependencies:
      type-detect: 4.0.8
    dev: true

  /deep-equal@2.2.0:
    resolution: {integrity: sha512-RdpzE0Hv4lhowpIUKKMJfeH6C1pXdtT1/it80ubgWqwI3qpuxUBpC1S4hnHg+zjnuOoDkzUtUCEEkG+XG5l3Mw==}
    dependencies:
      call-bind: 1.0.5
      es-get-iterator: 1.1.3
      get-intrinsic: 1.2.2
      is-arguments: 1.1.1
      is-array-buffer: 3.0.2
      is-date-object: 1.0.5
      is-regex: 1.1.4
      is-shared-array-buffer: 1.0.2
      isarray: 2.0.5
      object-is: 1.1.5
      object-keys: 1.1.1
      object.assign: 4.1.5
      regexp.prototype.flags: 1.5.1
      side-channel: 1.0.4
      which-boxed-primitive: 1.0.2
      which-collection: 1.0.1
      which-typed-array: 1.1.13

  /deep-is@0.1.4:
    resolution: {integrity: sha512-oIPzksmTg4/MriiaYGO+okXDT7ztn/w3Eptv/+gSIdMdKsJo0u4CfYNFJPy+4SKMuCqGw2wxnA+URMg3t8a/bQ==}
    dev: true

  /defaults@1.0.4:
    resolution: {integrity: sha512-eFuaLoy/Rxalv2kr+lqMlUnrDWV+3j4pljOIJgLIhI058IQfWJ7vXhyEIHu+HtC738klGALYxOKDO0bQP3tg8A==}
    dependencies:
      clone: 1.0.4
    dev: true

  /define-data-property@1.1.1:
    resolution: {integrity: sha512-E7uGkTzkk1d0ByLeSc6ZsFS79Axg+m1P/VsgYsxHgiuc3tFSj+MjMIwe90FC4lOAZzNBdY7kkO2P2wKdsQ1vgQ==}
    engines: {node: '>= 0.4'}
    dependencies:
      get-intrinsic: 1.2.2
      gopd: 1.0.1
      has-property-descriptors: 1.0.1

  /define-properties@1.2.1:
    resolution: {integrity: sha512-8QmQKqEASLd5nx0U1B1okLElbUuuttJ/AnYmRXbbbGDWh6uS208EjD4Xqq/I9wK7u0v6O08XhTWnt5XtEbR6Dg==}
    engines: {node: '>= 0.4'}
    dependencies:
      define-data-property: 1.1.1
      has-property-descriptors: 1.0.1
      object-keys: 1.1.1

  /delayed-stream@1.0.0:
    resolution: {integrity: sha512-ZySD7Nf91aLB0RxL4KGrKHBXl7Eds1DAmEdcoVawXnLD7SDhpNgtuII2aAkg7a7QS41jxPSZ17p4VdGnMHk3MQ==}
    engines: {node: '>=0.4.0'}
    dev: true

  /dequal@2.0.3:
    resolution: {integrity: sha512-0je+qPKHEMohvfRTCEo3CrPG6cAzAYgmzKyxRiYSSDkS6eGJdyVJm7WaYA5ECaAD9wLB2T4EEeymA5aFVcYXCA==}
    engines: {node: '>=6'}
    dev: true

  /derive-valtio@0.1.0(valtio@1.12.1):
    resolution: {integrity: sha512-OCg2UsLbXK7GmmpzMXhYkdO64vhJ1ROUUGaTFyHjVwEdMEcTTRj7W1TxLbSBxdY8QLBPCcp66MTyaSy0RpO17A==}
    peerDependencies:
      valtio: '*'
    dependencies:
      valtio: 1.12.1(@types/react@18.2.46)(react@18.2.0)
    dev: false

  /detect-indent@6.1.0:
    resolution: {integrity: sha512-reYkTUJAZb9gUuZ2RvVCNhVHdg62RHnJ7WJl8ftMi4diZ6NWlciOzQN88pUhSELEwflJht4oQDv0F0BMlwaYtA==}
    engines: {node: '>=8'}
    dev: true

  /detect-node-es@1.1.0:
    resolution: {integrity: sha512-ypdmJU/TbBby2Dxibuv7ZLW3Bs1QEmM7nHjEANfohJLvE0XVujisn1qPJcZxg+qDucsr+bP6fLD1rPS3AhJ7EQ==}

  /diff-sequences@29.4.3:
    resolution: {integrity: sha512-ofrBgwpPhCD85kMKtE9RYFFq6OC1A89oW2vvgWZNCwxrUpRUILopY7lsYyMDSjc8g6U6aiO0Qubg6r4Wgt5ZnA==}
    engines: {node: ^14.15.0 || ^16.10.0 || >=18.0.0}
    dev: true

  /diff@4.0.2:
    resolution: {integrity: sha512-58lmxKSA4BNyLz+HHMUzlOEpg09FV+ev6ZMe3vJihgdxzgcwZ8VoEEPmALCZG9LmqfVoNMMKpttIYTVG6uDY7A==}
    engines: {node: '>=0.3.1'}
    dev: true

  /dir-glob@3.0.1:
    resolution: {integrity: sha512-WkrWp9GR4KXfKGYzOLmTuGVi1UWFfws377n9cc55/tb6DuqyF6pcQ5AbiHEshaDpY9v6oaSr2XCDidGmMwdzIA==}
    engines: {node: '>=8'}
    dependencies:
      path-type: 4.0.0
    dev: true

  /doctrine@2.1.0:
    resolution: {integrity: sha512-35mSku4ZXK0vfCuHEDAwt55dg2jNajHZ1odvF+8SSr82EsZY4QmXfuWso8oEd8zRhVObSN18aM0CjSdoBX7zIw==}
    engines: {node: '>=0.10.0'}
    dependencies:
      esutils: 2.0.3
    dev: true

  /doctrine@3.0.0:
    resolution: {integrity: sha512-yS+Q5i3hBf7GBkd4KG8a7eBNNWNGLTaEwwYWUijIYM7zrlYDM0BFXHjjPWlWZ1Rg7UaddZeIDmi9jF3HmqiQ2w==}
    engines: {node: '>=6.0.0'}
    dependencies:
      esutils: 2.0.3
    dev: true

  /dom-accessibility-api@0.5.16:
    resolution: {integrity: sha512-X7BJ2yElsnOJ30pZF4uIIDfBEVgF4XEBxL9Bxhy6dnrm5hkzqmsWHGTiHqRiITNhMyFLyAiWndIJP7Z1NTteDg==}

  /dom-accessibility-api@0.6.3:
    resolution: {integrity: sha512-7ZgogeTnjuHbo+ct10G9Ffp0mif17idi0IyWNVA/wcwcm7NPOD/WEHVP3n7n3MhXqxoIYm8d6MuZohYWIZ4T3w==}
    dev: true

  /dom-helpers@5.2.1:
    resolution: {integrity: sha512-nRCa7CK3VTrM2NmGkIy4cbK7IZlgBE/PYMn55rrXefr5xXDP0LdtfPnblFDoVdcAfslJ7or6iqAUnx0CCGIWQA==}
    dependencies:
      '@babel/runtime': 7.23.6
      csstype: 3.1.3
    dev: false

  /domexception@4.0.0:
    resolution: {integrity: sha512-A2is4PLG+eeSfoTMA95/s4pvAoSo2mKtiM5jlHkAVewmiO8ISFTFKZjH7UAM1Atli/OT/7JHOrJRJiMKUZKYBw==}
    engines: {node: '>=12'}
    deprecated: Use your platform's native DOMException instead
    dependencies:
      webidl-conversions: 7.0.0
    dev: true

  /earcut@2.2.4:
    resolution: {integrity: sha512-/pjZsA1b4RPHbeWZQn66SWS8nZZWLQQ23oE3Eam7aroEFGEvwKAsJfZ9ytiEMycfzXWpca4FA9QIOehf7PocBQ==}
    dev: false

  /eastasianwidth@0.2.0:
    resolution: {integrity: sha512-I88TYZWc9XiYHRQ4/3c5rjjfgkjhLyW2luGIheGERbNQ6OY7yTybanSpDXZa8y7VUP9YmDcYa+eyq4ca7iLqWA==}
    dev: true

  /emoji-regex@8.0.0:
    resolution: {integrity: sha512-MSjYzcWNOA0ewAHpz0MxpYFvwg6yjy1NG3xteoqz644VCo/RPgnr1/GGt+ic3iJTzQ8Eu3TdM14SawnVUmGE6A==}
    dev: true

  /emoji-regex@9.2.2:
    resolution: {integrity: sha512-L18DaJsXSUk2+42pv8mLs5jJT2hqFkFE4j21wOmgbUqsZ2hL72NsUU785g9RXgo3s0ZNgVl42TiHp3ZtOv/Vyg==}
    dev: true

  /enhanced-resolve@5.12.0:
    resolution: {integrity: sha512-QHTXI/sZQmko1cbDoNAa3mJ5qhWUUNAq3vR0/YiD379fWQrcfuoX1+HW2S0MTt7XmoPLapdaDKUtelUSPic7hQ==}
    engines: {node: '>=10.13.0'}
    dependencies:
      graceful-fs: 4.2.10
      tapable: 2.2.1
    dev: true

  /enquirer@2.3.6:
    resolution: {integrity: sha512-yjNnPr315/FjS4zIsUxYguYUPP2e1NK4d7E7ZOLiyYCcbFBiTMyID+2wvm2w6+pZ/odMA7cRkjhsPbltwBOrLg==}
    engines: {node: '>=8.6'}
    dependencies:
      ansi-colors: 4.1.3
    dev: true

  /entities@4.5.0:
    resolution: {integrity: sha512-V0hjH4dGPh9Ao5p0MoRY6BVqtwCjhz6vI5LT8AJ55H+4g9/4vbHx1I54fS0XuclLhDHArPQCiMjDxjaL8fPxhw==}
    engines: {node: '>=0.12'}
    dev: true

  /error-ex@1.3.2:
    resolution: {integrity: sha512-7dFHNmqeFSEt2ZBsCriorKnn3Z2pj+fd9kmI6QoWw4//DL+icEBfc0U7qJCisqrTsKTjw4fNFy2pW9OqStD84g==}
    dependencies:
      is-arrayish: 0.2.1

  /error-stack-parser@2.1.4:
    resolution: {integrity: sha512-Sk5V6wVazPhq5MhpO+AUxJn5x7XSXGl1R93Vn7i+zS15KDVxQijejNCrz8340/2bgLBjR9GtEG8ZVKONDjcqGQ==}
    dependencies:
      stackframe: 1.3.4
    dev: false

  /es-abstract@1.22.3:
    resolution: {integrity: sha512-eiiY8HQeYfYH2Con2berK+To6GrK2RxbPawDkGq4UiCQQfZHb6wX9qQqkbpPqaxQFcl8d9QzZqo0tGE0VcrdwA==}
    engines: {node: '>= 0.4'}
    dependencies:
      array-buffer-byte-length: 1.0.0
      arraybuffer.prototype.slice: 1.0.2
      available-typed-arrays: 1.0.5
      call-bind: 1.0.5
      es-set-tostringtag: 2.0.2
      es-to-primitive: 1.2.1
      function.prototype.name: 1.1.6
      get-intrinsic: 1.2.2
      get-symbol-description: 1.0.0
      globalthis: 1.0.3
      gopd: 1.0.1
      has-property-descriptors: 1.0.1
      has-proto: 1.0.1
      has-symbols: 1.0.3
      hasown: 2.0.0
      internal-slot: 1.0.6
      is-array-buffer: 3.0.2
      is-callable: 1.2.7
      is-negative-zero: 2.0.2
      is-regex: 1.1.4
      is-shared-array-buffer: 1.0.2
      is-string: 1.0.7
      is-typed-array: 1.1.12
      is-weakref: 1.0.2
      object-inspect: 1.13.1
      object-keys: 1.1.1
      object.assign: 4.1.5
      regexp.prototype.flags: 1.5.1
      safe-array-concat: 1.0.1
      safe-regex-test: 1.0.0
      string.prototype.trim: 1.2.8
      string.prototype.trimend: 1.0.7
      string.prototype.trimstart: 1.0.7
      typed-array-buffer: 1.0.0
      typed-array-byte-length: 1.0.0
      typed-array-byte-offset: 1.0.0
      typed-array-length: 1.0.4
      unbox-primitive: 1.0.2
      which-typed-array: 1.1.13
    dev: true

  /es-get-iterator@1.1.3:
    resolution: {integrity: sha512-sPZmqHBe6JIiTfN5q2pEi//TwxmAFHwj/XEuYjTuse78i8KxaqMTTzxPoFKuzRpDpTJ+0NAbpfenkmH2rePtuw==}
    dependencies:
      call-bind: 1.0.5
      get-intrinsic: 1.2.2
      has-symbols: 1.0.3
      is-arguments: 1.1.1
      is-map: 2.0.2
      is-set: 2.0.2
      is-string: 1.0.7
      isarray: 2.0.5
      stop-iteration-iterator: 1.0.0

  /es-iterator-helpers@1.0.15:
    resolution: {integrity: sha512-GhoY8uYqd6iwUl2kgjTm4CZAf6oo5mHK7BPqx3rKgx893YSsy0LGHV6gfqqQvZt/8xM8xeOnfXBCfqclMKkJ5g==}
    dependencies:
      asynciterator.prototype: 1.0.0
      call-bind: 1.0.5
      define-properties: 1.2.1
      es-abstract: 1.22.3
      es-set-tostringtag: 2.0.2
      function-bind: 1.1.2
      get-intrinsic: 1.2.2
      globalthis: 1.0.3
      has-property-descriptors: 1.0.1
      has-proto: 1.0.1
      has-symbols: 1.0.3
      internal-slot: 1.0.6
      iterator.prototype: 1.1.2
      safe-array-concat: 1.0.1
    dev: true

  /es-module-lexer@1.4.1:
    resolution: {integrity: sha512-cXLGjP0c4T3flZJKQSuziYoq7MlT+rnvfZjfp7h+I7K9BNX54kP9nyWvdbwjQ4u1iWbOL4u96fgeZLToQlZC7w==}
    dev: true

  /es-set-tostringtag@2.0.2:
    resolution: {integrity: sha512-BuDyupZt65P9D2D2vA/zqcI3G5xRsklm5N3xCwuiy+/vKy8i0ifdsQP1sLgO4tZDSCaQUSnmC48khknGMV3D2Q==}
    engines: {node: '>= 0.4'}
    dependencies:
      get-intrinsic: 1.2.2
      has-tostringtag: 1.0.0
      hasown: 2.0.0
    dev: true

  /es-shim-unscopables@1.0.2:
    resolution: {integrity: sha512-J3yBRXCzDu4ULnQwxyToo/OjdMx6akgVC7K6few0a7F/0wLtmKKN7I73AH5T2836UuXRqN7Qg+IIUw/+YJksRw==}
    dependencies:
      hasown: 2.0.0
    dev: true

  /es-to-primitive@1.2.1:
    resolution: {integrity: sha512-QCOllgZJtaUo9miYBcLChTUaHNjJF3PYs1VidD7AwiEj1kYxKeQTctLAezAOH5ZKRH0g2IgPn6KwB4IT8iRpvA==}
    engines: {node: '>= 0.4'}
    dependencies:
      is-callable: 1.2.7
      is-date-object: 1.0.5
      is-symbol: 1.0.4
    dev: true

  /esbuild@0.18.17:
    resolution: {integrity: sha512-1GJtYnUxsJreHYA0Y+iQz2UEykonY66HNWOb0yXYZi9/kNrORUEHVg87eQsCtqh59PEJ5YVZJO98JHznMJSWjg==}
    engines: {node: '>=12'}
    hasBin: true
    requiresBuild: true
    optionalDependencies:
      '@esbuild/android-arm': 0.18.17
      '@esbuild/android-arm64': 0.18.17
      '@esbuild/android-x64': 0.18.17
      '@esbuild/darwin-arm64': 0.18.17
      '@esbuild/darwin-x64': 0.18.17
      '@esbuild/freebsd-arm64': 0.18.17
      '@esbuild/freebsd-x64': 0.18.17
      '@esbuild/linux-arm': 0.18.17
      '@esbuild/linux-arm64': 0.18.17
      '@esbuild/linux-ia32': 0.18.17
      '@esbuild/linux-loong64': 0.18.17
      '@esbuild/linux-mips64el': 0.18.17
      '@esbuild/linux-ppc64': 0.18.17
      '@esbuild/linux-riscv64': 0.18.17
      '@esbuild/linux-s390x': 0.18.17
      '@esbuild/linux-x64': 0.18.17
      '@esbuild/netbsd-x64': 0.18.17
      '@esbuild/openbsd-x64': 0.18.17
      '@esbuild/sunos-x64': 0.18.17
      '@esbuild/win32-arm64': 0.18.17
      '@esbuild/win32-ia32': 0.18.17
      '@esbuild/win32-x64': 0.18.17
    dev: true

  /esbuild@0.19.9:
    resolution: {integrity: sha512-U9CHtKSy+EpPsEBa+/A2gMs/h3ylBC0H0KSqIg7tpztHerLi6nrrcoUJAkNCEPumx8yJ+Byic4BVwHgRbN0TBg==}
    engines: {node: '>=12'}
    hasBin: true
    requiresBuild: true
    optionalDependencies:
      '@esbuild/android-arm': 0.19.9
      '@esbuild/android-arm64': 0.19.9
      '@esbuild/android-x64': 0.19.9
      '@esbuild/darwin-arm64': 0.19.9
      '@esbuild/darwin-x64': 0.19.9
      '@esbuild/freebsd-arm64': 0.19.9
      '@esbuild/freebsd-x64': 0.19.9
      '@esbuild/linux-arm': 0.19.9
      '@esbuild/linux-arm64': 0.19.9
      '@esbuild/linux-ia32': 0.19.9
      '@esbuild/linux-loong64': 0.19.9
      '@esbuild/linux-mips64el': 0.19.9
      '@esbuild/linux-ppc64': 0.19.9
      '@esbuild/linux-riscv64': 0.19.9
      '@esbuild/linux-s390x': 0.19.9
      '@esbuild/linux-x64': 0.19.9
      '@esbuild/netbsd-x64': 0.19.9
      '@esbuild/openbsd-x64': 0.19.9
      '@esbuild/sunos-x64': 0.19.9
      '@esbuild/win32-arm64': 0.19.9
      '@esbuild/win32-ia32': 0.19.9
      '@esbuild/win32-x64': 0.19.9
    dev: true

  /escalade@3.1.1:
    resolution: {integrity: sha512-k0er2gUkLf8O0zKJiAhmkTnJlTvINGv7ygDNPbeIsX/TJjGJZHuh9B2UxbsaEkmlEo9MfhrSzmhIlhRlI2GXnw==}
    engines: {node: '>=6'}
    dev: true

  /escape-string-regexp@1.0.5:
    resolution: {integrity: sha512-vbRorB5FUQWvla16U8R/qgaFIya2qGzwDrNmCZuYKrbdSUMG6I1ZCGQRefkRVhuOkIGVne7BQ35DSfo1qvJqFg==}
    engines: {node: '>=0.8.0'}

  /escape-string-regexp@4.0.0:
    resolution: {integrity: sha512-TtpcNJ3XAzx3Gq8sWRzJaVajRs0uVxA2YAkdb1jm2YkPz4G6egUFAyA3n5vtEIZefPk5Wa4UXbKuS5fKkJWdgA==}
    engines: {node: '>=10'}

  /eslint-config-prettier@9.1.0(eslint@8.56.0):
    resolution: {integrity: sha512-NSWl5BFQWEPi1j4TjVNItzYV7dZXZ+wP6I6ZhrBGpChQhZRUaElihE9uRRkcbRnNb76UMKDF3r+WTmNcGPKsqw==}
    hasBin: true
    peerDependencies:
      eslint: '>=7.0.0'
    dependencies:
      eslint: 8.56.0
    dev: true

  /eslint-import-resolver-node@0.3.9:
    resolution: {integrity: sha512-WFj2isz22JahUv+B788TlO3N6zL3nNJGU8CcZbPZvVEkBPaJdCV4vy5wyghty5ROFbCRnm132v8BScu5/1BQ8g==}
    dependencies:
      debug: 3.2.7
      is-core-module: 2.13.1
      resolve: 1.22.8
    transitivePeerDependencies:
      - supports-color
    dev: true

  /eslint-import-resolver-typescript@3.6.1(@typescript-eslint/parser@6.17.0)(eslint-plugin-import@2.29.1)(eslint@8.56.0):
    resolution: {integrity: sha512-xgdptdoi5W3niYeuQxKmzVDTATvLYqhpwmykwsh7f6HIOStGWEIL9iqZgQDF9u9OEzrRwR8no5q2VT+bjAujTg==}
    engines: {node: ^14.18.0 || >=16.0.0}
    peerDependencies:
      eslint: '*'
      eslint-plugin-import: '*'
    dependencies:
      debug: 4.3.4
      enhanced-resolve: 5.12.0
      eslint: 8.56.0
      eslint-module-utils: 2.8.0(@typescript-eslint/parser@6.17.0)(eslint-import-resolver-node@0.3.9)(eslint-import-resolver-typescript@3.6.1)(eslint@8.56.0)
      eslint-plugin-import: 2.29.1(@typescript-eslint/parser@6.17.0)(eslint-import-resolver-typescript@3.6.1)(eslint@8.56.0)
      fast-glob: 3.3.2
      get-tsconfig: 4.7.2
      is-core-module: 2.13.1
      is-glob: 4.0.3
    transitivePeerDependencies:
      - '@typescript-eslint/parser'
      - eslint-import-resolver-node
      - eslint-import-resolver-webpack
      - supports-color
    dev: true

  /eslint-module-utils@2.8.0(@typescript-eslint/parser@6.17.0)(eslint-import-resolver-node@0.3.9)(eslint-import-resolver-typescript@3.6.1)(eslint@8.56.0):
    resolution: {integrity: sha512-aWajIYfsqCKRDgUfjEXNN/JlrzauMuSEy5sbd7WXbtW3EH6A6MpwEh42c7qD+MqQo9QMJ6fWLAeIJynx0g6OAw==}
    engines: {node: '>=4'}
    peerDependencies:
      '@typescript-eslint/parser': '*'
      eslint: '*'
      eslint-import-resolver-node: '*'
      eslint-import-resolver-typescript: '*'
      eslint-import-resolver-webpack: '*'
    peerDependenciesMeta:
      '@typescript-eslint/parser':
        optional: true
      eslint:
        optional: true
      eslint-import-resolver-node:
        optional: true
      eslint-import-resolver-typescript:
        optional: true
      eslint-import-resolver-webpack:
        optional: true
    dependencies:
      '@typescript-eslint/parser': 6.17.0(eslint@8.56.0)(typescript@5.3.3)
      debug: 3.2.7
      eslint: 8.56.0
      eslint-import-resolver-node: 0.3.9
      eslint-import-resolver-typescript: 3.6.1(@typescript-eslint/parser@6.17.0)(eslint-plugin-import@2.29.1)(eslint@8.56.0)
    transitivePeerDependencies:
      - supports-color
    dev: true

  /eslint-plugin-header@3.1.1(eslint@8.56.0):
    resolution: {integrity: sha512-9vlKxuJ4qf793CmeeSrZUvVClw6amtpghq3CuWcB5cUNnWHQhgcqy5eF8oVKFk1G3Y/CbchGfEaw3wiIJaNmVg==}
    peerDependencies:
      eslint: '>=7.7.0'
    dependencies:
      eslint: 8.56.0
    dev: true

  /eslint-plugin-import@2.29.1(@typescript-eslint/parser@6.17.0)(eslint-import-resolver-typescript@3.6.1)(eslint@8.56.0):
    resolution: {integrity: sha512-BbPC0cuExzhiMo4Ff1BTVwHpjjv28C5R+btTOGaCRC7UEz801up0JadwkeSk5Ued6TG34uaczuVuH6qyy5YUxw==}
    engines: {node: '>=4'}
    peerDependencies:
      '@typescript-eslint/parser': '*'
      eslint: ^2 || ^3 || ^4 || ^5 || ^6 || ^7.2.0 || ^8
    peerDependenciesMeta:
      '@typescript-eslint/parser':
        optional: true
    dependencies:
      '@typescript-eslint/parser': 6.17.0(eslint@8.56.0)(typescript@5.3.3)
      array-includes: 3.1.7
      array.prototype.findlastindex: 1.2.3
      array.prototype.flat: 1.3.2
      array.prototype.flatmap: 1.3.2
      debug: 3.2.7
      doctrine: 2.1.0
      eslint: 8.56.0
      eslint-import-resolver-node: 0.3.9
      eslint-module-utils: 2.8.0(@typescript-eslint/parser@6.17.0)(eslint-import-resolver-node@0.3.9)(eslint-import-resolver-typescript@3.6.1)(eslint@8.56.0)
      hasown: 2.0.0
      is-core-module: 2.13.1
      is-glob: 4.0.3
      minimatch: 3.1.2
      object.fromentries: 2.0.7
      object.groupby: 1.0.1
      object.values: 1.1.7
      semver: 7.5.4
      tsconfig-paths: 3.15.0
    transitivePeerDependencies:
      - eslint-import-resolver-typescript
      - eslint-import-resolver-webpack
      - supports-color
    dev: true

  /eslint-plugin-jsx-a11y@6.8.0(eslint@8.56.0):
    resolution: {integrity: sha512-Hdh937BS3KdwwbBaKd5+PLCOmYY6U4f2h9Z2ktwtNKvIdIEu137rjYbcb9ApSbVJfWxANNuiKTD/9tOKjK9qOA==}
    engines: {node: '>=4.0'}
    peerDependencies:
      eslint: ^3 || ^4 || ^5 || ^6 || ^7 || ^8
    dependencies:
      '@babel/runtime': 7.23.6
      aria-query: 5.3.0
      array-includes: 3.1.7
      array.prototype.flatmap: 1.3.2
      ast-types-flow: 0.0.8
      axe-core: 4.7.0
      axobject-query: 3.2.1
      damerau-levenshtein: 1.0.8
      emoji-regex: 9.2.2
      es-iterator-helpers: 1.0.15
      eslint: 8.56.0
      hasown: 2.0.0
      jsx-ast-utils: 3.3.5
      language-tags: 1.0.9
      minimatch: 3.1.2
      object.entries: 1.1.7
      object.fromentries: 2.0.7
    dev: true

  /eslint-plugin-react-hooks@4.6.0(eslint@8.56.0):
    resolution: {integrity: sha512-oFc7Itz9Qxh2x4gNHStv3BqJq54ExXmfC+a1NjAta66IAN87Wu0R/QArgIS9qKzX3dXKPI9H5crl9QchNMY9+g==}
    engines: {node: '>=10'}
    peerDependencies:
      eslint: ^3.0.0 || ^4.0.0 || ^5.0.0 || ^6.0.0 || ^7.0.0 || ^8.0.0-0
    dependencies:
      eslint: 8.56.0
    dev: true

  /eslint-plugin-react@7.33.2(eslint@8.56.0):
    resolution: {integrity: sha512-73QQMKALArI8/7xGLNI/3LylrEYrlKZSb5C9+q3OtOewTnMQi5cT+aE9E41sLCmli3I9PGGmD1yiZydyo4FEPw==}
    engines: {node: '>=4'}
    peerDependencies:
      eslint: ^3 || ^4 || ^5 || ^6 || ^7 || ^8
    dependencies:
      array-includes: 3.1.7
      array.prototype.flatmap: 1.3.2
      array.prototype.tosorted: 1.1.1
      doctrine: 2.1.0
      es-iterator-helpers: 1.0.15
      eslint: 8.56.0
      estraverse: 5.3.0
      jsx-ast-utils: 3.3.5
      minimatch: 3.1.2
      object.entries: 1.1.7
      object.fromentries: 2.0.7
      object.hasown: 1.1.2
      object.values: 1.1.7
      prop-types: 15.8.1
      resolve: 2.0.0-next.4
      semver: 7.5.4
      string.prototype.matchall: 4.0.8
    dev: true

  /eslint-plugin-unused-imports@3.0.0(@typescript-eslint/eslint-plugin@6.17.0)(eslint@8.56.0):
    resolution: {integrity: sha512-sduiswLJfZHeeBJ+MQaG+xYzSWdRXoSw61DpU13mzWumCkR0ufD0HmO4kdNokjrkluMHpj/7PJeN35pgbhW3kw==}
    engines: {node: ^12.22.0 || ^14.17.0 || >=16.0.0}
    peerDependencies:
      '@typescript-eslint/eslint-plugin': ^6.0.0
      eslint: ^8.0.0
    peerDependenciesMeta:
      '@typescript-eslint/eslint-plugin':
        optional: true
    dependencies:
      '@typescript-eslint/eslint-plugin': 6.17.0(@typescript-eslint/parser@6.17.0)(eslint@8.56.0)(typescript@5.3.3)
      eslint: 8.56.0
      eslint-rule-composer: 0.3.0
    dev: true

  /eslint-rule-composer@0.3.0:
    resolution: {integrity: sha512-bt+Sh8CtDmn2OajxvNO+BX7Wn4CIWMpTRm3MaiKPCQcnnlm0CS2mhui6QaoeQugs+3Kj2ESKEEGJUdVafwhiCg==}
    engines: {node: '>=4.0.0'}
    dev: true

  /eslint-scope@7.2.2:
    resolution: {integrity: sha512-dOt21O7lTMhDM+X9mB4GX+DZrZtCUJPL/wlcTqxyrx5IvO0IYtILdtrQGQp+8n5S0gwSVmOf9NQrjMOgfQZlIg==}
    engines: {node: ^12.22.0 || ^14.17.0 || >=16.0.0}
    dependencies:
      esrecurse: 4.3.0
      estraverse: 5.3.0
    dev: true

  /eslint-visitor-keys@3.4.3:
    resolution: {integrity: sha512-wpc+LXeiyiisxPlEkUzU6svyS1frIO3Mgxj1fdy7Pm8Ygzguax2N3Fa/D/ag1WqbOprdI+uY6wMUl8/a2G+iag==}
    engines: {node: ^12.22.0 || ^14.17.0 || >=16.0.0}
    dev: true

  /eslint@8.56.0:
    resolution: {integrity: sha512-Go19xM6T9puCOWntie1/P997aXxFsOi37JIHRWI514Hc6ZnaHGKY9xFhrU65RT6CcBEzZoGG1e6Nq+DT04ZtZQ==}
    engines: {node: ^12.22.0 || ^14.17.0 || >=16.0.0}
    hasBin: true
    dependencies:
      '@eslint-community/eslint-utils': 4.4.0(eslint@8.56.0)
      '@eslint-community/regexpp': 4.7.0
      '@eslint/eslintrc': 2.1.4
      '@eslint/js': 8.56.0
      '@humanwhocodes/config-array': 0.11.13
      '@humanwhocodes/module-importer': 1.0.1
      '@nodelib/fs.walk': 1.2.8
      '@ungap/structured-clone': 1.2.0
      ajv: 6.12.6
      chalk: 4.1.2
      cross-spawn: 7.0.3
      debug: 4.3.4
      doctrine: 3.0.0
      escape-string-regexp: 4.0.0
      eslint-scope: 7.2.2
      eslint-visitor-keys: 3.4.3
      espree: 9.6.1
      esquery: 1.4.2
      esutils: 2.0.3
      fast-deep-equal: 3.1.3
      file-entry-cache: 6.0.1
      find-up: 5.0.0
      glob-parent: 6.0.2
      globals: 13.20.0
      graphemer: 1.4.0
      ignore: 5.2.4
      imurmurhash: 0.1.4
      is-glob: 4.0.3
      is-path-inside: 3.0.3
      js-yaml: 4.1.0
      json-stable-stringify-without-jsonify: 1.0.1
      levn: 0.4.1
      lodash.merge: 4.6.2
      minimatch: 3.1.2
      natural-compare: 1.4.0
      optionator: 0.9.3
      strip-ansi: 6.0.1
      text-table: 0.2.0
    transitivePeerDependencies:
      - supports-color
    dev: true

  /espree@9.6.1:
    resolution: {integrity: sha512-oruZaFkjorTpF32kDSI5/75ViwGeZginGGy2NoOSg3Q9bnwlnmDm4HLnkl0RE3n+njDXR037aY1+x58Z/zFdwQ==}
    engines: {node: ^12.22.0 || ^14.17.0 || >=16.0.0}
    dependencies:
      acorn: 8.10.0
      acorn-jsx: 5.3.2(acorn@8.10.0)
      eslint-visitor-keys: 3.4.3
    dev: true

  /esprima@4.0.1:
    resolution: {integrity: sha512-eGuFFw7Upda+g4p+QHvnW0RyTX/SVeJBDM/gCtMARO0cLuT2HcEKnTPvhjV6aGeqrCB/sbNop0Kszm0jsaWU4A==}
    engines: {node: '>=4'}
    hasBin: true
    dev: true

  /esquery@1.4.2:
    resolution: {integrity: sha512-JVSoLdTlTDkmjFmab7H/9SL9qGSyjElT3myyKp7krqjVFQCDLmj1QFaCLRFBszBKI0XVZaiiXvuPIX3ZwHe1Ng==}
    engines: {node: '>=0.10'}
    dependencies:
      estraverse: 5.3.0
    dev: true

  /esrecurse@4.3.0:
    resolution: {integrity: sha512-KmfKL3b6G+RXvP8N1vr3Tq1kL/oCFgn2NYXEtqP8/L3pKapUA4G8cFVaoF3SU323CD4XypR/ffioHmkti6/Tag==}
    engines: {node: '>=4.0'}
    dependencies:
      estraverse: 5.3.0
    dev: true

  /estraverse@5.3.0:
    resolution: {integrity: sha512-MMdARuVEQziNTeJD8DgMqmhwR11BRQ/cBP+pLtYdSTnf3MIO8fFeiINEbX36ZdNlfU/7A9f3gUw49B3oQsvwBA==}
    engines: {node: '>=4.0'}
    dev: true

  /estree-walker@2.0.2:
    resolution: {integrity: sha512-Rfkk/Mp/DL7JVje3u18FxFujQlTNR2q6QfMSMB7AvCBx91NGj/ba3kCfza0f6dVDbw7YlRf/nDrn7pQrCCyQ/w==}
    dev: true

  /esutils@2.0.3:
    resolution: {integrity: sha512-kVscqXk4OCp68SZ0dkgEKVi6/8ij300KBWTJq32P/dYeWTSwK41WyTxalN1eRmA5Z9UU/LX9D7FWSmV9SAYx6g==}
    engines: {node: '>=0.10.0'}
    dev: true

  /extend-shallow@2.0.1:
    resolution: {integrity: sha512-zCnTtlxNoAiDc3gqY2aYAWFx7XWWiasuF2K8Me5WbN8otHKTUKBwjPtNpRs/rbUZm7KxWAaNj7P1a/p52GbVug==}
    engines: {node: '>=0.10.0'}
    dependencies:
      is-extendable: 0.1.1
    dev: false

  /extend-shallow@3.0.2:
    resolution: {integrity: sha512-BwY5b5Ql4+qZoefgMj2NUmx+tehVTH/Kf4k1ZEtOHNFcm2wSxMRo992l6X3TIgni2eZVTZ85xMOjF31fwZAj6Q==}
    engines: {node: '>=0.10.0'}
    dependencies:
      assign-symbols: 1.0.0
      is-extendable: 1.0.1
    dev: false

  /extendable-error@0.1.7:
    resolution: {integrity: sha512-UOiS2in6/Q0FK0R0q6UY9vYpQ21mr/Qn1KOnte7vsACuNJf514WvCCUHSRCPcgjPT2bAhNIJdlE6bVap1GKmeg==}
    dev: true

  /external-editor@3.1.0:
    resolution: {integrity: sha512-hMQ4CX1p1izmuLYyZqLMO/qGNw10wSv9QDCPfzXfyFrOaCSSoRfqE1Kf1s5an66J5JZC62NewG+mK49jOCtQew==}
    engines: {node: '>=4'}
    dependencies:
      chardet: 0.7.0
      iconv-lite: 0.4.24
      tmp: 0.0.33
    dev: true

  /fast-deep-equal@3.1.3:
    resolution: {integrity: sha512-f3qQ9oQy9j2AhBe/H9VC91wLmKBCCU/gDOnKNAYG5hswO7BLKj09Hc5HYNz9cGI++xlpDCIgDaitVs03ATR84Q==}

  /fast-glob@3.3.2:
    resolution: {integrity: sha512-oX2ruAFQwf/Orj8m737Y5adxDQO0LAB7/S5MnxCdTNDd4p6BsyIVsv9JQsATbTSq8KHRpLwIHbVlUNatxd+1Ow==}
    engines: {node: '>=8.6.0'}
    dependencies:
      '@nodelib/fs.stat': 2.0.5
      '@nodelib/fs.walk': 1.2.8
      glob-parent: 5.1.2
      merge2: 1.4.1
      micromatch: 4.0.5
    dev: true

  /fast-json-stable-stringify@2.1.0:
    resolution: {integrity: sha512-lhd/wF+Lk98HZoTCtlVraHtfh5XYijIjalXck7saUtuanSDyLMxnHhSXEDJqHxD7msR8D0uCmqlkwjCV8xvwHw==}
    dev: true

  /fast-levenshtein@2.0.6:
    resolution: {integrity: sha512-DCXu6Ifhqcks7TZKY3Hxp3y6qphY5SJZmrWMDrKcERSOXWQdMhU9Ig/PYrzyw/ul9jOIyh0N4M0tbC5hodg8dw==}
    dev: true

  /fast-loops@1.1.3:
    resolution: {integrity: sha512-8EZzEP0eKkEEVX+drtd9mtuQ+/QrlfW/5MlwcwK5Nds6EkZ/tRzEexkzUY2mIssnAyVLT+TKHuRXmFNNXYUd6g==}
    dev: false

  /fast-shallow-equal@1.0.0:
    resolution: {integrity: sha512-HPtaa38cPgWvaCFmRNhlc6NG7pv6NUHqjPgVAkWGoB9mQMwYB27/K0CvOM5Czy+qpT3e8XJ6Q4aPAnzpNpzNaw==}
    dev: false

  /fastest-stable-stringify@2.0.2:
    resolution: {integrity: sha512-bijHueCGd0LqqNK9b5oCMHc0MluJAx0cwqASgbWMvkO01lCYgIhacVRLcaDz3QnyYIRNJRDwMb41VuT6pHJ91Q==}
    dev: false

  /fastq@1.15.0:
    resolution: {integrity: sha512-wBrocU2LCXXa+lWBt8RoIRD89Fi8OdABODa/kEnyeyjS5aZO5/GNvI5sEINADqP/h8M29UHTHUb53sUu5Ihqdw==}
    dependencies:
      reusify: 1.0.4
    dev: true

  /file-entry-cache@6.0.1:
    resolution: {integrity: sha512-7Gps/XWymbLk2QLYK4NzpMOrYjMhdIxXuIvy2QBsLE6ljuodKvdkWs/cpyJJ3CVIVpH0Oi1Hvg1ovbMzLdFBBg==}
    engines: {node: ^10.12.0 || >=12.0.0}
    dependencies:
      flat-cache: 3.0.4
    dev: true

  /fill-range@7.0.1:
    resolution: {integrity: sha512-qOo9F+dMUmC2Lcb4BbVvnKJxTPjCm+RRpe4gDuGrzkL7mEVl/djYSu2OdQ2Pa302N4oqkSg9ir6jaLWJ2USVpQ==}
    engines: {node: '>=8'}
    dependencies:
      to-regex-range: 5.0.1
    dev: true

  /find-root@1.1.0:
    resolution: {integrity: sha512-NKfW6bec6GfKc0SGx1e07QZY9PE99u0Bft/0rzSD5k3sO/vwkVUpDUKVm5Gpp5Ue3YfShPFTX2070tDs5kB9Ng==}

  /find-up@4.1.0:
    resolution: {integrity: sha512-PpOwAdQ/YlXQ2vj8a3h8IipDuYRi3wceVQQGYWxNINccq40Anw7BlsEXCMbt1Zt+OLA6Fq9suIpIWD0OsnISlw==}
    engines: {node: '>=8'}
    dependencies:
      locate-path: 5.0.0
      path-exists: 4.0.0
    dev: true

  /find-up@5.0.0:
    resolution: {integrity: sha512-78/PXT1wlLLDgTzDs7sjq9hzz0vXD+zn+7wypEe4fXQxCmdmqfGsEPQxmiCSQI3ajFV91bVSsvNtrJRiW6nGng==}
    engines: {node: '>=10'}
    dependencies:
      locate-path: 6.0.0
      path-exists: 4.0.0
    dev: true

  /find-yarn-workspace-root2@1.2.16:
    resolution: {integrity: sha512-hr6hb1w8ePMpPVUK39S4RlwJzi+xPLuVuG8XlwXU3KD5Yn3qgBWVfy3AzNlDhWvE1EORCE65/Qm26rFQt3VLVA==}
    dependencies:
      micromatch: 4.0.5
      pkg-dir: 4.2.0
    dev: true

  /flat-cache@3.0.4:
    resolution: {integrity: sha512-dm9s5Pw7Jc0GvMYbshN6zchCA9RgQlzzEZX3vylR9IqFfS8XciblUXOKfW6SiuJ0e13eDYZoZV5wdrev7P3Nwg==}
    engines: {node: ^10.12.0 || >=12.0.0}
    dependencies:
      flatted: 3.2.7
      rimraf: 3.0.2
    dev: true

  /flatted@3.2.7:
    resolution: {integrity: sha512-5nqDSxl8nn5BSNxyR3n4I6eDmbolI6WT+QqR547RwxQapgjQBmtktdP+HTBb/a/zLsbzERTONyUB5pefh5TtjQ==}
    dev: true

  /focus-lock@0.11.6:
    resolution: {integrity: sha512-KSuV3ur4gf2KqMNoZx3nXNVhqCkn42GuTYCX4tXPEwf0MjpFQmNMiN6m7dXaUXgIoivL6/65agoUMg4RLS0Vbg==}
    engines: {node: '>=10'}
    dependencies:
      tslib: 2.6.2

  /for-each@0.3.3:
    resolution: {integrity: sha512-jqYfLp7mo9vIyQf8ykW2v7A+2N4QjeCeI5+Dz9XraiO1ign81wjiH7Fb9vSOWvQfNtmSa4H2RoQTrrXivdUZmw==}
    dependencies:
      is-callable: 1.2.7

  /foreground-child@3.1.1:
    resolution: {integrity: sha512-TMKDUnIte6bfb5nWv7V/caI169OHgvwjb7V4WkeUvbQQdjr5rWKqHFiKWb/fcOwB+CzBT+qbWjvj+DVwRskpIg==}
    engines: {node: '>=14'}
    dependencies:
      cross-spawn: 7.0.3
      signal-exit: 4.0.1
    dev: true

  /form-data@4.0.0:
    resolution: {integrity: sha512-ETEklSGi5t0QMZuiXoA/Q6vcnxcLQP5vdugSpuAyi6SVGi2clPPp+xgEhuMaHC+zGgn31Kd235W35f7Hykkaww==}
    engines: {node: '>= 6'}
    dependencies:
      asynckit: 0.4.0
      combined-stream: 1.0.8
      mime-types: 2.1.35
    dev: true

  /framer-motion@10.17.4(react-dom@18.2.0)(react@18.2.0):
    resolution: {integrity: sha512-CYBSs6cWfzcasAX8aofgKFZootmkQtR4qxbfTOksBLny/lbUfkGbQAFOS3qnl6Uau1N9y8tUpI7mVIrHgkFjLQ==}
    peerDependencies:
      react: ^18.0.0
      react-dom: ^18.0.0
    peerDependenciesMeta:
      react:
        optional: true
      react-dom:
        optional: true
    dependencies:
      react: 18.2.0
      react-dom: 18.2.0(react@18.2.0)
      tslib: 2.6.2
    optionalDependencies:
      '@emotion/is-prop-valid': 0.8.8

  /framesync@6.1.2:
    resolution: {integrity: sha512-jBTqhX6KaQVDyus8muwZbBeGGP0XgujBRbQ7gM7BRdS3CadCZIHiawyzYLnafYcvZIh5j8WE7cxZKFn7dXhu9g==}
    dependencies:
      tslib: 2.4.0

  /fs-extra@11.1.1:
    resolution: {integrity: sha512-MGIE4HOvQCeUCzmlHs0vXpih4ysz4wg9qiSAu6cd42lVwPbTM1TjV7RusoyQqMmk/95gdQZX72u+YW+c3eEpFQ==}
    engines: {node: '>=14.14'}
    dependencies:
      graceful-fs: 4.2.10
      jsonfile: 6.1.0
      universalify: 2.0.0
    dev: true

  /fs-extra@11.2.0:
    resolution: {integrity: sha512-PmDi3uwK5nFuXh7XDTlVnS17xJS7vW36is2+w3xcv8SVxiB4NyATf4ctkVY5bkSjX0Y4nbvZCq1/EjtEyr9ktw==}
    engines: {node: '>=14.14'}
    dependencies:
      graceful-fs: 4.2.10
      jsonfile: 6.1.0
      universalify: 2.0.0
    dev: true

  /fs-extra@7.0.1:
    resolution: {integrity: sha512-YJDaCJZEnBmcbw13fvdAM9AwNOJwOzrE4pqMqBq5nFiEqXUqHwlK4B+3pUw6JNvfSPtX05xFHtYy/1ni01eGCw==}
    engines: {node: '>=6 <7 || >=8'}
    dependencies:
      graceful-fs: 4.2.10
      jsonfile: 4.0.0
      universalify: 0.1.2
    dev: true

  /fs-extra@8.1.0:
    resolution: {integrity: sha512-yhlQgA6mnOJUKOsRUFsgJdQCvkKhcz8tlZG5HBQfReYZy46OwLcY+Zia0mtdHsOo9y/hP+CxMN0TU9QxoOtG4g==}
    engines: {node: '>=6 <7 || >=8'}
    dependencies:
      graceful-fs: 4.2.10
      jsonfile: 4.0.0
      universalify: 0.1.2
    dev: true

  /fs.realpath@1.0.0:
    resolution: {integrity: sha512-OO0pH2lK6a0hZnAdau5ItzHPI6pUlvI7jMVnxUQRtw4owF2wk8lOSabtGDCTP4Ggrg2MbGnWO9X8K1t4+fGMDw==}
    dev: true

  /fsevents@2.3.3:
    resolution: {integrity: sha512-5xoDfX+fL7faATnagmWPpbFtwh/R77WmMMqqHGS65C3vvB0YHrgF+B1YmZ3441tMj5n63k0212XNoJwzlhffQw==}
    engines: {node: ^8.16.0 || ^10.6.0 || >=11.0.0}
    os: [darwin]
    requiresBuild: true
    dev: true
    optional: true

  /function-bind@1.1.2:
    resolution: {integrity: sha512-7XHNxH7qX9xG5mIwxkhumTox/MIRNcOgDrxWsMt2pAr23WHp6MrRlN7FBSFpCpr+oVO0F744iUgR82nJMfG2SA==}

  /function.prototype.name@1.1.6:
    resolution: {integrity: sha512-Z5kx79swU5P27WEayXM1tBi5Ze/lbIyiNgU3qyXUOf9b2rgXYyF9Dy9Cx+IQv/Lc8WCG6L82zwUPpSS9hGehIg==}
    engines: {node: '>= 0.4'}
    dependencies:
      call-bind: 1.0.5
      define-properties: 1.2.1
      es-abstract: 1.22.3
      functions-have-names: 1.2.3
    dev: true

  /functions-have-names@1.2.3:
    resolution: {integrity: sha512-xckBUXyTIqT97tq2x2AMb+g163b5JFysYk0x4qxNFwbfQkmNZoiRHb6sPzI9/QV33WeuvVYBUIiD4NzNIyqaRQ==}

  /geotiff@2.0.7:
    resolution: {integrity: sha512-FKvFTNowMU5K6lHYY2f83d4lS2rsCNdpUC28AX61x9ZzzqPNaWFElWv93xj0eJFaNyOYA63ic5OzJ88dHpoA5Q==}
    engines: {node: '>=10.19'}
    dependencies:
      '@petamoriken/float16': 3.7.1
      lerc: 3.0.0
      pako: 2.1.0
      parse-headers: 2.0.5
      quick-lru: 6.1.1
      web-worker: 1.2.0
      xml-utils: 1.3.0
    dev: false

  /get-caller-file@2.0.5:
    resolution: {integrity: sha512-DyFP3BM/3YHTQOCUL/w0OZHR0lpKeGrxotcHWcqNEdnltqFwXVfhEBQ94eIo34AfQpo0rGki4cyIiftY06h2Fg==}
    engines: {node: 6.* || 8.* || >= 10.*}
    dev: true

  /get-func-name@2.0.2:
    resolution: {integrity: sha512-8vXOvuE167CtIc3OyItco7N/dpRtBbYOsPsXCz7X/PMnlGjYjSGuZJgM1Y7mmew7BKf9BqvLX2tnOVy1BBUsxQ==}
    dev: true

  /get-intrinsic@1.2.2:
    resolution: {integrity: sha512-0gSo4ml/0j98Y3lngkFEot/zhiCeWsbYIlZ+uZOVgzLyLaUw7wxUL+nCTP0XJvJg1AXulJRI3UJi8GsbDuxdGA==}
    dependencies:
      function-bind: 1.1.2
      has-proto: 1.0.1
      has-symbols: 1.0.3
      hasown: 2.0.0

  /get-nonce@1.0.1:
    resolution: {integrity: sha512-FJhYRoDaiatfEkUK8HKlicmu/3SGFD51q3itKDGoSTysQJBnfOcxU5GxnhE1E6soB76MbT0MBtnKJuXyAx+96Q==}
    engines: {node: '>=6'}

  /get-symbol-description@1.0.0:
    resolution: {integrity: sha512-2EmdH1YvIQiZpltCNgkuiUnyukzxM/R6NDJX31Ke3BG1Nq5b0S2PhX59UKi9vZpPDQVdqn+1IcaAwnzTT5vCjw==}
    engines: {node: '>= 0.4'}
    dependencies:
      call-bind: 1.0.5
      get-intrinsic: 1.2.2
    dev: true

  /get-tsconfig@4.7.2:
    resolution: {integrity: sha512-wuMsz4leaj5hbGgg4IvDU0bqJagpftG5l5cXIAvo8uZrqn0NJqwtfupTN00VnkQJPcIRrxYrm1Ue24btpCha2A==}
    dependencies:
      resolve-pkg-maps: 1.0.0
    dev: true

  /get-value@2.0.6:
    resolution: {integrity: sha512-Ln0UQDlxH1BapMu3GPtf7CuYNwRZf2gwCuPqbyG6pB8WfmFpzqcy4xtAaAMUhnNqjMKTiCPZG2oMT3YSx8U2NA==}
    engines: {node: '>=0.10.0'}
    dev: false

  /glob-parent@5.1.2:
    resolution: {integrity: sha512-AOIgSQCepiJYwP3ARnGx+5VnTu2HBYdzbGP45eLw1vr3zB3vZLeyed1sC9hnbcOc9/SrMyM5RPQrkGz4aS9Zow==}
    engines: {node: '>= 6'}
    dependencies:
      is-glob: 4.0.3
    dev: true

  /glob-parent@6.0.2:
    resolution: {integrity: sha512-XxwI8EOhVQgWp6iDL+3b0r86f4d6AX6zSU55HfB4ydCEuXLXc5FcYeOu+nnGftS4TEju/11rt4KJPTMgbfmv4A==}
    engines: {node: '>=10.13.0'}
    dependencies:
      is-glob: 4.0.3
    dev: true

  /glob@10.2.6:
    resolution: {integrity: sha512-U/rnDpXJGF414QQQZv5uVsabTVxMSwzS5CH0p3DRCIV6ownl4f7PzGnkGmvlum2wB+9RlJWJZ6ACU1INnBqiPA==}
    engines: {node: '>=16 || 14 >=14.17'}
    hasBin: true
    dependencies:
      foreground-child: 3.1.1
      jackspeak: 2.3.6
      minimatch: 9.0.3
      minipass: 5.0.0
      path-scurry: 1.10.1
    dev: true

  /glob@10.3.10:
    resolution: {integrity: sha512-fa46+tv1Ak0UPK1TOy/pZrIybNNt4HCv7SDzwyfiOZkvZLEbjsZkJBPtDHVshZjbecAoAGSC20MjLDG/qr679g==}
    engines: {node: '>=16 || 14 >=14.17'}
    hasBin: true
    dependencies:
      foreground-child: 3.1.1
      jackspeak: 2.3.6
      minimatch: 9.0.3
      minipass: 7.0.4
      path-scurry: 1.10.1
    dev: true

  /glob@7.2.3:
    resolution: {integrity: sha512-nFR0zLpU2YCaRxwoCJvL6UvCH2JFyFVIvwTLsIf21AuHlMskA1hhTdk+LlYJtOlYt9v6dvszD2BGRqBL+iQK9Q==}
    dependencies:
      fs.realpath: 1.0.0
      inflight: 1.0.6
      inherits: 2.0.4
      minimatch: 3.1.2
      once: 1.4.0
      path-is-absolute: 1.0.1
    dev: true

  /globals@13.20.0:
    resolution: {integrity: sha512-Qg5QtVkCy/kv3FUSlu4ukeZDVf9ee0iXLAUYX13gbR17bnejFTzr4iS9bY7kwCf1NztRNm1t91fjOiyx4CSwPQ==}
    engines: {node: '>=8'}
    dependencies:
      type-fest: 0.20.2
    dev: true

  /globalthis@1.0.3:
    resolution: {integrity: sha512-sFdI5LyBiNTHjRd7cGPWapiHWMOXKyuBNX/cWJ3NfzrZQVa8GI/8cofCl74AOVqq9W5kNmguTIzJ/1s2gyI9wA==}
    engines: {node: '>= 0.4'}
    dependencies:
      define-properties: 1.2.1
    dev: true

  /globby@11.1.0:
    resolution: {integrity: sha512-jhIXaOzy1sb8IyocaruWSn1TjmnBVs8Ayhcy83rmxNJ8q2uWKCAj3CnJY+KpGSXCueAPc0i05kVvVKtP1t9S3g==}
    engines: {node: '>=10'}
    dependencies:
      array-union: 2.1.0
      dir-glob: 3.0.1
      fast-glob: 3.3.2
      ignore: 5.2.4
      merge2: 1.4.1
      slash: 3.0.0
    dev: true

  /gopd@1.0.1:
    resolution: {integrity: sha512-d65bNlIadxvpb/A2abVdlqKqV563juRnZ1Wtk6s1sIR8uNsXR70xqIzVqxVf1eTqDunwT2MkczEeaezCKTZhwA==}
    dependencies:
      get-intrinsic: 1.2.2

  /graceful-fs@4.2.10:
    resolution: {integrity: sha512-9ByhssR2fPVsNZj478qUUbKfmL0+t5BDVyjShtyZZLiK7ZDAArFFfopyOTj0M05wE2tJPisA4iTnnXl2YoPvOA==}
    dev: true

  /grapheme-splitter@1.0.4:
    resolution: {integrity: sha512-bzh50DW9kTPM00T8y4o8vQg89Di9oLJVLW/KaOGIXJWP/iqCN6WKYkbNOF04vFLJhwcpYUh9ydh/+5vpOqV4YQ==}
    dev: true

  /graphemer@1.4.0:
    resolution: {integrity: sha512-EtKwoO6kxCL9WO5xipiHTZlSzBm7WLT627TqC/uVRd0HKmq8NXyebnNYxDoBi7wt8eTWrUrKXCOVaFq9x1kgag==}
    dev: true

  /handlebars@4.7.8:
    resolution: {integrity: sha512-vafaFqs8MZkRrSX7sFVUdo3ap/eNiLnb4IakshzvP56X5Nr1iGKAIqdX6tMlm6HcNRIkr6AxO5jFEoJzzpT8aQ==}
    engines: {node: '>=0.4.7'}
    hasBin: true
    dependencies:
      minimist: 1.2.8
      neo-async: 2.6.2
      source-map: 0.6.1
      wordwrap: 1.0.0
    optionalDependencies:
      uglify-js: 3.17.4
    dev: true

  /happy-dom@12.10.3:
    resolution: {integrity: sha512-JzUXOh0wdNGY54oKng5hliuBkq/+aT1V3YpTM+lrN/GoLQTANZsMaIvmHiHe612rauHvPJnDZkZ+5GZR++1Abg==}
    dependencies:
      css.escape: 1.5.1
      entities: 4.5.0
      iconv-lite: 0.6.3
      webidl-conversions: 7.0.0
      whatwg-encoding: 2.0.0
      whatwg-mimetype: 3.0.0
    dev: true

  /hard-rejection@2.1.0:
    resolution: {integrity: sha512-VIZB+ibDhx7ObhAe7OVtoEbuP4h/MuOTHJ+J8h/eBXotJYl0fBgR72xDFCKgIh22OJZIOVNxBMWuhAr10r8HdA==}
    engines: {node: '>=6'}
    dev: true

  /has-bigints@1.0.2:
    resolution: {integrity: sha512-tSvCKtBr9lkF0Ex0aQiP9N+OpV4zi2r/Nee5VkRDbaqv35RLYMzbwQfFSZZH0kR+Rd6302UJZ2p/bJCEoR3VoQ==}

  /has-flag@3.0.0:
    resolution: {integrity: sha512-sKJf1+ceQBr4SMkvQnBDNDtf4TXpVhVGateu0t918bl30FnbE2m4vNLX+VWe/dpjlb+HugGYzW7uQXH98HPEYw==}
    engines: {node: '>=4'}

  /has-flag@4.0.0:
    resolution: {integrity: sha512-EykJT/Q1KjTWctppgIAgfSO0tKVuZUjhgMr17kqTumMl6Afv3EISleU7qZUzoXDFTAHTDC4NOoG/ZxU3EvlMPQ==}
    engines: {node: '>=8'}

  /has-property-descriptors@1.0.1:
    resolution: {integrity: sha512-VsX8eaIewvas0xnvinAe9bw4WfIeODpGYikiWYLH+dma0Jw6KHYqWiWfhQlgOVK8D6PvjubK5Uc4P0iIhIcNVg==}
    dependencies:
      get-intrinsic: 1.2.2

  /has-proto@1.0.1:
    resolution: {integrity: sha512-7qE+iP+O+bgF9clE5+UoBFzE65mlBiVj3tKCrlNQ0Ogwm0BjpT/gK4SlLYDMybDh5I3TCTKnPPa0oMG7JDYrhg==}
    engines: {node: '>= 0.4'}

  /has-symbols@1.0.3:
    resolution: {integrity: sha512-l3LCuF6MgDNwTDKkdYGEihYjt5pRPbEg46rtlmnSPlUbgmB8LOIrKJbYYFBSbnPaJexMKtiPO8hmeRjRz2Td+A==}
    engines: {node: '>= 0.4'}

  /has-tostringtag@1.0.0:
    resolution: {integrity: sha512-kFjcSNhnlGV1kyoGk7OXKSawH5JOb/LzUc5w9B02hOTO0dfFRjbHQKvg1d6cf3HbeUmtU9VbbV3qzZ2Teh97WQ==}
    engines: {node: '>= 0.4'}
    dependencies:
      has-symbols: 1.0.3

  /hasown@2.0.0:
    resolution: {integrity: sha512-vUptKVTpIJhcczKBbgnS+RtcuYMB8+oNzPK2/Hp3hanz8JmpATdmmgLgSaadVREkDm+e2giHwY3ZRkyjSIDDFA==}
    engines: {node: '>= 0.4'}
    dependencies:
      function-bind: 1.1.2

  /hoist-non-react-statics@3.3.2:
    resolution: {integrity: sha512-/gGivxi8JPKWNm/W0jSmzcMPpfpPLc3dY/6GxhX2hQ9iGj3aDfklV4ET7NjKpSinLpJ5vafa9iiGIEZg10SfBw==}
    dependencies:
      react-is: 16.13.1

  /hosted-git-info@2.8.9:
    resolution: {integrity: sha512-mxIDAb9Lsm6DoOJ7xH+5+X4y1LU/4Hi50L9C5sIswK3JzULS4bwk1FvjdBgvYR4bzT4tuUQiC15FE2f5HbLvYw==}
    dev: true

  /html-encoding-sniffer@3.0.0:
    resolution: {integrity: sha512-oWv4T4yJ52iKrufjnyZPkrN0CH3QnrUqdB6In1g5Fe1mia8GmF36gnfNySxoZtxD5+NmYw1EElVXiBk93UeskA==}
    engines: {node: '>=12'}
    dependencies:
      whatwg-encoding: 2.0.0
    dev: true

  /http-proxy-agent@5.0.0:
    resolution: {integrity: sha512-n2hY8YdoRE1i7r6M0w9DIw5GgZN0G25P8zLCRQ8rjXtTU3vsNFBI/vWK/UIeE6g5MUUz6avwAPXmL6Fy9D/90w==}
    engines: {node: '>= 6'}
    dependencies:
      '@tootallnate/once': 2.0.0
      agent-base: 6.0.2
      debug: 4.3.4
    transitivePeerDependencies:
      - supports-color
    dev: true

  /https-proxy-agent@5.0.1:
    resolution: {integrity: sha512-dFcAjpTQFgoLMzC2VwU+C/CbS7uRL0lWmxDITmqm7C+7F0Odmj6s9l6alZc6AELXhrnggM2CeWSXHGOdX2YtwA==}
    engines: {node: '>= 6'}
    dependencies:
      agent-base: 6.0.2
      debug: 4.3.4
    transitivePeerDependencies:
      - supports-color
    dev: true

  /human-id@1.0.2:
    resolution: {integrity: sha512-UNopramDEhHJD+VR+ehk8rOslwSfByxPIZyJRfV739NDhN5LF1fa1MqnzKm2lGTQRjNrjK19Q5fhkgIfjlVUKw==}
    dev: true

  /husky@8.0.3:
    resolution: {integrity: sha512-+dQSyqPh4x1hlO1swXBiNb2HzTDN1I2IGLQx1GrBuiqFJfoMrnZWwVmatvSiO+Iz8fBUnf+lekwNo4c2LlXItg==}
    engines: {node: '>=14'}
    hasBin: true
    dev: true

  /hyphenate-style-name@1.0.4:
    resolution: {integrity: sha512-ygGZLjmXfPHj+ZWh6LwbC37l43MhfztxetbFCoYTM2VjkIUpeHgSNn7QIyVFj7YQ1Wl9Cbw5sholVJPzWvC2MQ==}
    dev: false

  /iconv-lite@0.4.24:
    resolution: {integrity: sha512-v3MXnZAcvnywkTUEZomIActle7RXXeedOR31wwl7VlyoXO4Qi9arvSenNQWne1TcRwhCL1HwLI21bEqdpj8/rA==}
    engines: {node: '>=0.10.0'}
    dependencies:
      safer-buffer: 2.1.2
    dev: true

  /iconv-lite@0.6.3:
    resolution: {integrity: sha512-4fCk79wshMdzMp2rH06qWrJE4iolqLhCUH+OiuIgU++RB0+94NlDL81atO7GX55uUKueo0txHNtvEyI6D7WdMw==}
    engines: {node: '>=0.10.0'}
    dependencies:
      safer-buffer: 2.1.2
    dev: true

  /ieee754@1.2.1:
    resolution: {integrity: sha512-dcyqhDvX1C46lXZcVqCpK+FtMRQVdIMN6/Df5js2zouUsqG7I6sFxitIC+7KYK29KdXOLHdu9zL4sFnoVQnqaA==}
    dev: false

  /ignore@5.2.4:
    resolution: {integrity: sha512-MAb38BcSbH0eHNBxn7ql2NH/kX33OkB3lZ1BNdh7ENeRChHTYsTvWrMubiIAMNS2llXEEgZ1MUOBtXChP3kaFQ==}
    engines: {node: '>= 4'}
    dev: true

  /immutable@4.2.4:
    resolution: {integrity: sha512-WDxL3Hheb1JkRN3sQkyujNlL/xRjAo3rJtaU5xeufUauG66JdMr32bLj4gF+vWl84DIA3Zxw7tiAjneYzRRw+w==}
    dev: true

  /import-fresh@3.3.0:
    resolution: {integrity: sha512-veYYhQa+D1QBKznvhUHxb8faxlrwUnxseDAbAp457E0wLNio2bOSKnjYDhMj+YiAq61xrMGhQk9iXVk5FzgQMw==}
    engines: {node: '>=6'}
    dependencies:
      parent-module: 1.0.1
      resolve-from: 4.0.0

  /imurmurhash@0.1.4:
    resolution: {integrity: sha512-JmXMZ6wuvDmLiHEml9ykzqO6lwFbof0GG4IkcGaENdCRDDmMVnny7s5HsIgHCbaq0w2MyPhDqkhTUgS2LU2PHA==}
    engines: {node: '>=0.8.19'}
    dev: true

  /indent-string@4.0.0:
    resolution: {integrity: sha512-EdDDZu4A2OyIK7Lr/2zG+w5jmbuk1DVBnEwREQvBzspBJkCEbRa8GxU1lghYcaGJCnRWibjDXlq779X1/y5xwg==}
    engines: {node: '>=8'}
    dev: true

  /inflight@1.0.6:
    resolution: {integrity: sha512-k92I/b08q4wvFscXCLvqfsHCrjrF7yiXsQuIVvVE7N82W3+aqpzuUdBbfhWcy/FZR3/4IgflMgKLOsvPDrGCJA==}
    dependencies:
      once: 1.4.0
      wrappy: 1.0.2
    dev: true

  /inherits@2.0.4:
    resolution: {integrity: sha512-k/vGaX4/Yla3WzyMCvTQOXYeIHvqOKtnqBduzTHpzpQZzAskKMhZ2K+EnBiSM9zGSoIFeMpXKxa4dYeZIQqewQ==}
    dev: true

  /inline-style-prefixer@7.0.0:
    resolution: {integrity: sha512-I7GEdScunP1dQ6IM2mQWh6v0mOYdYmH3Bp31UecKdrcUgcURTcctSe1IECdUznSHKSmsHtjrT3CwCPI1pyxfUQ==}
    dependencies:
      css-in-js-utils: 3.1.0
      fast-loops: 1.1.3
    dev: false

  /internal-slot@1.0.6:
    resolution: {integrity: sha512-Xj6dv+PsbtwyPpEflsejS+oIZxmMlV44zAhG479uYu89MsjcYOhCFnNyKrkJrihbsiasQyY0afoCl/9BLR65bg==}
    engines: {node: '>= 0.4'}
    dependencies:
      get-intrinsic: 1.2.2
      hasown: 2.0.0
      side-channel: 1.0.4

  /intl-messageformat@10.5.8:
    resolution: {integrity: sha512-NRf0jpBWV0vd671G5b06wNofAN8tp7WWDogMZyaU8GUAsmbouyvgwmFJI7zLjfAMpm3zK+vSwRP3jzaoIcMbaA==}
    dependencies:
      '@formatjs/ecma402-abstract': 1.18.0
      '@formatjs/fast-memoize': 2.2.0
      '@formatjs/icu-messageformat-parser': 2.7.3
      tslib: 2.6.2

  /invariant@2.2.4:
    resolution: {integrity: sha512-phJfQVBuaJM5raOpJjSfkiD6BpbCE4Ns//LaXl6wGYtUBY83nWS6Rf9tXm2e8VaK60JEjYldbPif/A2B1C2gNA==}
    dependencies:
      loose-envify: 1.4.0

  /is-arguments@1.1.1:
    resolution: {integrity: sha512-8Q7EARjzEnKpt/PCD7e1cgUS0a6X8u5tdSiMqXhojOdoV9TsMsiO+9VLC5vAmO8N7/GmXn7yjR8qnA6bVAEzfA==}
    engines: {node: '>= 0.4'}
    dependencies:
      call-bind: 1.0.5
      has-tostringtag: 1.0.0

  /is-array-buffer@3.0.2:
    resolution: {integrity: sha512-y+FyyR/w8vfIRq4eQcM1EYgSTnmHXPqaF+IgzgraytCFq5Xh8lllDVmAZolPJiZttZLeFSINPYMaEJ7/vWUa1w==}
    dependencies:
      call-bind: 1.0.5
      get-intrinsic: 1.2.2
      is-typed-array: 1.1.12

  /is-arrayish@0.2.1:
    resolution: {integrity: sha512-zz06S8t0ozoDXMG+ube26zeCTNXcKIPJZJi8hBrF4idCLms4CG9QtK7qBl1boi5ODzFpjswb5JPmHCbMpjaYzg==}

  /is-async-function@2.0.0:
    resolution: {integrity: sha512-Y1JXKrfykRJGdlDwdKlLpLyMIiWqWvuSd17TvZk68PLAOGOoF4Xyav1z0Xhoi+gCYjZVeC5SI+hYFOfvXmGRCA==}
    engines: {node: '>= 0.4'}
    dependencies:
      has-tostringtag: 1.0.0
    dev: true

  /is-bigint@1.0.4:
    resolution: {integrity: sha512-zB9CruMamjym81i2JZ3UMn54PKGsQzsJeo6xvN3HJJ4CAsQNB6iRutp2To77OfCNuoxspsIhzaPoO1zyCEhFOg==}
    dependencies:
      has-bigints: 1.0.2

  /is-binary-path@2.1.0:
    resolution: {integrity: sha512-ZMERYes6pDydyuGidse7OsHxtbI7WVeUEozgR/g7rd0xUimYNlvZRE/K2MgZTjWy725IfelLeVcEM97mmtRGXw==}
    engines: {node: '>=8'}
    dependencies:
      binary-extensions: 2.2.0
    dev: true

  /is-boolean-object@1.1.2:
    resolution: {integrity: sha512-gDYaKHJmnj4aWxyj6YHyXVpdQawtVLHU5cb+eztPGczf6cjuTdwve5ZIEfgXqH4e57An1D1AKf8CZ3kYrQRqYA==}
    engines: {node: '>= 0.4'}
    dependencies:
      call-bind: 1.0.5
      has-tostringtag: 1.0.0

  /is-callable@1.2.7:
    resolution: {integrity: sha512-1BC0BVFhS/p0qtw6enp8e+8OD0UrK0oFLztSjNzhcKA3WDuJxxAPXzPuPtKkjEY9UUoEWlX/8fgKeu2S8i9JTA==}
    engines: {node: '>= 0.4'}

  /is-ci@3.0.1:
    resolution: {integrity: sha512-ZYvCgrefwqoQ6yTyYUbQu64HsITZ3NfKX1lzaEYdkTDcfKzzCI/wthRRYKkdjHKFVgNiXKAKm65Zo1pk2as/QQ==}
    hasBin: true
    dependencies:
      ci-info: 3.8.0
    dev: true

  /is-core-module@2.13.1:
    resolution: {integrity: sha512-hHrIjvZsftOsvKSn2TRYl63zvxsgE0K+0mYMoH6gD4omR5IWB2KynivBQczo3+wF1cCkjzvptnI9Q0sPU66ilw==}
    dependencies:
      hasown: 2.0.0

  /is-date-object@1.0.5:
    resolution: {integrity: sha512-9YQaSxsAiSwcvS33MBk3wTCVnWK+HhF8VZR2jRxehM16QcVOdHqPn4VPHmRK4lSr38n9JriurInLcP90xsYNfQ==}
    engines: {node: '>= 0.4'}
    dependencies:
      has-tostringtag: 1.0.0

  /is-extendable@0.1.1:
    resolution: {integrity: sha512-5BMULNob1vgFX6EjQw5izWDxrecWK9AM72rugNr0TFldMOi0fj6Jk+zeKIt0xGj4cEfQIJth4w3OKWOJ4f+AFw==}
    engines: {node: '>=0.10.0'}
    dev: false

  /is-extendable@1.0.1:
    resolution: {integrity: sha512-arnXMxT1hhoKo9k1LZdmlNyJdDDfy2v0fXjFlmok4+i8ul/6WlbVge9bhM74OpNPQPMGUToDtz+KXa1PneJxOA==}
    engines: {node: '>=0.10.0'}
    dependencies:
      is-plain-object: 2.0.4
    dev: false

  /is-extglob@2.1.1:
    resolution: {integrity: sha512-SbKbANkN603Vi4jEZv49LeVJMn4yGwsbzZworEoyEiutsN3nJYdbO36zfhGJ6QEDpOZIFkDtnq5JRxmvl3jsoQ==}
    engines: {node: '>=0.10.0'}
    dev: true

  /is-finalizationregistry@1.0.2:
    resolution: {integrity: sha512-0by5vtUJs8iFQb5TYUHHPudOR+qXYIMKtiUzvLIZITZUjknFmziyBJuLhVRc+Ds0dREFlskDNJKYIdIzu/9pfw==}
    dependencies:
      call-bind: 1.0.5
    dev: true

  /is-fullwidth-code-point@3.0.0:
    resolution: {integrity: sha512-zymm5+u+sCsSWyD9qNaejV3DFvhCKclKdizYaJUuHA83RLjb7nSuGnddCHGv0hk+KY7BMAlsWeK4Ueg6EV6XQg==}
    engines: {node: '>=8'}
    dev: true

  /is-generator-function@1.0.10:
    resolution: {integrity: sha512-jsEjy9l3yiXEQ+PsXdmBwEPcOxaXWLspKdplFUVI9vq1iZgIekeC0L167qeu86czQaxed3q/Uzuw0swL0irL8A==}
    engines: {node: '>= 0.4'}
    dependencies:
      has-tostringtag: 1.0.0
    dev: true

  /is-glob@4.0.3:
    resolution: {integrity: sha512-xelSayHH36ZgE7ZWhli7pW34hNbNl8Ojv5KVmkJD4hBdD3th8Tfk9vYasLM+mXWOZhFkgZfxhLSnrwRr4elSSg==}
    engines: {node: '>=0.10.0'}
    dependencies:
      is-extglob: 2.1.1
    dev: true

  /is-map@2.0.2:
    resolution: {integrity: sha512-cOZFQQozTha1f4MxLFzlgKYPTyj26picdZTx82hbc/Xf4K/tZOOXSCkMvU4pKioRXGDLJRn0GM7Upe7kR721yg==}

  /is-negative-zero@2.0.2:
    resolution: {integrity: sha512-dqJvarLawXsFbNDeJW7zAz8ItJ9cd28YufuuFzh0G8pNHjJMnY08Dv7sYX2uF5UpQOwieAeOExEYAWWfu7ZZUA==}
    engines: {node: '>= 0.4'}
    dev: true

  /is-number-object@1.0.7:
    resolution: {integrity: sha512-k1U0IRzLMo7ZlYIfzRu23Oh6MiIFasgpb9X76eqfFZAqwH44UI4KTBvBYIZ1dSL9ZzChTB9ShHfLkR4pdW5krQ==}
    engines: {node: '>= 0.4'}
    dependencies:
      has-tostringtag: 1.0.0

  /is-number@7.0.0:
    resolution: {integrity: sha512-41Cifkg6e8TylSpdtTpeLVMqvSBEVzTttHvERD741+pnZ8ANv0004MRL43QKPDlK9cGvNp6NZWZUBlbGXYxxng==}
    engines: {node: '>=0.12.0'}
    dev: true

  /is-path-inside@3.0.3:
    resolution: {integrity: sha512-Fd4gABb+ycGAmKou8eMftCupSir5lRxqf4aD/vd0cD2qc4HL07OjCeuHMr8Ro4CoMaeCKDB0/ECBOVWjTwUvPQ==}
    engines: {node: '>=8'}
    dev: true

  /is-plain-obj@1.1.0:
    resolution: {integrity: sha512-yvkRyxmFKEOQ4pNXCmJG5AEQNlXJS5LaONXo5/cLdTZdWvsZ1ioJEonLGAosKlMWE8lwUy/bJzMjcw8az73+Fg==}
    engines: {node: '>=0.10.0'}
    dev: true

  /is-plain-object@2.0.4:
    resolution: {integrity: sha512-h5PpgXkWitc38BBMYawTYMWJHFZJVnBquFE57xFpjB8pJFiF6gZ+bU+WyI/yqXiFR5mdLsgYNaPe8uao6Uv9Og==}
    engines: {node: '>=0.10.0'}
    dependencies:
      isobject: 3.0.1
    dev: false

  /is-potential-custom-element-name@1.0.1:
    resolution: {integrity: sha512-bCYeRA2rVibKZd+s2625gGnGF/t7DSqDs4dP7CrLA1m7jKWz6pps0LpYLJN8Q64HtmPKJ1hrN3nzPNKFEKOUiQ==}
    dev: true

  /is-regex@1.1.4:
    resolution: {integrity: sha512-kvRdxDsxZjhzUX07ZnLydzS1TU/TJlTUHHY4YLL87e37oUA49DfkLqgy+VjFocowy29cKvcSiu+kIv728jTTVg==}
    engines: {node: '>= 0.4'}
    dependencies:
      call-bind: 1.0.5
      has-tostringtag: 1.0.0

  /is-set@2.0.2:
    resolution: {integrity: sha512-+2cnTEZeY5z/iXGbLhPrOAaK/Mau5k5eXq9j14CpRTftq0pAJu2MwVRSZhyZWBzx3o6X795Lz6Bpb6R0GKf37g==}

  /is-shared-array-buffer@1.0.2:
    resolution: {integrity: sha512-sqN2UDu1/0y6uvXyStCOzyhAjCSlHceFoMKJW8W9EU9cvic/QdsZ0kEU93HEy3IUEFZIiH/3w+AH/UQbPHNdhA==}
    dependencies:
      call-bind: 1.0.5

  /is-string@1.0.7:
    resolution: {integrity: sha512-tE2UXzivje6ofPW7l23cjDOMa09gb7xlAqG6jG5ej6uPV32TlWP3NKPigtaGeHNu9fohccRYvIiZMfOOnOYUtg==}
    engines: {node: '>= 0.4'}
    dependencies:
      has-tostringtag: 1.0.0

  /is-subdir@1.2.0:
    resolution: {integrity: sha512-2AT6j+gXe/1ueqbW6fLZJiIw3F8iXGJtt0yDrZaBhAZEG1raiTxKWU+IPqMCzQAXOUCKdA4UDMgacKH25XG2Cw==}
    engines: {node: '>=4'}
    dependencies:
      better-path-resolve: 1.0.0
    dev: true

  /is-symbol@1.0.4:
    resolution: {integrity: sha512-C/CPBqKWnvdcxqIARxyOh4v1UUEOCHpgDa0WYgpKDFMszcrPcffg5uhwSgPCLD2WWxmq6isisz87tzT01tuGhg==}
    engines: {node: '>= 0.4'}
    dependencies:
      has-symbols: 1.0.3

  /is-typed-array@1.1.12:
    resolution: {integrity: sha512-Z14TF2JNG8Lss5/HMqt0//T9JeHXttXy5pH/DBU4vi98ozO2btxzq9MwYDZYnKwU8nRsz/+GVFVRDq3DkVuSPg==}
    engines: {node: '>= 0.4'}
    dependencies:
      which-typed-array: 1.1.13

  /is-weakmap@2.0.1:
    resolution: {integrity: sha512-NSBR4kH5oVj1Uwvv970ruUkCV7O1mzgVFO4/rev2cLRda9Tm9HrL70ZPut4rOHgY0FNrUu9BCbXA2sdQ+x0chA==}

  /is-weakref@1.0.2:
    resolution: {integrity: sha512-qctsuLZmIQ0+vSSMfoVvyFe2+GSEvnmZ2ezTup1SBse9+twCCeial6EEi3Nc2KFcf6+qz2FBPnjXsk8xhKSaPQ==}
    dependencies:
      call-bind: 1.0.5
    dev: true

  /is-weakset@2.0.2:
    resolution: {integrity: sha512-t2yVvttHkQktwnNNmBQ98AhENLdPUTDTE21uPqAQ0ARwQfGeQKRVS0NNurH7bTf7RrvcVn1OOge45CnBeHCSmg==}
    dependencies:
      call-bind: 1.0.5
      get-intrinsic: 1.2.2

  /is-windows@1.0.2:
    resolution: {integrity: sha512-eXK1UInq2bPmjyX6e3VHIzMLobc4J94i4AWn+Hpq3OU5KkrRC96OAcR3PRJ/pGu6m8TRnBHP9dkXQVsT/COVIA==}
    engines: {node: '>=0.10.0'}
    dev: true

  /isarray@2.0.5:
    resolution: {integrity: sha512-xHjhDr3cNBK0BzdUJSPXZntQUx/mwMS5Rw4A7lPJ90XGAO6ISP/ePDNuo0vhqOZU+UD5JoodwCAAoZQd3FeAKw==}

  /isexe@2.0.0:
    resolution: {integrity: sha512-RHxMLp9lnKHGHRng9QFhRCMbYAcVpn69smSGcq3f36xjgVVWThj4qqLbTLlq7Ssj8B+fIQ1EuCEGI2lKsyQeIw==}
    dev: true

  /isobject@3.0.1:
    resolution: {integrity: sha512-WhB9zCku7EGTj/HQQRz5aUQEUeoQZH2bWcltRErOpymJ4boYE6wL9Tbr23krRPSZ+C5zqNSrSw+Cc7sZZ4b7vg==}
    engines: {node: '>=0.10.0'}
    dev: false

  /iterator.prototype@1.1.2:
    resolution: {integrity: sha512-DR33HMMr8EzwuRL8Y9D3u2BMj8+RqSE850jfGu59kS7tbmPLzGkZmVSfyCFSDxuZiEY6Rzt3T2NA/qU+NwVj1w==}
    dependencies:
      define-properties: 1.2.1
      get-intrinsic: 1.2.2
      has-symbols: 1.0.3
      reflect.getprototypeof: 1.0.4
      set-function-name: 2.0.1
    dev: true

  /jackspeak@2.3.6:
    resolution: {integrity: sha512-N3yCS/NegsOBokc8GAdM8UcmfsKiSS8cipheD/nivzr700H+nsMOxJjQnvwOcRYVuFkdH0wGUvW2WbXGmrZGbQ==}
    engines: {node: '>=14'}
    dependencies:
      '@isaacs/cliui': 8.0.2
    optionalDependencies:
      '@pkgjs/parseargs': 0.11.0
    dev: true

  /jju@1.4.0:
    resolution: {integrity: sha512-8wb9Yw966OSxApiCt0K3yNJL8pnNeIv+OEq2YMidz4FKP6nonSRoOXc80iXY4JaN2FC11B9qsNmDsm+ZOfMROA==}
    dev: true

  /jotai@2.6.0(@types/react@18.2.46)(react@18.2.0):
    resolution: {integrity: sha512-Vt6hsc04Km4j03l+Ax+Sc+FVft5cRJhqgxt6GTz6GM2eM3DyX3CdBdzcG0z2FrlZToL1/0OAkqDghIyARWnSuQ==}
    engines: {node: '>=12.20.0'}
    peerDependencies:
      '@types/react': '>=17.0.0'
      react: '>=17.0.0'
    peerDependenciesMeta:
      '@types/react':
        optional: true
      react:
        optional: true
    dependencies:
      '@types/react': 18.2.46
      react: 18.2.0
    dev: false

  /js-cookie@2.2.1:
    resolution: {integrity: sha512-HvdH2LzI/EAZcUwA8+0nKNtWHqS+ZmijLA30RwZA0bo7ToCckjK5MkGhjED9KoRcXO6BaGI3I9UIzSA1FKFPOQ==}
    dev: false

  /js-tokens@4.0.0:
    resolution: {integrity: sha512-RdJUflcE3cUzKiMqQgsCu06FPu9UdIJO0beYbPhHN4k6apgJtifcoCtT9bcxOpYBtpD2kCM6Sbzg4CausW/PKQ==}

  /js-yaml@3.14.1:
    resolution: {integrity: sha512-okMH7OXXJ7YrN9Ok3/SXrnu4iX9yOk+25nqX4imS2npuvTYDmo/QEZoqwZkYaIDk3jVvBOTOIEgEhaLOynBS9g==}
    hasBin: true
    dependencies:
      argparse: 1.0.10
      esprima: 4.0.1
    dev: true

  /js-yaml@4.1.0:
    resolution: {integrity: sha512-wpxZs9NoxZaJESJGIZTyDEaYpl0FKSA+FB9aJiyemKhMwkxQg63h4T1KJgUGHpTqPDNRcmmYLugrRjJlBtWvRA==}
    hasBin: true
    dependencies:
      argparse: 2.0.1
    dev: true

  /jsdom@22.1.0:
    resolution: {integrity: sha512-/9AVW7xNbsBv6GfWho4TTNjEo9fe6Zhf9O7s0Fhhr3u+awPwAJMKwAMXnkk5vBxflqLW9hTHX/0cs+P3gW+cQw==}
    engines: {node: '>=16'}
    peerDependencies:
      canvas: ^2.5.0
    peerDependenciesMeta:
      canvas:
        optional: true
    dependencies:
      abab: 2.0.6
      cssstyle: 3.0.0
      data-urls: 4.0.0
      decimal.js: 10.4.3
      domexception: 4.0.0
      form-data: 4.0.0
      html-encoding-sniffer: 3.0.0
      http-proxy-agent: 5.0.0
      https-proxy-agent: 5.0.1
      is-potential-custom-element-name: 1.0.1
      nwsapi: 2.2.5
      parse5: 7.1.2
      rrweb-cssom: 0.6.0
      saxes: 6.0.0
      symbol-tree: 3.2.4
      tough-cookie: 4.1.3
      w3c-xmlserializer: 4.0.0
      webidl-conversions: 7.0.0
      whatwg-encoding: 2.0.0
      whatwg-mimetype: 3.0.0
      whatwg-url: 12.0.1
      ws: 8.13.0
      xml-name-validator: 4.0.0
    transitivePeerDependencies:
      - bufferutil
      - supports-color
      - utf-8-validate
    dev: true

  /jsesc@2.5.2:
    resolution: {integrity: sha512-OYu7XEzjkCQ3C5Ps3QIZsQfNpqoJyZZA99wd9aWd05NCtC5pWOkShK2mkL6HXQR6/Cy2lbNdPlZBpuQHXE63gA==}
    engines: {node: '>=4'}
    hasBin: true
    dev: true

  /json-parse-even-better-errors@2.3.1:
    resolution: {integrity: sha512-xyFwyhro/JEof6Ghe2iz2NcXoj2sloNsWr/XsERDK/oiPCfaNhl5ONfp+jQdAZRQQ0IJWNzH9zIZF7li91kh2w==}

  /json-schema-traverse@0.4.1:
    resolution: {integrity: sha512-xbbCH5dCYU5T8LcEhhuh7HJ88HXuW3qsI3Y0zOZFKfZEHcpWiHU/Jxzk629Brsab/mMiHQti9wMP+845RPe3Vg==}
    dev: true

  /json-stable-stringify-without-jsonify@1.0.1:
    resolution: {integrity: sha512-Bdboy+l7tA3OGW6FjyFHWkP5LuByj1Tk33Ljyq0axyzdk9//JSi2u3fP1QSmd1KNwq6VOKYGlAu87CisVir6Pw==}
    dev: true

  /json-stringify-pretty-compact@3.0.0:
    resolution: {integrity: sha512-Rc2suX5meI0S3bfdZuA7JMFBGkJ875ApfVyq2WHELjBiiG22My/l7/8zPpH/CfFVQHuVLd8NLR0nv6vi0BYYKA==}
    dev: false

  /json5@1.0.2:
    resolution: {integrity: sha512-g1MWMLBiz8FKi1e4w0UyVL3w+iJceWAFBAaBnnGKOpNa5f8TLktkbre1+s6oICydWAm+HRUGTmI+//xv2hvXYA==}
    hasBin: true
    dependencies:
      minimist: 1.2.8
    dev: true

  /jsonc-parser@3.2.0:
    resolution: {integrity: sha512-gfFQZrcTc8CnKXp6Y4/CBT3fTc0OVuDofpre4aEeEpSBPV5X5v4+Vmx+8snU7RLPrNHPKSgLxGo9YuQzz20o+w==}
    dev: true

  /jsonfile@4.0.0:
    resolution: {integrity: sha512-m6F1R3z8jjlf2imQHS2Qez5sjKWQzbuuhuJ/FKYFRZvPE3PuHcSMVZzfsLhGVOkfd20obL5SWEBew5ShlquNxg==}
    optionalDependencies:
      graceful-fs: 4.2.10
    dev: true

  /jsonfile@6.1.0:
    resolution: {integrity: sha512-5dgndWOriYSm5cnYaJNhalLNDKOqFwyDB/rr1E9ZsGciGvKPs8R2xYGCacuf3z6K1YKDz182fd+fY3cn3pMqXQ==}
    dependencies:
      universalify: 2.0.0
    optionalDependencies:
      graceful-fs: 4.2.10
    dev: true

  /jsx-ast-utils@3.3.5:
    resolution: {integrity: sha512-ZZow9HBI5O6EPgSJLUb8n2NKgmVWTwCvHGwFuJlMjvLFqlGG6pjirPhtdsseaLZjSibD8eegzmYpUZwoIlj2cQ==}
    engines: {node: '>=4.0'}
    dependencies:
      array-includes: 3.1.7
      array.prototype.flat: 1.3.2
      object.assign: 4.1.5
      object.values: 1.1.7
    dev: true

  /kind-of@6.0.3:
    resolution: {integrity: sha512-dcS1ul+9tmeD95T+x28/ehLgd9mENa3LsvDTtzm3vyBEO7RPptvAD+t44WVXaUjTBRcrpFeFlC8WCruUR456hw==}
    engines: {node: '>=0.10.0'}
    dev: true

  /kleur@4.1.5:
    resolution: {integrity: sha512-o+NO+8WrRiQEE4/7nwRJhN1HWpVmJm511pBHUxPLtp0BUISzlBplORYSmTclCnJvQq2tKu/sgl3xVpkc7ZWuQQ==}
    engines: {node: '>=6'}
    dev: true

  /language-subtag-registry@0.3.22:
    resolution: {integrity: sha512-tN0MCzyWnoz/4nHS6uxdlFWoUZT7ABptwKPQ52Ea7URk6vll88bWBVhodtnlfEuCcKWNGoc+uGbw1cwa9IKh/w==}
    dev: true

  /language-tags@1.0.9:
    resolution: {integrity: sha512-MbjN408fEndfiQXbFQ1vnd+1NoLDsnQW41410oQBXiyXDMYH5z505juWa4KUE1LqxRC7DgOgZDbKLxHIwm27hA==}
    engines: {node: '>=0.10'}
    dependencies:
      language-subtag-registry: 0.3.22
    dev: true

  /lerc@3.0.0:
    resolution: {integrity: sha512-Rm4J/WaHhRa93nCN2mwWDZFoRVF18G1f47C+kvQWyHGEZxFpTUi73p7lMVSAndyxGt6lJ2/CFbOcf9ra5p8aww==}
    dev: false

  /levn@0.4.1:
    resolution: {integrity: sha512-+bT2uH4E5LGE7h/n3evcS/sQlJXCpIp6ym8OWJ5eV6+67Dsql/LaaT7qJBAt2rzfoa/5QBGBhxDix1dMt2kQKQ==}
    engines: {node: '>= 0.8.0'}
    dependencies:
      prelude-ls: 1.2.1
      type-check: 0.4.0
    dev: true

  /lines-and-columns@1.2.4:
    resolution: {integrity: sha512-7ylylesZQ/PV29jhEDl3Ufjo6ZX7gCqJr5F7PKrqc93v7fzSymt1BpwEU8nAUXs8qzzvqhbjhK5QZg6Mt/HkBg==}

  /load-yaml-file@0.2.0:
    resolution: {integrity: sha512-OfCBkGEw4nN6JLtgRidPX6QxjBQGQf72q3si2uvqyFEMbycSFFHwAZeXx6cJgFM9wmLrf9zBwCP3Ivqa+LLZPw==}
    engines: {node: '>=6'}
    dependencies:
      graceful-fs: 4.2.10
      js-yaml: 3.14.1
      pify: 4.0.1
      strip-bom: 3.0.0
    dev: true

  /local-pkg@0.4.3:
    resolution: {integrity: sha512-SFppqq5p42fe2qcZQqqEOiVRXl+WCP1MdT6k7BDEW1j++sp5fIY+/fdRQitvKgB5BrBcmrs5m/L0v2FrU5MY1g==}
    engines: {node: '>=14'}
    dev: true

  /locate-path@5.0.0:
    resolution: {integrity: sha512-t7hw9pI+WvuwNJXwk5zVHpyhIqzg2qTlklJOf0mVxGSbe3Fp2VieZcduNYjaLDoy6p9uGpQEGWG87WpMKlNq8g==}
    engines: {node: '>=8'}
    dependencies:
      p-locate: 4.1.0
    dev: true

  /locate-path@6.0.0:
    resolution: {integrity: sha512-iPZK6eYjbxRu3uB4/WZ3EsEIMJFMqAoopl3R+zuq0UjcAm/MO6KCweDgPfP3elTztoKP3KtnVHxTn2NHBSDVUw==}
    engines: {node: '>=10'}
    dependencies:
      p-locate: 5.0.0
    dev: true

  /lodash.merge@4.6.2:
    resolution: {integrity: sha512-0KpjqXRVvrYyCsX1swR/XTK0va6VQkQM6MNo7PqW77ByjAhoARA8EfrP1N4+KlKj8YS0ZUCtRT/YUuhyYDujIQ==}
    dev: true

  /lodash.mergewith@4.6.2:
    resolution: {integrity: sha512-GK3g5RPZWTRSeLSpgP8Xhra+pnjBC56q9FZYe1d5RN3TJ35dbkGy3YqBSMbyCrlbi+CM9Z3Jk5yTL7RCsqboyQ==}

  /lodash.startcase@4.4.0:
    resolution: {integrity: sha512-+WKqsK294HMSc2jEbNgpHpd0JfIBhp7rEV4aqXWqFr6AlXov+SlcgB1Fv01y2kGe3Gc8nMW7VA0SrGuSkRfIEg==}
    dev: true

  /lodash@4.17.21:
    resolution: {integrity: sha512-v2kDEe57lecTulaDIuNTPy3Ry4gLGJ6Z1O3vE1krgXZNrsQ+LFTGHVxVjcXPs17LhbZVGedAJv8XZ1tvj5FvSg==}
    dev: true

  /loose-envify@1.4.0:
    resolution: {integrity: sha512-lyuxPGr/Wfhrlem2CL/UcnUc1zcqKAImBDzukY7Y5F/yQiNdko6+fRLevlw1HgMySw7f611UIY408EtxRSoK3Q==}
    hasBin: true
    dependencies:
      js-tokens: 4.0.0

  /loupe@2.3.6:
    resolution: {integrity: sha512-RaPMZKiMy8/JruncMU5Bt6na1eftNoo++R4Y+N2FrxkDVTrGvcyzFTsaGif4QTeKESheMGegbhw6iUAq+5A8zA==}
    deprecated: Please upgrade to 2.3.7 which fixes GHSA-4q6p-r6v2-jvc5
    dependencies:
      get-func-name: 2.0.2
    dev: true

  /lru-cache@10.1.0:
    resolution: {integrity: sha512-/1clY/ui8CzjKFyjdvwPWJUYKiFVXG2I2cY0ssG7h4+hwk+XOIX7ZSG9Q7TW8TW3Kp3BUSqgFWBLgL4PJ+Blag==}
    engines: {node: 14 || >=16.14}
    dev: true

  /lru-cache@4.1.5:
    resolution: {integrity: sha512-sWZlbEP2OsHNkXrMl5GYk/jKk70MBng6UU4YI/qGDYbgf6YbP4EvmqISbXCoJiRKs+1bSpFHVgQxvJ17F2li5g==}
    dependencies:
      pseudomap: 1.0.2
      yallist: 2.1.2
    dev: true

  /lru-cache@6.0.0:
    resolution: {integrity: sha512-Jo6dJ04CmSjuznwJSS3pUeWmd/H0ffTlkXXgwZi+eq1UCmqQwCh+eLsYOYCwY991i2Fah4h1BEMCx4qThGbsiA==}
    engines: {node: '>=10'}
    dependencies:
      yallist: 4.0.0
    dev: true

  /lunr@2.3.9:
    resolution: {integrity: sha512-zTU3DaZaF3Rt9rhN3uBMGQD3dD2/vFQqnvZCDv4dl5iOzq2IZQqTxu90r4E5J+nP70J3ilqVCrbho2eWaeW8Ow==}
    dev: true

  /lz-string@1.5.0:
    resolution: {integrity: sha512-h5bgJWpxJNswbU7qCrV0tIKQCaS3blPDrqKWx+QxzuzL1zGUzij9XCWLrSLsJPu5t+eWA/ycetzYAO5IOMcWAQ==}
    hasBin: true

  /magic-string@0.30.3:
    resolution: {integrity: sha512-B7xGbll2fG/VjP+SWg4sX3JynwIU0mjoTc6MPpKNuIvftk6u6vqhDnk1R80b8C2GBR6ywqy+1DcKBrevBg+bmw==}
    engines: {node: '>=12'}
    dependencies:
      '@jridgewell/sourcemap-codec': 1.4.15
    dev: true

  /make-error@1.3.6:
    resolution: {integrity: sha512-s8UhlNe7vPKomQhC1qFelMokr/Sc3AgNbso3n74mVPA5LTZwkB9NlXf4XPamLxJE8h0gh73rM94xvwRT2CVInw==}
    dev: true

  /map-obj@1.0.1:
    resolution: {integrity: sha512-7N/q3lyZ+LVCp7PzuxrJr4KMbBE2hW7BT7YNia330OFxIf4d3r5zVpicP2650l7CPN6RM9zOJRl3NGpqSiw3Eg==}
    engines: {node: '>=0.10.0'}
    dev: true

  /map-obj@4.3.0:
    resolution: {integrity: sha512-hdN1wVrZbb29eBGiGjJbeP8JbKjq1urkHJ/LIP/NY48MZ1QVXUsQBV1G1zvYFHn1XE06cwjBsOI2K3Ulnj1YXQ==}
    engines: {node: '>=8'}
    dev: true

  /mapbox-to-css-font@2.4.2:
    resolution: {integrity: sha512-f+NBjJJY4T3dHtlEz1wCG7YFlkODEjFIYlxDdLIDMNpkSksqTt+l/d4rjuwItxuzkuMFvPyrjzV2lxRM4ePcIA==}
    dev: false

  /marked@4.3.0:
    resolution: {integrity: sha512-PRsaiG84bK+AMvxziE/lCFss8juXjNaWzVbN5tXAm4XjeaS9NAHhop+PjQxz2A9h8Q4M/xGmzP8vqNwy6JeK0A==}
    engines: {node: '>= 12'}
    hasBin: true
    dev: true

  /mdn-data@2.0.14:
    resolution: {integrity: sha512-dn6wd0uw5GsdswPFfsgMp5NSB0/aDe6fK94YJV/AJDYXL6HVLWBsxeq7js7Ad+mU2K9LAlwpk6kN2D5mwCPVow==}
    dev: false

  /memoize-one@6.0.0:
    resolution: {integrity: sha512-rkpe71W0N0c0Xz6QD0eJETuWAJGnJ9afsl1srmwPrI+yBCkge5EycXXbYRyvL29zZVUWQCY7InPRCv3GDXuZNw==}
    dev: false

  /meow@6.1.1:
    resolution: {integrity: sha512-3YffViIt2QWgTy6Pale5QpopX/IvU3LPL03jOTqp6pGj3VjesdO/U8CuHMKpnQr4shCNCM5fd5XFFvIIl6JBHg==}
    engines: {node: '>=8'}
    dependencies:
      '@types/minimist': 1.2.2
      camelcase-keys: 6.2.2
      decamelize-keys: 1.1.1
      hard-rejection: 2.1.0
      minimist-options: 4.1.0
      normalize-package-data: 2.5.0
      read-pkg-up: 7.0.1
      redent: 3.0.0
      trim-newlines: 3.0.1
      type-fest: 0.13.1
      yargs-parser: 18.1.3
    dev: true

  /merge2@1.4.1:
    resolution: {integrity: sha512-8q7VEgMJW4J8tcfVPy8g09NcQwZdbwFEqhe/WZkoIzjn/3TGDwtOCYtXGxA3O8tPzpczCCDgv+P2P5y00ZJOOg==}
    engines: {node: '>= 8'}
    dev: true

  /mgrs@1.0.0:
    resolution: {integrity: sha512-awNbTOqCxK1DBGjalK3xqWIstBZgN6fxsMSiXLs9/spqWkF2pAhb2rrYCFSsr1/tT7PhcDGjZndG8SWYn0byYA==}
    dev: false

  /micromatch@4.0.5:
    resolution: {integrity: sha512-DMy+ERcEW2q8Z2Po+WNXuw3c5YaUSFjAO5GsJqfEl7UjvtIuFKO6ZrKvcItdy98dwFI2N1tg3zNIdKaQT+aNdA==}
    engines: {node: '>=8.6'}
    dependencies:
      braces: 3.0.2
      picomatch: 2.3.1
    dev: true

  /mime-db@1.52.0:
    resolution: {integrity: sha512-sPU4uV7dYlvtWJxwwxHD0PuihVNiE7TyAbQ5SWxDCB9mUYvOgroQOwYQQOKPJ8CIbE+1ETVlOoK1UC2nU3gYvg==}
    engines: {node: '>= 0.6'}
    dev: true

  /mime-types@2.1.35:
    resolution: {integrity: sha512-ZDY+bPm5zTTF+YpCrAU9nK0UgICYPT0QtT1NZWFv4s++TNkcgVaT0g6+4R2uI4MjQjzysHB1zxuWL50hzaeXiw==}
    engines: {node: '>= 0.6'}
    dependencies:
      mime-db: 1.52.0
    dev: true

  /min-indent@1.0.1:
    resolution: {integrity: sha512-I9jwMn07Sy/IwOj3zVkVik2JTvgpaykDZEigL6Rx6N9LbMywwUSMtxET+7lVoDLLd3O3IXwJwvuuns8UB/HeAg==}
    engines: {node: '>=4'}
    dev: true

  /minimatch@3.1.2:
    resolution: {integrity: sha512-J7p63hRiAjw1NDEww1W7i37+ByIrOWO5XQQAzZ3VOcL0PNybwpfmV/N05zFAzwQ9USyEcX6t3UO+K5aqBQOIHw==}
    dependencies:
      brace-expansion: 1.1.11
    dev: true

  /minimatch@9.0.1:
    resolution: {integrity: sha512-0jWhJpD/MdhPXwPuiRkCbfYfSKp2qnn2eOc279qI7f+osl/l+prKSrvhg157zSYvx/1nmgn2NqdT6k2Z7zSH9w==}
    engines: {node: '>=16 || 14 >=14.17'}
    dependencies:
      brace-expansion: 2.0.1
    dev: true

  /minimatch@9.0.3:
    resolution: {integrity: sha512-RHiac9mvaRw0x3AYRgDC1CxAP7HTcNrrECeA8YYJeWnpo+2Q5CegtZjaotWTWxDG3UeGA1coE05iH1mPjT/2mg==}
    engines: {node: '>=16 || 14 >=14.17'}
    dependencies:
      brace-expansion: 2.0.1
    dev: true

  /minimist-options@4.1.0:
    resolution: {integrity: sha512-Q4r8ghd80yhO/0j1O3B2BjweX3fiHg9cdOwjJd2J76Q135c+NDxGCqdYKQ1SKBuFfgWbAUzBfvYjPUEeNgqN1A==}
    engines: {node: '>= 6'}
    dependencies:
      arrify: 1.0.1
      is-plain-obj: 1.1.0
      kind-of: 6.0.3
    dev: true

  /minimist@1.2.8:
    resolution: {integrity: sha512-2yyAR8qBkN3YuheJanUpWC5U3bb5osDywNB8RzDVlDwDHbocAJveqqj1u8+SVD7jkWT4yvsHCpWqqWqAxb0zCA==}

  /minipass@5.0.0:
    resolution: {integrity: sha512-3FnjYuehv9k6ovOEbyOswadCDPX1piCfhV8ncmYtHOjuPwylVWsghTLo7rabjC3Rx5xD4HDx8Wm1xnMF7S5qFQ==}
    engines: {node: '>=8'}
    dev: true

  /minipass@7.0.4:
    resolution: {integrity: sha512-jYofLM5Dam9279rdkWzqHozUo4ybjdZmCsDHePy5V/PbBcVMiSZR97gmAy45aqi8CK1lG2ECd356FU86avfwUQ==}
    engines: {node: '>=16 || 14 >=14.17'}
    dev: true

  /mixme@0.5.9:
    resolution: {integrity: sha512-VC5fg6ySUscaWUpI4gxCBTQMH2RdUpNrk+MsbpCYtIvf9SBJdiUey4qE7BXviJsJR4nDQxCZ+3yaYNW3guz/Pw==}
    engines: {node: '>= 8.0.0'}
    dev: true

  /mlly@1.4.0:
    resolution: {integrity: sha512-ua8PAThnTwpprIaU47EPeZ/bPUVp2QYBbWMphUQpVdBI3Lgqzm5KZQ45Agm3YJedHXaIHl6pBGabaLSUPPSptg==}
    dependencies:
      acorn: 8.10.0
      pathe: 1.1.1
      pkg-types: 1.0.3
      ufo: 1.2.0
    dev: true

  /ms@2.1.2:
    resolution: {integrity: sha512-sGkPx+VjMtmA6MX27oA4FBFELFCZZ4S4XqeGOXCv68tT+jb3vk/RyaKWP0PTKyWtmLSM0b+adUTEvbs1PEaH2w==}
    dev: true

  /ms@2.1.3:
    resolution: {integrity: sha512-6FlzubTLZG3J2a/NVCAleEhjzq5oxgHyaCU9yYXvcLsvoVaHJq/s5xXI6/XXP6tz7R9xAOtHnSO/tXtF3WRTlA==}
    dev: true

  /nano-css@5.6.1(react-dom@18.2.0)(react@18.2.0):
    resolution: {integrity: sha512-T2Mhc//CepkTa3X4pUhKgbEheJHYAxD0VptuqFhDbGMUWVV2m+lkNiW/Ieuj35wrfC8Zm0l7HvssQh7zcEttSw==}
    peerDependencies:
      react: '*'
      react-dom: '*'
    dependencies:
      '@jridgewell/sourcemap-codec': 1.4.15
      css-tree: 1.1.3
      csstype: 3.1.3
      fastest-stable-stringify: 2.0.2
      inline-style-prefixer: 7.0.0
      react: 18.2.0
      react-dom: 18.2.0(react@18.2.0)
      rtl-css-js: 1.16.1
      stacktrace-js: 2.0.2
      stylis: 4.3.0
    dev: false

  /nanoid@3.3.6:
    resolution: {integrity: sha512-BGcqMMJuToF7i1rt+2PWSNVnWIkGCU78jBG3RxO/bZlnZPK2Cmi2QaffxGO/2RvWi9sL+FAiRiXMgsyxQ1DIDA==}
    engines: {node: ^10 || ^12 || ^13.7 || ^14 || >=15.0.1}
    hasBin: true
    dev: true

  /natural-compare@1.4.0:
    resolution: {integrity: sha512-OWND8ei3VtNC9h7V60qff3SVobHr996CTwgxubgyQYEpg290h9J0buyECNNJexkFm5sOajh5G116RYA1c8ZMSw==}
    dev: true

  /neo-async@2.6.2:
    resolution: {integrity: sha512-Yd3UES5mWCSqR+qNT93S3UoYUkqAZ9lLg8a7g9rimsWmYGK8cVToA4/sF3RrshdyV3sAGMXVUmpMYOw+dLpOuw==}
    dev: true

  /normalize-package-data@2.5.0:
    resolution: {integrity: sha512-/5CMN3T0R4XTj4DcGaexo+roZSdSFW/0AOOTROrjxzCG1wrWXEsGbRKevjlIL+ZDE4sZlJr5ED4YW0yqmkK+eA==}
    dependencies:
      hosted-git-info: 2.8.9
      resolve: 1.22.8
      semver: 7.5.4
      validate-npm-package-license: 3.0.4
    dev: true

  /normalize-path@3.0.0:
    resolution: {integrity: sha512-6eZs5Ls3WtCisHWp9S2GUy8dqkpGi4BVSz3GaqiE6ezub0512ESztXUwUB6C6IKbQkY2Pnb/mD4WYojCRwcwLA==}
    engines: {node: '>=0.10.0'}
    dev: true

  /nwsapi@2.2.5:
    resolution: {integrity: sha512-6xpotnECFy/og7tKSBVmUNft7J3jyXAka4XvG6AUhFWRz+Q/Ljus7znJAA3bxColfQLdS+XsjoodtJfCgeTEFQ==}
    dev: true

  /object-assign@4.1.1:
    resolution: {integrity: sha512-rJgTQnkUnH1sFw8yT6VSU3zD3sWmu6sZhIseY8VX+GRu3P6F7Fu+JNDoXfklElbLJSnc3FUQHVe4cU5hj+BcUg==}
    engines: {node: '>=0.10.0'}

  /object-inspect@1.13.1:
    resolution: {integrity: sha512-5qoj1RUiKOMsCCNLV1CBiPYE10sziTsnmNxkAI/rZhiD63CF7IqdFGC/XzjWjpSgLf0LxXX3bDFIh0E18f6UhQ==}

  /object-is@1.1.5:
    resolution: {integrity: sha512-3cyDsyHgtmi7I7DfSSI2LDp6SK2lwvtbg0p0R1e0RvTqF5ceGx+K2dfSjm1bKDMVCFEDAQvy+o8c6a7VujOddw==}
    engines: {node: '>= 0.4'}
    dependencies:
      call-bind: 1.0.5
      define-properties: 1.2.1

  /object-keys@1.1.1:
    resolution: {integrity: sha512-NuAESUOUMrlIXOfHKzD6bpPu3tYt3xvjNdRIQ+FeT0lNb4K8WR70CaDxhuNguS2XG+GjkyMwOzsN5ZktImfhLA==}
    engines: {node: '>= 0.4'}

  /object.assign@4.1.5:
    resolution: {integrity: sha512-byy+U7gp+FVwmyzKPYhW2h5l3crpmGsxl7X2s8y43IgxvG4g3QZ6CffDtsNQy1WsmZpQbO+ybo0AlW7TY6DcBQ==}
    engines: {node: '>= 0.4'}
    dependencies:
      call-bind: 1.0.5
      define-properties: 1.2.1
      has-symbols: 1.0.3
      object-keys: 1.1.1

  /object.entries@1.1.7:
    resolution: {integrity: sha512-jCBs/0plmPsOnrKAfFQXRG2NFjlhZgjjcBLSmTnEhU8U6vVTsVe8ANeQJCHTl3gSsI4J+0emOoCgoKlmQPMgmA==}
    engines: {node: '>= 0.4'}
    dependencies:
      call-bind: 1.0.5
      define-properties: 1.2.1
      es-abstract: 1.22.3
    dev: true

  /object.fromentries@2.0.7:
    resolution: {integrity: sha512-UPbPHML6sL8PI/mOqPwsH4G6iyXcCGzLin8KvEPenOZN5lpCNBZZQ+V62vdjB1mQHrmqGQt5/OJzemUA+KJmEA==}
    engines: {node: '>= 0.4'}
    dependencies:
      call-bind: 1.0.5
      define-properties: 1.2.1
      es-abstract: 1.22.3
    dev: true

  /object.groupby@1.0.1:
    resolution: {integrity: sha512-HqaQtqLnp/8Bn4GL16cj+CUYbnpe1bh0TtEaWvybszDG4tgxCJuRpV8VGuvNaI1fAnI4lUJzDG55MXcOH4JZcQ==}
    dependencies:
      call-bind: 1.0.5
      define-properties: 1.2.1
      es-abstract: 1.22.3
      get-intrinsic: 1.2.2
    dev: true

  /object.hasown@1.1.2:
    resolution: {integrity: sha512-B5UIT3J1W+WuWIU55h0mjlwaqxiE5vYENJXIXZ4VFe05pNYrkKuK0U/6aFcb0pKywYJh7IhfoqUfKVmrJJHZHw==}
    dependencies:
      define-properties: 1.2.1
      es-abstract: 1.22.3
    dev: true

  /object.values@1.1.7:
    resolution: {integrity: sha512-aU6xnDFYT3x17e/f0IiiwlGPTy2jzMySGfUB4fq6z7CV8l85CWHDk5ErhyhpfDHhrOMwGFhSQkhMGHaIotA6Ng==}
    engines: {node: '>= 0.4'}
    dependencies:
      call-bind: 1.0.5
      define-properties: 1.2.1
      es-abstract: 1.22.3
    dev: true

  /ol-mapbox-style@12.1.1(ol@8.2.0):
    resolution: {integrity: sha512-jjIQO2BiO/GTjJO/2Idw0WQQAGorPXewZ5wEuusXM8BRXZHIa3mmDZDWoBWtb0H4VHB9RpLsTbRMj5Dquo9Etg==}
    peerDependencies:
      ol: 8.x || 7.x
    dependencies:
      '@mapbox/mapbox-gl-style-spec': /@maplibre/maplibre-gl-style-spec@19.3.3
      mapbox-to-css-font: 2.4.2
      ol: 8.2.0
    dev: false

  /ol@8.2.0:
    resolution: {integrity: sha512-/m1ddd7Jsp4Kbg+l7+ozR5aKHAZNQOBAoNZ5pM9Jvh4Etkf0WGkXr9qXd7PnhmwiC1Hnc2Toz9XjCzBBvexfXw==}
    dependencies:
      color-rgba: 3.0.0
      color-space: 2.0.1
      earcut: 2.2.4
      geotiff: 2.0.7
      pbf: 3.2.1
      rbush: 3.0.1
    dev: false

  /once@1.4.0:
    resolution: {integrity: sha512-lNaJgI+2Q5URQBkccEKHTQOPaXdUxnZZElQTZY0MFUAuaEqe1E+Nyvgdz/aIyNi6Z9MzO5dv1H8n58/GELp3+w==}
    dependencies:
      wrappy: 1.0.2
    dev: true

  /optionator@0.9.3:
    resolution: {integrity: sha512-JjCoypp+jKn1ttEFExxhetCKeJt9zhAgAve5FXHixTvFDW/5aEktX9bufBKLRRMdU7bNtpLfcGu94B3cdEJgjg==}
    engines: {node: '>= 0.8.0'}
    dependencies:
      '@aashutoshrathi/word-wrap': 1.2.6
      deep-is: 0.1.4
      fast-levenshtein: 2.0.6
      levn: 0.4.1
      prelude-ls: 1.2.1
      type-check: 0.4.0
    dev: true

  /os-tmpdir@1.0.2:
    resolution: {integrity: sha512-D2FR03Vir7FIu45XBY20mTb+/ZSWB00sjU9jdQXt83gDrI4Ztz5Fs7/yy74g2N5SVQY4xY1qDr4rNddwYRVX0g==}
    engines: {node: '>=0.10.0'}
    dev: true

  /outdent@0.5.0:
    resolution: {integrity: sha512-/jHxFIzoMXdqPzTaCpFzAAWhpkSjZPF4Vsn6jAfNpmbH/ymsmd7Qc6VE9BGn0L6YMj6uwpQLxCECpus4ukKS9Q==}
    dev: true

  /p-filter@2.1.0:
    resolution: {integrity: sha512-ZBxxZ5sL2HghephhpGAQdoskxplTwr7ICaehZwLIlfL6acuVgZPm8yBNuRAFBGEqtD/hmUeq9eqLg2ys9Xr/yw==}
    engines: {node: '>=8'}
    dependencies:
      p-map: 2.1.0
    dev: true

  /p-limit@2.3.0:
    resolution: {integrity: sha512-//88mFWSJx8lxCzwdAABTJL2MyWB12+eIY7MDL2SqLmAkeKU9qxRvWuSyTjm3FUmpBEMuFfckAIqEaVGUDxb6w==}
    engines: {node: '>=6'}
    dependencies:
      p-try: 2.2.0
    dev: true

  /p-limit@3.1.0:
    resolution: {integrity: sha512-TYOanM3wGwNGsZN2cVTYPArw454xnXj5qmWF1bEoAc4+cU/ol7GVh7odevjp1FNHduHc3KZMcFduxU5Xc6uJRQ==}
    engines: {node: '>=10'}
    dependencies:
      yocto-queue: 0.1.0
    dev: true

  /p-limit@4.0.0:
    resolution: {integrity: sha512-5b0R4txpzjPWVw/cXXUResoD4hb6U/x9BH08L7nw+GN1sezDzPdxeRvpc9c433fZhBan/wusjbCsqwqm4EIBIQ==}
    engines: {node: ^12.20.0 || ^14.13.1 || >=16.0.0}
    dependencies:
      yocto-queue: 1.0.0
    dev: true

  /p-locate@4.1.0:
    resolution: {integrity: sha512-R79ZZ/0wAxKGu3oYMlz8jy/kbhsNrS7SKZ7PxEHBgJ5+F2mtFW2fK2cOtBh1cHYkQsbzFV7I+EoRKe6Yt0oK7A==}
    engines: {node: '>=8'}
    dependencies:
      p-limit: 2.3.0
    dev: true

  /p-locate@5.0.0:
    resolution: {integrity: sha512-LaNjtRWUBY++zB5nE/NwcaoMylSPk+S+ZHNB1TzdbMJMny6dynpAGt7X/tl/QYq3TIeE6nxHppbo2LGymrG5Pw==}
    engines: {node: '>=10'}
    dependencies:
      p-limit: 3.1.0
    dev: true

  /p-map@2.1.0:
    resolution: {integrity: sha512-y3b8Kpd8OAN444hxfBbFfj1FY/RjtTd8tzYwhUqNYXx0fXx2iX4maP4Qr6qhIKbQXI02wTLAda4fYUbDagTUFw==}
    engines: {node: '>=6'}
    dev: true

  /p-try@2.2.0:
    resolution: {integrity: sha512-R4nPAVTAU0B9D35/Gk3uJf/7XYbQcyohSKdvAxIRSNghFl4e71hVoGnBNQz9cWaXxO2I10KTC+3jMdvvoKw6dQ==}
    engines: {node: '>=6'}
    dev: true

  /pako@2.1.0:
    resolution: {integrity: sha512-w+eufiZ1WuJYgPXbV/PO3NCMEc3xqylkKHzp8bxp1uW4qaSNQUkwmLLEc3kKsfz8lpV1F8Ht3U1Cm+9Srog2ug==}
    dev: false

  /parent-module@1.0.1:
    resolution: {integrity: sha512-GQ2EWRpQV8/o+Aw8YqtfZZPfNRWZYkbidE9k5rpl/hC3vtHHBfGm2Ifi6qWV+coDGkrUKZAxE3Lot5kcsRlh+g==}
    engines: {node: '>=6'}
    dependencies:
      callsites: 3.1.0

  /parse-headers@2.0.5:
    resolution: {integrity: sha512-ft3iAoLOB/MlwbNXgzy43SWGP6sQki2jQvAyBg/zDFAgr9bfNWZIUj42Kw2eJIl8kEi4PbgE6U1Zau/HwI75HA==}
    dev: false

  /parse-json@5.2.0:
    resolution: {integrity: sha512-ayCKvm/phCGxOkYRSCM82iDwct8/EonSEgCSxWxD7ve6jHggsFl4fZVQBPRNgQoKiuV/odhFrGzQXZwbifC8Rg==}
    engines: {node: '>=8'}
    dependencies:
      '@babel/code-frame': 7.22.13
      error-ex: 1.3.2
      json-parse-even-better-errors: 2.3.1
      lines-and-columns: 1.2.4

  /parse5@7.1.2:
    resolution: {integrity: sha512-Czj1WaSVpaoj0wbhMzLmWD69anp2WH7FXMB9n1Sy8/ZFF9jolSQVMu1Ij5WIyGmcBmhk7EOndpO4mIpihVqAXw==}
    dependencies:
      entities: 4.5.0
    dev: true

  /path-exists@4.0.0:
    resolution: {integrity: sha512-ak9Qy5Q7jYb2Wwcey5Fpvg2KoAc/ZIhLSLOSBmRmygPsGwkVVt0fZa0qrtMz+m6tJTAHfZQ8FnmB4MG4LWy7/w==}
    engines: {node: '>=8'}
    dev: true

  /path-is-absolute@1.0.1:
    resolution: {integrity: sha512-AVbw3UJ2e9bq64vSaS9Am0fje1Pa8pbGqTTsmXfaIiMpnr5DlDhfJOuLj9Sf95ZPVDAUerDfEk88MPmPe7UCQg==}
    engines: {node: '>=0.10.0'}
    dev: true

  /path-key@3.1.1:
    resolution: {integrity: sha512-ojmeN0qd+y0jszEtoY48r0Peq5dwMEkIlCOu6Q5f41lfkswXuKtYrhgoTpLnyIcHm24Uhqx+5Tqm2InSwLhE6Q==}
    engines: {node: '>=8'}
    dev: true

  /path-parse@1.0.7:
    resolution: {integrity: sha512-LDJzPVEEEPR+y48z93A0Ed0yXb8pAByGWo/k5YYdYgpY2/2EsOsksJrq7lOHxryrVOn1ejG6oAp8ahvOIQD8sw==}

  /path-scurry@1.10.1:
    resolution: {integrity: sha512-MkhCqzzBEpPvxxQ71Md0b1Kk51W01lrYvlMzSUaIzNsODdd7mqhiimSZlr+VegAz5Z6Vzt9Xg2ttE//XBhH3EQ==}
    engines: {node: '>=16 || 14 >=14.17'}
    dependencies:
      lru-cache: 10.1.0
      minipass: 7.0.4
    dev: true

  /path-type@4.0.0:
    resolution: {integrity: sha512-gDKb8aZMDeD/tZWs9P6+q0J9Mwkdl6xMV8TjnGP3qJVJ06bdMgkbBlLU8IdfOsIsFz2BW1rNVT3XuNEl8zPAvw==}
    engines: {node: '>=8'}

  /pathe@1.1.1:
    resolution: {integrity: sha512-d+RQGp0MAYTIaDBIMmOfMwz3E+LOZnxx1HZd5R18mmCZY0QBlK0LDZfPc8FW8Ed2DlvsuE6PRjroDY+wg4+j/Q==}
    dev: true

  /pathval@1.1.1:
    resolution: {integrity: sha512-Dp6zGqpTdETdR63lehJYPeIOqpiNBNtc7BpWSLrOje7UaIsE5aY92r/AunQA7rsXvet3lrJ3JnZX29UPTKXyKQ==}
    dev: true

  /pbf@3.2.1:
    resolution: {integrity: sha512-ClrV7pNOn7rtmoQVF4TS1vyU0WhYRnP92fzbfF75jAIwpnzdJXf8iTd4CMEqO4yUenH6NDqLiwjqlh6QgZzgLQ==}
    hasBin: true
    dependencies:
      ieee754: 1.2.1
      resolve-protobuf-schema: 2.1.0
    dev: false

  /picocolors@1.0.0:
    resolution: {integrity: sha512-1fygroTLlHu66zi26VoTDv8yRgm0Fccecssto+MhsZ0D/DGW2sm8E8AjW7NU5VVTRt5GxbeZ5qBuJr+HyLYkjQ==}
    dev: true

  /picomatch@2.3.1:
    resolution: {integrity: sha512-JU3teHTNjmE2VCGFzuY8EXzCDVwEqB2a8fsIvwaStHhAWJEeVd1o1QD80CU6+ZdEXXSLbSsuLwJjkCBWqRQUVA==}
    engines: {node: '>=8.6'}
    dev: true

  /pify@2.3.0:
    resolution: {integrity: sha512-udgsAY+fTnvv7kI7aaxbqwWNb0AHiB0qBO89PZKPkoTmGOgdbrHDKD+0B2X4uTfJ/FT1R09r9gTsjUjNJotuog==}
    engines: {node: '>=0.10.0'}
    dev: true

  /pify@4.0.1:
    resolution: {integrity: sha512-uB80kBFb/tfd68bVleG9T5GGsGPjJrLAUpR5PZIrhBnIaRTQRjqdJSsIKkOP6OAIFbj7GOrcudc5pNjZ+geV2g==}
    engines: {node: '>=6'}
    dev: true

  /pkg-dir@4.2.0:
    resolution: {integrity: sha512-HRDzbaKjC+AOWVXxAU/x54COGeIv9eb+6CkDSQoNTt4XyWoIJvuPsXizxu/Fr23EiekbtZwmh1IcIG/l/a10GQ==}
    engines: {node: '>=8'}
    dependencies:
      find-up: 4.1.0
    dev: true

  /pkg-types@1.0.3:
    resolution: {integrity: sha512-nN7pYi0AQqJnoLPC9eHFQ8AcyaixBUOwvqc5TDnIKCMEE6I0y8P7OKA7fPexsXGCGxQDl/cmrLAp26LhcwxZ4A==}
    dependencies:
      jsonc-parser: 3.2.0
      mlly: 1.4.0
      pathe: 1.1.1
    dev: true

  /postcss-import@15.1.0(postcss@8.4.31):
    resolution: {integrity: sha512-hpr+J05B2FVYUAXHeK1YyI267J/dDDhMU6B6civm8hSY1jYJnBXxzKDKDswzJmtLHryrjhnDjqqp/49t8FALew==}
    engines: {node: '>=14.0.0'}
    peerDependencies:
      postcss: ^8.0.0
    dependencies:
      postcss: 8.4.31
      postcss-value-parser: 4.2.0
      read-cache: 1.0.0
      resolve: 1.22.8
    dev: true

  /postcss-value-parser@4.2.0:
    resolution: {integrity: sha512-1NNCs6uurfkVbeXG4S8JFT9t19m45ICnif8zWLd5oPSZ50QnwMfK+H3jv408d4jw/7Bttv5axS5IiHoLaVNHeQ==}
    dev: true

  /postcss@8.4.31:
    resolution: {integrity: sha512-PS08Iboia9mts/2ygV3eLpY5ghnUcfLV/EXTOW1E2qYxJKGGBUtNjN76FYHnMs36RmARn41bC0AZmn+rR0OVpQ==}
    engines: {node: ^10 || ^12 || >=14}
    dependencies:
      nanoid: 3.3.6
      picocolors: 1.0.0
      source-map-js: 1.0.2
    dev: true

  /preferred-pm@3.0.3:
    resolution: {integrity: sha512-+wZgbxNES/KlJs9q40F/1sfOd/j7f1O9JaHcW5Dsn3aUUOZg3L2bjpVUcKV2jvtElYfoTuQiNeMfQJ4kwUAhCQ==}
    engines: {node: '>=10'}
    dependencies:
      find-up: 5.0.0
      find-yarn-workspace-root2: 1.2.16
      path-exists: 4.0.0
      which-pm: 2.0.0
    dev: true

  /prelude-ls@1.2.1:
    resolution: {integrity: sha512-vkcDPrRZo1QZLbn5RLGPpg/WmIQ65qoWWhcGKf/b5eplkkarX0m9z8ppCat4mlOqUsWpyNuYgO3VRyrYHSzX5g==}
    engines: {node: '>= 0.8.0'}
    dev: true

  /prettier@2.8.8:
    resolution: {integrity: sha512-tdN8qQGvNjw4CHbY+XXk0JgCXn9QiF21a55rBe5LJAU+kDyC4WQn4+awm2Xfk2lQMk5fKup9XgzTZtGkjBdP9Q==}
    engines: {node: '>=10.13.0'}
    hasBin: true
    dev: true

  /prettier@3.1.1:
    resolution: {integrity: sha512-22UbSzg8luF4UuZtzgiUOfcGM8s4tjBv6dJRT7j275NXsy2jb4aJa4NNveul5x4eqlF1wuhuR2RElK71RvmVaw==}
    engines: {node: '>=14'}
    hasBin: true
    dev: true

  /pretty-format@27.5.1:
    resolution: {integrity: sha512-Qb1gy5OrP5+zDf2Bvnzdl3jsTf1qXVMazbvCoKhtKqVs4/YK4ozX4gKQJJVyNe+cajNPn0KoC0MC3FUmaHWEmQ==}
    engines: {node: ^10.13.0 || ^12.13.0 || ^14.15.0 || >=15.0.0}
    dependencies:
      ansi-regex: 5.0.1
      ansi-styles: 5.2.0
      react-is: 17.0.2

  /pretty-format@29.6.3:
    resolution: {integrity: sha512-ZsBgjVhFAj5KeK+nHfF1305/By3lechHQSMWCTl8iHSbfOm2TN5nHEtFc/+W7fAyUeCs2n5iow72gld4gW0xDw==}
    engines: {node: ^14.15.0 || ^16.10.0 || >=18.0.0}
    dependencies:
      '@jest/schemas': 29.6.3
      ansi-styles: 5.2.0
      react-is: 18.2.0
    dev: true

  /proj4@2.9.0:
    resolution: {integrity: sha512-BoDXEzCVnRJVZoOKA0QHTFtYoE8lUxtX1jST38DJ8U+v1ixY70Kpwi0Llu6YqSWEH2xqu4XMEBNGcgeRIEywoA==}
    dependencies:
      mgrs: 1.0.0
      wkt-parser: 1.3.3
    dev: false

  /prop-types@15.8.1:
    resolution: {integrity: sha512-oj87CgZICdulUohogVAR7AjlC0327U4el4L6eAvOqCeudMDVU0NThNaV+b9Df4dXgSP1gXMTnPdhfe/2qDH5cg==}
    dependencies:
      loose-envify: 1.4.0
      object-assign: 4.1.1
      react-is: 16.13.1

  /protocol-buffers-schema@3.6.0:
    resolution: {integrity: sha512-TdDRD+/QNdrCGCE7v8340QyuXd4kIWIgapsE2+n/SaGiSSbomYl4TjHlvIoCWRpE7wFt02EpB35VVA2ImcBVqw==}
    dev: false

  /proxy-compare@2.5.1:
    resolution: {integrity: sha512-oyfc0Tx87Cpwva5ZXezSp5V9vht1c7dZBhvuV/y3ctkgMVUmiAGDVeeB0dKhGSyT0v1ZTEQYpe/RXlBVBNuCLA==}
    dev: false

  /pseudomap@1.0.2:
    resolution: {integrity: sha512-b/YwNhb8lk1Zz2+bXXpS/LK9OisiZZ1SNsSLxN1x2OXVEhW2Ckr/7mWE5vrC1ZTiJlD9g19jWszTmJsB+oEpFQ==}
    dev: true

  /psl@1.9.0:
    resolution: {integrity: sha512-E/ZsdU4HLs/68gYzgGTkMicWTLPdAftJLfJFlLUAAKZGkStNU72sZjT66SnMDVOfOWY/YAoiD7Jxa9iHvngcag==}
    dev: true

  /punycode@2.3.0:
    resolution: {integrity: sha512-rRV+zQD8tVFys26lAGR9WUuS4iUAngJScM+ZRSKtvl5tKeZ2t5bvdNFdNHBW9FWR4guGHlgmsZ1G7BSm2wTbuA==}
    engines: {node: '>=6'}
    dev: true

  /querystringify@2.2.0:
    resolution: {integrity: sha512-FIqgj2EUvTa7R50u0rGsyTftzjYmv/a3hO345bZNrqabNqjtgiDMgmo4mkUjd+nzU5oF3dClKqFIPUKybUyqoQ==}
    dev: true

  /queue-microtask@1.2.3:
    resolution: {integrity: sha512-NuaNSa6flKT5JaSYQzJok04JzTL1CA6aGhv5rfLW3PgqA+M2ChpZQnAC8h8i4ZFkBS8X5RqkDBHA7r4hej3K9A==}
    dev: true

  /quick-lru@4.0.1:
    resolution: {integrity: sha512-ARhCpm70fzdcvNQfPoy49IaanKkTlRWF2JMzqhcJbhSFRZv7nPTvZJdcY7301IPmvW+/p0RgIWnQDLJxifsQ7g==}
    engines: {node: '>=8'}
    dev: true

  /quick-lru@6.1.1:
    resolution: {integrity: sha512-S27GBT+F0NTRiehtbrgaSE1idUAJ5bX8dPAQTdylEyNlrdcH5X4Lz7Edz3DYzecbsCluD5zO8ZNEe04z3D3u6Q==}
    engines: {node: '>=12'}
    dev: false

  /quickselect@2.0.0:
    resolution: {integrity: sha512-RKJ22hX8mHe3Y6wH/N3wCM6BWtjaxIyyUIkpHOvfFnxdI4yD4tBXEBKSbriGujF6jnSVkJrffuo6vxACiSSxIw==}
    dev: false

  /rbush@3.0.1:
    resolution: {integrity: sha512-XRaVO0YecOpEuIvbhbpTrZgoiI6xBlz6hnlr6EHhd+0x9ase6EmeN+hdwwUaJvLcsFFQ8iWVF1GAK1yB0BWi0w==}
    dependencies:
      quickselect: 2.0.0
    dev: false

  /react-clientside-effect@1.2.6(react@18.2.0):
    resolution: {integrity: sha512-XGGGRQAKY+q25Lz9a/4EPqom7WRjz3z9R2k4jhVKA/puQFH/5Nt27vFZYql4m4NVNdUvX8PS3O7r/Zzm7cjUlg==}
    peerDependencies:
      react: ^15.3.0 || ^16.0.0 || ^17.0.0 || ^18.0.0
    dependencies:
      '@babel/runtime': 7.23.6
      react: 18.2.0

  /react-dom@18.2.0(react@18.2.0):
    resolution: {integrity: sha512-6IMTriUmvsjHUjNtEDudZfuDQUoWXVxKHhlEGSk81n4YFS+r/Kl99wXiwlVXtPBtJenozv2P+hxDsw9eA7Xo6g==}
    peerDependencies:
      react: ^18.2.0
    dependencies:
      loose-envify: 1.4.0
      react: 18.2.0
      scheduler: 0.23.0

  /react-fast-compare@3.2.2:
    resolution: {integrity: sha512-nsO+KSNgo1SbJqJEYRE9ERzo7YtYbou/OqjSQKxV7jcKox7+usiUVZOAC+XnDOABXggQTno0Y1CpVnuWEc1boQ==}

  /react-focus-lock@2.9.4(@types/react@18.2.46)(react@18.2.0):
    resolution: {integrity: sha512-7pEdXyMseqm3kVjhdVH18sovparAzLg5h6WvIx7/Ck3ekjhrrDMEegHSa3swwC8wgfdd7DIdUVRGeiHT9/7Sgg==}
    peerDependencies:
      '@types/react': ^16.8.0 || ^17.0.0 || ^18.0.0
      react: ^16.8.0 || ^17.0.0 || ^18.0.0
    peerDependenciesMeta:
      '@types/react':
        optional: true
    dependencies:
      '@babel/runtime': 7.23.6
      '@types/react': 18.2.46
      focus-lock: 0.11.6
      prop-types: 15.8.1
      react: 18.2.0
      react-clientside-effect: 1.2.6(react@18.2.0)
      use-callback-ref: 1.3.0(@types/react@18.2.46)(react@18.2.0)
      use-sidecar: 1.1.2(@types/react@18.2.46)(react@18.2.0)

  /react-icons@4.12.0(react@18.2.0):
    resolution: {integrity: sha512-IBaDuHiShdZqmfc/TwHu6+d6k2ltNCf3AszxNmjJc1KUfXdEeRJOKyNvLmAHaarhzGmTSVygNdyu8/opXv2gaw==}
    peerDependencies:
      react: '*'
    dependencies:
      react: 18.2.0
    dev: false

  /react-is@16.13.1:
    resolution: {integrity: sha512-24e6ynE2H+OKt4kqsOvNd8kBpV65zoxbA4BVsEOB3ARVWQki/DHzaUoC5KuON/BiccDaCCTZBuOcfZs70kR8bQ==}

  /react-is@17.0.2:
    resolution: {integrity: sha512-w2GsyukL62IJnlaff/nRegPQR94C/XXamvMWmSHRJ4y7Ts/4ocGRmTHvOs8PSE6pB3dWOrD/nueuU5sduBsQ4w==}

  /react-is@18.2.0:
    resolution: {integrity: sha512-xWGDIW6x921xtzPkhiULtthJHoJvBbF3q26fzloPCK0hsvxtPVelvftw3zjbHWSkR2km9Z+4uxbDDK/6Zw9B8w==}
    dev: true

  /react-remove-scroll-bar@2.3.4(@types/react@18.2.46)(react@18.2.0):
    resolution: {integrity: sha512-63C4YQBUt0m6ALadE9XV56hV8BgJWDmmTPY758iIJjfQKt2nYwoUrPk0LXRXcB/yIj82T1/Ixfdpdk68LwIB0A==}
    engines: {node: '>=10'}
    peerDependencies:
      '@types/react': ^16.8.0 || ^17.0.0 || ^18.0.0
      react: ^16.8.0 || ^17.0.0 || ^18.0.0
    peerDependenciesMeta:
      '@types/react':
        optional: true
    dependencies:
      '@types/react': 18.2.46
      react: 18.2.0
      react-style-singleton: 2.2.1(@types/react@18.2.46)(react@18.2.0)
      tslib: 2.6.2

  /react-remove-scroll@2.5.7(@types/react@18.2.46)(react@18.2.0):
    resolution: {integrity: sha512-FnrTWO4L7/Bhhf3CYBNArEG/yROV0tKmTv7/3h9QCFvH6sndeFf1wPqOcbFVu5VAulS5dV1wGT3GZZ/1GawqiA==}
    engines: {node: '>=10'}
    peerDependencies:
      '@types/react': ^16.8.0 || ^17.0.0 || ^18.0.0
      react: ^16.8.0 || ^17.0.0 || ^18.0.0
    peerDependenciesMeta:
      '@types/react':
        optional: true
    dependencies:
      '@types/react': 18.2.46
      react: 18.2.0
      react-remove-scroll-bar: 2.3.4(@types/react@18.2.46)(react@18.2.0)
      react-style-singleton: 2.2.1(@types/react@18.2.46)(react@18.2.0)
      tslib: 2.6.2
      use-callback-ref: 1.3.0(@types/react@18.2.46)(react@18.2.0)
      use-sidecar: 1.1.2(@types/react@18.2.46)(react@18.2.0)

  /react-select@5.8.0(patch_hash=5qabpn4zzsogoweiwbsb3mxt7y)(@types/react@18.2.46)(react-dom@18.2.0)(react@18.2.0):
    resolution: {integrity: sha512-TfjLDo58XrhP6VG5M/Mi56Us0Yt8X7xD6cDybC7yoRMUNm7BGO7qk8J0TLQOua/prb8vUOtsfnXZwfm30HGsAA==}
    peerDependencies:
      react: ^16.8.0 || ^17.0.0 || ^18.0.0
      react-dom: ^16.8.0 || ^17.0.0 || ^18.0.0
    dependencies:
      '@babel/runtime': 7.23.6
      '@emotion/cache': 11.11.0
      '@emotion/react': 11.11.3(@types/react@18.2.46)(react@18.2.0)
      '@floating-ui/dom': 1.5.3
      '@types/react-transition-group': 4.4.9
      memoize-one: 6.0.0
      prop-types: 15.8.1
      react: 18.2.0
      react-dom: 18.2.0(react@18.2.0)
      react-transition-group: 4.4.5(react-dom@18.2.0)(react@18.2.0)
      use-isomorphic-layout-effect: 1.1.2(@types/react@18.2.46)(react@18.2.0)
    transitivePeerDependencies:
      - '@types/react'
    dev: false
    patched: true

  /react-style-singleton@2.2.1(@types/react@18.2.46)(react@18.2.0):
    resolution: {integrity: sha512-ZWj0fHEMyWkHzKYUr2Bs/4zU6XLmq9HsgBURm7g5pAVfyn49DgUiNgY2d4lXRlYSiCif9YBGpQleewkcqddc7g==}
    engines: {node: '>=10'}
    peerDependencies:
      '@types/react': ^16.8.0 || ^17.0.0 || ^18.0.0
      react: ^16.8.0 || ^17.0.0 || ^18.0.0
    peerDependenciesMeta:
      '@types/react':
        optional: true
    dependencies:
      '@types/react': 18.2.46
      get-nonce: 1.0.1
      invariant: 2.2.4
      react: 18.2.0
      tslib: 2.6.2

  /react-transition-group@4.4.5(react-dom@18.2.0)(react@18.2.0):
    resolution: {integrity: sha512-pZcd1MCJoiKiBR2NRxeCRg13uCXbydPnmB4EOeRrY7480qNWO8IIgQG6zlDkm6uRMsURXPuKq0GWtiM59a5Q6g==}
    peerDependencies:
      react: '>=16.6.0'
      react-dom: '>=16.6.0'
    dependencies:
      '@babel/runtime': 7.23.6
      dom-helpers: 5.2.1
      loose-envify: 1.4.0
      prop-types: 15.8.1
      react: 18.2.0
      react-dom: 18.2.0(react@18.2.0)
    dev: false

  /react-universal-interface@0.6.2(react@18.2.0)(tslib@2.6.2):
    resolution: {integrity: sha512-dg8yXdcQmvgR13RIlZbTRQOoUrDciFVoSBZILwjE2LFISxZZ8loVJKAkuzswl5js8BHda79bIb2b84ehU8IjXw==}
    peerDependencies:
      react: '*'
      tslib: '*'
    dependencies:
      react: 18.2.0
      tslib: 2.6.2
    dev: false

  /react-use@17.4.2(react-dom@18.2.0)(react@18.2.0):
    resolution: {integrity: sha512-1jPtmWLD8OJJNYCdYLJEH/HM+bPDfJuyGwCYeJFgPmWY8ttwpgZnW5QnzgM55CYUByUiTjHxsGOnEpLl6yQaoQ==}
    peerDependencies:
      react: '*'
      react-dom: '*'
    dependencies:
      '@types/js-cookie': 2.2.7
      '@xobotyi/scrollbar-width': 1.9.5
      copy-to-clipboard: 3.3.3
      fast-deep-equal: 3.1.3
      fast-shallow-equal: 1.0.0
      js-cookie: 2.2.1
      nano-css: 5.6.1(react-dom@18.2.0)(react@18.2.0)
      react: 18.2.0
      react-dom: 18.2.0(react@18.2.0)
      react-universal-interface: 0.6.2(react@18.2.0)(tslib@2.6.2)
      resize-observer-polyfill: 1.5.1
      screenfull: 5.2.0
      set-harmonic-interval: 1.0.1
      throttle-debounce: 3.0.1
      ts-easing: 0.2.0
      tslib: 2.6.2
    dev: false

  /react@18.2.0:
    resolution: {integrity: sha512-/3IjMdb2L9QbBdWiW5e3P2/npwMBaU9mHCSCUzNln0ZCYbcfTsGbTJrU/kGemdH2IWmB2ioZ+zkxtmq6g09fGQ==}
    engines: {node: '>=0.10.0'}
    dependencies:
      loose-envify: 1.4.0

  /read-cache@1.0.0:
    resolution: {integrity: sha512-Owdv/Ft7IjOgm/i0xvNDZ1LrRANRfew4b2prF3OWMQLxLfu3bS8FVhCsrSCMK4lR56Y9ya+AThoTpDCTxCmpRA==}
    dependencies:
      pify: 2.3.0
    dev: true

  /read-pkg-up@7.0.1:
    resolution: {integrity: sha512-zK0TB7Xd6JpCLmlLmufqykGE+/TlOePD6qKClNW7hHDKFh/J7/7gCWGR7joEQEW1bKq3a3yUZSObOoWLFQ4ohg==}
    engines: {node: '>=8'}
    dependencies:
      find-up: 4.1.0
      read-pkg: 5.2.0
      type-fest: 0.8.1
    dev: true

  /read-pkg@5.2.0:
    resolution: {integrity: sha512-Ug69mNOpfvKDAc2Q8DRpMjjzdtrnv9HcSMX+4VsZxD1aZ6ZzrIE7rlzXBtWTyhULSMKg076AW6WR5iZpD0JiOg==}
    engines: {node: '>=8'}
    dependencies:
      '@types/normalize-package-data': 2.4.1
      normalize-package-data: 2.5.0
      parse-json: 5.2.0
      type-fest: 0.6.0
    dev: true

  /read-yaml-file@1.1.0:
    resolution: {integrity: sha512-VIMnQi/Z4HT2Fxuwg5KrY174U1VdUIASQVWXXyqtNRtxSr9IYkn1rsI6Tb6HsrHCmB7gVpNwX6JxPTHcH6IoTA==}
    engines: {node: '>=6'}
    dependencies:
      graceful-fs: 4.2.10
      js-yaml: 3.14.1
      pify: 4.0.1
      strip-bom: 3.0.0
    dev: true

  /read-yaml-file@2.1.0:
    resolution: {integrity: sha512-UkRNRIwnhG+y7hpqnycCL/xbTk7+ia9VuVTC0S+zVbwd65DI9eUpRMfsWIGrCWxTU/mi+JW8cHQCrv+zfCbEPQ==}
    engines: {node: '>=10.13'}
    dependencies:
      js-yaml: 4.1.0
      strip-bom: 4.0.0
    dev: true

  /readdirp@3.6.0:
    resolution: {integrity: sha512-hOS089on8RduqdbhvQ5Z37A0ESjsqz6qnRcffsMU3495FuTdqSm+7bhJ29JvIOsBDEEnan5DPu9t3To9VRlMzA==}
    engines: {node: '>=8.10.0'}
    dependencies:
      picomatch: 2.3.1
    dev: true

  /redent@3.0.0:
    resolution: {integrity: sha512-6tDA8g98We0zd0GvVeMT9arEOnTw9qM03L9cJXaCjrip1OO764RDBLBfrB4cwzNGDj5OA5ioymC9GkizgWJDUg==}
    engines: {node: '>=8'}
    dependencies:
      indent-string: 4.0.0
      strip-indent: 3.0.0
    dev: true

  /reflect.getprototypeof@1.0.4:
    resolution: {integrity: sha512-ECkTw8TmJwW60lOTR+ZkODISW6RQ8+2CL3COqtiJKLd6MmB45hN51HprHFziKLGkAuTGQhBb91V8cy+KHlaCjw==}
    engines: {node: '>= 0.4'}
    dependencies:
      call-bind: 1.0.5
      define-properties: 1.2.1
      es-abstract: 1.22.3
      get-intrinsic: 1.2.2
      globalthis: 1.0.3
      which-builtin-type: 1.1.3
    dev: true

  /regenerator-runtime@0.14.1:
    resolution: {integrity: sha512-dYnhHh0nJoMfnkZs6GmmhFknAGRrLznOu5nc9ML+EJxGvrx6H7teuevqVqCuPcPK//3eDrrjQhehXVx9cnkGdw==}

  /regexp.prototype.flags@1.5.1:
    resolution: {integrity: sha512-sy6TXMN+hnP/wMy+ISxg3krXx7BAtWVO4UouuCN/ziM9UEne0euamVNafDfvC83bRNr95y0V5iijeDQFUNpvrg==}
    engines: {node: '>= 0.4'}
    dependencies:
      call-bind: 1.0.5
      define-properties: 1.2.1
      set-function-name: 2.0.1

  /require-directory@2.1.1:
    resolution: {integrity: sha512-fGxEI7+wsG9xrvdjsrlmL22OMTTiHRwAMroiEeMgq8gzoLC/PQr7RsRDSTLUg/bZAZtF+TVIkHc6/4RIKrui+Q==}
    engines: {node: '>=0.10.0'}
    dev: true

  /require-main-filename@2.0.0:
    resolution: {integrity: sha512-NKN5kMDylKuldxYLSUfrbo5Tuzh4hd+2E8NPPX02mZtn1VuREQToYe/ZdlJy+J3uCpfaiGF05e7B8W0iXbQHmg==}
    dev: true

  /requires-port@1.0.0:
    resolution: {integrity: sha512-KigOCHcocU3XODJxsu8i/j8T9tzT4adHiecwORRQ0ZZFcp7ahwXuRU1m+yuO90C5ZUyGeGfocHDI14M3L3yDAQ==}
    dev: true

  /resize-observer-polyfill@1.5.1:
    resolution: {integrity: sha512-LwZrotdHOo12nQuZlHEmtuXdqGoOD0OhaxopaNFxWzInpEgaLWoVuAMbTzixuosCx2nEG58ngzW3vxdWoxIgdg==}

  /resolve-from@4.0.0:
    resolution: {integrity: sha512-pb/MYmXstAkysRFx8piNI1tGFNQIFA3vkE3Gq4EuA1dF6gHp/+vgZqsCGJapvy8N3Q+4o7FwvquPJcnZ7RYy4g==}
    engines: {node: '>=4'}

  /resolve-from@5.0.0:
    resolution: {integrity: sha512-qYg9KP24dD5qka9J47d0aVky0N+b4fTU89LN9iDnjB5waksiC49rvMB0PrUJQGoTmH50XPiqOvAjDfaijGxYZw==}
    engines: {node: '>=8'}
    dev: true

  /resolve-pkg-maps@1.0.0:
    resolution: {integrity: sha512-seS2Tj26TBVOC2NIc2rOe2y2ZO7efxITtLZcGSOnHHNOQ7CkiUBfw0Iw2ck6xkIhPwLhKNLS8BO+hEpngQlqzw==}
    dev: true

  /resolve-protobuf-schema@2.1.0:
    resolution: {integrity: sha512-kI5ffTiZWmJaS/huM8wZfEMer1eRd7oJQhDuxeCLe3t7N7mX3z94CN0xPxBQxFYQTSNz9T0i+v6inKqSdK8xrQ==}
    dependencies:
      protocol-buffers-schema: 3.6.0
    dev: false

  /resolve@1.22.8:
    resolution: {integrity: sha512-oKWePCxqpd6FlLvGV1VU0x7bkPmmCNolxzjMf4NczoDnQcIWrAF+cPtZn5i6n+RfD2d9i0tzpKnG6Yk168yIyw==}
    hasBin: true
    dependencies:
      is-core-module: 2.13.1
      path-parse: 1.0.7
      supports-preserve-symlinks-flag: 1.0.0

  /resolve@2.0.0-next.4:
    resolution: {integrity: sha512-iMDbmAWtfU+MHpxt/I5iWI7cY6YVEZUQ3MBgPQ++XD1PELuJHIl82xBmObyP2KyQmkNB2dsqF7seoQQiAn5yDQ==}
    hasBin: true
    dependencies:
      is-core-module: 2.13.1
      path-parse: 1.0.7
      supports-preserve-symlinks-flag: 1.0.0
    dev: true

  /reusify@1.0.4:
    resolution: {integrity: sha512-U9nH88a3fc/ekCF1l0/UP1IosiuIjyTh7hBvXVMHYgVcfGvt897Xguj2UOLDeI5BG2m7/uwyaLVT6fbtCwTyzw==}
    engines: {iojs: '>=1.0.0', node: '>=0.10.0'}
    dev: true

  /rimraf@3.0.2:
    resolution: {integrity: sha512-JZkJMZkAGFFPP2YqXZXPbMlMBgsxzE8ILs4lMIX/2o0L9UBw9O/Y3o6wFw/i9YLapcUJWwqbi3kdxIPdC62TIA==}
    hasBin: true
    dependencies:
      glob: 7.2.3
    dev: true

  /rimraf@5.0.5:
    resolution: {integrity: sha512-CqDakW+hMe/Bz202FPEymy68P+G50RfMQK+Qo5YUqc9SPipvbGjCGKd0RSKEelbsfQuw3g5NZDSrlZZAJurH1A==}
    engines: {node: '>=14'}
    hasBin: true
    dependencies:
      glob: 10.3.10
    dev: true

  /rollup-plugin-esbuild@6.1.0(esbuild@0.19.9)(rollup@4.8.0):
    resolution: {integrity: sha512-HPpXU65V8bSpW8eSYPahtUJaJHmbxJGybuf/M8B3bz/6i11YaYHlNNJIQ38gSEV0FyohQOgVxJ2YMEEZtEmwvA==}
    engines: {node: '>=14.18.0'}
    peerDependencies:
      esbuild: '>=0.18.0'
      rollup: ^1.20.0 || ^2.0.0 || ^3.0.0 || ^4.0.0
    dependencies:
      '@rollup/pluginutils': 5.1.0(rollup@4.8.0)
      debug: 4.3.4
      es-module-lexer: 1.4.1
      esbuild: 0.19.9
      get-tsconfig: 4.7.2
      rollup: 4.8.0
    transitivePeerDependencies:
      - supports-color
    dev: true

  /rollup@2.79.1:
    resolution: {integrity: sha512-uKxbd0IhMZOhjAiD5oAFp7BqvkA4Dv47qpOCtaNvng4HBwdbWtdOh8f5nZNuk2rp51PMGk3bzfWu5oayNEuYnw==}
    engines: {node: '>=10.0.0'}
    hasBin: true
    optionalDependencies:
      fsevents: 2.3.3
    dev: true

  /rollup@3.27.1:
    resolution: {integrity: sha512-tXNDFwOkN6C2w5Blj1g6ForKeFw6c1mDu5jxoeDO3/pmYjgt+8yvIFjKzH5FQUq70OKZBkOt0zzv0THXL7vwzQ==}
    engines: {node: '>=14.18.0', npm: '>=8.0.0'}
    hasBin: true
    optionalDependencies:
      fsevents: 2.3.3
    dev: true

  /rollup@4.8.0:
    resolution: {integrity: sha512-NpsklK2fach5CdI+PScmlE5R4Ao/FSWtF7LkoIrHDxPACY/xshNasPsbpG0VVHxUTbf74tJbVT4PrP8JsJ6ZDA==}
    engines: {node: '>=18.0.0', npm: '>=8.0.0'}
    hasBin: true
    optionalDependencies:
      '@rollup/rollup-android-arm-eabi': 4.8.0
      '@rollup/rollup-android-arm64': 4.8.0
      '@rollup/rollup-darwin-arm64': 4.8.0
      '@rollup/rollup-darwin-x64': 4.8.0
      '@rollup/rollup-linux-arm-gnueabihf': 4.8.0
      '@rollup/rollup-linux-arm64-gnu': 4.8.0
      '@rollup/rollup-linux-arm64-musl': 4.8.0
      '@rollup/rollup-linux-riscv64-gnu': 4.8.0
      '@rollup/rollup-linux-x64-gnu': 4.8.0
      '@rollup/rollup-linux-x64-musl': 4.8.0
      '@rollup/rollup-win32-arm64-msvc': 4.8.0
      '@rollup/rollup-win32-ia32-msvc': 4.8.0
      '@rollup/rollup-win32-x64-msvc': 4.8.0
      fsevents: 2.3.3
    dev: true

  /rrweb-cssom@0.6.0:
    resolution: {integrity: sha512-APM0Gt1KoXBz0iIkkdB/kfvGOwC4UuJFeG/c+yV7wSc7q96cG/kJ0HiYCnzivD9SB53cLV1MlHFNfOuPaadYSw==}
    dev: true

  /rtl-css-js@1.16.1:
    resolution: {integrity: sha512-lRQgou1mu19e+Ya0LsTvKrVJ5TYUbqCVPAiImX3UfLTenarvPUl1QFdvu5Z3PYmHT9RCcwIfbjRQBntExyj3Zg==}
    dependencies:
      '@babel/runtime': 7.23.6
    dev: false

  /run-parallel@1.2.0:
    resolution: {integrity: sha512-5l4VyZR86LZ/lDxZTR6jqL8AFE2S0IFLMP26AbjsLVADxHdhB/c0GUsH+y39UfCi3dzz8OlQuPmnaJOMoDHQBA==}
    dependencies:
      queue-microtask: 1.2.3
    dev: true

  /rw@1.3.3:
    resolution: {integrity: sha512-PdhdWy89SiZogBLaw42zdeqtRJ//zFd2PgQavcICDUgJT5oW10QCRKbJ6bg4r0/UY2M6BWd5tkxuGFRvCkgfHQ==}
    dev: false

  /safe-array-concat@1.0.1:
    resolution: {integrity: sha512-6XbUAseYE2KtOuGueyeobCySj9L4+66Tn6KQMOPQJrAJEowYKW/YR/MGJZl7FdydUdaFu4LYyDZjxf4/Nmo23Q==}
    engines: {node: '>=0.4'}
    dependencies:
      call-bind: 1.0.5
      get-intrinsic: 1.2.2
      has-symbols: 1.0.3
      isarray: 2.0.5
    dev: true

  /safe-regex-test@1.0.0:
    resolution: {integrity: sha512-JBUUzyOgEwXQY1NuPtvcj/qcBDbDmEvWufhlnXZIm75DEHp+afM1r1ujJpJsV/gSM4t59tpDyPi1sd6ZaPFfsA==}
    dependencies:
      call-bind: 1.0.5
      get-intrinsic: 1.2.2
      is-regex: 1.1.4
    dev: true

  /safer-buffer@2.1.2:
    resolution: {integrity: sha512-YZo3K82SD7Riyi0E1EQPojLz7kpepnSQI9IyPbHHg1XXXevb5dJI7tpyN2ADxGcQbHG7vcyRHk0cbwqcQriUtg==}
    dev: true

  /sass@1.69.7:
    resolution: {integrity: sha512-rzj2soDeZ8wtE2egyLXgOOHQvaC2iosZrkF6v3EUG+tBwEvhqUCzm0VP3k9gHF9LXbSrRhT5SksoI56Iw8NPnQ==}
    engines: {node: '>=14.0.0'}
    hasBin: true
    dependencies:
      chokidar: 3.5.3
      immutable: 4.2.4
      source-map-js: 1.0.2
    dev: true

  /saxes@6.0.0:
    resolution: {integrity: sha512-xAg7SOnEhrm5zI3puOOKyy1OMcMlIJZYNJY7xLBwSze0UjhPLnWfj2GF2EpT0jmzaJKIWKHLsaSSajf35bcYnA==}
    engines: {node: '>=v12.22.7'}
    dependencies:
      xmlchars: 2.2.0
    dev: true

  /scheduler@0.23.0:
    resolution: {integrity: sha512-CtuThmgHNg7zIZWAXi3AsyIzA3n4xx7aNyjwC2VJldO2LMVDhFK+63xGqq6CsJH4rTAt6/M+N4GhZiDYPx9eUw==}
    dependencies:
      loose-envify: 1.4.0

  /screenfull@5.2.0:
    resolution: {integrity: sha512-9BakfsO2aUQN2K9Fdbj87RJIEZ82Q9IGim7FqM5OsebfoFC6ZHXgDq/KvniuLTPdeM8wY2o6Dj3WQ7KeQCj3cA==}
    engines: {node: '>=0.10.0'}
    dev: false

  /semver@7.5.4:
    resolution: {integrity: sha512-1bCSESV6Pv+i21Hvpxp3Dx+pSD8lIPt8uVjRrxAUt/nbswYc+tK6Y2btiULjd4+fnq15PX+nqQDC7Oft7WkwcA==}
    engines: {node: '>=10'}
    hasBin: true
    dependencies:
      lru-cache: 6.0.0
    dev: true

  /set-blocking@2.0.0:
    resolution: {integrity: sha512-KiKBS8AnWGEyLzofFfmvKwpdPzqiy16LvQfK3yv/fVH7Bj13/wl3JSR1J+rfgRE9q7xUJK4qvgS8raSOeLUehw==}
    dev: true

  /set-function-length@1.1.1:
    resolution: {integrity: sha512-VoaqjbBJKiWtg4yRcKBQ7g7wnGnLV3M8oLvVWwOk2PdYY6PEFegR1vezXR0tw6fZGF9csVakIRjrJiy2veSBFQ==}
    engines: {node: '>= 0.4'}
    dependencies:
      define-data-property: 1.1.1
      get-intrinsic: 1.2.2
      gopd: 1.0.1
      has-property-descriptors: 1.0.1

  /set-function-name@2.0.1:
    resolution: {integrity: sha512-tMNCiqYVkXIZgc2Hnoy2IvC/f8ezc5koaRFkCjrpWzGpCd3qbZXPzVy9MAZzK1ch/X0jvSkojys3oqJN0qCmdA==}
    engines: {node: '>= 0.4'}
    dependencies:
      define-data-property: 1.1.1
      functions-have-names: 1.2.3
      has-property-descriptors: 1.0.1

  /set-harmonic-interval@1.0.1:
    resolution: {integrity: sha512-AhICkFV84tBP1aWqPwLZqFvAwqEoVA9kxNMniGEUvzOlm4vLmOFLiTT3UZ6bziJTy4bOVpzWGTfSCbmaayGx8g==}
    engines: {node: '>=6.9'}
    dev: false

  /set-value@2.0.1:
    resolution: {integrity: sha512-JxHc1weCN68wRY0fhCoXpyK55m/XPHafOmK4UWD7m2CI14GMcFypt4w/0+NV5f/ZMby2F6S2wwA7fgynh9gWSw==}
    engines: {node: '>=0.10.0'}
    dependencies:
      extend-shallow: 2.0.1
      is-extendable: 0.1.1
      is-plain-object: 2.0.4
      split-string: 3.1.0
    dev: false

  /shebang-command@1.2.0:
    resolution: {integrity: sha512-EV3L1+UQWGor21OmnvojK36mhg+TyIKDh3iFBKBohr5xeXIhNBcx8oWdgkTEEQ+BEFFYdLRuqMfd5L84N1V5Vg==}
    engines: {node: '>=0.10.0'}
    dependencies:
      shebang-regex: 1.0.0
    dev: true

  /shebang-command@2.0.0:
    resolution: {integrity: sha512-kHxr2zZpYtdmrN1qDjrrX/Z1rR1kG8Dx+gkpK1G4eXmvXswmcE1hTWBWYUzlraYw1/yZp6YuDY77YtvbN0dmDA==}
    engines: {node: '>=8'}
    dependencies:
      shebang-regex: 3.0.0
    dev: true

  /shebang-regex@1.0.0:
    resolution: {integrity: sha512-wpoSFAxys6b2a2wHZ1XpDSgD7N9iVjg29Ph9uV/uaP9Ex/KXlkTZTeddxDPSYQpgvzKLGJke2UU0AzoGCjNIvQ==}
    engines: {node: '>=0.10.0'}
    dev: true

  /shebang-regex@3.0.0:
    resolution: {integrity: sha512-7++dFhtcx3353uBaq8DDR4NuxBetBzC7ZQOhmTQInHEd6bSrXdiEyzCvG07Z44UYdLShWUyXt5M/yhz8ekcb1A==}
    engines: {node: '>=8'}
    dev: true

  /shiki@0.14.7:
    resolution: {integrity: sha512-dNPAPrxSc87ua2sKJ3H5dQ/6ZaY8RNnaAqK+t0eG7p0Soi2ydiqbGOTaZCqaYvA/uZYfS1LJnemt3Q+mSfcPCg==}
    dependencies:
      ansi-sequence-parser: 1.1.0
      jsonc-parser: 3.2.0
      vscode-oniguruma: 1.7.0
      vscode-textmate: 8.0.0
    dev: true

  /side-channel@1.0.4:
    resolution: {integrity: sha512-q5XPytqFEIKHkGdiMIrY10mvLRvnQh42/+GoBlFW3b2LXLE2xxJpZFdm94we0BaoV3RwJyGqg5wS7epxTv0Zvw==}
    dependencies:
      call-bind: 1.0.5
      get-intrinsic: 1.2.2
      object-inspect: 1.13.1

  /siginfo@2.0.0:
    resolution: {integrity: sha512-ybx0WO1/8bSBLEWXZvEd7gMW3Sn3JFlW3TvX1nREbDLRNQNaeNN8WK0meBwPdAaOI7TtRRRJn/Es1zhrrCHu7g==}
    dev: true

  /signal-exit@3.0.7:
    resolution: {integrity: sha512-wnD2ZE+l+SPC/uoS0vXeE9L1+0wuaMqKlfz9AMUo38JsyLSBWSFcHR1Rri62LZc12vLr1gb3jl7iwQhgwpAbGQ==}
    dev: true

  /signal-exit@4.0.1:
    resolution: {integrity: sha512-uUWsN4aOxJAS8KOuf3QMyFtgm1pkb6I+KRZbRF/ghdf5T7sM+B1lLLzPDxswUjkmHyxQAVzEgG35E3NzDM9GVw==}
    engines: {node: '>=14'}
    dev: true

  /slash@3.0.0:
    resolution: {integrity: sha512-g9Q1haeby36OSStwb4ntCGGGaKsaVSjQ68fBxoQcutl5fS1vuY18H3wSt3jFyFtrkx+Kz0V1G85A4MyAdDMi2Q==}
    engines: {node: '>=8'}
    dev: true

  /smartwrap@2.0.2:
    resolution: {integrity: sha512-vCsKNQxb7PnCNd2wY1WClWifAc2lwqsG8OaswpJkVJsvMGcnEntdTCDajZCkk93Ay1U3t/9puJmb525Rg5MZBA==}
    engines: {node: '>=6'}
    hasBin: true
    dependencies:
      array.prototype.flat: 1.3.2
      breakword: 1.0.6
      grapheme-splitter: 1.0.4
      strip-ansi: 6.0.1
      wcwidth: 1.0.1
      yargs: 15.4.1
    dev: true

  /sort-asc@0.2.0:
    resolution: {integrity: sha512-umMGhjPeHAI6YjABoSTrFp2zaBtXBej1a0yKkuMUyjjqu6FJsTF+JYwCswWDg+zJfk/5npWUUbd33HH/WLzpaA==}
    engines: {node: '>=0.10.0'}
    dev: false

  /sort-desc@0.2.0:
    resolution: {integrity: sha512-NqZqyvL4VPW+RAxxXnB8gvE1kyikh8+pR+T+CXLksVRN9eiQqkQlPwqWYU0mF9Jm7UnctShlxLyAt1CaBOTL1w==}
    engines: {node: '>=0.10.0'}
    dev: false

  /sort-object@3.0.3:
    resolution: {integrity: sha512-nK7WOY8jik6zaG9CRwZTaD5O7ETWDLZYMM12pqY8htll+7dYeqGfEUPcUBHOpSJg2vJOrvFIY2Dl5cX2ih1hAQ==}
    engines: {node: '>=0.10.0'}
    dependencies:
      bytewise: 1.1.0
      get-value: 2.0.6
      is-extendable: 0.1.1
      sort-asc: 0.2.0
      sort-desc: 0.2.0
      union-value: 1.0.1
    dev: false

  /source-map-js@1.0.2:
    resolution: {integrity: sha512-R0XvVJ9WusLiqTCEiGCmICCMplcCkIwwR11mOSD9CR5u+IXYdiseeEuXCVAjS54zqwkLcPNnmU4OeJ6tUrWhDw==}
    engines: {node: '>=0.10.0'}
    dev: true

  /source-map@0.5.6:
    resolution: {integrity: sha512-MjZkVp0NHr5+TPihLcadqnlVoGIoWo4IBHptutGh9wI3ttUYvCG26HkSuDi+K6lsZ25syXJXcctwgyVCt//xqA==}
    engines: {node: '>=0.10.0'}
    dev: false

  /source-map@0.5.7:
    resolution: {integrity: sha512-LbrmJOMUSdEVxIKvdcJzQC+nQhe8FUZQTXQy6+I75skNgn3OoQ0DZA8YnFa7gp8tqtL3KPf1kmo0R5DoApeSGQ==}
    engines: {node: '>=0.10.0'}

  /source-map@0.6.1:
    resolution: {integrity: sha512-UjgapumWlbMhkBgzT7Ykc5YXUT46F0iKu8SGXq0bcwP5dz/h0Plj6enJqjz1Zbq2l5WaqYnrVbwWOWMyF3F47g==}
    engines: {node: '>=0.10.0'}

  /spawndamnit@2.0.0:
    resolution: {integrity: sha512-j4JKEcncSjFlqIwU5L/rp2N5SIPsdxaRsIv678+TZxZ0SRDJTm8JrxJMjE/XuiEZNEir3S8l0Fa3Ke339WI4qA==}
    dependencies:
      cross-spawn: 5.1.0
      signal-exit: 3.0.7
    dev: true

  /spdx-correct@3.2.0:
    resolution: {integrity: sha512-kN9dJbvnySHULIluDHy32WHRUu3Og7B9sbY7tsFLctQkIqnMh3hErYgdMjTYuqmcXX+lK5T1lnUt3G7zNswmZA==}
    dependencies:
      spdx-expression-parse: 3.0.1
      spdx-license-ids: 3.0.13
    dev: true

  /spdx-exceptions@2.3.0:
    resolution: {integrity: sha512-/tTrYOC7PPI1nUAgx34hUpqXuyJG+DTHJTnIULG4rDygi4xu/tfgmq1e1cIRwRzwZgo4NLySi+ricLkZkw4i5A==}
    dev: true

  /spdx-expression-parse@3.0.1:
    resolution: {integrity: sha512-cbqHunsQWnJNE6KhVSMsMeH5H/L9EpymbzqTQ3uLwNCLZ1Q481oWaofqH7nO6V07xlXwY6PhQdQ2IedWx/ZK4Q==}
    dependencies:
      spdx-exceptions: 2.3.0
      spdx-license-ids: 3.0.13
    dev: true

  /spdx-license-ids@3.0.13:
    resolution: {integrity: sha512-XkD+zwiqXHikFZm4AX/7JSCXA98U5Db4AFd5XUg/+9UNtnH75+Z9KxtpYiJZx36mUDVOwH83pl7yvCer6ewM3w==}
    dev: true

  /split-string@3.1.0:
    resolution: {integrity: sha512-NzNVhJDYpwceVVii8/Hu6DKfD2G+NrQHlS/V/qgv763EYudVwEcMQNxd2lh+0VrUByXN/oJkl5grOhYWvQUYiw==}
    engines: {node: '>=0.10.0'}
    dependencies:
      extend-shallow: 3.0.2
    dev: false

  /sprintf-js@1.0.3:
    resolution: {integrity: sha512-D9cPgkvLlV3t3IzL0D0YLvGA9Ahk4PcvVwUbN0dSGr1aP0Nrt4AEnTUbuGvquEC0mA64Gqt1fzirlRs5ibXx8g==}
    dev: true

  /stack-generator@2.0.10:
    resolution: {integrity: sha512-mwnua/hkqM6pF4k8SnmZ2zfETsRUpWXREfA/goT8SLCV4iOFa4bzOX2nDipWAZFPTjLvQB82f5yaodMVhK0yJQ==}
    dependencies:
      stackframe: 1.3.4
    dev: false

  /stackback@0.0.2:
    resolution: {integrity: sha512-1XMJE5fQo1jGH6Y/7ebnwPOBEkIEnT4QF32d5R1+VXdXveM0IBMJt8zfaxX1P3QhVwrYe+576+jkANtSS2mBbw==}
    dev: true

  /stackframe@1.3.4:
    resolution: {integrity: sha512-oeVtt7eWQS+Na6F//S4kJ2K2VbRlS9D43mAlMyVpVWovy9o+jfgH8O9agzANzaiLjclA0oYzUXEM4PurhSUChw==}
    dev: false

  /stacktrace-gps@3.1.2:
    resolution: {integrity: sha512-GcUgbO4Jsqqg6RxfyTHFiPxdPqF+3LFmQhm7MgCuYQOYuWyqxo5pwRPz5d/u6/WYJdEnWfK4r+jGbyD8TSggXQ==}
    dependencies:
      source-map: 0.5.6
      stackframe: 1.3.4
    dev: false

  /stacktrace-js@2.0.2:
    resolution: {integrity: sha512-Je5vBeY4S1r/RnLydLl0TBTi3F2qdfWmYsGvtfZgEI+SCprPppaIhQf5nGcal4gI4cGpCV/duLcAzT1np6sQqg==}
    dependencies:
      error-stack-parser: 2.1.4
      stack-generator: 2.0.10
      stacktrace-gps: 3.1.2
    dev: false

  /std-env@3.4.2:
    resolution: {integrity: sha512-Cw6eJDX9AxEEL0g5pYj8Zx9KXtDf60rxwS2ze0HBanS0aKhj1sBlzcsmg+R0qYy8byFa854/yR2X5ZmBSClVmg==}
    dev: true

  /stop-iteration-iterator@1.0.0:
    resolution: {integrity: sha512-iCGQj+0l0HOdZ2AEeBADlsRC+vsnDsZsbdSiH1yNSjcfKM7fdpCMfqAL/dwF5BLiw/XhRft/Wax6zQbhq2BcjQ==}
    engines: {node: '>= 0.4'}
    dependencies:
      internal-slot: 1.0.6

  /stream-transform@2.1.3:
    resolution: {integrity: sha512-9GHUiM5hMiCi6Y03jD2ARC1ettBXkQBoQAe7nJsPknnI0ow10aXjTnew8QtYQmLjzn974BnmWEAJgCY6ZP1DeQ==}
    dependencies:
      mixme: 0.5.9
    dev: true

  /string-width@4.2.3:
    resolution: {integrity: sha512-wKyQRQpjJ0sIp62ErSZdGsjMJWsap5oRNihHhu6G7JVO/9jIB6UyevL+tXuOqrng8j/cxKTWyWUwvSTriiZz/g==}
    engines: {node: '>=8'}
    dependencies:
      emoji-regex: 8.0.0
      is-fullwidth-code-point: 3.0.0
      strip-ansi: 6.0.1
    dev: true

  /string-width@5.1.2:
    resolution: {integrity: sha512-HnLOCR3vjcY8beoNLtcjZ5/nxn2afmME6lhrDrebokqMap+XbeW8n9TXpPDOqdGK5qcI3oT0GKTW6wC7EMiVqA==}
    engines: {node: '>=12'}
    dependencies:
      eastasianwidth: 0.2.0
      emoji-regex: 9.2.2
      strip-ansi: 7.1.0
    dev: true

  /string.prototype.matchall@4.0.8:
    resolution: {integrity: sha512-6zOCOcJ+RJAQshcTvXPHoxoQGONa3e/Lqx90wUA+wEzX78sg5Bo+1tQo4N0pohS0erG9qtCqJDjNCQBjeWVxyg==}
    dependencies:
      call-bind: 1.0.5
      define-properties: 1.2.1
      es-abstract: 1.22.3
      get-intrinsic: 1.2.2
      has-symbols: 1.0.3
      internal-slot: 1.0.6
      regexp.prototype.flags: 1.5.1
      side-channel: 1.0.4
    dev: true

  /string.prototype.trim@1.2.8:
    resolution: {integrity: sha512-lfjY4HcixfQXOfaqCvcBuOIapyaroTXhbkfJN3gcB1OtyupngWK4sEET9Knd0cXd28kTUqu/kHoV4HKSJdnjiQ==}
    engines: {node: '>= 0.4'}
    dependencies:
      call-bind: 1.0.5
      define-properties: 1.2.1
      es-abstract: 1.22.3
    dev: true

  /string.prototype.trimend@1.0.7:
    resolution: {integrity: sha512-Ni79DqeB72ZFq1uH/L6zJ+DKZTkOtPIHovb3YZHQViE+HDouuU4mBrLOLDn5Dde3RF8qw5qVETEjhu9locMLvA==}
    dependencies:
      call-bind: 1.0.5
      define-properties: 1.2.1
      es-abstract: 1.22.3
    dev: true

  /string.prototype.trimstart@1.0.7:
    resolution: {integrity: sha512-NGhtDFu3jCEm7B4Fy0DpLewdJQOZcQ0rGbwQ/+stjnrp2i+rlKeCvos9hOIeCmqwratM47OBxY7uFZzjxHXmrg==}
    dependencies:
      call-bind: 1.0.5
      define-properties: 1.2.1
      es-abstract: 1.22.3
    dev: true

  /strip-ansi@6.0.1:
    resolution: {integrity: sha512-Y38VPSHcqkFrCpFnQ9vuSXmquuv5oXOKpGeT6aGrr3o3Gc9AlVa6JBfUSOCnbxGGZF+/0ooI7KrPuUSztUdU5A==}
    engines: {node: '>=8'}
    dependencies:
      ansi-regex: 5.0.1
    dev: true

  /strip-ansi@7.1.0:
    resolution: {integrity: sha512-iq6eVVI64nQQTRYq2KtEg2d2uU7LElhTJwsH4YzIHZshxlgZms/wIc4VoDQTlG/IvVIrBKG06CrZnp0qv7hkcQ==}
    engines: {node: '>=12'}
    dependencies:
      ansi-regex: 6.0.1
    dev: true

  /strip-bom@3.0.0:
    resolution: {integrity: sha512-vavAMRXOgBVNF6nyEEmL3DBK19iRpDcoIwW+swQ+CbGiu7lju6t+JklA1MHweoWtadgt4ISVUsXLyDq34ddcwA==}
    engines: {node: '>=4'}
    dev: true

  /strip-bom@4.0.0:
    resolution: {integrity: sha512-3xurFv5tEgii33Zi8Jtp55wEIILR9eh34FAW00PZf+JnSsTmV/ioewSgQl97JHvgjoRGwPShsWm+IdrxB35d0w==}
    engines: {node: '>=8'}
    dev: true

  /strip-indent@3.0.0:
    resolution: {integrity: sha512-laJTa3Jb+VQpaC6DseHhF7dXVqHTfJPCRDaEbid/drOhgitgYku/letMUqOXFoWV0zIIUbjpdH2t+tYj4bQMRQ==}
    engines: {node: '>=8'}
    dependencies:
      min-indent: 1.0.1
    dev: true

  /strip-json-comments@3.1.1:
    resolution: {integrity: sha512-6fPc+R4ihwqP6N/aIv2f1gMH8lOVtWQHoqC4yK6oSDVVocumAsfCqjkXnqiYMhmMwS/mEHLp7Vehlt3ql6lEig==}
    engines: {node: '>=8'}
    dev: true

  /strip-literal@1.0.1:
    resolution: {integrity: sha512-QZTsipNpa2Ppr6v1AmJHESqJ3Uz247MUS0OjrnnZjFAvEoWqxuyFuXn2xLgMtRnijJShAa1HL0gtJyUs7u7n3Q==}
    dependencies:
      acorn: 8.10.0
    dev: true

  /stylis@4.2.0:
    resolution: {integrity: sha512-Orov6g6BB1sDfYgzWfTHDOxamtX1bE/zo104Dh9e6fqJ3PooipYyfJ0pUmrZO2wAvO8YbEyeFrkV91XTsGMSrw==}

  /stylis@4.3.0:
    resolution: {integrity: sha512-E87pIogpwUsUwXw7dNyU4QDjdgVMy52m+XEOPEKUn161cCzWjjhPSQhByfd1CcNvrOLnXQ6OnnZDwnJrz/Z4YQ==}
    dev: false

  /supports-color@5.5.0:
    resolution: {integrity: sha512-QjVjwdXIt408MIiAqCX4oUKsgU2EqAGzs2Ppkm4aQYbjm+ZEWEcW4SfFNTr4uMNZma0ey4f5lgLrkB0aX0QMow==}
    engines: {node: '>=4'}
    dependencies:
      has-flag: 3.0.0

  /supports-color@7.2.0:
    resolution: {integrity: sha512-qpCAvRl9stuOHveKsn7HncJRvv501qIacKzQlO/+Lwxc9+0q2wLyv4Dfvt80/DPn2pqOBsJdDiogXGR9+OvwRw==}
    engines: {node: '>=8'}
    dependencies:
      has-flag: 4.0.0

  /supports-preserve-symlinks-flag@1.0.0:
    resolution: {integrity: sha512-ot0WnXS9fgdkgIcePe6RHNk1WA8+muPa6cSjeR3V8K27q9BB1rTE3R1p7Hv0z1ZyAc8s6Vvv8DIyWf681MAt0w==}
    engines: {node: '>= 0.4'}

  /symbol-tree@3.2.4:
    resolution: {integrity: sha512-9QNk5KwDF+Bvz+PyObkmSYjI5ksVUYtjW7AU22r2NKcfLJcXp96hkDWU3+XndOsUb+AQ9QhfzfCT2O+CNWT5Tw==}
    dev: true

  /syncpack@10.5.1:
    resolution: {integrity: sha512-YGKX0x7I4LxP62gJZnjMiv9eROQnbymeVU1heLdOhuiGNDuIcT/fk1M2kh1VYSBuuFIaGTP30LNEbPx4zy5MQg==}
    engines: {node: '>=14'}
    hasBin: true
    dependencies:
      chalk: 4.1.2
      commander: 10.0.1
      cosmiconfig: 8.1.3
      enquirer: 2.3.6
      fs-extra: 11.1.1
      glob: 10.2.6
      minimatch: 9.0.1
      read-yaml-file: 2.1.0
      semver: 7.5.4
      tightrope: 0.1.0
      ts-toolbelt: 9.6.0
    dev: true

  /tapable@2.2.1:
    resolution: {integrity: sha512-GNzQvQTOIP6RyTfE2Qxb8ZVlNmw0n88vp1szwWRimP02mnTsx3Wtn5qRdqY9w2XduFNUgvOwhNnQsjwCp+kqaQ==}
    engines: {node: '>=6'}
    dev: true

  /term-size@2.2.1:
    resolution: {integrity: sha512-wK0Ri4fOGjv/XPy8SBHZChl8CM7uMc5VML7SqiQ0zG7+J5Vr+RMQDoHa2CNT6KHUnTGIXH34UDMkPzAUyapBZg==}
    engines: {node: '>=8'}
    dev: true

  /text-table@0.2.0:
    resolution: {integrity: sha512-N+8UisAXDGk8PFXP4HAzVR9nbfmVJ3zYLAWiTIoqC5v5isinhr+r5uaO8+7r3BMfuNIufIsA7RdpVgacC2cSpw==}
    dev: true

  /throttle-debounce@3.0.1:
    resolution: {integrity: sha512-dTEWWNu6JmeVXY0ZYoPuH5cRIwc0MeGbJwah9KUNYSJwommQpCzTySTpEe8Gs1J23aeWEuAobe4Ag7EHVt/LOg==}
    engines: {node: '>=10'}
    dev: false

  /tightrope@0.1.0:
    resolution: {integrity: sha512-HHHNYdCAIYwl1jOslQBT455zQpdeSo8/A346xpIb/uuqhSg+tCvYNsP5f11QW+z9VZ3vSX8YIfzTApjjuGH63w==}
    engines: {node: '>=14'}
    dev: true

  /tiny-invariant@1.3.1:
    resolution: {integrity: sha512-AD5ih2NlSssTCwsMznbvwMZpJ1cbhkGd2uueNxzv2jDlEeZdU04JQfRnggJQ8DrcVBGjAsCKwFBbDlVNtEMlzw==}

  /tinybench@2.5.0:
    resolution: {integrity: sha512-kRwSG8Zx4tjF9ZiyH4bhaebu+EDz1BOx9hOigYHlUW4xxI/wKIUQUqo018UlU4ar6ATPBsaMrdbKZ+tmPdohFA==}
    dev: true

  /tinypool@0.7.0:
    resolution: {integrity: sha512-zSYNUlYSMhJ6Zdou4cJwo/p7w5nmAH17GRfU/ui3ctvjXFErXXkruT4MWW6poDeXgCaIBlGLrfU6TbTXxyGMww==}
    engines: {node: '>=14.0.0'}
    dev: true

  /tinyspy@2.1.1:
    resolution: {integrity: sha512-XPJL2uSzcOyBMky6OFrusqWlzfFrXtE0hPuMgW8A2HmaqrPo4ZQHRN/V0QXN3FSjKxpsbRrFc5LI7KOwBsT1/w==}
    engines: {node: '>=14.0.0'}
    dev: true

  /tmp@0.0.33:
    resolution: {integrity: sha512-jRCJlojKnZ3addtTOjdIqoRuPEKBvNXcGYqzO6zWZX8KfKEpnGY5jfggJQ3EjKuu8D4bJRr0y+cYJFmYbImXGw==}
    engines: {node: '>=0.6.0'}
    dependencies:
      os-tmpdir: 1.0.2
    dev: true

  /to-fast-properties@2.0.0:
    resolution: {integrity: sha512-/OaKK0xYrs3DmxRYqL/yDc+FxFUVYhDlXMhRmv3z915w2HF1tnN1omB354j8VUGO/hbRzyD6Y3sA7v7GS/ceog==}
    engines: {node: '>=4'}

  /to-regex-range@5.0.1:
    resolution: {integrity: sha512-65P7iz6X5yEr1cwcgvQxbbIw7Uk3gOy5dIdtZ4rDveLqhrdJP+Li/Hx6tyK0NEb+2GCyneCMJiGqrADCSNk8sQ==}
    engines: {node: '>=8.0'}
    dependencies:
      is-number: 7.0.0
    dev: true

  /toggle-selection@1.0.6:
    resolution: {integrity: sha512-BiZS+C1OS8g/q2RRbJmy59xpyghNBqrr6k5L/uKBGRsTfxmu3ffiRnd8mlGPUVayg8pvfi5urfnu8TU7DVOkLQ==}

  /tough-cookie@4.1.3:
    resolution: {integrity: sha512-aX/y5pVRkfRnfmuX+OdbSdXvPe6ieKX/G2s7e98f4poJHnqH3281gDPm/metm6E/WRamfx7WC4HUqkWHfQHprw==}
    engines: {node: '>=6'}
    dependencies:
      psl: 1.9.0
      punycode: 2.3.0
      universalify: 0.2.0
      url-parse: 1.5.10
    dev: true

  /tr46@4.1.1:
    resolution: {integrity: sha512-2lv/66T7e5yNyhAAC4NaKe5nVavzuGJQVVtRYLyQ2OI8tsJ61PMLlelehb0wi2Hx6+hT/OJUWZcw8MjlSRnxvw==}
    engines: {node: '>=14'}
    dependencies:
      punycode: 2.3.0
    dev: true

  /trim-newlines@3.0.1:
    resolution: {integrity: sha512-c1PTsA3tYrIsLGkJkzHF+w9F2EyxfXGo4UyJc4pFL++FMjnq0HJS69T3M7d//gKrFKwy429bouPescbjecU+Zw==}
    engines: {node: '>=8'}
    dev: true

  /ts-api-utils@1.0.3(typescript@5.3.3):
    resolution: {integrity: sha512-wNMeqtMz5NtwpT/UZGY5alT+VoKdSsOOP/kqHFcUW1P/VRhH2wJ48+DN2WwUliNbQ976ETwDL0Ifd2VVvgonvg==}
    engines: {node: '>=16.13.0'}
    peerDependencies:
      typescript: '>=4.2.0'
    dependencies:
      typescript: 5.3.3
    dev: true

  /ts-easing@0.2.0:
    resolution: {integrity: sha512-Z86EW+fFFh/IFB1fqQ3/+7Zpf9t2ebOAxNI/V6Wo7r5gqiqtxmgTlQ1qbqQcjLKYeSHPTsEmvlJUDg/EuL0uHQ==}
    dev: false

  /ts-node@10.9.2(@types/node@16.18.68)(typescript@5.3.3):
    resolution: {integrity: sha512-f0FFpIdcHgn8zcPSbf1dRevwt047YMnaiJM3u2w2RewrB+fob/zePZcrOyQoLMMO7aBIddLcQIEK5dYjkLnGrQ==}
    hasBin: true
    peerDependencies:
      '@swc/core': '>=1.2.50'
      '@swc/wasm': '>=1.2.50'
      '@types/node': '*'
      typescript: '>=2.7'
    peerDependenciesMeta:
      '@swc/core':
        optional: true
      '@swc/wasm':
        optional: true
    dependencies:
      '@cspotcode/source-map-support': 0.8.1
      '@tsconfig/node10': 1.0.9
      '@tsconfig/node12': 1.0.11
      '@tsconfig/node14': 1.0.3
      '@tsconfig/node16': 1.0.3
      '@types/node': 16.18.68
      acorn: 8.10.0
      acorn-walk: 8.2.0
      arg: 4.1.3
      create-require: 1.1.1
      diff: 4.0.2
      make-error: 1.3.6
      typescript: 5.3.3
      v8-compile-cache-lib: 3.0.1
      yn: 3.1.1
    dev: true

  /ts-toolbelt@9.6.0:
    resolution: {integrity: sha512-nsZd8ZeNUzukXPlJmTBwUAuABDe/9qtVDelJeT/qW0ow3ZS3BsQJtNkan1802aM9Uf68/Y8ljw86Hu0h5IUW3w==}
    dev: true

  /tsconfig-paths@3.15.0:
    resolution: {integrity: sha512-2Ac2RgzDe/cn48GvOe3M+o82pEFewD3UPbyoUHHdKasHwJKjds4fLXWf/Ux5kATBKN20oaFGu+jbElp1pos0mg==}
    dependencies:
      '@types/json5': 0.0.29
      json5: 1.0.2
      minimist: 1.2.8
      strip-bom: 3.0.0
    dev: true

  /tslib@2.4.0:
    resolution: {integrity: sha512-d6xOpEDfsi2CZVlPQzGeux8XMwLT9hssAsaPYExaQMuYskwb+x1x7J371tWlbBdWHroy99KnVB6qIkUbs5X3UQ==}

  /tslib@2.6.2:
    resolution: {integrity: sha512-AEYxH93jGFPn/a2iVAwW87VuUIkR1FVUKB77NwMF7nBTDkDrrT/Hpt/IrCJ0QXhW27jTBDcf5ZY7w6RiqTMw2Q==}

  /tty-table@4.2.1:
    resolution: {integrity: sha512-xz0uKo+KakCQ+Dxj1D/tKn2FSyreSYWzdkL/BYhgN6oMW808g8QRMuh1atAV9fjTPbWBjfbkKQpI/5rEcnAc7g==}
    engines: {node: '>=8.0.0'}
    hasBin: true
    dependencies:
      chalk: 4.1.2
      csv: 5.5.3
      kleur: 4.1.5
      smartwrap: 2.0.2
      strip-ansi: 6.0.1
      wcwidth: 1.0.1
      yargs: 17.7.1
    dev: true

  /type-check@0.4.0:
    resolution: {integrity: sha512-XleUoc9uwGXqjWwXaUTZAmzMcFZ5858QA2vvx1Ur5xIcixXIP+8LnFDgRplU30us6teqdlskFfu+ae4K79Ooew==}
    engines: {node: '>= 0.8.0'}
    dependencies:
      prelude-ls: 1.2.1
    dev: true

  /type-detect@4.0.8:
    resolution: {integrity: sha512-0fr/mIH1dlO+x7TlcMy+bIDqKPsw/70tVyeHW787goQjhmqaZe10uwLujubK9q9Lg6Fiho1KUKDYz0Z7k7g5/g==}
    engines: {node: '>=4'}
    dev: true

  /type-fest@0.13.1:
    resolution: {integrity: sha512-34R7HTnG0XIJcBSn5XhDd7nNFPRcXYRZrBB2O2jdKqYODldSzBAqzsWoZYYvduky73toYS/ESqxPvkDf/F0XMg==}
    engines: {node: '>=10'}
    dev: true

  /type-fest@0.20.2:
    resolution: {integrity: sha512-Ne+eE4r0/iWnpAxD852z3A+N0Bt5RN//NjJwRd2VFHEmrywxf5vsZlh4R6lixl6B+wz/8d+maTSAkN1FIkI3LQ==}
    engines: {node: '>=10'}
    dev: true

  /type-fest@0.6.0:
    resolution: {integrity: sha512-q+MB8nYR1KDLrgr4G5yemftpMC7/QLqVndBmEEdqzmNj5dcFOO4Oo8qlwZE3ULT3+Zim1F8Kq4cBnikNhlCMlg==}
    engines: {node: '>=8'}
    dev: true

  /type-fest@0.8.1:
    resolution: {integrity: sha512-4dbzIzqvjtgiM5rw1k5rEHtBANKmdudhGyBEajN01fEyhaAIhsoKNy6y7+IN93IfpFtwY9iqi7kD+xwKhQsNJA==}
    engines: {node: '>=8'}
    dev: true

  /typed-array-buffer@1.0.0:
    resolution: {integrity: sha512-Y8KTSIglk9OZEr8zywiIHG/kmQ7KWyjseXs1CbSo8vC42w7hg2HgYTxSWwP0+is7bWDc1H+Fo026CpHFwm8tkw==}
    engines: {node: '>= 0.4'}
    dependencies:
      call-bind: 1.0.5
      get-intrinsic: 1.2.2
      is-typed-array: 1.1.12
    dev: true

  /typed-array-byte-length@1.0.0:
    resolution: {integrity: sha512-Or/+kvLxNpeQ9DtSydonMxCx+9ZXOswtwJn17SNLvhptaXYDJvkFFP5zbfU/uLmvnBJlI4yrnXRxpdWH/M5tNA==}
    engines: {node: '>= 0.4'}
    dependencies:
      call-bind: 1.0.5
      for-each: 0.3.3
      has-proto: 1.0.1
      is-typed-array: 1.1.12
    dev: true

  /typed-array-byte-offset@1.0.0:
    resolution: {integrity: sha512-RD97prjEt9EL8YgAgpOkf3O4IF9lhJFr9g0htQkm0rchFp/Vx7LW5Q8fSXXub7BXAODyUQohRMyOc3faCPd0hg==}
    engines: {node: '>= 0.4'}
    dependencies:
      available-typed-arrays: 1.0.5
      call-bind: 1.0.5
      for-each: 0.3.3
      has-proto: 1.0.1
      is-typed-array: 1.1.12
    dev: true

  /typed-array-length@1.0.4:
    resolution: {integrity: sha512-KjZypGq+I/H7HI5HlOoGHkWUUGq+Q0TPhQurLbyrVrvnKTBgzLhIJ7j6J/XTQOi0d1RjyZ0wdas8bKs2p0x3Ng==}
    dependencies:
      call-bind: 1.0.5
      for-each: 0.3.3
      is-typed-array: 1.1.12
    dev: true

  /typedoc@0.25.6(typescript@5.3.3):
    resolution: {integrity: sha512-1rdionQMpOkpA58qfym1J+YD+ukyA1IEIa4VZahQI2ZORez7dhOvEyUotQL/8rSoMBopdzOS+vAIsORpQO4cTA==}
    engines: {node: '>= 16'}
    hasBin: true
    peerDependencies:
      typescript: 4.6.x || 4.7.x || 4.8.x || 4.9.x || 5.0.x || 5.1.x || 5.2.x || 5.3.x
    dependencies:
      lunr: 2.3.9
      marked: 4.3.0
      minimatch: 9.0.3
      shiki: 0.14.7
      typescript: 5.3.3
    dev: true

  /typescript@5.3.3:
    resolution: {integrity: sha512-pXWcraxM0uxAS+tN0AG/BF2TyqmHO014Z070UsJ+pFvYuRSq8KH8DmWpnbXe0pEPDHXZV3FcAbJkijJ5oNEnWw==}
    engines: {node: '>=14.17'}
    hasBin: true

  /typewise-core@1.2.0:
    resolution: {integrity: sha512-2SCC/WLzj2SbUwzFOzqMCkz5amXLlxtJqDKTICqg30x+2DZxcfZN2MvQZmGfXWKNWaKK9pBPsvkcwv8bF/gxKg==}
    dev: false

  /typewise@1.0.3:
    resolution: {integrity: sha512-aXofE06xGhaQSPzt8hlTY+/YWQhm9P0jYUp1f2XtmW/3Bk0qzXcyFWAtPoo2uTGQj1ZwbDuSyuxicq+aDo8lCQ==}
    dependencies:
      typewise-core: 1.2.0
    dev: false

  /ufo@1.2.0:
    resolution: {integrity: sha512-RsPyTbqORDNDxqAdQPQBpgqhWle1VcTSou/FraClYlHf6TZnQcGslpLcAphNR+sQW4q5lLWLbOsRlh9j24baQg==}
    dev: true

  /uglify-js@3.17.4:
    resolution: {integrity: sha512-T9q82TJI9e/C1TAxYvfb16xO120tMVFZrGA3f9/P4424DNu6ypK103y0GPFVa17yotwSyZW5iYXgjYHkGrJW/g==}
    engines: {node: '>=0.8.0'}
    hasBin: true
    requiresBuild: true
    dev: true
    optional: true

  /unbox-primitive@1.0.2:
    resolution: {integrity: sha512-61pPlCD9h51VoreyJ0BReideM3MDKMKnh6+V9L08331ipq6Q8OFXZYiqP6n/tbHx4s5I9uRhcye6BrbkizkBDw==}
    dependencies:
      call-bind: 1.0.5
      has-bigints: 1.0.2
      has-symbols: 1.0.3
      which-boxed-primitive: 1.0.2
    dev: true

  /union-value@1.0.1:
    resolution: {integrity: sha512-tJfXmxMeWYnczCVs7XAEvIV7ieppALdyepWMkHkwciRpZraG/xwT+s2JN8+pr1+8jCRf80FFzvr+MpQeeoF4Xg==}
    engines: {node: '>=0.10.0'}
    dependencies:
      arr-union: 3.1.0
      get-value: 2.0.6
      is-extendable: 0.1.1
      set-value: 2.0.1
    dev: false

  /universalify@0.1.2:
    resolution: {integrity: sha512-rBJeI5CXAlmy1pV+617WB9J63U6XcazHHF2f2dbJix4XzpUF0RS3Zbj0FGIOCAva5P/d/GBOYaACQ1w+0azUkg==}
    engines: {node: '>= 4.0.0'}
    dev: true

  /universalify@0.2.0:
    resolution: {integrity: sha512-CJ1QgKmNg3CwvAv/kOFmtnEN05f0D/cn9QntgNOQlQF9dgvVTHj3t+8JPdjqawCHk7V/KA+fbUqzZ9XWhcqPUg==}
    engines: {node: '>= 4.0.0'}
    dev: true

  /universalify@2.0.0:
    resolution: {integrity: sha512-hAZsKq7Yy11Zu1DE0OzWjw7nnLZmJZYTDZZyEFHZdUhV8FkH5MCfoU1XMaxXovpyW5nq5scPqq0ZDP9Zyl04oQ==}
    engines: {node: '>= 10.0.0'}
    dev: true

  /uri-js@4.4.1:
    resolution: {integrity: sha512-7rKUyy33Q1yc98pQ1DAmLtwX109F7TIfWlW1Ydo8Wl1ii1SeHieeh0HHfPeL2fMXK6z0s8ecKs9frCuLJvndBg==}
    dependencies:
      punycode: 2.3.0
    dev: true

  /url-parse@1.5.10:
    resolution: {integrity: sha512-WypcfiRhfeUP9vvF0j6rw0J3hrWrw6iZv3+22h6iRMJ/8z1Tj6XfLP4DsUix5MhMPnXpiHDoKyoZ/bdCkwBCiQ==}
    dependencies:
      querystringify: 2.2.0
      requires-port: 1.0.0
    dev: true

  /use-callback-ref@1.3.0(@types/react@18.2.46)(react@18.2.0):
    resolution: {integrity: sha512-3FT9PRuRdbB9HfXhEq35u4oZkvpJ5kuYbpqhCfmiZyReuRgpnhDlbr2ZEnnuS0RrJAPn6l23xjFg9kpDM+Ms7w==}
    engines: {node: '>=10'}
    peerDependencies:
      '@types/react': ^16.8.0 || ^17.0.0 || ^18.0.0
      react: ^16.8.0 || ^17.0.0 || ^18.0.0
    peerDependenciesMeta:
      '@types/react':
        optional: true
    dependencies:
      '@types/react': 18.2.46
      react: 18.2.0
      tslib: 2.6.2

  /use-isomorphic-layout-effect@1.1.2(@types/react@18.2.46)(react@18.2.0):
    resolution: {integrity: sha512-49L8yCO3iGT/ZF9QttjwLF/ZD9Iwto5LnH5LmEdk/6cFmXddqi2ulF0edxTwjj+7mqvpVVGQWvbXZdn32wRSHA==}
    peerDependencies:
      '@types/react': '*'
      react: ^16.8.0 || ^17.0.0 || ^18.0.0
    peerDependenciesMeta:
      '@types/react':
        optional: true
    dependencies:
      '@types/react': 18.2.46
      react: 18.2.0
    dev: false

  /use-sidecar@1.1.2(@types/react@18.2.46)(react@18.2.0):
    resolution: {integrity: sha512-epTbsLuzZ7lPClpz2TyryBfztm7m+28DlEv2ZCQ3MDr5ssiwyOwGH/e5F9CkfWjJ1t4clvI58yF822/GUkjjhw==}
    engines: {node: '>=10'}
    peerDependencies:
      '@types/react': ^16.9.0 || ^17.0.0 || ^18.0.0
      react: ^16.8.0 || ^17.0.0 || ^18.0.0
    peerDependenciesMeta:
      '@types/react':
        optional: true
    dependencies:
      '@types/react': 18.2.46
      detect-node-es: 1.1.0
      react: 18.2.0
      tslib: 2.6.2

  /use-sync-external-store@1.2.0(react@18.2.0):
    resolution: {integrity: sha512-eEgnFxGQ1Ife9bzYs6VLi8/4X6CObHMw9Qr9tPY43iKwsPw8xE8+EFsf/2cFZ5S3esXgpWgtSCtLNS41F+sKPA==}
    peerDependencies:
      react: ^16.8.0 || ^17.0.0 || ^18.0.0
    dependencies:
      react: 18.2.0
    dev: false

  /uuid@9.0.1:
    resolution: {integrity: sha512-b+1eJOlsR9K8HJpow9Ok3fiWOWSIcIzXodvv0rQjVoOVNpWMpxf1wZNpt4y9h10odCNrqnYp1OBzRktckBe3sA==}
    hasBin: true
    dev: false

  /v8-compile-cache-lib@3.0.1:
    resolution: {integrity: sha512-wa7YjyUGfNZngI/vtK0UHAN+lgDCxBPCylVXGp0zu59Fz5aiGtNXaq3DhIov063MorB+VfufLh3JlF2KdTK3xg==}
    dev: true

  /validate-npm-package-license@3.0.4:
    resolution: {integrity: sha512-DpKm2Ui/xN7/HQKCtpZxoRWBhZ9Z0kqtygG8XCgNQ8ZlDnxuQmWhj566j8fN4Cu3/JmbhsDo7fcAJq4s9h27Ew==}
    dependencies:
      spdx-correct: 3.2.0
      spdx-expression-parse: 3.0.1
    dev: true

  /valtio@1.12.1(@types/react@18.2.46)(react@18.2.0):
    resolution: {integrity: sha512-R0V4H86Xi2Pp7pmxN/EtV4Q6jr6PMN3t1IwxEvKUp6160r8FimvPh941oWyeK1iec/DTsh9Jb3Q+GputMS8SYg==}
    engines: {node: '>=12.20.0'}
    peerDependencies:
      '@types/react': '>=16.8'
      react: '>=16.8'
    peerDependenciesMeta:
      '@types/react':
        optional: true
      react:
        optional: true
    dependencies:
      '@types/react': 18.2.46
      derive-valtio: 0.1.0(valtio@1.12.1)
      proxy-compare: 2.5.1
      react: 18.2.0
      use-sync-external-store: 1.2.0(react@18.2.0)
    dev: false

  /vite-node@0.34.6(@types/node@16.18.68)(sass@1.69.7):
    resolution: {integrity: sha512-nlBMJ9x6n7/Amaz6F3zJ97EBwR2FkzhBRxF5e+jE6LA3yi6Wtc2lyTij1OnDMIr34v5g/tVQtsVAzhT0jc5ygA==}
    engines: {node: '>=v14.18.0'}
    hasBin: true
    dependencies:
      cac: 6.7.14
      debug: 4.3.4
      mlly: 1.4.0
      pathe: 1.1.1
      picocolors: 1.0.0
      vite: 4.5.1(@types/node@16.18.68)(sass@1.69.7)
    transitivePeerDependencies:
      - '@types/node'
      - less
      - lightningcss
      - sass
      - stylus
      - sugarss
      - supports-color
      - terser
    dev: true

  /vite-plugin-eslint@1.8.1(eslint@8.56.0)(vite@4.5.1):
    resolution: {integrity: sha512-PqdMf3Y2fLO9FsNPmMX+//2BF5SF8nEWspZdgl4kSt7UvHDRHVVfHvxsD7ULYzZrJDGRxR81Nq7TOFgwMnUang==}
    peerDependencies:
      eslint: '>=7'
      vite: '>=2'
    dependencies:
      '@rollup/pluginutils': 4.2.1
      '@types/eslint': 8.21.1
      eslint: 8.56.0
      rollup: 2.79.1
      vite: 4.5.1(@types/node@16.18.68)(sass@1.69.7)
    dev: true

  /vite@4.5.1(@types/node@16.18.68)(sass@1.69.7):
    resolution: {integrity: sha512-AXXFaAJ8yebyqzoNB9fu2pHoo/nWX+xZlaRwoeYUxEqBO+Zj4msE5G+BhGBll9lYEKv9Hfks52PAF2X7qDYXQA==}
    engines: {node: ^14.18.0 || >=16.0.0}
    hasBin: true
    peerDependencies:
      '@types/node': '>= 14'
      less: '*'
      lightningcss: ^1.21.0
      sass: '*'
      stylus: '*'
      sugarss: '*'
      terser: ^5.4.0
    peerDependenciesMeta:
      '@types/node':
        optional: true
      less:
        optional: true
      lightningcss:
        optional: true
      sass:
        optional: true
      stylus:
        optional: true
      sugarss:
        optional: true
      terser:
        optional: true
    dependencies:
      '@types/node': 16.18.68
      esbuild: 0.18.17
      postcss: 8.4.31
      rollup: 3.27.1
      sass: 1.69.7
    optionalDependencies:
      fsevents: 2.3.3
    dev: true

  /vitest@0.34.6(happy-dom@12.10.3)(jsdom@22.1.0)(sass@1.69.7):
    resolution: {integrity: sha512-+5CALsOvbNKnS+ZHMXtuUC7nL8/7F1F2DnHGjSsszX8zCjWSSviphCb/NuS9Nzf4Q03KyyDRBAXhF/8lffME4Q==}
    engines: {node: '>=v14.18.0'}
    hasBin: true
    peerDependencies:
      '@edge-runtime/vm': '*'
      '@vitest/browser': '*'
      '@vitest/ui': '*'
      happy-dom: '*'
      jsdom: '*'
      playwright: '*'
      safaridriver: '*'
      webdriverio: '*'
    peerDependenciesMeta:
      '@edge-runtime/vm':
        optional: true
      '@vitest/browser':
        optional: true
      '@vitest/ui':
        optional: true
      happy-dom:
        optional: true
      jsdom:
        optional: true
      playwright:
        optional: true
      safaridriver:
        optional: true
      webdriverio:
        optional: true
    dependencies:
      '@types/chai': 4.3.5
      '@types/chai-subset': 1.3.3
      '@types/node': 16.18.68
      '@vitest/expect': 0.34.6
      '@vitest/runner': 0.34.6
      '@vitest/snapshot': 0.34.6
      '@vitest/spy': 0.34.6
      '@vitest/utils': 0.34.6
      acorn: 8.10.0
      acorn-walk: 8.2.0
      cac: 6.7.14
      chai: 4.3.10
      debug: 4.3.4
      happy-dom: 12.10.3
      jsdom: 22.1.0
      local-pkg: 0.4.3
      magic-string: 0.30.3
      pathe: 1.1.1
      picocolors: 1.0.0
      std-env: 3.4.2
      strip-literal: 1.0.1
      tinybench: 2.5.0
      tinypool: 0.7.0
      vite: 4.5.1(@types/node@16.18.68)(sass@1.69.7)
      vite-node: 0.34.6(@types/node@16.18.68)(sass@1.69.7)
      why-is-node-running: 2.2.2
    transitivePeerDependencies:
      - less
      - lightningcss
      - sass
      - stylus
      - sugarss
      - supports-color
      - terser
    dev: true

  /vscode-oniguruma@1.7.0:
    resolution: {integrity: sha512-L9WMGRfrjOhgHSdOYgCt/yRMsXzLDJSL7BPrOZt73gU0iWO4mpqzqQzOz5srxqTvMBaR0XZTSrVWo4j55Rc6cA==}
    dev: true

  /vscode-textmate@8.0.0:
    resolution: {integrity: sha512-AFbieoL7a5LMqcnOF04ji+rpXadgOXnZsxQr//r83kLPr7biP7am3g9zbaZIaBGwBRWeSvoMD4mgPdX3e4NWBg==}
    dev: true

  /w3c-xmlserializer@4.0.0:
    resolution: {integrity: sha512-d+BFHzbiCx6zGfz0HyQ6Rg69w9k19nviJspaj4yNscGjrHu94sVP+aRm75yEbCh+r2/yR+7q6hux9LVtbuTGBw==}
    engines: {node: '>=14'}
    dependencies:
      xml-name-validator: 4.0.0
    dev: true

  /wcwidth@1.0.1:
    resolution: {integrity: sha512-XHPEwS0q6TaxcvG85+8EYkbiCux2XtWG2mkc47Ng2A77BQu9+DqIOJldST4HgPkuea7dvKSj5VgX3P1d4rW8Tg==}
    dependencies:
      defaults: 1.0.4
    dev: true

  /web-worker@1.2.0:
    resolution: {integrity: sha512-PgF341avzqyx60neE9DD+XS26MMNMoUQRz9NOZwW32nPQrF6p77f1htcnjBSEV8BGMKZ16choqUG4hyI0Hx7mA==}
    dev: false

  /webidl-conversions@7.0.0:
    resolution: {integrity: sha512-VwddBukDzu71offAQR975unBIGqfKZpM+8ZX6ySk8nYhVoo5CYaZyzt3YBvYtRtO+aoGlqxPg/B87NGVZ/fu6g==}
    engines: {node: '>=12'}
    dev: true

  /whatwg-encoding@2.0.0:
    resolution: {integrity: sha512-p41ogyeMUrw3jWclHWTQg1k05DSVXPLcVxRTYsXUk+ZooOCZLcoYgPZ/HL/D/N+uQPOtcp1me1WhBEaX02mhWg==}
    engines: {node: '>=12'}
    dependencies:
      iconv-lite: 0.6.3
    dev: true

  /whatwg-mimetype@3.0.0:
    resolution: {integrity: sha512-nt+N2dzIutVRxARx1nghPKGv1xHikU7HKdfafKkLNLindmPU/ch3U31NOCGGA/dmPcmb1VlofO0vnKAcsm0o/Q==}
    engines: {node: '>=12'}
    dev: true

  /whatwg-url@12.0.1:
    resolution: {integrity: sha512-Ed/LrqB8EPlGxjS+TrsXcpUond1mhccS3pchLhzSgPCnTimUCKj3IZE75pAs5m6heB2U2TMerKFUXheyHY+VDQ==}
    engines: {node: '>=14'}
    dependencies:
      tr46: 4.1.1
      webidl-conversions: 7.0.0
    dev: true

  /which-boxed-primitive@1.0.2:
    resolution: {integrity: sha512-bwZdv0AKLpplFY2KZRX6TvyuN7ojjr7lwkg6ml0roIy9YeuSr7JS372qlNW18UQYzgYK9ziGcerWqZOmEn9VNg==}
    dependencies:
      is-bigint: 1.0.4
      is-boolean-object: 1.1.2
      is-number-object: 1.0.7
      is-string: 1.0.7
      is-symbol: 1.0.4

  /which-builtin-type@1.1.3:
    resolution: {integrity: sha512-YmjsSMDBYsM1CaFiayOVT06+KJeXf0o5M/CAd4o1lTadFAtacTUM49zoYxr/oroopFDfhvN6iEcBxUyc3gvKmw==}
    engines: {node: '>= 0.4'}
    dependencies:
      function.prototype.name: 1.1.6
      has-tostringtag: 1.0.0
      is-async-function: 2.0.0
      is-date-object: 1.0.5
      is-finalizationregistry: 1.0.2
      is-generator-function: 1.0.10
      is-regex: 1.1.4
      is-weakref: 1.0.2
      isarray: 2.0.5
      which-boxed-primitive: 1.0.2
      which-collection: 1.0.1
      which-typed-array: 1.1.13
    dev: true

  /which-collection@1.0.1:
    resolution: {integrity: sha512-W8xeTUwaln8i3K/cY1nGXzdnVZlidBcagyNFtBdD5kxnb4TvGKR7FfSIS3mYpwWS1QUCutfKz8IY8RjftB0+1A==}
    dependencies:
      is-map: 2.0.2
      is-set: 2.0.2
      is-weakmap: 2.0.1
      is-weakset: 2.0.2

  /which-module@2.0.1:
    resolution: {integrity: sha512-iBdZ57RDvnOR9AGBhML2vFZf7h8vmBjhoaZqODJBFWHVtKkDmKuHai3cx5PgVMrX5YDNp27AofYbAwctSS+vhQ==}
    dev: true

  /which-pm@2.0.0:
    resolution: {integrity: sha512-Lhs9Pmyph0p5n5Z3mVnN0yWcbQYUAD7rbQUiMsQxOJ3T57k7RFe35SUwWMf7dsbDZks1uOmw4AecB/JMDj3v/w==}
    engines: {node: '>=8.15'}
    dependencies:
      load-yaml-file: 0.2.0
      path-exists: 4.0.0
    dev: true

  /which-typed-array@1.1.13:
    resolution: {integrity: sha512-P5Nra0qjSncduVPEAr7xhoF5guty49ArDTwzJ/yNuPIbZppyRxFQsRCWrocxIY+CnMVG+qfbU2FmDKyvSGClow==}
    engines: {node: '>= 0.4'}
    dependencies:
      available-typed-arrays: 1.0.5
      call-bind: 1.0.5
      for-each: 0.3.3
      gopd: 1.0.1
      has-tostringtag: 1.0.0

  /which@1.3.1:
    resolution: {integrity: sha512-HxJdYWq1MTIQbJ3nw0cqssHoTNU267KlrDuGZ1WYlxDStUtKUhOaJmh112/TZmHxxUfuJqPXSOm7tDyas0OSIQ==}
    hasBin: true
    dependencies:
      isexe: 2.0.0
    dev: true

  /which@2.0.2:
    resolution: {integrity: sha512-BLI3Tl1TW3Pvl70l3yq3Y64i+awpwXqsGBYWkkqMtnbXgrMD+yj7rhW0kuEDxzJaYXGjEW5ogapKNMEKNMjibA==}
    engines: {node: '>= 8'}
    hasBin: true
    dependencies:
      isexe: 2.0.0
    dev: true

  /why-is-node-running@2.2.2:
    resolution: {integrity: sha512-6tSwToZxTOcotxHeA+qGCq1mVzKR3CwcJGmVcY+QE8SHy6TnpFnh8PAvPNHYr7EcuVeG0QSMxtYCuO1ta/G/oA==}
    engines: {node: '>=8'}
    hasBin: true
    dependencies:
      siginfo: 2.0.0
      stackback: 0.0.2
    dev: true

  /wkt-parser@1.3.3:
    resolution: {integrity: sha512-ZnV3yH8/k58ZPACOXeiHaMuXIiaTk1t0hSUVisbO0t4RjA5wPpUytcxeyiN2h+LZRrmuHIh/1UlrR9e7DHDvTw==}
    dev: false

  /wordwrap@1.0.0:
    resolution: {integrity: sha512-gvVzJFlPycKc5dZN4yPkP8w7Dc37BtP1yczEneOb4uq34pXZcvrtRTmWV8W+Ume+XCxKgbjM+nevkyFPMybd4Q==}
    dev: true

  /wrap-ansi@6.2.0:
    resolution: {integrity: sha512-r6lPcBGxZXlIcymEu7InxDMhdW0KDxpLgoFLcguasxCaJ/SOIZwINatK9KY/tf+ZrlywOKU0UDj3ATXUBfxJXA==}
    engines: {node: '>=8'}
    dependencies:
      ansi-styles: 4.3.0
      string-width: 4.2.3
      strip-ansi: 6.0.1
    dev: true

  /wrap-ansi@7.0.0:
    resolution: {integrity: sha512-YVGIj2kamLSTxw6NsZjoBxfSwsn0ycdesmc4p+Q21c5zPuZ1pl+NfxVdxPtdHvmNVOQ6XSYG4AUtyt/Fi7D16Q==}
    engines: {node: '>=10'}
    dependencies:
      ansi-styles: 4.3.0
      string-width: 4.2.3
      strip-ansi: 6.0.1
    dev: true

  /wrap-ansi@8.1.0:
    resolution: {integrity: sha512-si7QWI6zUMq56bESFvagtmzMdGOtoxfR+Sez11Mobfc7tm+VkUckk9bW2UeffTGVUbOksxmSw0AA2gs8g71NCQ==}
    engines: {node: '>=12'}
    dependencies:
      ansi-styles: 6.2.1
      string-width: 5.1.2
      strip-ansi: 7.1.0
    dev: true

  /wrappy@1.0.2:
    resolution: {integrity: sha512-l4Sp/DRseor9wL6EvV2+TuQn63dMkPjZ/sp9XkghTEbV9KlPS1xUsZ3u7/IQO4wxtcFB4bgpQPRcR3QCvezPcQ==}
    dev: true

  /ws@8.13.0:
    resolution: {integrity: sha512-x9vcZYTrFPC7aSIbj7sRCYo7L/Xb8Iy+pW0ng0wt2vCJv7M9HOMy0UoN3rr+IFC7hb7vXoqS+P9ktyLLLhO+LA==}
    engines: {node: '>=10.0.0'}
    peerDependencies:
      bufferutil: ^4.0.1
      utf-8-validate: '>=5.0.2'
    peerDependenciesMeta:
      bufferutil:
        optional: true
      utf-8-validate:
        optional: true
    dev: true

  /xml-name-validator@4.0.0:
    resolution: {integrity: sha512-ICP2e+jsHvAj2E2lIHxa5tjXRlKDJo4IdvPvCXbXQGdzSfmSpNVyIKMvoZHjDY9DP0zV17iI85o90vRFXNccRw==}
    engines: {node: '>=12'}
    dev: true

  /xml-utils@1.3.0:
    resolution: {integrity: sha512-i4PIrX33Wd66dvwo4syicwlwmnr6wuvvn4f2ku9hA67C2Uk62Xubczuhct+Evnd12/DV71qKNeDdJwES8HX1RA==}
    dev: false

  /xmlchars@2.2.0:
    resolution: {integrity: sha512-JZnDKK8B0RCDw84FNdDAIpZK+JuJw+s7Lz8nksI7SIuU3UXJJslUthsi+uWBUYOwPFwW7W7PRLRfUKpxjtjFCw==}
    dev: true

  /y18n@4.0.3:
    resolution: {integrity: sha512-JKhqTOwSrqNA1NY5lSztJ1GrBiUodLMmIZuLiDaMRJ+itFd+ABVE8XBjOvIWL+rSqNDC74LCSFmlb/U4UZ4hJQ==}
    dev: true

  /y18n@5.0.8:
    resolution: {integrity: sha512-0pfFzegeDWJHJIAmTLRP2DwHjdF5s7jo9tuztdQxAhINCdvS+3nGINqPd00AphqJR/0LhANUS6/+7SCb98YOfA==}
    engines: {node: '>=10'}
    dev: true

  /yallist@2.1.2:
    resolution: {integrity: sha512-ncTzHV7NvsQZkYe1DW7cbDLm0YpzHmZF5r/iyP3ZnQtMiJ+pjzisCiMNI+Sj+xQF5pXhSHxSB3uDbsBTzY/c2A==}
    dev: true

  /yallist@4.0.0:
    resolution: {integrity: sha512-3wdGidZyq5PB084XLES5TpOSRA3wjXAlIWMhum2kRcv/41Sn2emQ0dycQW4uZXLejwKvg6EsvbdlVL+FYEct7A==}
    dev: true

  /yaml@1.10.2:
    resolution: {integrity: sha512-r3vXyErRCYJ7wg28yvBY5VSoAF8ZvlcW9/BwUzEtUsjvX/DKs24dIkuwjtuprwJJHsbyUbLApepYTR1BN4uHrg==}
    engines: {node: '>= 6'}

  /yargs-parser@18.1.3:
    resolution: {integrity: sha512-o50j0JeToy/4K6OZcaQmW6lyXXKhq7csREXcDwk2omFPJEwUNOVtJKvmDr9EI1fAJZUyZcRF7kxGBWmRXudrCQ==}
    engines: {node: '>=6'}
    dependencies:
      camelcase: 5.3.1
      decamelize: 1.2.0
    dev: true

  /yargs-parser@21.1.1:
    resolution: {integrity: sha512-tVpsJW7DdjecAiFpbIB1e3qxIQsE6NoPc5/eTdrbbIC4h0LVsWhnoa3g+m2HclBIujHzsxZ4VJVA+GUuc2/LBw==}
    engines: {node: '>=12'}
    dev: true

  /yargs@15.4.1:
    resolution: {integrity: sha512-aePbxDmcYW++PaqBsJ+HYUFwCdv4LVvdnhBy78E57PIor8/OVvhMrADFFEDh8DHDFRv/O9i3lPhsENjO7QX0+A==}
    engines: {node: '>=8'}
    dependencies:
      cliui: 6.0.0
      decamelize: 1.2.0
      find-up: 4.1.0
      get-caller-file: 2.0.5
      require-directory: 2.1.1
      require-main-filename: 2.0.0
      set-blocking: 2.0.0
      string-width: 4.2.3
      which-module: 2.0.1
      y18n: 4.0.3
      yargs-parser: 18.1.3
    dev: true

  /yargs@17.7.1:
    resolution: {integrity: sha512-cwiTb08Xuv5fqF4AovYacTFNxk62th7LKJ6BL9IGUpTJrWoU7/7WdQGTP2SjKf1dUNBGzDd28p/Yfs/GI6JrLw==}
    engines: {node: '>=12'}
    dependencies:
      cliui: 8.0.1
      escalade: 3.1.1
      get-caller-file: 2.0.5
      require-directory: 2.1.1
      string-width: 4.2.3
      y18n: 5.0.8
      yargs-parser: 21.1.1
    dev: true

  /yn@3.1.1:
    resolution: {integrity: sha512-Ux4ygGWsu2c7isFWe8Yu1YluJmqVhxqK2cLXNQA5AcC3QfbGNpM7fu0Y8b/z16pXLnFxZYvWhd3fhBY9DLmC6Q==}
    engines: {node: '>=6'}
    dev: true

  /yocto-queue@0.1.0:
    resolution: {integrity: sha512-rVksvsnNCdJ/ohGc6xgPwyN8eheCxsiLM8mxuE/t/mOVqJewPuO1miLpTHQiRgTKCLexL4MeAFVagts7HmNZ2Q==}
    engines: {node: '>=10'}
    dev: true

  /yocto-queue@1.0.0:
    resolution: {integrity: sha512-9bnSc/HEW2uRy67wc+T8UwauLuPJVn28jb+GtJY16iiKWyvmYJRXVT4UamsAEGQfPohgr2q4Tq0sQbQlxTfi1g==}
    engines: {node: '>=12.20'}
    dev: true

  /zod-validation-error@2.1.0(zod@3.22.4):
    resolution: {integrity: sha512-VJh93e2wb4c3tWtGgTa0OF/dTt/zoPCPzXq4V11ZjxmEAFaPi/Zss1xIZdEB5RD8GD00U0/iVXgqkF77RV7pdQ==}
    engines: {node: '>=18.0.0'}
    peerDependencies:
      zod: ^3.18.0
    dependencies:
      zod: 3.22.4
    dev: true

  /zod@3.22.4:
    resolution: {integrity: sha512-iC+8Io04lddc+mVqQ9AZ7OQ2MrUKGN+oIQyq1vemgt46jwCwLfhq7/pwnBnNXXXZb8VTVLKwp9EDkx+ryxIWmg==}
    dev: true<|MERGE_RESOLUTION|>--- conflicted
+++ resolved
@@ -1081,15 +1081,12 @@
       '@open-pioneer/geolocation':
         specifier: workspace:^
         version: link:../../../packages/geolocation
-<<<<<<< HEAD
       '@open-pioneer/legend':
         specifier: workspace:^
         version: link:../../../packages/legend
-=======
       '@open-pioneer/http':
         specifier: ^2.1.1
         version: 2.1.1(@open-pioneer/core@1.2.1)(@open-pioneer/runtime@2.0.2)
->>>>>>> 82113824
       '@open-pioneer/map':
         specifier: workspace:^
         version: link:../../../packages/map
