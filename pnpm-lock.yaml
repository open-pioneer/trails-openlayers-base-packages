lockfileVersion: '6.0'

settings:
  autoInstallPeers: true
  excludeLinksFromLockfile: false

overrides:
  semver@<7.5.2: '>=7.5.2'
  tough-cookie@<4.1.3: '>=4.1.3'
  '@mapbox/mapbox-gl-style-spec': npm:@maplibre/maplibre-gl-style-spec@^19.3.3

patchedDependencies:
  '@changesets/assemble-release-plan@5.2.4':
    hash: ixdzxqire6z6wavv7be3kwhyxu
    path: patches/@changesets__assemble-release-plan@5.2.4.patch
  ol-mapbox-style@12.0.0:
    hash: f6syo2kdcenmfamxdcxezyuuyy
    path: patches/ol-mapbox-style@12.0.0.patch

importers:

  .:
    dependencies:
      '@chakra-ui/icons':
        specifier: ^2.1.0
        version: 2.1.1(@chakra-ui/system@2.6.2)(react@18.2.0)
      '@chakra-ui/react':
        specifier: ^2.8.0
        version: 2.8.2(@emotion/react@11.11.1)(@emotion/styled@11.11.0)(@types/react@18.2.37)(framer-motion@10.16.5)(react-dom@18.2.0)(react@18.2.0)
      '@chakra-ui/system':
        specifier: ^2.6.0
        version: 2.6.2(@emotion/react@11.11.1)(@emotion/styled@11.11.0)(react@18.2.0)
      '@emotion/cache':
        specifier: ^11.11.0
        version: 11.11.0
      '@emotion/react':
        specifier: ^11.11.1
        version: 11.11.1(@types/react@18.2.37)(react@18.2.0)
      '@emotion/styled':
        specifier: ^11.11.0
        version: 11.11.0(@emotion/react@11.11.1)(@types/react@18.2.37)(react@18.2.0)
      '@formatjs/intl':
        specifier: ^2.9.0
        version: 2.9.9(typescript@5.1.6)
      '@maplibre/maplibre-gl-style-spec':
        specifier: ^19.3.3
        version: 19.3.3
      '@open-pioneer/chakra-integration':
        specifier: ^1.1.0
        version: 1.1.0(@chakra-ui/react@2.8.2)(@emotion/cache@11.11.0)(@emotion/react@11.11.1)(@emotion/styled@11.11.0)(framer-motion@10.16.5)(react-dom@18.2.0)(react@18.2.0)
      '@open-pioneer/core':
        specifier: ^1.1.0
        version: 1.1.0
      '@open-pioneer/integration':
        specifier: ^1.0.3
        version: 1.0.3(@open-pioneer/runtime@1.1.0)
      '@open-pioneer/runtime':
        specifier: ^1.1.0
        version: 1.1.0(@formatjs/intl@2.9.9)(@open-pioneer/base-theme@0.1.0)(@open-pioneer/chakra-integration@1.1.0)(@open-pioneer/core@1.1.0)(@open-pioneer/runtime-react-support@1.0.0)(react-dom@18.2.0)(react@18.2.0)
      '@open-pioneer/test-utils':
        specifier: ^1.0.1
        version: 1.0.1(@formatjs/intl@2.9.9)(@open-pioneer/chakra-integration@1.1.0)(@open-pioneer/runtime-react-support@1.0.0)(@testing-library/dom@9.3.3)(@testing-library/react@14.1.0)(react-dom@18.2.0)(react@18.2.0)
      framer-motion:
        specifier: ^10.16.0
        version: 10.16.5(react-dom@18.2.0)(react@18.2.0)
      ol:
        specifier: ^8.2.0
        version: 8.2.0
      react:
        specifier: ^18.2.0
        version: 18.2.0
      react-dom:
        specifier: ^18.2.0
        version: 18.2.0(react@18.2.0)
      react-use:
        specifier: ^17.4.0
        version: 17.4.0(react-dom@18.2.0)(react@18.2.0)
    devDependencies:
      '@changesets/cli':
        specifier: ^2.26.2
        version: 2.26.2
      '@open-pioneer/build-package-cli':
        specifier: ^1.0.4
        version: 1.0.4(sass@1.65.1)(typescript@5.1.6)
      '@open-pioneer/build-support':
        specifier: ^1.0.0
        version: 1.0.0
      '@open-pioneer/tag-current-versions':
        specifier: ^1.0.1
        version: 1.0.1
      '@open-pioneer/vite-plugin-pioneer':
        specifier: ^1.1.2
        version: 1.1.2(@open-pioneer/runtime@1.1.0)(sass@1.65.1)(vite@4.4.9)
      '@testing-library/dom':
        specifier: ^9.3.1
        version: 9.3.3
      '@testing-library/jest-dom':
        specifier: ^6.0.0
        version: 6.0.0(vitest@0.34.6)
      '@testing-library/react':
        specifier: ^14.0.0
        version: 14.1.0(react-dom@18.2.0)(react@18.2.0)
      '@testing-library/user-event':
        specifier: ^14.4.3
        version: 14.4.3(@testing-library/dom@9.3.3)
      '@types/js-yaml':
        specifier: ^4.0.5
        version: 4.0.5
      '@types/node':
        specifier: ^16.18.40
        version: 16.18.40
      '@types/react':
        specifier: ^18.2.20
        version: 18.2.37
      '@types/react-dom':
        specifier: ^18.2.7
        version: 18.2.15
      '@typescript-eslint/eslint-plugin':
        specifier: ^6.4.0
        version: 6.4.0(@typescript-eslint/parser@6.4.0)(eslint@8.47.0)(typescript@5.1.6)
      '@typescript-eslint/parser':
        specifier: ^6.4.0
        version: 6.4.0(eslint@8.47.0)(typescript@5.1.6)
      '@vitejs/plugin-react-swc':
        specifier: ^3.4.0
        version: 3.4.0(vite@4.4.9)
      eslint:
        specifier: ^8.47.0
        version: 8.47.0
      eslint-config-prettier:
        specifier: ^9.0.0
        version: 9.0.0(eslint@8.47.0)
      eslint-import-resolver-typescript:
        specifier: ^3.6.0
        version: 3.6.0(@typescript-eslint/parser@6.4.0)(eslint-plugin-import@2.28.0)(eslint@8.47.0)
      eslint-plugin-header:
        specifier: ^3.1.1
        version: 3.1.1(eslint@8.47.0)
      eslint-plugin-import:
        specifier: ^2.28.0
        version: 2.28.0(@typescript-eslint/parser@6.4.0)(eslint-import-resolver-typescript@3.6.0)(eslint@8.47.0)
      eslint-plugin-jsx-a11y:
        specifier: ^6.7.1
        version: 6.7.1(eslint@8.47.0)
      eslint-plugin-react:
        specifier: ^7.33.2
        version: 7.33.2(eslint@8.47.0)
      eslint-plugin-react-hooks:
        specifier: ^4.6.0
        version: 4.6.0(eslint@8.47.0)
      eslint-plugin-unused-imports:
        specifier: ^3.0.0
        version: 3.0.0(@typescript-eslint/eslint-plugin@6.4.0)(eslint@8.47.0)
      fast-glob:
        specifier: ^3.3.1
        version: 3.3.1
      handlebars:
        specifier: ^4.7.8
        version: 4.7.8
      happy-dom:
        specifier: ^12.8.0
        version: 12.8.0
      husky:
        specifier: ^8.0.3
        version: 8.0.3
      js-yaml:
        specifier: ^4.1.0
        version: 4.1.0
      jsdom:
        specifier: ^22.1.0
        version: 22.1.0
      prettier:
        specifier: ^3.0.2
        version: 3.0.2
      resize-observer-polyfill:
        specifier: ^1.5.1
        version: 1.5.1
      rimraf:
        specifier: ^5.0.1
        version: 5.0.1
      rollup-plugin-visualizer:
        specifier: ^5.9.2
        version: 5.9.2(rollup@3.27.1)
      sass:
        specifier: ^1.65.1
        version: 1.65.1
      syncpack:
        specifier: 10.5.1
        version: 10.5.1
      ts-node:
        specifier: ^10.9.1
        version: 10.9.1(@types/node@16.18.40)(typescript@5.1.6)
      typedoc:
        specifier: ^0.24.8
        version: 0.24.8(typescript@5.1.6)
      typescript:
        specifier: ~5.1.6
        version: 5.1.6
      vite:
        specifier: ^4.4.9
        version: 4.4.9(@types/node@16.18.40)(sass@1.65.1)
      vite-plugin-eslint:
        specifier: ^1.8.1
        version: 1.8.1(eslint@8.47.0)(vite@4.4.9)
      vitest:
        specifier: ^0.34.6
        version: 0.34.6(happy-dom@12.8.0)(jsdom@22.1.0)(sass@1.65.1)

  src/experimental-packages/layout-sidebar:
    dependencies:
      '@chakra-ui/icons':
        specifier: ^2.1.0
        version: 2.1.1(@chakra-ui/system@2.6.2)(react@18.2.0)
      '@chakra-ui/system':
        specifier: ^2.6.0
        version: 2.6.2(@emotion/react@11.11.1)(@emotion/styled@11.11.0)(react@18.2.0)
      '@emotion/react':
        specifier: ^11.11.1
        version: 11.11.1(@types/react@18.2.37)(react@18.2.0)
      '@emotion/styled':
        specifier: ^11.11.0
        version: 11.11.0(@emotion/react@11.11.1)(@types/react@18.2.37)(react@18.2.0)
      '@open-pioneer/chakra-integration':
        specifier: ^1.1.0
        version: 1.1.0(@chakra-ui/react@2.8.2)(@emotion/cache@11.11.0)(@emotion/react@11.11.1)(@emotion/styled@11.11.0)(framer-motion@10.16.5)(react-dom@18.2.0)(react@18.2.0)
      '@open-pioneer/runtime':
        specifier: ^1.1.0
        version: 1.1.0(@formatjs/intl@2.9.9)(@open-pioneer/base-theme@0.1.0)(@open-pioneer/chakra-integration@1.1.0)(@open-pioneer/core@1.1.0)(@open-pioneer/runtime-react-support@1.0.0)(react-dom@18.2.0)(react@18.2.0)
      react:
        specifier: ^18.2.0
        version: 18.2.0
    devDependencies:
      openlayers-base-packages:
        specifier: workspace:*
        version: link:../../..
    publishDirectory: dist

  src/packages/authentication:
    dependencies:
      '@open-pioneer/core':
        specifier: ^1.1.0
        version: 1.1.0
      '@open-pioneer/runtime':
        specifier: ^1.1.0
        version: 1.1.0(@formatjs/intl@2.9.9)(@open-pioneer/base-theme@0.1.0)(@open-pioneer/chakra-integration@1.1.0)(@open-pioneer/core@1.1.0)(@open-pioneer/runtime-react-support@1.0.0)(react-dom@18.2.0)(react@18.2.0)
      react:
        specifier: ^18.2.0
        version: 18.2.0
      react-use:
        specifier: ^17.4.0
        version: 17.4.0(react-dom@18.2.0)(react@18.2.0)
    devDependencies:
      '@open-pioneer/test-utils':
        specifier: ^1.0.1
        version: 1.0.1(@formatjs/intl@2.9.9)(@open-pioneer/chakra-integration@1.1.0)(@open-pioneer/runtime-react-support@1.0.0)(@testing-library/dom@9.3.3)(@testing-library/react@14.1.0)(react-dom@18.2.0)(react@18.2.0)
      '@testing-library/react':
        specifier: ^14.0.0
        version: 14.1.0(react-dom@18.2.0)(react@18.2.0)
      openlayers-base-packages:
        specifier: workspace:*
        version: link:../../..
    publishDirectory: dist

  src/packages/basemap-switcher:
    dependencies:
      '@open-pioneer/chakra-integration':
        specifier: ^1.1.0
        version: 1.1.0(@chakra-ui/react@2.8.2)(@emotion/cache@11.11.0)(@emotion/react@11.11.1)(@emotion/styled@11.11.0)(framer-motion@10.16.5)(react-dom@18.2.0)(react@18.2.0)
      '@open-pioneer/map':
        specifier: workspace:^
        version: link:../map
      '@open-pioneer/react-utils':
        specifier: workspace:^
        version: link:../react-utils
      '@open-pioneer/runtime':
        specifier: ^1.1.0
        version: 1.1.0(@formatjs/intl@2.9.9)(@open-pioneer/base-theme@0.1.0)(@open-pioneer/chakra-integration@1.1.0)(@open-pioneer/core@1.1.0)(@open-pioneer/runtime-react-support@1.0.0)(react-dom@18.2.0)(react@18.2.0)
      ol:
        specifier: ^8.2.0
        version: 8.2.0
      react:
        specifier: ^18.2.0
        version: 18.2.0
    devDependencies:
      '@open-pioneer/map-test-utils':
        specifier: workspace:^
        version: link:../map-test-utils
      '@open-pioneer/test-utils':
        specifier: ^1.0.1
        version: 1.0.1(@formatjs/intl@2.9.9)(@open-pioneer/chakra-integration@1.1.0)(@open-pioneer/runtime-react-support@1.0.0)(@testing-library/dom@9.3.3)(@testing-library/react@14.1.0)(react-dom@18.2.0)(react@18.2.0)
      openlayers-base-packages:
        specifier: workspace:*
        version: link:../../..
    publishDirectory: dist

  src/packages/coordinate-viewer:
    dependencies:
      '@open-pioneer/chakra-integration':
        specifier: ^1.1.0
        version: 1.1.0(@chakra-ui/react@2.8.2)(@emotion/cache@11.11.0)(@emotion/react@11.11.1)(@emotion/styled@11.11.0)(framer-motion@10.16.5)(react-dom@18.2.0)(react@18.2.0)
      '@open-pioneer/map':
        specifier: workspace:^
        version: link:../map
      '@open-pioneer/react-utils':
        specifier: workspace:^
        version: link:../react-utils
      '@open-pioneer/runtime':
        specifier: ^1.1.0
        version: 1.1.0(@formatjs/intl@2.9.9)(@open-pioneer/base-theme@0.1.0)(@open-pioneer/chakra-integration@1.1.0)(@open-pioneer/core@1.1.0)(@open-pioneer/runtime-react-support@1.0.0)(react-dom@18.2.0)(react@18.2.0)
      ol:
        specifier: ^8.2.0
        version: 8.2.0
      react:
        specifier: ^18.2.0
        version: 18.2.0
    devDependencies:
      '@open-pioneer/map-test-utils':
        specifier: workspace:^
        version: link:../map-test-utils
      '@open-pioneer/test-utils':
        specifier: ^1.0.1
        version: 1.0.1(@formatjs/intl@2.9.9)(@open-pioneer/chakra-integration@1.1.0)(@open-pioneer/runtime-react-support@1.0.0)(@testing-library/dom@9.3.3)(@testing-library/react@14.1.0)(react-dom@18.2.0)(react@18.2.0)
      openlayers-base-packages:
        specifier: workspace:*
        version: link:../../..
    publishDirectory: dist

  src/packages/geolocation:
    dependencies:
      '@open-pioneer/chakra-integration':
        specifier: ^1.1.0
        version: 1.1.0(@chakra-ui/react@2.8.2)(@emotion/cache@11.11.0)(@emotion/react@11.11.1)(@emotion/styled@11.11.0)(framer-motion@10.16.5)(react-dom@18.2.0)(react@18.2.0)
      '@open-pioneer/core':
        specifier: ^1.1.0
        version: 1.1.0
      '@open-pioneer/map':
        specifier: workspace:^
        version: link:../map
      '@open-pioneer/notifier':
        specifier: workspace:^
        version: link:../notifier
      '@open-pioneer/react-utils':
        specifier: workspace:^
        version: link:../react-utils
      '@open-pioneer/runtime':
        specifier: ^1.1.0
        version: 1.1.0(@formatjs/intl@2.9.9)(@open-pioneer/base-theme@0.1.0)(@open-pioneer/chakra-integration@1.1.0)(@open-pioneer/core@1.1.0)(@open-pioneer/runtime-react-support@1.0.0)(react-dom@18.2.0)(react@18.2.0)
      ol:
        specifier: ^8.2.0
        version: 8.2.0
      react:
        specifier: ^18.2.0
        version: 18.2.0
      react-icons:
        specifier: ^4.11.0
        version: 4.11.0(react@18.2.0)
    devDependencies:
      '@open-pioneer/map-test-utils':
        specifier: workspace:^
        version: link:../map-test-utils
      '@open-pioneer/test-utils':
        specifier: ^1.0.1
        version: 1.0.1(@formatjs/intl@2.9.9)(@open-pioneer/chakra-integration@1.1.0)(@open-pioneer/runtime-react-support@1.0.0)(@testing-library/dom@9.3.3)(@testing-library/react@14.1.0)(react-dom@18.2.0)(react@18.2.0)
      openlayers-base-packages:
        specifier: workspace:*
        version: link:../../..
    publishDirectory: dist

  src/packages/map:
    dependencies:
      '@open-pioneer/chakra-integration':
        specifier: ^1.1.0
        version: 1.1.0(@chakra-ui/react@2.8.2)(@emotion/cache@11.11.0)(@emotion/react@11.11.1)(@emotion/styled@11.11.0)(framer-motion@10.16.5)(react-dom@18.2.0)(react@18.2.0)
      '@open-pioneer/core':
        specifier: ^1.1.0
        version: 1.1.0
      '@open-pioneer/react-utils':
        specifier: workspace:^
        version: link:../react-utils
      '@open-pioneer/runtime':
        specifier: ^1.1.0
        version: 1.1.0(@formatjs/intl@2.9.9)(@open-pioneer/base-theme@0.1.0)(@open-pioneer/chakra-integration@1.1.0)(@open-pioneer/core@1.1.0)(@open-pioneer/runtime-react-support@1.0.0)(react-dom@18.2.0)(react@18.2.0)
      '@types/proj4':
        specifier: ^2.5.2
        version: 2.5.2
      ol:
        specifier: ^8.2.0
        version: 8.2.0
      proj4:
        specifier: ^2.9.0
        version: 2.9.0
      react:
        specifier: ^18.2.0
        version: 18.2.0
      react-dom:
        specifier: ^18.2.0
        version: 18.2.0(react@18.2.0)
      react-use:
        specifier: ^17.4.0
        version: 17.4.0(react-dom@18.2.0)(react@18.2.0)
      uuid:
        specifier: ^9.0.0
        version: 9.0.0
    devDependencies:
      '@open-pioneer/map-test-utils':
        specifier: workspace:^
        version: link:../map-test-utils
      '@types/uuid':
        specifier: ^9.0.2
        version: 9.0.2
      openlayers-base-packages:
        specifier: workspace:*
        version: link:../../..
    publishDirectory: dist

  src/packages/map-navigation:
    dependencies:
      '@open-pioneer/chakra-integration':
        specifier: ^1.1.0
        version: 1.1.0(@chakra-ui/react@2.8.2)(@emotion/cache@11.11.0)(@emotion/react@11.11.1)(@emotion/styled@11.11.0)(framer-motion@10.16.5)(react-dom@18.2.0)(react@18.2.0)
      '@open-pioneer/map':
        specifier: workspace:^
        version: link:../map
      '@open-pioneer/react-utils':
        specifier: workspace:^
        version: link:../react-utils
      '@open-pioneer/runtime':
        specifier: ^1.1.0
        version: 1.1.0(@formatjs/intl@2.9.9)(@open-pioneer/base-theme@0.1.0)(@open-pioneer/chakra-integration@1.1.0)(@open-pioneer/core@1.1.0)(@open-pioneer/runtime-react-support@1.0.0)(react-dom@18.2.0)(react@18.2.0)
      classnames:
        specifier: ^2.3.2
        version: 2.3.2
      ol:
        specifier: ^8.2.0
        version: 8.2.0
      react:
        specifier: ^18.2.0
        version: 18.2.0
      react-icons:
        specifier: ^4.11.0
        version: 4.11.0(react@18.2.0)
    devDependencies:
      '@open-pioneer/map-test-utils':
        specifier: workspace:^
        version: link:../map-test-utils
      '@open-pioneer/test-utils':
        specifier: ^1.0.1
        version: 1.0.1(@formatjs/intl@2.9.9)(@open-pioneer/chakra-integration@1.1.0)(@open-pioneer/runtime-react-support@1.0.0)(@testing-library/dom@9.3.3)(@testing-library/react@14.1.0)(react-dom@18.2.0)(react@18.2.0)
      openlayers-base-packages:
        specifier: workspace:*
        version: link:../../..
    publishDirectory: dist

  src/packages/map-test-utils:
    dependencies:
      '@open-pioneer/map':
        specifier: workspace:^
        version: link:../map
      '@open-pioneer/test-utils':
        specifier: ^1.0.1
        version: 1.0.1(@formatjs/intl@2.9.9)(@open-pioneer/chakra-integration@1.1.0)(@open-pioneer/runtime-react-support@1.0.0)(@testing-library/dom@9.3.3)(@testing-library/react@14.1.0)(react-dom@18.2.0)(react@18.2.0)
      '@testing-library/react':
        specifier: ^14.0.0
        version: 14.1.0(react-dom@18.2.0)(react@18.2.0)
      ol:
        specifier: ^8.2.0
        version: 8.2.0
    devDependencies:
      openlayers-base-packages:
        specifier: workspace:*
        version: link:../../..
    publishDirectory: dist

  src/packages/measurement:
    dependencies:
      '@open-pioneer/chakra-integration':
        specifier: ^1.1.0
        version: 1.1.0(@chakra-ui/react@2.8.2)(@emotion/cache@11.11.0)(@emotion/react@11.11.1)(@emotion/styled@11.11.0)(framer-motion@10.16.5)(react-dom@18.2.0)(react@18.2.0)
      '@open-pioneer/map':
        specifier: workspace:^
        version: link:../map
      '@open-pioneer/react-utils':
        specifier: workspace:^
        version: link:../react-utils
      '@open-pioneer/runtime':
        specifier: ^1.1.0
        version: 1.1.0(@formatjs/intl@2.9.9)(@open-pioneer/base-theme@0.1.0)(@open-pioneer/chakra-integration@1.1.0)(@open-pioneer/core@1.1.0)(@open-pioneer/runtime-react-support@1.0.0)(react-dom@18.2.0)(react@18.2.0)
      classnames:
        specifier: ^2.3.2
        version: 2.3.2
      ol:
        specifier: ^8.2.0
        version: 8.2.0
      react:
        specifier: ^18.2.0
        version: 18.2.0
    devDependencies:
      '@open-pioneer/map-test-utils':
        specifier: workspace:^
        version: link:../map-test-utils
      '@open-pioneer/test-utils':
        specifier: ^1.0.1
        version: 1.0.1(@formatjs/intl@2.9.9)(@open-pioneer/chakra-integration@1.1.0)(@open-pioneer/runtime-react-support@1.0.0)(@testing-library/dom@9.3.3)(@testing-library/react@14.1.0)(react-dom@18.2.0)(react@18.2.0)
      openlayers-base-packages:
        specifier: workspace:*
        version: link:../../..
    publishDirectory: dist

  src/packages/notifier:
    dependencies:
      '@chakra-ui/icons':
        specifier: ^2.1.0
        version: 2.1.1(@chakra-ui/system@2.6.2)(react@18.2.0)
      '@open-pioneer/chakra-integration':
        specifier: ^1.1.0
        version: 1.1.0(@chakra-ui/react@2.8.2)(@emotion/cache@11.11.0)(@emotion/react@11.11.1)(@emotion/styled@11.11.0)(framer-motion@10.16.5)(react-dom@18.2.0)(react@18.2.0)
      '@open-pioneer/core':
        specifier: ^1.1.0
        version: 1.1.0
      '@open-pioneer/react-utils':
        specifier: workspace:^
        version: link:../react-utils
      '@open-pioneer/runtime':
        specifier: ^1.1.0
        version: 1.1.0(@formatjs/intl@2.9.9)(@open-pioneer/base-theme@0.1.0)(@open-pioneer/chakra-integration@1.1.0)(@open-pioneer/core@1.1.0)(@open-pioneer/runtime-react-support@1.0.0)(react-dom@18.2.0)(react@18.2.0)
      react:
        specifier: ^18.2.0
        version: 18.2.0
    devDependencies:
      '@open-pioneer/test-utils':
        specifier: ^1.0.1
        version: 1.0.1(@formatjs/intl@2.9.9)(@open-pioneer/chakra-integration@1.1.0)(@open-pioneer/runtime-react-support@1.0.0)(@testing-library/dom@9.3.3)(@testing-library/react@14.1.0)(react-dom@18.2.0)(react@18.2.0)
      openlayers-base-packages:
        specifier: workspace:*
        version: link:../../..
    publishDirectory: dist

  src/packages/ogc-features:
    dependencies:
      '@open-pioneer/core':
        specifier: ^1.1.0
        version: 1.1.0
      ol:
        specifier: ^8.2.0
        version: 8.2.0
    devDependencies:
      '@open-pioneer/map-test-utils':
        specifier: workspace:^
        version: link:../map-test-utils
      '@open-pioneer/test-utils':
        specifier: ^1.0.1
        version: 1.0.1(@formatjs/intl@2.9.9)(@open-pioneer/chakra-integration@1.1.0)(@open-pioneer/runtime-react-support@1.0.0)(@testing-library/dom@9.3.3)(@testing-library/react@14.1.0)(react-dom@18.2.0)(react@18.2.0)
      openlayers-base-packages:
        specifier: workspace:*
        version: link:../../..
    publishDirectory: dist

  src/packages/overview-map:
    dependencies:
      '@open-pioneer/chakra-integration':
        specifier: ^1.1.0
        version: 1.1.0(@chakra-ui/react@2.8.2)(@emotion/cache@11.11.0)(@emotion/react@11.11.1)(@emotion/styled@11.11.0)(framer-motion@10.16.5)(react-dom@18.2.0)(react@18.2.0)
      '@open-pioneer/map':
        specifier: workspace:^
        version: link:../map
      '@open-pioneer/ogc-features':
        specifier: workspace:^
        version: link:../ogc-features
      '@open-pioneer/react-utils':
        specifier: workspace:^
        version: link:../react-utils
      '@open-pioneer/runtime':
        specifier: ^1.1.0
        version: 1.1.0(@formatjs/intl@2.9.9)(@open-pioneer/base-theme@0.1.0)(@open-pioneer/chakra-integration@1.1.0)(@open-pioneer/core@1.1.0)(@open-pioneer/runtime-react-support@1.0.0)(react-dom@18.2.0)(react@18.2.0)
      ol:
        specifier: ^8.2.0
        version: 8.2.0
      react:
        specifier: ^18.2.0
        version: 18.2.0
    devDependencies:
      '@open-pioneer/map-test-utils':
        specifier: workspace:^
        version: link:../map-test-utils
      '@open-pioneer/test-utils':
        specifier: ^1.0.1
        version: 1.0.1(@formatjs/intl@2.9.9)(@open-pioneer/chakra-integration@1.1.0)(@open-pioneer/runtime-react-support@1.0.0)(@testing-library/dom@9.3.3)(@testing-library/react@14.1.0)(react-dom@18.2.0)(react@18.2.0)
      openlayers-base-packages:
        specifier: workspace:*
        version: link:../../..
    publishDirectory: dist

  src/packages/react-utils:
    dependencies:
      '@open-pioneer/chakra-integration':
        specifier: ^1.1.0
        version: 1.1.0(@chakra-ui/react@2.8.2)(@emotion/cache@11.11.0)(@emotion/react@11.11.1)(@emotion/styled@11.11.0)(framer-motion@10.16.5)(react-dom@18.2.0)(react@18.2.0)
      '@open-pioneer/core':
        specifier: ^1.1.0
        version: 1.1.0
      classnames:
        specifier: ^2.3.2
        version: 2.3.2
      react:
        specifier: ^18.2.0
        version: 18.2.0
    devDependencies:
      '@open-pioneer/test-utils':
        specifier: ^1.0.1
        version: 1.0.1(@formatjs/intl@2.9.9)(@open-pioneer/chakra-integration@1.1.0)(@open-pioneer/runtime-react-support@1.0.0)(@testing-library/dom@9.3.3)(@testing-library/react@14.1.0)(react-dom@18.2.0)(react@18.2.0)
      '@testing-library/react':
        specifier: ^14.0.0
        version: 14.1.0(react-dom@18.2.0)(react@18.2.0)
      openlayers-base-packages:
        specifier: workspace:*
        version: link:../../..
    publishDirectory: dist

  src/packages/scale-bar:
    dependencies:
      '@open-pioneer/chakra-integration':
        specifier: ^1.1.0
        version: 1.1.0(@chakra-ui/react@2.8.2)(@emotion/cache@11.11.0)(@emotion/react@11.11.1)(@emotion/styled@11.11.0)(framer-motion@10.16.5)(react-dom@18.2.0)(react@18.2.0)
      '@open-pioneer/map':
        specifier: workspace:^
        version: link:../map
      '@open-pioneer/react-utils':
        specifier: workspace:^
        version: link:../react-utils
      '@open-pioneer/runtime':
        specifier: ^1.1.0
        version: 1.1.0(@formatjs/intl@2.9.9)(@open-pioneer/base-theme@0.1.0)(@open-pioneer/chakra-integration@1.1.0)(@open-pioneer/core@1.1.0)(@open-pioneer/runtime-react-support@1.0.0)(react-dom@18.2.0)(react@18.2.0)
      ol:
        specifier: ^8.2.0
        version: 8.2.0
      react:
        specifier: ^18.2.0
        version: 18.2.0
    devDependencies:
      '@open-pioneer/map-test-utils':
        specifier: workspace:^
        version: link:../map-test-utils
      '@open-pioneer/test-utils':
        specifier: ^1.0.1
        version: 1.0.1(@formatjs/intl@2.9.9)(@open-pioneer/chakra-integration@1.1.0)(@open-pioneer/runtime-react-support@1.0.0)(@testing-library/dom@9.3.3)(@testing-library/react@14.1.0)(react-dom@18.2.0)(react@18.2.0)
      openlayers-base-packages:
        specifier: workspace:*
        version: link:../../..
    publishDirectory: dist

  src/packages/scale-viewer:
    dependencies:
      '@open-pioneer/chakra-integration':
        specifier: ^1.1.0
        version: 1.1.0(@chakra-ui/react@2.8.2)(@emotion/cache@11.11.0)(@emotion/react@11.11.1)(@emotion/styled@11.11.0)(framer-motion@10.16.5)(react-dom@18.2.0)(react@18.2.0)
      '@open-pioneer/map':
        specifier: workspace:^
        version: link:../map
      '@open-pioneer/react-utils':
        specifier: workspace:^
        version: link:../react-utils
      '@open-pioneer/runtime':
        specifier: ^1.1.0
        version: 1.1.0(@formatjs/intl@2.9.9)(@open-pioneer/base-theme@0.1.0)(@open-pioneer/chakra-integration@1.1.0)(@open-pioneer/core@1.1.0)(@open-pioneer/runtime-react-support@1.0.0)(react-dom@18.2.0)(react@18.2.0)
      react:
        specifier: ^18.2.0
        version: 18.2.0
    devDependencies:
      '@open-pioneer/map-test-utils':
        specifier: workspace:^
        version: link:../map-test-utils
      '@open-pioneer/test-utils':
        specifier: ^1.0.1
        version: 1.0.1(@formatjs/intl@2.9.9)(@open-pioneer/chakra-integration@1.1.0)(@open-pioneer/runtime-react-support@1.0.0)(@testing-library/dom@9.3.3)(@testing-library/react@14.1.0)(react-dom@18.2.0)(react@18.2.0)
      openlayers-base-packages:
        specifier: workspace:*
        version: link:../../..
    publishDirectory: dist

  src/packages/theme:
    dependencies:
      '@open-pioneer/base-theme':
        specifier: ^0.1.0
        version: 0.1.0(@open-pioneer/chakra-integration@1.1.0)
      '@open-pioneer/chakra-integration':
        specifier: ^1.1.0
        version: 1.1.0(@chakra-ui/react@2.8.2)(@emotion/cache@11.11.0)(@emotion/react@11.11.1)(@emotion/styled@11.11.0)(framer-motion@10.16.5)(react-dom@18.2.0)(react@18.2.0)
      '@open-pioneer/runtime':
        specifier: ^1.1.0
        version: 1.1.0(@formatjs/intl@2.9.9)(@open-pioneer/base-theme@0.1.0)(@open-pioneer/chakra-integration@1.1.0)(@open-pioneer/core@1.1.0)(@open-pioneer/runtime-react-support@1.0.0)(react-dom@18.2.0)(react@18.2.0)
    devDependencies:
      openlayers-base-packages:
        specifier: workspace:*
        version: link:../../..
    publishDirectory: dist

  src/packages/search:
    dependencies:
      '@chakra-ui/icons':
        specifier: ^2.1.0
        version: 2.1.0(@chakra-ui/system@2.6.0)(react@18.2.0)
      '@open-pioneer/chakra-integration':
        specifier: ^1.1.0
        version: 1.1.0(@chakra-ui/react@2.8.0)(@emotion/cache@11.11.0)(@emotion/react@11.11.1)(@emotion/styled@11.11.0)(framer-motion@10.16.1)(react-dom@18.2.0)(react@18.2.0)
      '@open-pioneer/core':
        specifier: ^1.1.0
        version: 1.1.0
      '@open-pioneer/map':
        specifier: workspace:^
        version: link:../map
      '@open-pioneer/react-utils':
        specifier: workspace:^
        version: link:../react-utils
      '@open-pioneer/runtime':
        specifier: ^1.1.0
        version: 1.1.0(@formatjs/intl@2.9.0)(@open-pioneer/base-theme@0.1.0)(@open-pioneer/chakra-integration@1.1.0)(@open-pioneer/core@1.1.0)(@open-pioneer/runtime-react-support@1.0.0)(react-dom@18.2.0)(react@18.2.0)
      chakra-react-select:
        specifier: ^4.7.6
        version: 4.7.6(@chakra-ui/form-control@2.1.0)(@chakra-ui/icon@3.1.0)(@chakra-ui/layout@2.3.0)(@chakra-ui/media-query@3.3.0)(@chakra-ui/menu@2.2.0)(@chakra-ui/spinner@2.1.0)(@chakra-ui/system@2.6.0)(@emotion/react@11.11.1)(@types/react@18.2.20)(react-dom@18.2.0)(react@18.2.0)
      classnames:
        specifier: ^2.3.2
        version: 2.3.2
      ol:
        specifier: ^8.1.0
        version: 8.1.0
      react:
        specifier: ^18.2.0
        version: 18.2.0
    devDependencies:
      '@open-pioneer/map-test-utils':
        specifier: workspace:^
        version: link:../map-test-utils
      '@open-pioneer/test-utils':
        specifier: ^1.0.1
        version: 1.0.1(@formatjs/intl@2.9.0)(@open-pioneer/chakra-integration@1.1.0)(@open-pioneer/runtime-react-support@1.0.0)(@testing-library/dom@9.3.1)(@testing-library/react@14.0.0)(react-dom@18.2.0)(react@18.2.0)
      openlayers-base-packages:
        specifier: workspace:*
        version: link:../../..
    publishDirectory: dist

  src/packages/toc:
    dependencies:
      '@open-pioneer/basemap-switcher':
        specifier: workspace:^
        version: link:../basemap-switcher
      '@open-pioneer/chakra-integration':
        specifier: ^1.1.0
        version: 1.1.0(@chakra-ui/react@2.8.2)(@emotion/cache@11.11.0)(@emotion/react@11.11.1)(@emotion/styled@11.11.0)(framer-motion@10.16.5)(react-dom@18.2.0)(react@18.2.0)
      '@open-pioneer/map':
        specifier: workspace:^
        version: link:../map
      '@open-pioneer/react-utils':
        specifier: workspace:^
        version: link:../react-utils
      '@open-pioneer/runtime':
        specifier: ^1.1.0
        version: 1.1.0(@formatjs/intl@2.9.9)(@open-pioneer/base-theme@0.1.0)(@open-pioneer/chakra-integration@1.1.0)(@open-pioneer/core@1.1.0)(@open-pioneer/runtime-react-support@1.0.0)(react-dom@18.2.0)(react@18.2.0)
      classnames:
        specifier: ^2.3.2
        version: 2.3.2
      ol:
        specifier: ^8.2.0
        version: 8.2.0
      react:
        specifier: ^18.2.0
        version: 18.2.0
      react-icons:
        specifier: ^4.11.0
        version: 4.11.0(react@18.2.0)
    devDependencies:
      '@open-pioneer/map-test-utils':
        specifier: workspace:^
        version: link:../map-test-utils
      '@open-pioneer/test-utils':
        specifier: ^1.0.1
        version: 1.0.1(@formatjs/intl@2.9.9)(@open-pioneer/chakra-integration@1.1.0)(@open-pioneer/runtime-react-support@1.0.0)(@testing-library/dom@9.3.3)(@testing-library/react@14.1.0)(react-dom@18.2.0)(react@18.2.0)
      openlayers-base-packages:
        specifier: workspace:*
        version: link:../../..
      resize-observer-polyfill:
        specifier: ^1.5.1
        version: 1.5.1
    publishDirectory: dist

  src/samples/auth-sample/auth-app:
    dependencies:
      '@open-pioneer/authentication':
        specifier: workspace:^
        version: link:../../../packages/authentication
      '@open-pioneer/chakra-integration':
        specifier: ^1.1.0
        version: 1.1.0(@chakra-ui/react@2.8.2)(@emotion/cache@11.11.0)(@emotion/react@11.11.1)(@emotion/styled@11.11.0)(framer-motion@10.16.5)(react-dom@18.2.0)(react@18.2.0)
      '@open-pioneer/core':
        specifier: ^1.1.0
        version: 1.1.0
      '@open-pioneer/runtime':
        specifier: ^1.1.0
        version: 1.1.0(@formatjs/intl@2.9.9)(@open-pioneer/base-theme@0.1.0)(@open-pioneer/chakra-integration@1.1.0)(@open-pioneer/core@1.1.0)(@open-pioneer/runtime-react-support@1.0.0)(react-dom@18.2.0)(react@18.2.0)
      '@open-pioneer/theme':
        specifier: workspace:^
        version: link:../../../packages/theme
      react:
        specifier: ^18.2.0
        version: 18.2.0

  src/samples/experimental-sidebar/sidebar-app:
    dependencies:
      '@chakra-ui/icons':
        specifier: ^2.1.0
        version: 2.1.1(@chakra-ui/system@2.6.2)(react@18.2.0)
      '@chakra-ui/system':
        specifier: ^2.6.0
        version: 2.6.2(@emotion/react@11.11.1)(@emotion/styled@11.11.0)(react@18.2.0)
      '@emotion/react':
        specifier: ^11.11.1
        version: 11.11.1(@types/react@18.2.37)(react@18.2.0)
      '@emotion/styled':
        specifier: ^11.11.0
        version: 11.11.0(@emotion/react@11.11.1)(@types/react@18.2.37)(react@18.2.0)
      '@open-pioneer/basemap-switcher':
        specifier: workspace:^
        version: link:../../../packages/basemap-switcher
      '@open-pioneer/chakra-integration':
        specifier: ^1.1.0
        version: 1.1.0(@chakra-ui/react@2.8.2)(@emotion/cache@11.11.0)(@emotion/react@11.11.1)(@emotion/styled@11.11.0)(framer-motion@10.16.5)(react-dom@18.2.0)(react@18.2.0)
      '@open-pioneer/experimental-layout-sidebar':
        specifier: workspace:^
        version: link:../../../experimental-packages/layout-sidebar
      '@open-pioneer/map':
        specifier: workspace:^
        version: link:../../../packages/map
      '@open-pioneer/react-utils':
        specifier: workspace:^
        version: link:../../../packages/react-utils
      '@open-pioneer/runtime':
        specifier: ^1.1.0
        version: 1.1.0(@formatjs/intl@2.9.9)(@open-pioneer/base-theme@0.1.0)(@open-pioneer/chakra-integration@1.1.0)(@open-pioneer/core@1.1.0)(@open-pioneer/runtime-react-support@1.0.0)(react-dom@18.2.0)(react@18.2.0)
      '@open-pioneer/theme':
        specifier: workspace:^
        version: link:../../../packages/theme
      ol:
        specifier: ^8.2.0
        version: 8.2.0
      react:
        specifier: ^18.2.0
        version: 18.2.0
      react-dom:
        specifier: ^18.2.0
        version: 18.2.0(react@18.2.0)
      react-icons:
        specifier: ^4.11.0
        version: 4.11.0(react@18.2.0)
      react-use:
        specifier: ^17.4.0
        version: 17.4.0(react-dom@18.2.0)(react@18.2.0)

  src/samples/map-sample/map-sample-logging:
    devDependencies:
      '@open-pioneer/runtime':
        specifier: ^1.1.0
        version: 1.1.0(@formatjs/intl@2.9.9)(@open-pioneer/base-theme@0.1.0)(@open-pioneer/chakra-integration@1.1.0)(@open-pioneer/core@1.1.0)(@open-pioneer/runtime-react-support@1.0.0)(react-dom@18.2.0)(react@18.2.0)

  src/samples/map-sample/ol-app:
    dependencies:
      '@chakra-ui/icons':
        specifier: ^2.1.0
        version: 2.1.1(@chakra-ui/system@2.6.2)(react@18.2.0)
      '@chakra-ui/system':
        specifier: ^2.6.0
        version: 2.6.2(@emotion/react@11.11.1)(@emotion/styled@11.11.0)(react@18.2.0)
      '@emotion/react':
        specifier: ^11.11.1
        version: 11.11.1(@types/react@18.2.37)(react@18.2.0)
      '@emotion/styled':
        specifier: ^11.11.0
        version: 11.11.0(@emotion/react@11.11.1)(@types/react@18.2.37)(react@18.2.0)
      '@open-pioneer/chakra-integration':
        specifier: ^1.1.0
        version: 1.1.0(@chakra-ui/react@2.8.2)(@emotion/cache@11.11.0)(@emotion/react@11.11.1)(@emotion/styled@11.11.0)(framer-motion@10.16.5)(react-dom@18.2.0)(react@18.2.0)
      '@open-pioneer/coordinate-viewer':
        specifier: workspace:^
        version: link:../../../packages/coordinate-viewer
      '@open-pioneer/experimental-layout-sidebar':
        specifier: workspace:^
        version: link:../../../experimental-packages/layout-sidebar
      '@open-pioneer/geolocation':
        specifier: workspace:^
        version: link:../../../packages/geolocation
      '@open-pioneer/map':
        specifier: workspace:^
        version: link:../../../packages/map
      '@open-pioneer/map-navigation':
        specifier: workspace:^
        version: link:../../../packages/map-navigation
      '@open-pioneer/measurement':
        specifier: workspace:^
        version: link:../../../packages/measurement
      '@open-pioneer/notifier':
        specifier: workspace:^
        version: link:../../../packages/notifier
      '@open-pioneer/overview-map':
        specifier: workspace:^
        version: link:../../../packages/overview-map
      '@open-pioneer/react-utils':
        specifier: workspace:^
        version: link:../../../packages/react-utils
      '@open-pioneer/runtime':
        specifier: ^1.1.0
        version: 1.1.0(@formatjs/intl@2.9.9)(@open-pioneer/base-theme@0.1.0)(@open-pioneer/chakra-integration@1.1.0)(@open-pioneer/core@1.1.0)(@open-pioneer/runtime-react-support@1.0.0)(react-dom@18.2.0)(react@18.2.0)
      '@open-pioneer/scale-bar':
        specifier: workspace:^
        version: link:../../../packages/scale-bar
      '@open-pioneer/scale-viewer':
        specifier: workspace:^
        version: link:../../../packages/scale-viewer
<<<<<<< HEAD
      '@open-pioneer/search':
        specifier: workspace:^
        version: link:../../../packages/search
=======
      '@open-pioneer/theme':
        specifier: workspace:^
        version: link:../../../packages/theme
>>>>>>> 5823ddf6
      '@open-pioneer/toc':
        specifier: workspace:^
        version: link:../../../packages/toc
      map-sample-logging:
        specifier: workspace:^
        version: link:../map-sample-logging
      ol:
        specifier: ^8.2.0
        version: 8.2.0
      react:
        specifier: ^18.2.0
        version: 18.2.0
      react-dom:
        specifier: ^18.2.0
        version: 18.2.0(react@18.2.0)
      react-icons:
        specifier: ^4.11.0
        version: 4.11.0(react@18.2.0)

  src/samples/notify-sample/notify-app:
    dependencies:
      '@open-pioneer/chakra-integration':
        specifier: ^1.1.0
        version: 1.1.0(@chakra-ui/react@2.8.2)(@emotion/cache@11.11.0)(@emotion/react@11.11.1)(@emotion/styled@11.11.0)(framer-motion@10.16.5)(react-dom@18.2.0)(react@18.2.0)
      '@open-pioneer/notifier':
        specifier: workspace:^
        version: link:../../../packages/notifier
      '@open-pioneer/runtime':
        specifier: ^1.1.0
        version: 1.1.0(@formatjs/intl@2.9.9)(@open-pioneer/base-theme@0.1.0)(@open-pioneer/chakra-integration@1.1.0)(@open-pioneer/core@1.1.0)(@open-pioneer/runtime-react-support@1.0.0)(react-dom@18.2.0)(react@18.2.0)
      '@open-pioneer/theme':
        specifier: workspace:^
        version: link:../../../packages/theme
      react:
        specifier: ^18.2.0
        version: 18.2.0

  src/samples/ogc-feature-sample/ogc-app:
    dependencies:
      '@open-pioneer/basemap-switcher':
        specifier: workspace:^
        version: link:../../../packages/basemap-switcher
      '@open-pioneer/chakra-integration':
        specifier: ^1.1.0
        version: 1.1.0(@chakra-ui/react@2.8.2)(@emotion/cache@11.11.0)(@emotion/react@11.11.1)(@emotion/styled@11.11.0)(framer-motion@10.16.5)(react-dom@18.2.0)(react@18.2.0)
      '@open-pioneer/map':
        specifier: workspace:^
        version: link:../../../packages/map
      '@open-pioneer/map-navigation':
        specifier: workspace:^
        version: link:../../../packages/map-navigation
      '@open-pioneer/ogc-features':
        specifier: workspace:^
        version: link:../../../packages/ogc-features
      '@open-pioneer/react-utils':
        specifier: workspace:^
        version: link:../../../packages/react-utils
      '@open-pioneer/runtime':
        specifier: ^1.1.0
        version: 1.1.0(@formatjs/intl@2.9.9)(@open-pioneer/base-theme@0.1.0)(@open-pioneer/chakra-integration@1.1.0)(@open-pioneer/core@1.1.0)(@open-pioneer/runtime-react-support@1.0.0)(react-dom@18.2.0)(react@18.2.0)
      '@open-pioneer/theme':
        specifier: workspace:^
        version: link:../../../packages/theme
      '@open-pioneer/toc':
        specifier: workspace:^
        version: link:../../../packages/toc
      ol:
        specifier: ^8.2.0
        version: 8.2.0
      ol-mapbox-style:
        specifier: ^12.0.0
        version: 12.0.0(patch_hash=f6syo2kdcenmfamxdcxezyuuyy)(ol@8.2.0)
      react:
        specifier: ^18.2.0
        version: 18.2.0

  src/samples/test-basemap-switcher/basemap-switcher-app:
    dependencies:
      '@open-pioneer/basemap-switcher':
        specifier: workspace:^
        version: link:../../../packages/basemap-switcher
      '@open-pioneer/chakra-integration':
        specifier: ^1.1.0
        version: 1.1.0(@chakra-ui/react@2.8.2)(@emotion/cache@11.11.0)(@emotion/react@11.11.1)(@emotion/styled@11.11.0)(framer-motion@10.16.5)(react-dom@18.2.0)(react@18.2.0)
      '@open-pioneer/map':
        specifier: workspace:^
        version: link:../../../packages/map
      '@open-pioneer/react-utils':
        specifier: workspace:^
        version: link:../../../packages/react-utils
      '@open-pioneer/runtime':
        specifier: ^1.1.0
        version: 1.1.0(@formatjs/intl@2.9.9)(@open-pioneer/base-theme@0.1.0)(@open-pioneer/chakra-integration@1.1.0)(@open-pioneer/core@1.1.0)(@open-pioneer/runtime-react-support@1.0.0)(react-dom@18.2.0)(react@18.2.0)
      '@open-pioneer/theme':
        specifier: workspace:^
        version: link:../../../packages/theme
      react:
        specifier: ^18.2.0
        version: 18.2.0

  src/samples/theming-sample/theming-app:
    dependencies:
      '@open-pioneer/chakra-integration':
        specifier: ^1.1.0
        version: 1.1.0(@chakra-ui/react@2.8.2)(@emotion/cache@11.11.0)(@emotion/react@11.11.1)(@emotion/styled@11.11.0)(framer-motion@10.16.5)(react-dom@18.2.0)(react@18.2.0)
      '@open-pioneer/runtime':
        specifier: ^1.1.0
        version: 1.1.0(@formatjs/intl@2.9.9)(@open-pioneer/base-theme@0.1.0)(@open-pioneer/chakra-integration@1.1.0)(@open-pioneer/core@1.1.0)(@open-pioneer/runtime-react-support@1.0.0)(react-dom@18.2.0)(react@18.2.0)
      '@open-pioneer/theme':
        specifier: workspace:^
        version: link:../../../packages/theme

  support/disabled-package: {}

packages:

  /@aashutoshrathi/word-wrap@1.2.6:
    resolution: {integrity: sha512-1Yjs2SvM8TflER/OD3cOjhWWOZb58A2t7wpE2S9XfBYTiIl+XFhQG2bjy4Pu1I+EAlCNUzRDYDdFwFYUKvXcIA==}
    engines: {node: '>=0.10.0'}
    dev: true

  /@adobe/css-tools@4.3.1:
    resolution: {integrity: sha512-/62yikz7NLScCGAAST5SHdnjaDJQBDq0M2muyRTpf2VQhw6StBg2ALiu73zSJQ4fMVLA+0uBhBHAle7Wg+2kSg==}
    dev: true

  /@babel/code-frame@7.22.13:
    resolution: {integrity: sha512-XktuhWlJ5g+3TJXc5upd9Ks1HutSArik6jf2eAjYFyIOf4ej3RN+184cZbzDvbPnuTJIUhPKKJE3cIsYTiAT3w==}
    engines: {node: '>=6.9.0'}
    dependencies:
      '@babel/highlight': 7.22.20
      chalk: 2.4.2

  /@babel/generator@7.22.9:
    resolution: {integrity: sha512-KtLMbmicyuK2Ak/FTCJVbDnkN1SlT8/kceFTiuDiiRUUSMnHMidxSCdG4ndkTOHHpoomWe/4xkvHkEOncwjYIw==}
    engines: {node: '>=6.9.0'}
    dependencies:
      '@babel/types': 7.22.5
      '@jridgewell/gen-mapping': 0.3.2
      '@jridgewell/trace-mapping': 0.3.17
      jsesc: 2.5.2
    dev: true

  /@babel/helper-module-imports@7.18.6:
    resolution: {integrity: sha512-0NFvs3VkuSYbFi1x2Vd6tKrywq+z/cLeYC/RJNFrIX/30Bf5aiGYbtvGXolEktzJH8o5E5KJ3tT+nkxuuZFVlA==}
    engines: {node: '>=6.9.0'}
    dependencies:
      '@babel/types': 7.22.5

  /@babel/helper-string-parser@7.22.5:
    resolution: {integrity: sha512-mM4COjgZox8U+JcXQwPijIZLElkgEpO5rsERVDJTc2qfCDfERyob6k5WegS14SX18IIjv+XD+GrqNumY5JRCDw==}
    engines: {node: '>=6.9.0'}

  /@babel/helper-validator-identifier@7.22.20:
    resolution: {integrity: sha512-Y4OZ+ytlatR8AI+8KZfKuL5urKp7qey08ha31L8b3BwewJAoJamTzyvxPR/5D+KkdJCGPq/+8TukHBlY10FX9A==}
    engines: {node: '>=6.9.0'}

  /@babel/highlight@7.22.20:
    resolution: {integrity: sha512-dkdMCN3py0+ksCgYmGG8jKeGA/8Tk+gJwSYYlFGxG5lmhfKNoAy004YpLxpS1W2J8m/EK2Ew+yOs9pVRwO89mg==}
    engines: {node: '>=6.9.0'}
    dependencies:
      '@babel/helper-validator-identifier': 7.22.20
      chalk: 2.4.2
      js-tokens: 4.0.0

  /@babel/parser@7.22.7:
    resolution: {integrity: sha512-7NF8pOkHP5o2vpmGgNGcfAeCvOYhGLyA3Z4eBQkT1RJlWu47n63bCs93QfJ2hIAFCil7L5P2IWhs1oToVgrL0Q==}
    engines: {node: '>=6.0.0'}
    hasBin: true
    dependencies:
      '@babel/types': 7.22.5
    dev: true

  /@babel/runtime@7.23.2:
    resolution: {integrity: sha512-mM8eg4yl5D6i3lu2QKPuPH4FArvJ8KhTofbE7jwMUv9KX5mBvwPAqnV3MlyBNqdp9RyRKP6Yck8TrfYrPvX3bg==}
    engines: {node: '>=6.9.0'}
    dependencies:
      regenerator-runtime: 0.14.0

  /@babel/template@7.22.5:
    resolution: {integrity: sha512-X7yV7eiwAxdj9k94NEylvbVHLiVG1nvzCV2EAowhxLTwODV1jl9UzZ48leOC0sH7OnuHrIkllaBgneUykIcZaw==}
    engines: {node: '>=6.9.0'}
    dependencies:
      '@babel/code-frame': 7.22.13
      '@babel/parser': 7.22.7
      '@babel/types': 7.22.5
    dev: true

  /@babel/types@7.22.5:
    resolution: {integrity: sha512-zo3MIHGOkPOfoRXitsgHLjEXmlDaD/5KU1Uzuc9GNiZPhSqVxVRtxuPaSBZDsYZ9qV88AjtMtWW7ww98loJ9KA==}
    engines: {node: '>=6.9.0'}
    dependencies:
      '@babel/helper-string-parser': 7.22.5
      '@babel/helper-validator-identifier': 7.22.20
      to-fast-properties: 2.0.0

  /@chakra-ui/accordion@2.3.1(@chakra-ui/system@2.6.2)(framer-motion@10.16.5)(react@18.2.0):
    resolution: {integrity: sha512-FSXRm8iClFyU+gVaXisOSEw0/4Q+qZbFRiuhIAkVU6Boj0FxAMrlo9a8AV5TuF77rgaHytCdHk0Ng+cyUijrag==}
    peerDependencies:
      '@chakra-ui/system': '>=2.0.0'
      framer-motion: '>=4.0.0'
      react: '>=18'
    dependencies:
      '@chakra-ui/descendant': 3.1.0(react@18.2.0)
      '@chakra-ui/icon': 3.2.0(@chakra-ui/system@2.6.2)(react@18.2.0)
      '@chakra-ui/react-context': 2.1.0(react@18.2.0)
      '@chakra-ui/react-use-controllable-state': 2.1.0(react@18.2.0)
      '@chakra-ui/react-use-merge-refs': 2.1.0(react@18.2.0)
      '@chakra-ui/shared-utils': 2.0.5
      '@chakra-ui/system': 2.6.2(@emotion/react@11.11.1)(@emotion/styled@11.11.0)(react@18.2.0)
      '@chakra-ui/transition': 2.1.0(framer-motion@10.16.5)(react@18.2.0)
      framer-motion: 10.16.5(react-dom@18.2.0)(react@18.2.0)
      react: 18.2.0

  /@chakra-ui/alert@2.2.2(@chakra-ui/system@2.6.2)(react@18.2.0):
    resolution: {integrity: sha512-jHg4LYMRNOJH830ViLuicjb3F+v6iriE/2G5T+Sd0Hna04nukNJ1MxUmBPE+vI22me2dIflfelu2v9wdB6Pojw==}
    peerDependencies:
      '@chakra-ui/system': '>=2.0.0'
      react: '>=18'
    dependencies:
      '@chakra-ui/icon': 3.2.0(@chakra-ui/system@2.6.2)(react@18.2.0)
      '@chakra-ui/react-context': 2.1.0(react@18.2.0)
      '@chakra-ui/shared-utils': 2.0.5
      '@chakra-ui/spinner': 2.1.0(@chakra-ui/system@2.6.2)(react@18.2.0)
      '@chakra-ui/system': 2.6.2(@emotion/react@11.11.1)(@emotion/styled@11.11.0)(react@18.2.0)
      react: 18.2.0

  /@chakra-ui/anatomy@2.2.2:
    resolution: {integrity: sha512-MV6D4VLRIHr4PkW4zMyqfrNS1mPlCTiCXwvYGtDFQYr+xHFfonhAuf9WjsSc0nyp2m0OdkSLnzmVKkZFLo25Tg==}

  /@chakra-ui/avatar@2.3.0(@chakra-ui/system@2.6.2)(react@18.2.0):
    resolution: {integrity: sha512-8gKSyLfygnaotbJbDMHDiJoF38OHXUYVme4gGxZ1fLnQEdPVEaIWfH+NndIjOM0z8S+YEFnT9KyGMUtvPrBk3g==}
    peerDependencies:
      '@chakra-ui/system': '>=2.0.0'
      react: '>=18'
    dependencies:
      '@chakra-ui/image': 2.1.0(@chakra-ui/system@2.6.2)(react@18.2.0)
      '@chakra-ui/react-children-utils': 2.0.6(react@18.2.0)
      '@chakra-ui/react-context': 2.1.0(react@18.2.0)
      '@chakra-ui/shared-utils': 2.0.5
      '@chakra-ui/system': 2.6.2(@emotion/react@11.11.1)(@emotion/styled@11.11.0)(react@18.2.0)
      react: 18.2.0

  /@chakra-ui/breadcrumb@2.2.0(@chakra-ui/system@2.6.2)(react@18.2.0):
    resolution: {integrity: sha512-4cWCG24flYBxjruRi4RJREWTGF74L/KzI2CognAW/d/zWR0CjiScuJhf37Am3LFbCySP6WSoyBOtTIoTA4yLEA==}
    peerDependencies:
      '@chakra-ui/system': '>=2.0.0'
      react: '>=18'
    dependencies:
      '@chakra-ui/react-children-utils': 2.0.6(react@18.2.0)
      '@chakra-ui/react-context': 2.1.0(react@18.2.0)
      '@chakra-ui/shared-utils': 2.0.5
      '@chakra-ui/system': 2.6.2(@emotion/react@11.11.1)(@emotion/styled@11.11.0)(react@18.2.0)
      react: 18.2.0

  /@chakra-ui/breakpoint-utils@2.0.8:
    resolution: {integrity: sha512-Pq32MlEX9fwb5j5xx8s18zJMARNHlQZH2VH1RZgfgRDpp7DcEgtRW5AInfN5CfqdHLO1dGxA7I3MqEuL5JnIsA==}
    dependencies:
      '@chakra-ui/shared-utils': 2.0.5

  /@chakra-ui/button@2.1.0(@chakra-ui/system@2.6.2)(react@18.2.0):
    resolution: {integrity: sha512-95CplwlRKmmUXkdEp/21VkEWgnwcx2TOBG6NfYlsuLBDHSLlo5FKIiE2oSi4zXc4TLcopGcWPNcm/NDaSC5pvA==}
    peerDependencies:
      '@chakra-ui/system': '>=2.0.0'
      react: '>=18'
    dependencies:
      '@chakra-ui/react-context': 2.1.0(react@18.2.0)
      '@chakra-ui/react-use-merge-refs': 2.1.0(react@18.2.0)
      '@chakra-ui/shared-utils': 2.0.5
      '@chakra-ui/spinner': 2.1.0(@chakra-ui/system@2.6.2)(react@18.2.0)
      '@chakra-ui/system': 2.6.2(@emotion/react@11.11.1)(@emotion/styled@11.11.0)(react@18.2.0)
      react: 18.2.0

  /@chakra-ui/card@2.2.0(@chakra-ui/system@2.6.2)(react@18.2.0):
    resolution: {integrity: sha512-xUB/k5MURj4CtPAhdSoXZidUbm8j3hci9vnc+eZJVDqhDOShNlD6QeniQNRPRys4lWAQLCbFcrwL29C8naDi6g==}
    peerDependencies:
      '@chakra-ui/system': '>=2.0.0'
      react: '>=18'
    dependencies:
      '@chakra-ui/shared-utils': 2.0.5
      '@chakra-ui/system': 2.6.2(@emotion/react@11.11.1)(@emotion/styled@11.11.0)(react@18.2.0)
      react: 18.2.0

  /@chakra-ui/checkbox@2.3.2(@chakra-ui/system@2.6.2)(react@18.2.0):
    resolution: {integrity: sha512-85g38JIXMEv6M+AcyIGLh7igNtfpAN6KGQFYxY9tBj0eWvWk4NKQxvqqyVta0bSAyIl1rixNIIezNpNWk2iO4g==}
    peerDependencies:
      '@chakra-ui/system': '>=2.0.0'
      react: '>=18'
    dependencies:
      '@chakra-ui/form-control': 2.2.0(@chakra-ui/system@2.6.2)(react@18.2.0)
      '@chakra-ui/react-context': 2.1.0(react@18.2.0)
      '@chakra-ui/react-types': 2.0.7(react@18.2.0)
      '@chakra-ui/react-use-callback-ref': 2.1.0(react@18.2.0)
      '@chakra-ui/react-use-controllable-state': 2.1.0(react@18.2.0)
      '@chakra-ui/react-use-merge-refs': 2.1.0(react@18.2.0)
      '@chakra-ui/react-use-safe-layout-effect': 2.1.0(react@18.2.0)
      '@chakra-ui/react-use-update-effect': 2.1.0(react@18.2.0)
      '@chakra-ui/shared-utils': 2.0.5
      '@chakra-ui/system': 2.6.2(@emotion/react@11.11.1)(@emotion/styled@11.11.0)(react@18.2.0)
      '@chakra-ui/visually-hidden': 2.2.0(@chakra-ui/system@2.6.2)(react@18.2.0)
      '@zag-js/focus-visible': 0.16.0
      react: 18.2.0

  /@chakra-ui/clickable@2.1.0(react@18.2.0):
    resolution: {integrity: sha512-flRA/ClPUGPYabu+/GLREZVZr9j2uyyazCAUHAdrTUEdDYCr31SVGhgh7dgKdtq23bOvAQJpIJjw/0Bs0WvbXw==}
    peerDependencies:
      react: '>=18'
    dependencies:
      '@chakra-ui/react-use-merge-refs': 2.1.0(react@18.2.0)
      '@chakra-ui/shared-utils': 2.0.5
      react: 18.2.0

  /@chakra-ui/close-button@2.1.1(@chakra-ui/system@2.6.2)(react@18.2.0):
    resolution: {integrity: sha512-gnpENKOanKexswSVpVz7ojZEALl2x5qjLYNqSQGbxz+aP9sOXPfUS56ebyBrre7T7exuWGiFeRwnM0oVeGPaiw==}
    peerDependencies:
      '@chakra-ui/system': '>=2.0.0'
      react: '>=18'
    dependencies:
      '@chakra-ui/icon': 3.2.0(@chakra-ui/system@2.6.2)(react@18.2.0)
      '@chakra-ui/system': 2.6.2(@emotion/react@11.11.1)(@emotion/styled@11.11.0)(react@18.2.0)
      react: 18.2.0

  /@chakra-ui/color-mode@2.2.0(react@18.2.0):
    resolution: {integrity: sha512-niTEA8PALtMWRI9wJ4LL0CSBDo8NBfLNp4GD6/0hstcm3IlbBHTVKxN6HwSaoNYfphDQLxCjT4yG+0BJA5tFpg==}
    peerDependencies:
      react: '>=18'
    dependencies:
      '@chakra-ui/react-use-safe-layout-effect': 2.1.0(react@18.2.0)
      react: 18.2.0

  /@chakra-ui/control-box@2.1.0(@chakra-ui/system@2.6.2)(react@18.2.0):
    resolution: {integrity: sha512-gVrRDyXFdMd8E7rulL0SKeoljkLQiPITFnsyMO8EFHNZ+AHt5wK4LIguYVEq88APqAGZGfHFWXr79RYrNiE3Mg==}
    peerDependencies:
      '@chakra-ui/system': '>=2.0.0'
      react: '>=18'
    dependencies:
      '@chakra-ui/system': 2.6.2(@emotion/react@11.11.1)(@emotion/styled@11.11.0)(react@18.2.0)
      react: 18.2.0

  /@chakra-ui/counter@2.1.0(react@18.2.0):
    resolution: {integrity: sha512-s6hZAEcWT5zzjNz2JIWUBzRubo9la/oof1W7EKZVVfPYHERnl5e16FmBC79Yfq8p09LQ+aqFKm/etYoJMMgghw==}
    peerDependencies:
      react: '>=18'
    dependencies:
      '@chakra-ui/number-utils': 2.0.7
      '@chakra-ui/react-use-callback-ref': 2.1.0(react@18.2.0)
      '@chakra-ui/shared-utils': 2.0.5
      react: 18.2.0

  /@chakra-ui/css-reset@2.3.0(@emotion/react@11.11.1)(react@18.2.0):
    resolution: {integrity: sha512-cQwwBy5O0jzvl0K7PLTLgp8ijqLPKyuEMiDXwYzl95seD3AoeuoCLyzZcJtVqaUZ573PiBdAbY/IlZcwDOItWg==}
    peerDependencies:
      '@emotion/react': '>=10.0.35'
      react: '>=18'
    dependencies:
      '@emotion/react': 11.11.1(@types/react@18.2.37)(react@18.2.0)
      react: 18.2.0

  /@chakra-ui/descendant@3.1.0(react@18.2.0):
    resolution: {integrity: sha512-VxCIAir08g5w27klLyi7PVo8BxhW4tgU/lxQyujkmi4zx7hT9ZdrcQLAted/dAa+aSIZ14S1oV0Q9lGjsAdxUQ==}
    peerDependencies:
      react: '>=18'
    dependencies:
      '@chakra-ui/react-context': 2.1.0(react@18.2.0)
      '@chakra-ui/react-use-merge-refs': 2.1.0(react@18.2.0)
      react: 18.2.0

  /@chakra-ui/dom-utils@2.1.0:
    resolution: {integrity: sha512-ZmF2qRa1QZ0CMLU8M1zCfmw29DmPNtfjR9iTo74U5FPr3i1aoAh7fbJ4qAlZ197Xw9eAW28tvzQuoVWeL5C7fQ==}

  /@chakra-ui/editable@3.1.0(@chakra-ui/system@2.6.2)(react@18.2.0):
    resolution: {integrity: sha512-j2JLrUL9wgg4YA6jLlbU88370eCRyor7DZQD9lzpY95tSOXpTljeg3uF9eOmDnCs6fxp3zDWIfkgMm/ExhcGTg==}
    peerDependencies:
      '@chakra-ui/system': '>=2.0.0'
      react: '>=18'
    dependencies:
      '@chakra-ui/react-context': 2.1.0(react@18.2.0)
      '@chakra-ui/react-types': 2.0.7(react@18.2.0)
      '@chakra-ui/react-use-callback-ref': 2.1.0(react@18.2.0)
      '@chakra-ui/react-use-controllable-state': 2.1.0(react@18.2.0)
      '@chakra-ui/react-use-focus-on-pointer-down': 2.1.0(react@18.2.0)
      '@chakra-ui/react-use-merge-refs': 2.1.0(react@18.2.0)
      '@chakra-ui/react-use-safe-layout-effect': 2.1.0(react@18.2.0)
      '@chakra-ui/react-use-update-effect': 2.1.0(react@18.2.0)
      '@chakra-ui/shared-utils': 2.0.5
      '@chakra-ui/system': 2.6.2(@emotion/react@11.11.1)(@emotion/styled@11.11.0)(react@18.2.0)
      react: 18.2.0

  /@chakra-ui/event-utils@2.0.8:
    resolution: {integrity: sha512-IGM/yGUHS+8TOQrZGpAKOJl/xGBrmRYJrmbHfUE7zrG3PpQyXvbLDP1M+RggkCFVgHlJi2wpYIf0QtQlU0XZfw==}

  /@chakra-ui/focus-lock@2.1.0(@types/react@18.2.37)(react@18.2.0):
    resolution: {integrity: sha512-EmGx4PhWGjm4dpjRqM4Aa+rCWBxP+Rq8Uc/nAVnD4YVqkEhBkrPTpui2lnjsuxqNaZ24fIAZ10cF1hlpemte/w==}
    peerDependencies:
      react: '>=18'
    dependencies:
      '@chakra-ui/dom-utils': 2.1.0
      react: 18.2.0
      react-focus-lock: 2.9.4(@types/react@18.2.37)(react@18.2.0)
    transitivePeerDependencies:
      - '@types/react'

  /@chakra-ui/form-control@2.2.0(@chakra-ui/system@2.6.2)(react@18.2.0):
    resolution: {integrity: sha512-wehLC1t4fafCVJ2RvJQT2jyqsAwX7KymmiGqBu7nQoQz8ApTkGABWpo/QwDh3F/dBLrouHDoOvGmYTqft3Mirw==}
    peerDependencies:
      '@chakra-ui/system': '>=2.0.0'
      react: '>=18'
    dependencies:
      '@chakra-ui/icon': 3.2.0(@chakra-ui/system@2.6.2)(react@18.2.0)
      '@chakra-ui/react-context': 2.1.0(react@18.2.0)
      '@chakra-ui/react-types': 2.0.7(react@18.2.0)
      '@chakra-ui/react-use-merge-refs': 2.1.0(react@18.2.0)
      '@chakra-ui/shared-utils': 2.0.5
      '@chakra-ui/system': 2.6.2(@emotion/react@11.11.1)(@emotion/styled@11.11.0)(react@18.2.0)
      react: 18.2.0

  /@chakra-ui/hooks@2.2.1(react@18.2.0):
    resolution: {integrity: sha512-RQbTnzl6b1tBjbDPf9zGRo9rf/pQMholsOudTxjy4i9GfTfz6kgp5ValGjQm2z7ng6Z31N1cnjZ1AlSzQ//ZfQ==}
    peerDependencies:
      react: '>=18'
    dependencies:
      '@chakra-ui/react-utils': 2.0.12(react@18.2.0)
      '@chakra-ui/utils': 2.0.15
      compute-scroll-into-view: 3.0.3
      copy-to-clipboard: 3.3.3
      react: 18.2.0

  /@chakra-ui/icon@3.2.0(@chakra-ui/system@2.6.2)(react@18.2.0):
    resolution: {integrity: sha512-xxjGLvlX2Ys4H0iHrI16t74rG9EBcpFvJ3Y3B7KMQTrnW34Kf7Da/UC8J67Gtx85mTHW020ml85SVPKORWNNKQ==}
    peerDependencies:
      '@chakra-ui/system': '>=2.0.0'
      react: '>=18'
    dependencies:
      '@chakra-ui/shared-utils': 2.0.5
      '@chakra-ui/system': 2.6.2(@emotion/react@11.11.1)(@emotion/styled@11.11.0)(react@18.2.0)
      react: 18.2.0

  /@chakra-ui/icons@2.1.1(@chakra-ui/system@2.6.2)(react@18.2.0):
    resolution: {integrity: sha512-3p30hdo4LlRZTT5CwoAJq3G9fHI0wDc0pBaMHj4SUn0yomO+RcDRlzhdXqdr5cVnzax44sqXJVnf3oQG0eI+4g==}
    peerDependencies:
      '@chakra-ui/system': '>=2.0.0'
      react: '>=18'
    dependencies:
      '@chakra-ui/icon': 3.2.0(@chakra-ui/system@2.6.2)(react@18.2.0)
      '@chakra-ui/system': 2.6.2(@emotion/react@11.11.1)(@emotion/styled@11.11.0)(react@18.2.0)
      react: 18.2.0
    dev: false

  /@chakra-ui/image@2.1.0(@chakra-ui/system@2.6.2)(react@18.2.0):
    resolution: {integrity: sha512-bskumBYKLiLMySIWDGcz0+D9Th0jPvmX6xnRMs4o92tT3Od/bW26lahmV2a2Op2ItXeCmRMY+XxJH5Gy1i46VA==}
    peerDependencies:
      '@chakra-ui/system': '>=2.0.0'
      react: '>=18'
    dependencies:
      '@chakra-ui/react-use-safe-layout-effect': 2.1.0(react@18.2.0)
      '@chakra-ui/shared-utils': 2.0.5
      '@chakra-ui/system': 2.6.2(@emotion/react@11.11.1)(@emotion/styled@11.11.0)(react@18.2.0)
      react: 18.2.0

  /@chakra-ui/input@2.1.2(@chakra-ui/system@2.6.2)(react@18.2.0):
    resolution: {integrity: sha512-GiBbb3EqAA8Ph43yGa6Mc+kUPjh4Spmxp1Pkelr8qtudpc3p2PJOOebLpd90mcqw8UePPa+l6YhhPtp6o0irhw==}
    peerDependencies:
      '@chakra-ui/system': '>=2.0.0'
      react: '>=18'
    dependencies:
      '@chakra-ui/form-control': 2.2.0(@chakra-ui/system@2.6.2)(react@18.2.0)
      '@chakra-ui/object-utils': 2.1.0
      '@chakra-ui/react-children-utils': 2.0.6(react@18.2.0)
      '@chakra-ui/react-context': 2.1.0(react@18.2.0)
      '@chakra-ui/shared-utils': 2.0.5
      '@chakra-ui/system': 2.6.2(@emotion/react@11.11.1)(@emotion/styled@11.11.0)(react@18.2.0)
      react: 18.2.0

  /@chakra-ui/layout@2.3.1(@chakra-ui/system@2.6.2)(react@18.2.0):
    resolution: {integrity: sha512-nXuZ6WRbq0WdgnRgLw+QuxWAHuhDtVX8ElWqcTK+cSMFg/52eVP47czYBE5F35YhnoW2XBwfNoNgZ7+e8Z01Rg==}
    peerDependencies:
      '@chakra-ui/system': '>=2.0.0'
      react: '>=18'
    dependencies:
      '@chakra-ui/breakpoint-utils': 2.0.8
      '@chakra-ui/icon': 3.2.0(@chakra-ui/system@2.6.2)(react@18.2.0)
      '@chakra-ui/object-utils': 2.1.0
      '@chakra-ui/react-children-utils': 2.0.6(react@18.2.0)
      '@chakra-ui/react-context': 2.1.0(react@18.2.0)
      '@chakra-ui/shared-utils': 2.0.5
      '@chakra-ui/system': 2.6.2(@emotion/react@11.11.1)(@emotion/styled@11.11.0)(react@18.2.0)
      react: 18.2.0

  /@chakra-ui/lazy-utils@2.0.5:
    resolution: {integrity: sha512-UULqw7FBvcckQk2n3iPO56TMJvDsNv0FKZI6PlUNJVaGsPbsYxK/8IQ60vZgaTVPtVcjY6BE+y6zg8u9HOqpyg==}

  /@chakra-ui/live-region@2.1.0(react@18.2.0):
    resolution: {integrity: sha512-ZOxFXwtaLIsXjqnszYYrVuswBhnIHHP+XIgK1vC6DePKtyK590Wg+0J0slDwThUAd4MSSIUa/nNX84x1GMphWw==}
    peerDependencies:
      react: '>=18'
    dependencies:
      react: 18.2.0

  /@chakra-ui/media-query@3.3.0(@chakra-ui/system@2.6.2)(react@18.2.0):
    resolution: {integrity: sha512-IsTGgFLoICVoPRp9ykOgqmdMotJG0CnPsKvGQeSFOB/dZfIujdVb14TYxDU4+MURXry1MhJ7LzZhv+Ml7cr8/g==}
    peerDependencies:
      '@chakra-ui/system': '>=2.0.0'
      react: '>=18'
    dependencies:
      '@chakra-ui/breakpoint-utils': 2.0.8
      '@chakra-ui/react-env': 3.1.0(react@18.2.0)
      '@chakra-ui/shared-utils': 2.0.5
      '@chakra-ui/system': 2.6.2(@emotion/react@11.11.1)(@emotion/styled@11.11.0)(react@18.2.0)
      react: 18.2.0

  /@chakra-ui/menu@2.2.1(@chakra-ui/system@2.6.2)(framer-motion@10.16.5)(react@18.2.0):
    resolution: {integrity: sha512-lJS7XEObzJxsOwWQh7yfG4H8FzFPRP5hVPN/CL+JzytEINCSBvsCDHrYPQGp7jzpCi8vnTqQQGQe0f8dwnXd2g==}
    peerDependencies:
      '@chakra-ui/system': '>=2.0.0'
      framer-motion: '>=4.0.0'
      react: '>=18'
    dependencies:
      '@chakra-ui/clickable': 2.1.0(react@18.2.0)
      '@chakra-ui/descendant': 3.1.0(react@18.2.0)
      '@chakra-ui/lazy-utils': 2.0.5
      '@chakra-ui/popper': 3.1.0(react@18.2.0)
      '@chakra-ui/react-children-utils': 2.0.6(react@18.2.0)
      '@chakra-ui/react-context': 2.1.0(react@18.2.0)
      '@chakra-ui/react-use-animation-state': 2.1.0(react@18.2.0)
      '@chakra-ui/react-use-controllable-state': 2.1.0(react@18.2.0)
      '@chakra-ui/react-use-disclosure': 2.1.0(react@18.2.0)
      '@chakra-ui/react-use-focus-effect': 2.1.0(react@18.2.0)
      '@chakra-ui/react-use-merge-refs': 2.1.0(react@18.2.0)
      '@chakra-ui/react-use-outside-click': 2.2.0(react@18.2.0)
      '@chakra-ui/react-use-update-effect': 2.1.0(react@18.2.0)
      '@chakra-ui/shared-utils': 2.0.5
      '@chakra-ui/system': 2.6.2(@emotion/react@11.11.1)(@emotion/styled@11.11.0)(react@18.2.0)
      '@chakra-ui/transition': 2.1.0(framer-motion@10.16.5)(react@18.2.0)
      framer-motion: 10.16.5(react-dom@18.2.0)(react@18.2.0)
      react: 18.2.0

  /@chakra-ui/modal@2.3.1(@chakra-ui/system@2.6.2)(@types/react@18.2.37)(framer-motion@10.16.5)(react-dom@18.2.0)(react@18.2.0):
    resolution: {integrity: sha512-TQv1ZaiJMZN+rR9DK0snx/OPwmtaGH1HbZtlYt4W4s6CzyK541fxLRTjIXfEzIGpvNW+b6VFuFjbcR78p4DEoQ==}
    peerDependencies:
      '@chakra-ui/system': '>=2.0.0'
      framer-motion: '>=4.0.0'
      react: '>=18'
      react-dom: '>=18'
    dependencies:
      '@chakra-ui/close-button': 2.1.1(@chakra-ui/system@2.6.2)(react@18.2.0)
      '@chakra-ui/focus-lock': 2.1.0(@types/react@18.2.37)(react@18.2.0)
      '@chakra-ui/portal': 2.1.0(react-dom@18.2.0)(react@18.2.0)
      '@chakra-ui/react-context': 2.1.0(react@18.2.0)
      '@chakra-ui/react-types': 2.0.7(react@18.2.0)
      '@chakra-ui/react-use-merge-refs': 2.1.0(react@18.2.0)
      '@chakra-ui/shared-utils': 2.0.5
      '@chakra-ui/system': 2.6.2(@emotion/react@11.11.1)(@emotion/styled@11.11.0)(react@18.2.0)
      '@chakra-ui/transition': 2.1.0(framer-motion@10.16.5)(react@18.2.0)
      aria-hidden: 1.2.3
      framer-motion: 10.16.5(react-dom@18.2.0)(react@18.2.0)
      react: 18.2.0
      react-dom: 18.2.0(react@18.2.0)
      react-remove-scroll: 2.5.7(@types/react@18.2.37)(react@18.2.0)
    transitivePeerDependencies:
      - '@types/react'

  /@chakra-ui/number-input@2.1.2(@chakra-ui/system@2.6.2)(react@18.2.0):
    resolution: {integrity: sha512-pfOdX02sqUN0qC2ysuvgVDiws7xZ20XDIlcNhva55Jgm095xjm8eVdIBfNm3SFbSUNxyXvLTW/YQanX74tKmuA==}
    peerDependencies:
      '@chakra-ui/system': '>=2.0.0'
      react: '>=18'
    dependencies:
      '@chakra-ui/counter': 2.1.0(react@18.2.0)
      '@chakra-ui/form-control': 2.2.0(@chakra-ui/system@2.6.2)(react@18.2.0)
      '@chakra-ui/icon': 3.2.0(@chakra-ui/system@2.6.2)(react@18.2.0)
      '@chakra-ui/react-context': 2.1.0(react@18.2.0)
      '@chakra-ui/react-types': 2.0.7(react@18.2.0)
      '@chakra-ui/react-use-callback-ref': 2.1.0(react@18.2.0)
      '@chakra-ui/react-use-event-listener': 2.1.0(react@18.2.0)
      '@chakra-ui/react-use-interval': 2.1.0(react@18.2.0)
      '@chakra-ui/react-use-merge-refs': 2.1.0(react@18.2.0)
      '@chakra-ui/react-use-safe-layout-effect': 2.1.0(react@18.2.0)
      '@chakra-ui/react-use-update-effect': 2.1.0(react@18.2.0)
      '@chakra-ui/shared-utils': 2.0.5
      '@chakra-ui/system': 2.6.2(@emotion/react@11.11.1)(@emotion/styled@11.11.0)(react@18.2.0)
      react: 18.2.0

  /@chakra-ui/number-utils@2.0.7:
    resolution: {integrity: sha512-yOGxBjXNvLTBvQyhMDqGU0Oj26s91mbAlqKHiuw737AXHt0aPllOthVUqQMeaYLwLCjGMg0jtI7JReRzyi94Dg==}

  /@chakra-ui/object-utils@2.1.0:
    resolution: {integrity: sha512-tgIZOgLHaoti5PYGPTwK3t/cqtcycW0owaiOXoZOcpwwX/vlVb+H1jFsQyWiiwQVPt9RkoSLtxzXamx+aHH+bQ==}

  /@chakra-ui/pin-input@2.1.0(@chakra-ui/system@2.6.2)(react@18.2.0):
    resolution: {integrity: sha512-x4vBqLStDxJFMt+jdAHHS8jbh294O53CPQJoL4g228P513rHylV/uPscYUHrVJXRxsHfRztQO9k45jjTYaPRMw==}
    peerDependencies:
      '@chakra-ui/system': '>=2.0.0'
      react: '>=18'
    dependencies:
      '@chakra-ui/descendant': 3.1.0(react@18.2.0)
      '@chakra-ui/react-children-utils': 2.0.6(react@18.2.0)
      '@chakra-ui/react-context': 2.1.0(react@18.2.0)
      '@chakra-ui/react-use-controllable-state': 2.1.0(react@18.2.0)
      '@chakra-ui/react-use-merge-refs': 2.1.0(react@18.2.0)
      '@chakra-ui/shared-utils': 2.0.5
      '@chakra-ui/system': 2.6.2(@emotion/react@11.11.1)(@emotion/styled@11.11.0)(react@18.2.0)
      react: 18.2.0

  /@chakra-ui/popover@2.2.1(@chakra-ui/system@2.6.2)(framer-motion@10.16.5)(react@18.2.0):
    resolution: {integrity: sha512-K+2ai2dD0ljvJnlrzesCDT9mNzLifE3noGKZ3QwLqd/K34Ym1W/0aL1ERSynrcG78NKoXS54SdEzkhCZ4Gn/Zg==}
    peerDependencies:
      '@chakra-ui/system': '>=2.0.0'
      framer-motion: '>=4.0.0'
      react: '>=18'
    dependencies:
      '@chakra-ui/close-button': 2.1.1(@chakra-ui/system@2.6.2)(react@18.2.0)
      '@chakra-ui/lazy-utils': 2.0.5
      '@chakra-ui/popper': 3.1.0(react@18.2.0)
      '@chakra-ui/react-context': 2.1.0(react@18.2.0)
      '@chakra-ui/react-types': 2.0.7(react@18.2.0)
      '@chakra-ui/react-use-animation-state': 2.1.0(react@18.2.0)
      '@chakra-ui/react-use-disclosure': 2.1.0(react@18.2.0)
      '@chakra-ui/react-use-focus-effect': 2.1.0(react@18.2.0)
      '@chakra-ui/react-use-focus-on-pointer-down': 2.1.0(react@18.2.0)
      '@chakra-ui/react-use-merge-refs': 2.1.0(react@18.2.0)
      '@chakra-ui/shared-utils': 2.0.5
      '@chakra-ui/system': 2.6.2(@emotion/react@11.11.1)(@emotion/styled@11.11.0)(react@18.2.0)
      framer-motion: 10.16.5(react-dom@18.2.0)(react@18.2.0)
      react: 18.2.0

  /@chakra-ui/popper@3.1.0(react@18.2.0):
    resolution: {integrity: sha512-ciDdpdYbeFG7og6/6J8lkTFxsSvwTdMLFkpVylAF6VNC22jssiWfquj2eyD4rJnzkRFPvIWJq8hvbfhsm+AjSg==}
    peerDependencies:
      react: '>=18'
    dependencies:
      '@chakra-ui/react-types': 2.0.7(react@18.2.0)
      '@chakra-ui/react-use-merge-refs': 2.1.0(react@18.2.0)
      '@popperjs/core': 2.11.6
      react: 18.2.0

  /@chakra-ui/portal@2.1.0(react-dom@18.2.0)(react@18.2.0):
    resolution: {integrity: sha512-9q9KWf6SArEcIq1gGofNcFPSWEyl+MfJjEUg/un1SMlQjaROOh3zYr+6JAwvcORiX7tyHosnmWC3d3wI2aPSQg==}
    peerDependencies:
      react: '>=18'
      react-dom: '>=18'
    dependencies:
      '@chakra-ui/react-context': 2.1.0(react@18.2.0)
      '@chakra-ui/react-use-safe-layout-effect': 2.1.0(react@18.2.0)
      react: 18.2.0
      react-dom: 18.2.0(react@18.2.0)

  /@chakra-ui/progress@2.2.0(@chakra-ui/system@2.6.2)(react@18.2.0):
    resolution: {integrity: sha512-qUXuKbuhN60EzDD9mHR7B67D7p/ZqNS2Aze4Pbl1qGGZfulPW0PY8Rof32qDtttDQBkzQIzFGE8d9QpAemToIQ==}
    peerDependencies:
      '@chakra-ui/system': '>=2.0.0'
      react: '>=18'
    dependencies:
      '@chakra-ui/react-context': 2.1.0(react@18.2.0)
      '@chakra-ui/system': 2.6.2(@emotion/react@11.11.1)(@emotion/styled@11.11.0)(react@18.2.0)
      react: 18.2.0

  /@chakra-ui/provider@2.4.2(@emotion/react@11.11.1)(@emotion/styled@11.11.0)(react-dom@18.2.0)(react@18.2.0):
    resolution: {integrity: sha512-w0Tef5ZCJK1mlJorcSjItCSbyvVuqpvyWdxZiVQmE6fvSJR83wZof42ux0+sfWD+I7rHSfj+f9nzhNaEWClysw==}
    peerDependencies:
      '@emotion/react': ^11.0.0
      '@emotion/styled': ^11.0.0
      react: '>=18'
      react-dom: '>=18'
    dependencies:
      '@chakra-ui/css-reset': 2.3.0(@emotion/react@11.11.1)(react@18.2.0)
      '@chakra-ui/portal': 2.1.0(react-dom@18.2.0)(react@18.2.0)
      '@chakra-ui/react-env': 3.1.0(react@18.2.0)
      '@chakra-ui/system': 2.6.2(@emotion/react@11.11.1)(@emotion/styled@11.11.0)(react@18.2.0)
      '@chakra-ui/utils': 2.0.15
      '@emotion/react': 11.11.1(@types/react@18.2.37)(react@18.2.0)
      '@emotion/styled': 11.11.0(@emotion/react@11.11.1)(@types/react@18.2.37)(react@18.2.0)
      react: 18.2.0
      react-dom: 18.2.0(react@18.2.0)

  /@chakra-ui/radio@2.1.2(@chakra-ui/system@2.6.2)(react@18.2.0):
    resolution: {integrity: sha512-n10M46wJrMGbonaghvSRnZ9ToTv/q76Szz284gv4QUWvyljQACcGrXIONUnQ3BIwbOfkRqSk7Xl/JgZtVfll+w==}
    peerDependencies:
      '@chakra-ui/system': '>=2.0.0'
      react: '>=18'
    dependencies:
      '@chakra-ui/form-control': 2.2.0(@chakra-ui/system@2.6.2)(react@18.2.0)
      '@chakra-ui/react-context': 2.1.0(react@18.2.0)
      '@chakra-ui/react-types': 2.0.7(react@18.2.0)
      '@chakra-ui/react-use-merge-refs': 2.1.0(react@18.2.0)
      '@chakra-ui/shared-utils': 2.0.5
      '@chakra-ui/system': 2.6.2(@emotion/react@11.11.1)(@emotion/styled@11.11.0)(react@18.2.0)
      '@zag-js/focus-visible': 0.16.0
      react: 18.2.0

  /@chakra-ui/react-children-utils@2.0.6(react@18.2.0):
    resolution: {integrity: sha512-QVR2RC7QsOsbWwEnq9YduhpqSFnZGvjjGREV8ygKi8ADhXh93C8azLECCUVgRJF2Wc+So1fgxmjLcbZfY2VmBA==}
    peerDependencies:
      react: '>=18'
    dependencies:
      react: 18.2.0

  /@chakra-ui/react-context@2.1.0(react@18.2.0):
    resolution: {integrity: sha512-iahyStvzQ4AOwKwdPReLGfDesGG+vWJfEsn0X/NoGph/SkN+HXtv2sCfYFFR9k7bb+Kvc6YfpLlSuLvKMHi2+w==}
    peerDependencies:
      react: '>=18'
    dependencies:
      react: 18.2.0

  /@chakra-ui/react-env@3.1.0(react@18.2.0):
    resolution: {integrity: sha512-Vr96GV2LNBth3+IKzr/rq1IcnkXv+MLmwjQH6C8BRtn3sNskgDFD5vLkVXcEhagzZMCh8FR3V/bzZPojBOyNhw==}
    peerDependencies:
      react: '>=18'
    dependencies:
      '@chakra-ui/react-use-safe-layout-effect': 2.1.0(react@18.2.0)
      react: 18.2.0

  /@chakra-ui/react-types@2.0.7(react@18.2.0):
    resolution: {integrity: sha512-12zv2qIZ8EHwiytggtGvo4iLT0APris7T0qaAWqzpUGS0cdUtR8W+V1BJ5Ocq+7tA6dzQ/7+w5hmXih61TuhWQ==}
    peerDependencies:
      react: '>=18'
    dependencies:
      react: 18.2.0

  /@chakra-ui/react-use-animation-state@2.1.0(react@18.2.0):
    resolution: {integrity: sha512-CFZkQU3gmDBwhqy0vC1ryf90BVHxVN8cTLpSyCpdmExUEtSEInSCGMydj2fvn7QXsz/za8JNdO2xxgJwxpLMtg==}
    peerDependencies:
      react: '>=18'
    dependencies:
      '@chakra-ui/dom-utils': 2.1.0
      '@chakra-ui/react-use-event-listener': 2.1.0(react@18.2.0)
      react: 18.2.0

  /@chakra-ui/react-use-callback-ref@2.1.0(react@18.2.0):
    resolution: {integrity: sha512-efnJrBtGDa4YaxDzDE90EnKD3Vkh5a1t3w7PhnRQmsphLy3g2UieasoKTlT2Hn118TwDjIv5ZjHJW6HbzXA9wQ==}
    peerDependencies:
      react: '>=18'
    dependencies:
      react: 18.2.0

  /@chakra-ui/react-use-controllable-state@2.1.0(react@18.2.0):
    resolution: {integrity: sha512-QR/8fKNokxZUs4PfxjXuwl0fj/d71WPrmLJvEpCTkHjnzu7LnYvzoe2wB867IdooQJL0G1zBxl0Dq+6W1P3jpg==}
    peerDependencies:
      react: '>=18'
    dependencies:
      '@chakra-ui/react-use-callback-ref': 2.1.0(react@18.2.0)
      react: 18.2.0

  /@chakra-ui/react-use-disclosure@2.1.0(react@18.2.0):
    resolution: {integrity: sha512-Ax4pmxA9LBGMyEZJhhUZobg9C0t3qFE4jVF1tGBsrLDcdBeLR9fwOogIPY9Hf0/wqSlAryAimICbr5hkpa5GSw==}
    peerDependencies:
      react: '>=18'
    dependencies:
      '@chakra-ui/react-use-callback-ref': 2.1.0(react@18.2.0)
      react: 18.2.0

  /@chakra-ui/react-use-event-listener@2.1.0(react@18.2.0):
    resolution: {integrity: sha512-U5greryDLS8ISP69DKDsYcsXRtAdnTQT+jjIlRYZ49K/XhUR/AqVZCK5BkR1spTDmO9H8SPhgeNKI70ODuDU/Q==}
    peerDependencies:
      react: '>=18'
    dependencies:
      '@chakra-ui/react-use-callback-ref': 2.1.0(react@18.2.0)
      react: 18.2.0

  /@chakra-ui/react-use-focus-effect@2.1.0(react@18.2.0):
    resolution: {integrity: sha512-xzVboNy7J64xveLcxTIJ3jv+lUJKDwRM7Szwn9tNzUIPD94O3qwjV7DDCUzN2490nSYDF4OBMt/wuDBtaR3kUQ==}
    peerDependencies:
      react: '>=18'
    dependencies:
      '@chakra-ui/dom-utils': 2.1.0
      '@chakra-ui/react-use-event-listener': 2.1.0(react@18.2.0)
      '@chakra-ui/react-use-safe-layout-effect': 2.1.0(react@18.2.0)
      '@chakra-ui/react-use-update-effect': 2.1.0(react@18.2.0)
      react: 18.2.0

  /@chakra-ui/react-use-focus-on-pointer-down@2.1.0(react@18.2.0):
    resolution: {integrity: sha512-2jzrUZ+aiCG/cfanrolsnSMDykCAbv9EK/4iUyZno6BYb3vziucmvgKuoXbMPAzWNtwUwtuMhkby8rc61Ue+Lg==}
    peerDependencies:
      react: '>=18'
    dependencies:
      '@chakra-ui/react-use-event-listener': 2.1.0(react@18.2.0)
      react: 18.2.0

  /@chakra-ui/react-use-interval@2.1.0(react@18.2.0):
    resolution: {integrity: sha512-8iWj+I/+A0J08pgEXP1J1flcvhLBHkk0ln7ZvGIyXiEyM6XagOTJpwNhiu+Bmk59t3HoV/VyvyJTa+44sEApuw==}
    peerDependencies:
      react: '>=18'
    dependencies:
      '@chakra-ui/react-use-callback-ref': 2.1.0(react@18.2.0)
      react: 18.2.0

  /@chakra-ui/react-use-latest-ref@2.1.0(react@18.2.0):
    resolution: {integrity: sha512-m0kxuIYqoYB0va9Z2aW4xP/5b7BzlDeWwyXCH6QpT2PpW3/281L3hLCm1G0eOUcdVlayqrQqOeD6Mglq+5/xoQ==}
    peerDependencies:
      react: '>=18'
    dependencies:
      react: 18.2.0

  /@chakra-ui/react-use-merge-refs@2.1.0(react@18.2.0):
    resolution: {integrity: sha512-lERa6AWF1cjEtWSGjxWTaSMvneccnAVH4V4ozh8SYiN9fSPZLlSG3kNxfNzdFvMEhM7dnP60vynF7WjGdTgQbQ==}
    peerDependencies:
      react: '>=18'
    dependencies:
      react: 18.2.0

  /@chakra-ui/react-use-outside-click@2.2.0(react@18.2.0):
    resolution: {integrity: sha512-PNX+s/JEaMneijbgAM4iFL+f3m1ga9+6QK0E5Yh4s8KZJQ/bLwZzdhMz8J/+mL+XEXQ5J0N8ivZN28B82N1kNw==}
    peerDependencies:
      react: '>=18'
    dependencies:
      '@chakra-ui/react-use-callback-ref': 2.1.0(react@18.2.0)
      react: 18.2.0

  /@chakra-ui/react-use-pan-event@2.1.0(react@18.2.0):
    resolution: {integrity: sha512-xmL2qOHiXqfcj0q7ZK5s9UjTh4Gz0/gL9jcWPA6GVf+A0Od5imEDa/Vz+533yQKWiNSm1QGrIj0eJAokc7O4fg==}
    peerDependencies:
      react: '>=18'
    dependencies:
      '@chakra-ui/event-utils': 2.0.8
      '@chakra-ui/react-use-latest-ref': 2.1.0(react@18.2.0)
      framesync: 6.1.2
      react: 18.2.0

  /@chakra-ui/react-use-previous@2.1.0(react@18.2.0):
    resolution: {integrity: sha512-pjxGwue1hX8AFcmjZ2XfrQtIJgqbTF3Qs1Dy3d1krC77dEsiCUbQ9GzOBfDc8pfd60DrB5N2tg5JyHbypqh0Sg==}
    peerDependencies:
      react: '>=18'
    dependencies:
      react: 18.2.0

  /@chakra-ui/react-use-safe-layout-effect@2.1.0(react@18.2.0):
    resolution: {integrity: sha512-Knbrrx/bcPwVS1TorFdzrK/zWA8yuU/eaXDkNj24IrKoRlQrSBFarcgAEzlCHtzuhufP3OULPkELTzz91b0tCw==}
    peerDependencies:
      react: '>=18'
    dependencies:
      react: 18.2.0

  /@chakra-ui/react-use-size@2.1.0(react@18.2.0):
    resolution: {integrity: sha512-tbLqrQhbnqOjzTaMlYytp7wY8BW1JpL78iG7Ru1DlV4EWGiAmXFGvtnEt9HftU0NJ0aJyjgymkxfVGI55/1Z4A==}
    peerDependencies:
      react: '>=18'
    dependencies:
      '@zag-js/element-size': 0.10.5
      react: 18.2.0

  /@chakra-ui/react-use-timeout@2.1.0(react@18.2.0):
    resolution: {integrity: sha512-cFN0sobKMM9hXUhyCofx3/Mjlzah6ADaEl/AXl5Y+GawB5rgedgAcu2ErAgarEkwvsKdP6c68CKjQ9dmTQlJxQ==}
    peerDependencies:
      react: '>=18'
    dependencies:
      '@chakra-ui/react-use-callback-ref': 2.1.0(react@18.2.0)
      react: 18.2.0

  /@chakra-ui/react-use-update-effect@2.1.0(react@18.2.0):
    resolution: {integrity: sha512-ND4Q23tETaR2Qd3zwCKYOOS1dfssojPLJMLvUtUbW5M9uW1ejYWgGUobeAiOVfSplownG8QYMmHTP86p/v0lbA==}
    peerDependencies:
      react: '>=18'
    dependencies:
      react: 18.2.0

  /@chakra-ui/react-utils@2.0.12(react@18.2.0):
    resolution: {integrity: sha512-GbSfVb283+YA3kA8w8xWmzbjNWk14uhNpntnipHCftBibl0lxtQ9YqMFQLwuFOO0U2gYVocszqqDWX+XNKq9hw==}
    peerDependencies:
      react: '>=18'
    dependencies:
      '@chakra-ui/utils': 2.0.15
      react: 18.2.0

  /@chakra-ui/react@2.8.2(@emotion/react@11.11.1)(@emotion/styled@11.11.0)(@types/react@18.2.37)(framer-motion@10.16.5)(react-dom@18.2.0)(react@18.2.0):
    resolution: {integrity: sha512-Hn0moyxxyCDKuR9ywYpqgX8dvjqwu9ArwpIb9wHNYjnODETjLwazgNIliCVBRcJvysGRiV51U2/JtJVrpeCjUQ==}
    peerDependencies:
      '@emotion/react': ^11.0.0
      '@emotion/styled': ^11.0.0
      framer-motion: '>=4.0.0'
      react: '>=18'
      react-dom: '>=18'
    dependencies:
      '@chakra-ui/accordion': 2.3.1(@chakra-ui/system@2.6.2)(framer-motion@10.16.5)(react@18.2.0)
      '@chakra-ui/alert': 2.2.2(@chakra-ui/system@2.6.2)(react@18.2.0)
      '@chakra-ui/avatar': 2.3.0(@chakra-ui/system@2.6.2)(react@18.2.0)
      '@chakra-ui/breadcrumb': 2.2.0(@chakra-ui/system@2.6.2)(react@18.2.0)
      '@chakra-ui/button': 2.1.0(@chakra-ui/system@2.6.2)(react@18.2.0)
      '@chakra-ui/card': 2.2.0(@chakra-ui/system@2.6.2)(react@18.2.0)
      '@chakra-ui/checkbox': 2.3.2(@chakra-ui/system@2.6.2)(react@18.2.0)
      '@chakra-ui/close-button': 2.1.1(@chakra-ui/system@2.6.2)(react@18.2.0)
      '@chakra-ui/control-box': 2.1.0(@chakra-ui/system@2.6.2)(react@18.2.0)
      '@chakra-ui/counter': 2.1.0(react@18.2.0)
      '@chakra-ui/css-reset': 2.3.0(@emotion/react@11.11.1)(react@18.2.0)
      '@chakra-ui/editable': 3.1.0(@chakra-ui/system@2.6.2)(react@18.2.0)
      '@chakra-ui/focus-lock': 2.1.0(@types/react@18.2.37)(react@18.2.0)
      '@chakra-ui/form-control': 2.2.0(@chakra-ui/system@2.6.2)(react@18.2.0)
      '@chakra-ui/hooks': 2.2.1(react@18.2.0)
      '@chakra-ui/icon': 3.2.0(@chakra-ui/system@2.6.2)(react@18.2.0)
      '@chakra-ui/image': 2.1.0(@chakra-ui/system@2.6.2)(react@18.2.0)
      '@chakra-ui/input': 2.1.2(@chakra-ui/system@2.6.2)(react@18.2.0)
      '@chakra-ui/layout': 2.3.1(@chakra-ui/system@2.6.2)(react@18.2.0)
      '@chakra-ui/live-region': 2.1.0(react@18.2.0)
      '@chakra-ui/media-query': 3.3.0(@chakra-ui/system@2.6.2)(react@18.2.0)
      '@chakra-ui/menu': 2.2.1(@chakra-ui/system@2.6.2)(framer-motion@10.16.5)(react@18.2.0)
      '@chakra-ui/modal': 2.3.1(@chakra-ui/system@2.6.2)(@types/react@18.2.37)(framer-motion@10.16.5)(react-dom@18.2.0)(react@18.2.0)
      '@chakra-ui/number-input': 2.1.2(@chakra-ui/system@2.6.2)(react@18.2.0)
      '@chakra-ui/pin-input': 2.1.0(@chakra-ui/system@2.6.2)(react@18.2.0)
      '@chakra-ui/popover': 2.2.1(@chakra-ui/system@2.6.2)(framer-motion@10.16.5)(react@18.2.0)
      '@chakra-ui/popper': 3.1.0(react@18.2.0)
      '@chakra-ui/portal': 2.1.0(react-dom@18.2.0)(react@18.2.0)
      '@chakra-ui/progress': 2.2.0(@chakra-ui/system@2.6.2)(react@18.2.0)
      '@chakra-ui/provider': 2.4.2(@emotion/react@11.11.1)(@emotion/styled@11.11.0)(react-dom@18.2.0)(react@18.2.0)
      '@chakra-ui/radio': 2.1.2(@chakra-ui/system@2.6.2)(react@18.2.0)
      '@chakra-ui/react-env': 3.1.0(react@18.2.0)
      '@chakra-ui/select': 2.1.2(@chakra-ui/system@2.6.2)(react@18.2.0)
      '@chakra-ui/skeleton': 2.1.0(@chakra-ui/system@2.6.2)(react@18.2.0)
      '@chakra-ui/skip-nav': 2.1.0(@chakra-ui/system@2.6.2)(react@18.2.0)
      '@chakra-ui/slider': 2.1.0(@chakra-ui/system@2.6.2)(react@18.2.0)
      '@chakra-ui/spinner': 2.1.0(@chakra-ui/system@2.6.2)(react@18.2.0)
      '@chakra-ui/stat': 2.1.1(@chakra-ui/system@2.6.2)(react@18.2.0)
      '@chakra-ui/stepper': 2.3.1(@chakra-ui/system@2.6.2)(react@18.2.0)
      '@chakra-ui/styled-system': 2.9.2
      '@chakra-ui/switch': 2.1.2(@chakra-ui/system@2.6.2)(framer-motion@10.16.5)(react@18.2.0)
      '@chakra-ui/system': 2.6.2(@emotion/react@11.11.1)(@emotion/styled@11.11.0)(react@18.2.0)
      '@chakra-ui/table': 2.1.0(@chakra-ui/system@2.6.2)(react@18.2.0)
      '@chakra-ui/tabs': 3.0.0(@chakra-ui/system@2.6.2)(react@18.2.0)
      '@chakra-ui/tag': 3.1.1(@chakra-ui/system@2.6.2)(react@18.2.0)
      '@chakra-ui/textarea': 2.1.2(@chakra-ui/system@2.6.2)(react@18.2.0)
      '@chakra-ui/theme': 3.3.1(@chakra-ui/styled-system@2.9.2)
      '@chakra-ui/theme-utils': 2.0.21
      '@chakra-ui/toast': 7.0.2(@chakra-ui/system@2.6.2)(framer-motion@10.16.5)(react-dom@18.2.0)(react@18.2.0)
      '@chakra-ui/tooltip': 2.3.1(@chakra-ui/system@2.6.2)(framer-motion@10.16.5)(react-dom@18.2.0)(react@18.2.0)
      '@chakra-ui/transition': 2.1.0(framer-motion@10.16.5)(react@18.2.0)
      '@chakra-ui/utils': 2.0.15
      '@chakra-ui/visually-hidden': 2.2.0(@chakra-ui/system@2.6.2)(react@18.2.0)
      '@emotion/react': 11.11.1(@types/react@18.2.37)(react@18.2.0)
      '@emotion/styled': 11.11.0(@emotion/react@11.11.1)(@types/react@18.2.37)(react@18.2.0)
      framer-motion: 10.16.5(react-dom@18.2.0)(react@18.2.0)
      react: 18.2.0
      react-dom: 18.2.0(react@18.2.0)
    transitivePeerDependencies:
      - '@types/react'

  /@chakra-ui/select@2.1.2(@chakra-ui/system@2.6.2)(react@18.2.0):
    resolution: {integrity: sha512-ZwCb7LqKCVLJhru3DXvKXpZ7Pbu1TDZ7N0PdQ0Zj1oyVLJyrpef1u9HR5u0amOpqcH++Ugt0f5JSmirjNlctjA==}
    peerDependencies:
      '@chakra-ui/system': '>=2.0.0'
      react: '>=18'
    dependencies:
      '@chakra-ui/form-control': 2.2.0(@chakra-ui/system@2.6.2)(react@18.2.0)
      '@chakra-ui/shared-utils': 2.0.5
      '@chakra-ui/system': 2.6.2(@emotion/react@11.11.1)(@emotion/styled@11.11.0)(react@18.2.0)
      react: 18.2.0

  /@chakra-ui/shared-utils@2.0.5:
    resolution: {integrity: sha512-4/Wur0FqDov7Y0nCXl7HbHzCg4aq86h+SXdoUeuCMD3dSj7dpsVnStLYhng1vxvlbUnLpdF4oz5Myt3i/a7N3Q==}

  /@chakra-ui/skeleton@2.1.0(@chakra-ui/system@2.6.2)(react@18.2.0):
    resolution: {integrity: sha512-JNRuMPpdZGd6zFVKjVQ0iusu3tXAdI29n4ZENYwAJEMf/fN0l12sVeirOxkJ7oEL0yOx2AgEYFSKdbcAgfUsAQ==}
    peerDependencies:
      '@chakra-ui/system': '>=2.0.0'
      react: '>=18'
    dependencies:
      '@chakra-ui/media-query': 3.3.0(@chakra-ui/system@2.6.2)(react@18.2.0)
      '@chakra-ui/react-use-previous': 2.1.0(react@18.2.0)
      '@chakra-ui/shared-utils': 2.0.5
      '@chakra-ui/system': 2.6.2(@emotion/react@11.11.1)(@emotion/styled@11.11.0)(react@18.2.0)
      react: 18.2.0

  /@chakra-ui/skip-nav@2.1.0(@chakra-ui/system@2.6.2)(react@18.2.0):
    resolution: {integrity: sha512-Hk+FG+vadBSH0/7hwp9LJnLjkO0RPGnx7gBJWI4/SpoJf3e4tZlWYtwGj0toYY4aGKl93jVghuwGbDBEMoHDug==}
    peerDependencies:
      '@chakra-ui/system': '>=2.0.0'
      react: '>=18'
    dependencies:
      '@chakra-ui/system': 2.6.2(@emotion/react@11.11.1)(@emotion/styled@11.11.0)(react@18.2.0)
      react: 18.2.0

  /@chakra-ui/slider@2.1.0(@chakra-ui/system@2.6.2)(react@18.2.0):
    resolution: {integrity: sha512-lUOBcLMCnFZiA/s2NONXhELJh6sY5WtbRykPtclGfynqqOo47lwWJx+VP7xaeuhDOPcWSSecWc9Y1BfPOCz9cQ==}
    peerDependencies:
      '@chakra-ui/system': '>=2.0.0'
      react: '>=18'
    dependencies:
      '@chakra-ui/number-utils': 2.0.7
      '@chakra-ui/react-context': 2.1.0(react@18.2.0)
      '@chakra-ui/react-types': 2.0.7(react@18.2.0)
      '@chakra-ui/react-use-callback-ref': 2.1.0(react@18.2.0)
      '@chakra-ui/react-use-controllable-state': 2.1.0(react@18.2.0)
      '@chakra-ui/react-use-latest-ref': 2.1.0(react@18.2.0)
      '@chakra-ui/react-use-merge-refs': 2.1.0(react@18.2.0)
      '@chakra-ui/react-use-pan-event': 2.1.0(react@18.2.0)
      '@chakra-ui/react-use-size': 2.1.0(react@18.2.0)
      '@chakra-ui/react-use-update-effect': 2.1.0(react@18.2.0)
      '@chakra-ui/system': 2.6.2(@emotion/react@11.11.1)(@emotion/styled@11.11.0)(react@18.2.0)
      react: 18.2.0

  /@chakra-ui/spinner@2.1.0(@chakra-ui/system@2.6.2)(react@18.2.0):
    resolution: {integrity: sha512-hczbnoXt+MMv/d3gE+hjQhmkzLiKuoTo42YhUG7Bs9OSv2lg1fZHW1fGNRFP3wTi6OIbD044U1P9HK+AOgFH3g==}
    peerDependencies:
      '@chakra-ui/system': '>=2.0.0'
      react: '>=18'
    dependencies:
      '@chakra-ui/shared-utils': 2.0.5
      '@chakra-ui/system': 2.6.2(@emotion/react@11.11.1)(@emotion/styled@11.11.0)(react@18.2.0)
      react: 18.2.0

  /@chakra-ui/stat@2.1.1(@chakra-ui/system@2.6.2)(react@18.2.0):
    resolution: {integrity: sha512-LDn0d/LXQNbAn2KaR3F1zivsZCewY4Jsy1qShmfBMKwn6rI8yVlbvu6SiA3OpHS0FhxbsZxQI6HefEoIgtqY6Q==}
    peerDependencies:
      '@chakra-ui/system': '>=2.0.0'
      react: '>=18'
    dependencies:
      '@chakra-ui/icon': 3.2.0(@chakra-ui/system@2.6.2)(react@18.2.0)
      '@chakra-ui/react-context': 2.1.0(react@18.2.0)
      '@chakra-ui/shared-utils': 2.0.5
      '@chakra-ui/system': 2.6.2(@emotion/react@11.11.1)(@emotion/styled@11.11.0)(react@18.2.0)
      react: 18.2.0

  /@chakra-ui/stepper@2.3.1(@chakra-ui/system@2.6.2)(react@18.2.0):
    resolution: {integrity: sha512-ky77lZbW60zYkSXhYz7kbItUpAQfEdycT0Q4bkHLxfqbuiGMf8OmgZOQkOB9uM4v0zPwy2HXhe0vq4Dd0xa55Q==}
    peerDependencies:
      '@chakra-ui/system': '>=2.0.0'
      react: '>=18'
    dependencies:
      '@chakra-ui/icon': 3.2.0(@chakra-ui/system@2.6.2)(react@18.2.0)
      '@chakra-ui/react-context': 2.1.0(react@18.2.0)
      '@chakra-ui/shared-utils': 2.0.5
      '@chakra-ui/system': 2.6.2(@emotion/react@11.11.1)(@emotion/styled@11.11.0)(react@18.2.0)
      react: 18.2.0

  /@chakra-ui/styled-system@2.9.2:
    resolution: {integrity: sha512-To/Z92oHpIE+4nk11uVMWqo2GGRS86coeMmjxtpnErmWRdLcp1WVCVRAvn+ZwpLiNR+reWFr2FFqJRsREuZdAg==}
    dependencies:
      '@chakra-ui/shared-utils': 2.0.5
      csstype: 3.1.2
      lodash.mergewith: 4.6.2

  /@chakra-ui/switch@2.1.2(@chakra-ui/system@2.6.2)(framer-motion@10.16.5)(react@18.2.0):
    resolution: {integrity: sha512-pgmi/CC+E1v31FcnQhsSGjJnOE2OcND4cKPyTE+0F+bmGm48Q/b5UmKD9Y+CmZsrt/7V3h8KNczowupfuBfIHA==}
    peerDependencies:
      '@chakra-ui/system': '>=2.0.0'
      framer-motion: '>=4.0.0'
      react: '>=18'
    dependencies:
      '@chakra-ui/checkbox': 2.3.2(@chakra-ui/system@2.6.2)(react@18.2.0)
      '@chakra-ui/shared-utils': 2.0.5
      '@chakra-ui/system': 2.6.2(@emotion/react@11.11.1)(@emotion/styled@11.11.0)(react@18.2.0)
      framer-motion: 10.16.5(react-dom@18.2.0)(react@18.2.0)
      react: 18.2.0

  /@chakra-ui/system@2.6.2(@emotion/react@11.11.1)(@emotion/styled@11.11.0)(react@18.2.0):
    resolution: {integrity: sha512-EGtpoEjLrUu4W1fHD+a62XR+hzC5YfsWm+6lO0Kybcga3yYEij9beegO0jZgug27V+Rf7vns95VPVP6mFd/DEQ==}
    peerDependencies:
      '@emotion/react': ^11.0.0
      '@emotion/styled': ^11.0.0
      react: '>=18'
    dependencies:
      '@chakra-ui/color-mode': 2.2.0(react@18.2.0)
      '@chakra-ui/object-utils': 2.1.0
      '@chakra-ui/react-utils': 2.0.12(react@18.2.0)
      '@chakra-ui/styled-system': 2.9.2
      '@chakra-ui/theme-utils': 2.0.21
      '@chakra-ui/utils': 2.0.15
      '@emotion/react': 11.11.1(@types/react@18.2.37)(react@18.2.0)
      '@emotion/styled': 11.11.0(@emotion/react@11.11.1)(@types/react@18.2.37)(react@18.2.0)
      react: 18.2.0
      react-fast-compare: 3.2.2

  /@chakra-ui/table@2.1.0(@chakra-ui/system@2.6.2)(react@18.2.0):
    resolution: {integrity: sha512-o5OrjoHCh5uCLdiUb0Oc0vq9rIAeHSIRScc2ExTC9Qg/uVZl2ygLrjToCaKfaaKl1oQexIeAcZDKvPG8tVkHyQ==}
    peerDependencies:
      '@chakra-ui/system': '>=2.0.0'
      react: '>=18'
    dependencies:
      '@chakra-ui/react-context': 2.1.0(react@18.2.0)
      '@chakra-ui/shared-utils': 2.0.5
      '@chakra-ui/system': 2.6.2(@emotion/react@11.11.1)(@emotion/styled@11.11.0)(react@18.2.0)
      react: 18.2.0

  /@chakra-ui/tabs@3.0.0(@chakra-ui/system@2.6.2)(react@18.2.0):
    resolution: {integrity: sha512-6Mlclp8L9lqXmsGWF5q5gmemZXOiOYuh0SGT/7PgJVNPz3LXREXlXg2an4MBUD8W5oTkduCX+3KTMCwRrVrDYw==}
    peerDependencies:
      '@chakra-ui/system': '>=2.0.0'
      react: '>=18'
    dependencies:
      '@chakra-ui/clickable': 2.1.0(react@18.2.0)
      '@chakra-ui/descendant': 3.1.0(react@18.2.0)
      '@chakra-ui/lazy-utils': 2.0.5
      '@chakra-ui/react-children-utils': 2.0.6(react@18.2.0)
      '@chakra-ui/react-context': 2.1.0(react@18.2.0)
      '@chakra-ui/react-use-controllable-state': 2.1.0(react@18.2.0)
      '@chakra-ui/react-use-merge-refs': 2.1.0(react@18.2.0)
      '@chakra-ui/react-use-safe-layout-effect': 2.1.0(react@18.2.0)
      '@chakra-ui/shared-utils': 2.0.5
      '@chakra-ui/system': 2.6.2(@emotion/react@11.11.1)(@emotion/styled@11.11.0)(react@18.2.0)
      react: 18.2.0

  /@chakra-ui/tag@3.1.1(@chakra-ui/system@2.6.2)(react@18.2.0):
    resolution: {integrity: sha512-Bdel79Dv86Hnge2PKOU+t8H28nm/7Y3cKd4Kfk9k3lOpUh4+nkSGe58dhRzht59lEqa4N9waCgQiBdkydjvBXQ==}
    peerDependencies:
      '@chakra-ui/system': '>=2.0.0'
      react: '>=18'
    dependencies:
      '@chakra-ui/icon': 3.2.0(@chakra-ui/system@2.6.2)(react@18.2.0)
      '@chakra-ui/react-context': 2.1.0(react@18.2.0)
      '@chakra-ui/system': 2.6.2(@emotion/react@11.11.1)(@emotion/styled@11.11.0)(react@18.2.0)
      react: 18.2.0

  /@chakra-ui/textarea@2.1.2(@chakra-ui/system@2.6.2)(react@18.2.0):
    resolution: {integrity: sha512-ip7tvklVCZUb2fOHDb23qPy/Fr2mzDOGdkrpbNi50hDCiV4hFX02jdQJdi3ydHZUyVgZVBKPOJ+lT9i7sKA2wA==}
    peerDependencies:
      '@chakra-ui/system': '>=2.0.0'
      react: '>=18'
    dependencies:
      '@chakra-ui/form-control': 2.2.0(@chakra-ui/system@2.6.2)(react@18.2.0)
      '@chakra-ui/shared-utils': 2.0.5
      '@chakra-ui/system': 2.6.2(@emotion/react@11.11.1)(@emotion/styled@11.11.0)(react@18.2.0)
      react: 18.2.0

  /@chakra-ui/theme-tools@2.1.2(@chakra-ui/styled-system@2.9.2):
    resolution: {integrity: sha512-Qdj8ajF9kxY4gLrq7gA+Azp8CtFHGO9tWMN2wfF9aQNgG9AuMhPrUzMq9AMQ0MXiYcgNq/FD3eegB43nHVmXVA==}
    peerDependencies:
      '@chakra-ui/styled-system': '>=2.0.0'
    dependencies:
      '@chakra-ui/anatomy': 2.2.2
      '@chakra-ui/shared-utils': 2.0.5
      '@chakra-ui/styled-system': 2.9.2
      color2k: 2.0.2

  /@chakra-ui/theme-utils@2.0.21:
    resolution: {integrity: sha512-FjH5LJbT794r0+VSCXB3lT4aubI24bLLRWB+CuRKHijRvsOg717bRdUN/N1fEmEpFnRVrbewttWh/OQs0EWpWw==}
    dependencies:
      '@chakra-ui/shared-utils': 2.0.5
      '@chakra-ui/styled-system': 2.9.2
      '@chakra-ui/theme': 3.3.1(@chakra-ui/styled-system@2.9.2)
      lodash.mergewith: 4.6.2

  /@chakra-ui/theme@3.3.1(@chakra-ui/styled-system@2.9.2):
    resolution: {integrity: sha512-Hft/VaT8GYnItGCBbgWd75ICrIrIFrR7lVOhV/dQnqtfGqsVDlrztbSErvMkoPKt0UgAkd9/o44jmZ6X4U2nZQ==}
    peerDependencies:
      '@chakra-ui/styled-system': '>=2.8.0'
    dependencies:
      '@chakra-ui/anatomy': 2.2.2
      '@chakra-ui/shared-utils': 2.0.5
      '@chakra-ui/styled-system': 2.9.2
      '@chakra-ui/theme-tools': 2.1.2(@chakra-ui/styled-system@2.9.2)

  /@chakra-ui/toast@7.0.2(@chakra-ui/system@2.6.2)(framer-motion@10.16.5)(react-dom@18.2.0)(react@18.2.0):
    resolution: {integrity: sha512-yvRP8jFKRs/YnkuE41BVTq9nB2v/KDRmje9u6dgDmE5+1bFt3bwjdf9gVbif4u5Ve7F7BGk5E093ARRVtvLvXA==}
    peerDependencies:
      '@chakra-ui/system': 2.6.2
      framer-motion: '>=4.0.0'
      react: '>=18'
      react-dom: '>=18'
    dependencies:
      '@chakra-ui/alert': 2.2.2(@chakra-ui/system@2.6.2)(react@18.2.0)
      '@chakra-ui/close-button': 2.1.1(@chakra-ui/system@2.6.2)(react@18.2.0)
      '@chakra-ui/portal': 2.1.0(react-dom@18.2.0)(react@18.2.0)
      '@chakra-ui/react-context': 2.1.0(react@18.2.0)
      '@chakra-ui/react-use-timeout': 2.1.0(react@18.2.0)
      '@chakra-ui/react-use-update-effect': 2.1.0(react@18.2.0)
      '@chakra-ui/shared-utils': 2.0.5
      '@chakra-ui/styled-system': 2.9.2
      '@chakra-ui/system': 2.6.2(@emotion/react@11.11.1)(@emotion/styled@11.11.0)(react@18.2.0)
      '@chakra-ui/theme': 3.3.1(@chakra-ui/styled-system@2.9.2)
      framer-motion: 10.16.5(react-dom@18.2.0)(react@18.2.0)
      react: 18.2.0
      react-dom: 18.2.0(react@18.2.0)

  /@chakra-ui/tooltip@2.3.1(@chakra-ui/system@2.6.2)(framer-motion@10.16.5)(react-dom@18.2.0)(react@18.2.0):
    resolution: {integrity: sha512-Rh39GBn/bL4kZpuEMPPRwYNnccRCL+w9OqamWHIB3Qboxs6h8cOyXfIdGxjo72lvhu1QI/a4KFqkM3St+WfC0A==}
    peerDependencies:
      '@chakra-ui/system': '>=2.0.0'
      framer-motion: '>=4.0.0'
      react: '>=18'
      react-dom: '>=18'
    dependencies:
      '@chakra-ui/dom-utils': 2.1.0
      '@chakra-ui/popper': 3.1.0(react@18.2.0)
      '@chakra-ui/portal': 2.1.0(react-dom@18.2.0)(react@18.2.0)
      '@chakra-ui/react-types': 2.0.7(react@18.2.0)
      '@chakra-ui/react-use-disclosure': 2.1.0(react@18.2.0)
      '@chakra-ui/react-use-event-listener': 2.1.0(react@18.2.0)
      '@chakra-ui/react-use-merge-refs': 2.1.0(react@18.2.0)
      '@chakra-ui/shared-utils': 2.0.5
      '@chakra-ui/system': 2.6.2(@emotion/react@11.11.1)(@emotion/styled@11.11.0)(react@18.2.0)
      framer-motion: 10.16.5(react-dom@18.2.0)(react@18.2.0)
      react: 18.2.0
      react-dom: 18.2.0(react@18.2.0)

  /@chakra-ui/transition@2.1.0(framer-motion@10.16.5)(react@18.2.0):
    resolution: {integrity: sha512-orkT6T/Dt+/+kVwJNy7zwJ+U2xAZ3EU7M3XCs45RBvUnZDr/u9vdmaM/3D/rOpmQJWgQBwKPJleUXrYWUagEDQ==}
    peerDependencies:
      framer-motion: '>=4.0.0'
      react: '>=18'
    dependencies:
      '@chakra-ui/shared-utils': 2.0.5
      framer-motion: 10.16.5(react-dom@18.2.0)(react@18.2.0)
      react: 18.2.0

  /@chakra-ui/utils@2.0.15:
    resolution: {integrity: sha512-El4+jL0WSaYYs+rJbuYFDbjmfCcfGDmRY95GO4xwzit6YAPZBLcR65rOEwLps+XWluZTy1xdMrusg/hW0c1aAA==}
    dependencies:
      '@types/lodash.mergewith': 4.6.7
      css-box-model: 1.2.1
      framesync: 6.1.2
      lodash.mergewith: 4.6.2

  /@chakra-ui/visually-hidden@2.2.0(@chakra-ui/system@2.6.2)(react@18.2.0):
    resolution: {integrity: sha512-KmKDg01SrQ7VbTD3+cPWf/UfpF5MSwm3v7MWi0n5t8HnnadT13MF0MJCDSXbBWnzLv1ZKJ6zlyAOeARWX+DpjQ==}
    peerDependencies:
      '@chakra-ui/system': '>=2.0.0'
      react: '>=18'
    dependencies:
      '@chakra-ui/system': 2.6.2(@emotion/react@11.11.1)(@emotion/styled@11.11.0)(react@18.2.0)
      react: 18.2.0

  /@changesets/apply-release-plan@6.1.4:
    resolution: {integrity: sha512-FMpKF1fRlJyCZVYHr3CbinpZZ+6MwvOtWUuO8uo+svcATEoc1zRDcj23pAurJ2TZ/uVz1wFHH6K3NlACy0PLew==}
    dependencies:
      '@babel/runtime': 7.23.2
      '@changesets/config': 2.3.1
      '@changesets/get-version-range-type': 0.3.2
      '@changesets/git': 2.0.0
      '@changesets/types': 5.2.1
      '@manypkg/get-packages': 1.1.3
      detect-indent: 6.1.0
      fs-extra: 7.0.1
      lodash.startcase: 4.4.0
      outdent: 0.5.0
      prettier: 2.8.8
      resolve-from: 5.0.0
      semver: 7.5.4
    dev: true

  /@changesets/assemble-release-plan@5.2.4(patch_hash=ixdzxqire6z6wavv7be3kwhyxu):
    resolution: {integrity: sha512-xJkWX+1/CUaOUWTguXEbCDTyWJFECEhmdtbkjhn5GVBGxdP/JwaHBIU9sW3FR6gD07UwZ7ovpiPclQZs+j+mvg==}
    dependencies:
      '@babel/runtime': 7.23.2
      '@changesets/errors': 0.1.4
      '@changesets/get-dependents-graph': 1.3.6
      '@changesets/types': 5.2.1
      '@manypkg/get-packages': 1.1.3
      semver: 7.5.4
    dev: true
    patched: true

  /@changesets/changelog-git@0.1.14:
    resolution: {integrity: sha512-+vRfnKtXVWsDDxGctOfzJsPhaCdXRYoe+KyWYoq5X/GqoISREiat0l3L8B0a453B2B4dfHGcZaGyowHbp9BSaA==}
    dependencies:
      '@changesets/types': 5.2.1
    dev: true

  /@changesets/cli@2.26.2:
    resolution: {integrity: sha512-dnWrJTmRR8bCHikJHl9b9HW3gXACCehz4OasrXpMp7sx97ECuBGGNjJhjPhdZNCvMy9mn4BWdplI323IbqsRig==}
    hasBin: true
    dependencies:
      '@babel/runtime': 7.23.2
      '@changesets/apply-release-plan': 6.1.4
      '@changesets/assemble-release-plan': 5.2.4(patch_hash=ixdzxqire6z6wavv7be3kwhyxu)
      '@changesets/changelog-git': 0.1.14
      '@changesets/config': 2.3.1
      '@changesets/errors': 0.1.4
      '@changesets/get-dependents-graph': 1.3.6
      '@changesets/get-release-plan': 3.0.17
      '@changesets/git': 2.0.0
      '@changesets/logger': 0.0.5
      '@changesets/pre': 1.0.14
      '@changesets/read': 0.5.9
      '@changesets/types': 5.2.1
      '@changesets/write': 0.2.3
      '@manypkg/get-packages': 1.1.3
      '@types/is-ci': 3.0.0
      '@types/semver': 7.5.0
      ansi-colors: 4.1.3
      chalk: 2.4.2
      enquirer: 2.3.6
      external-editor: 3.1.0
      fs-extra: 7.0.1
      human-id: 1.0.2
      is-ci: 3.0.1
      meow: 6.1.1
      outdent: 0.5.0
      p-limit: 2.3.0
      preferred-pm: 3.0.3
      resolve-from: 5.0.0
      semver: 7.5.4
      spawndamnit: 2.0.0
      term-size: 2.2.1
      tty-table: 4.2.1
    dev: true

  /@changesets/config@2.3.1:
    resolution: {integrity: sha512-PQXaJl82CfIXddUOppj4zWu+987GCw2M+eQcOepxN5s+kvnsZOwjEJO3DH9eVy+OP6Pg/KFEWdsECFEYTtbg6w==}
    dependencies:
      '@changesets/errors': 0.1.4
      '@changesets/get-dependents-graph': 1.3.6
      '@changesets/logger': 0.0.5
      '@changesets/types': 5.2.1
      '@manypkg/get-packages': 1.1.3
      fs-extra: 7.0.1
      micromatch: 4.0.5
    dev: true

  /@changesets/errors@0.1.4:
    resolution: {integrity: sha512-HAcqPF7snsUJ/QzkWoKfRfXushHTu+K5KZLJWPb34s4eCZShIf8BFO3fwq6KU8+G7L5KdtN2BzQAXOSXEyiY9Q==}
    dependencies:
      extendable-error: 0.1.7
    dev: true

  /@changesets/get-dependents-graph@1.3.6:
    resolution: {integrity: sha512-Q/sLgBANmkvUm09GgRsAvEtY3p1/5OCzgBE5vX3vgb5CvW0j7CEljocx5oPXeQSNph6FXulJlXV3Re/v3K3P3Q==}
    dependencies:
      '@changesets/types': 5.2.1
      '@manypkg/get-packages': 1.1.3
      chalk: 2.4.2
      fs-extra: 7.0.1
      semver: 7.5.4
    dev: true

  /@changesets/get-release-plan@3.0.17:
    resolution: {integrity: sha512-6IwKTubNEgoOZwDontYc2x2cWXfr6IKxP3IhKeK+WjyD6y3M4Gl/jdQvBw+m/5zWILSOCAaGLu2ZF6Q+WiPniw==}
    dependencies:
      '@babel/runtime': 7.23.2
      '@changesets/assemble-release-plan': 5.2.4(patch_hash=ixdzxqire6z6wavv7be3kwhyxu)
      '@changesets/config': 2.3.1
      '@changesets/pre': 1.0.14
      '@changesets/read': 0.5.9
      '@changesets/types': 5.2.1
      '@manypkg/get-packages': 1.1.3
    dev: true

  /@changesets/get-version-range-type@0.3.2:
    resolution: {integrity: sha512-SVqwYs5pULYjYT4op21F2pVbcrca4qA/bAA3FmFXKMN7Y+HcO8sbZUTx3TAy2VXulP2FACd1aC7f2nTuqSPbqg==}
    dev: true

  /@changesets/git@2.0.0:
    resolution: {integrity: sha512-enUVEWbiqUTxqSnmesyJGWfzd51PY4H7mH9yUw0hPVpZBJ6tQZFMU3F3mT/t9OJ/GjyiM4770i+sehAn6ymx6A==}
    dependencies:
      '@babel/runtime': 7.23.2
      '@changesets/errors': 0.1.4
      '@changesets/types': 5.2.1
      '@manypkg/get-packages': 1.1.3
      is-subdir: 1.2.0
      micromatch: 4.0.5
      spawndamnit: 2.0.0
    dev: true

  /@changesets/logger@0.0.5:
    resolution: {integrity: sha512-gJyZHomu8nASHpaANzc6bkQMO9gU/ib20lqew1rVx753FOxffnCrJlGIeQVxNWCqM+o6OOleCo/ivL8UAO5iFw==}
    dependencies:
      chalk: 2.4.2
    dev: true

  /@changesets/parse@0.3.16:
    resolution: {integrity: sha512-127JKNd167ayAuBjUggZBkmDS5fIKsthnr9jr6bdnuUljroiERW7FBTDNnNVyJ4l69PzR57pk6mXQdtJyBCJKg==}
    dependencies:
      '@changesets/types': 5.2.1
      js-yaml: 3.14.1
    dev: true

  /@changesets/pre@1.0.14:
    resolution: {integrity: sha512-dTsHmxQWEQekHYHbg+M1mDVYFvegDh9j/kySNuDKdylwfMEevTeDouR7IfHNyVodxZXu17sXoJuf2D0vi55FHQ==}
    dependencies:
      '@babel/runtime': 7.23.2
      '@changesets/errors': 0.1.4
      '@changesets/types': 5.2.1
      '@manypkg/get-packages': 1.1.3
      fs-extra: 7.0.1
    dev: true

  /@changesets/read@0.5.9:
    resolution: {integrity: sha512-T8BJ6JS6j1gfO1HFq50kU3qawYxa4NTbI/ASNVVCBTsKquy2HYwM9r7ZnzkiMe8IEObAJtUVGSrePCOxAK2haQ==}
    dependencies:
      '@babel/runtime': 7.23.2
      '@changesets/git': 2.0.0
      '@changesets/logger': 0.0.5
      '@changesets/parse': 0.3.16
      '@changesets/types': 5.2.1
      chalk: 2.4.2
      fs-extra: 7.0.1
      p-filter: 2.1.0
    dev: true

  /@changesets/types@4.1.0:
    resolution: {integrity: sha512-LDQvVDv5Kb50ny2s25Fhm3d9QSZimsoUGBsUioj6MC3qbMUCuC8GPIvk/M6IvXx3lYhAs0lwWUQLb+VIEUCECw==}
    dev: true

  /@changesets/types@5.2.1:
    resolution: {integrity: sha512-myLfHbVOqaq9UtUKqR/nZA/OY7xFjQMdfgfqeZIBK4d0hA6pgxArvdv8M+6NUzzBsjWLOtvApv8YHr4qM+Kpfg==}
    dev: true

  /@changesets/write@0.2.3:
    resolution: {integrity: sha512-Dbamr7AIMvslKnNYsLFafaVORx4H0pvCA2MHqgtNCySMe1blImEyAEOzDmcgKAkgz4+uwoLz7demIrX+JBr/Xw==}
    dependencies:
      '@babel/runtime': 7.23.2
      '@changesets/types': 5.2.1
      fs-extra: 7.0.1
      human-id: 1.0.2
      prettier: 2.8.8
    dev: true

  /@cspotcode/source-map-support@0.8.1:
    resolution: {integrity: sha512-IchNf6dN4tHoMFIn/7OE8LWZ19Y6q/67Bmf6vnGREv8RSbBVb9LPJxEcnwrcwX6ixSvaiGoomAUvu4YSxXrVgw==}
    engines: {node: '>=12'}
    dependencies:
      '@jridgewell/trace-mapping': 0.3.9
    dev: true

  /@emotion/babel-plugin@11.11.0:
    resolution: {integrity: sha512-m4HEDZleaaCH+XgDDsPF15Ht6wTLsgDTeR3WYj9Q/k76JtWhrJjcP4+/XlG8LGT/Rol9qUfOIztXeA84ATpqPQ==}
    dependencies:
      '@babel/helper-module-imports': 7.18.6
      '@babel/runtime': 7.23.2
      '@emotion/hash': 0.9.1
      '@emotion/memoize': 0.8.1
      '@emotion/serialize': 1.1.2
      babel-plugin-macros: 3.1.0
      convert-source-map: 1.9.0
      escape-string-regexp: 4.0.0
      find-root: 1.1.0
      source-map: 0.5.7
      stylis: 4.2.0

  /@emotion/cache@11.11.0:
    resolution: {integrity: sha512-P34z9ssTCBi3e9EI1ZsWpNHcfY1r09ZO0rZbRO2ob3ZQMnFI35jB536qoXbkdesr5EUhYi22anuEJuyxifaqAQ==}
    dependencies:
      '@emotion/memoize': 0.8.1
      '@emotion/sheet': 1.2.2
      '@emotion/utils': 1.2.1
      '@emotion/weak-memoize': 0.3.1
      stylis: 4.2.0

  /@emotion/hash@0.9.1:
    resolution: {integrity: sha512-gJB6HLm5rYwSLI6PQa+X1t5CFGrv1J1TWG+sOyMCeKz2ojaj6Fnl/rZEspogG+cvqbt4AE/2eIyD2QfLKTBNlQ==}

  /@emotion/is-prop-valid@0.8.8:
    resolution: {integrity: sha512-u5WtneEAr5IDG2Wv65yhunPSMLIpuKsbuOktRojfrEiEvRyC85LgPMZI63cr7NUqT8ZIGdSVg8ZKGxIug4lXcA==}
    requiresBuild: true
    dependencies:
      '@emotion/memoize': 0.7.4
    optional: true

  /@emotion/is-prop-valid@1.2.1:
    resolution: {integrity: sha512-61Mf7Ufx4aDxx1xlDeOm8aFFigGHE4z+0sKCa+IHCeZKiyP9RLD0Mmx7m8b9/Cf37f7NAvQOOJAbQQGVr5uERw==}
    dependencies:
      '@emotion/memoize': 0.8.1

  /@emotion/memoize@0.7.4:
    resolution: {integrity: sha512-Ja/Vfqe3HpuzRsG1oBtWTHk2PGZ7GR+2Vz5iYGelAw8dx32K0y7PjVuxK6z1nMpZOqAFsRUPCkK1YjJ56qJlgw==}
    requiresBuild: true
    optional: true

  /@emotion/memoize@0.8.1:
    resolution: {integrity: sha512-W2P2c/VRW1/1tLox0mVUalvnWXxavmv/Oum2aPsRcoDJuob75FC3Y8FbpfLwUegRcxINtGUMPq0tFCvYNTBXNA==}

  /@emotion/react@11.11.1(@types/react@18.2.37)(react@18.2.0):
    resolution: {integrity: sha512-5mlW1DquU5HaxjLkfkGN1GA/fvVGdyHURRiX/0FHl2cfIfRxSOfmxEH5YS43edp0OldZrZ+dkBKbngxcNCdZvA==}
    peerDependencies:
      '@types/react': '*'
      react: '>=16.8.0'
    peerDependenciesMeta:
      '@types/react':
        optional: true
    dependencies:
      '@babel/runtime': 7.23.2
      '@emotion/babel-plugin': 11.11.0
      '@emotion/cache': 11.11.0
      '@emotion/serialize': 1.1.2
      '@emotion/use-insertion-effect-with-fallbacks': 1.0.1(react@18.2.0)
      '@emotion/utils': 1.2.1
      '@emotion/weak-memoize': 0.3.1
      '@types/react': 18.2.37
      hoist-non-react-statics: 3.3.2
      react: 18.2.0

  /@emotion/serialize@1.1.2:
    resolution: {integrity: sha512-zR6a/fkFP4EAcCMQtLOhIgpprZOwNmCldtpaISpvz348+DP4Mz8ZoKaGGCQpbzepNIUWbq4w6hNZkwDyKoS+HA==}
    dependencies:
      '@emotion/hash': 0.9.1
      '@emotion/memoize': 0.8.1
      '@emotion/unitless': 0.8.1
      '@emotion/utils': 1.2.1
      csstype: 3.1.2

  /@emotion/sheet@1.2.2:
    resolution: {integrity: sha512-0QBtGvaqtWi+nx6doRwDdBIzhNdZrXUppvTM4dtZZWEGTXL/XE/yJxLMGlDT1Gt+UHH5IX1n+jkXyytE/av7OA==}

  /@emotion/styled@11.11.0(@emotion/react@11.11.1)(@types/react@18.2.37)(react@18.2.0):
    resolution: {integrity: sha512-hM5Nnvu9P3midq5aaXj4I+lnSfNi7Pmd4EWk1fOZ3pxookaQTNew6bp4JaCBYM4HVFZF9g7UjJmsUmC2JlxOng==}
    peerDependencies:
      '@emotion/react': ^11.0.0-rc.0
      '@types/react': '*'
      react: '>=16.8.0'
    peerDependenciesMeta:
      '@types/react':
        optional: true
    dependencies:
      '@babel/runtime': 7.23.2
      '@emotion/babel-plugin': 11.11.0
      '@emotion/is-prop-valid': 1.2.1
      '@emotion/react': 11.11.1(@types/react@18.2.37)(react@18.2.0)
      '@emotion/serialize': 1.1.2
      '@emotion/use-insertion-effect-with-fallbacks': 1.0.1(react@18.2.0)
      '@emotion/utils': 1.2.1
      '@types/react': 18.2.37
      react: 18.2.0

  /@emotion/unitless@0.8.1:
    resolution: {integrity: sha512-KOEGMu6dmJZtpadb476IsZBclKvILjopjUii3V+7MnXIQCYh8W3NgNcgwo21n9LXZX6EDIKvqfjYxXebDwxKmQ==}

  /@emotion/use-insertion-effect-with-fallbacks@1.0.1(react@18.2.0):
    resolution: {integrity: sha512-jT/qyKZ9rzLErtrjGgdkMBn2OP8wl0G3sQlBb3YPryvKHsjvINUhVaPFfP+fpBcOkmrVOVEEHQFJ7nbj2TH2gw==}
    peerDependencies:
      react: '>=16.8.0'
    dependencies:
      react: 18.2.0

  /@emotion/utils@1.2.1:
    resolution: {integrity: sha512-Y2tGf3I+XVnajdItskUCn6LX+VUDmP6lTL4fcqsXAv43dnlbZiuW4MWQW38rW/BVWSE7Q/7+XQocmpnRYILUmg==}

  /@emotion/weak-memoize@0.3.1:
    resolution: {integrity: sha512-EsBwpc7hBUJWAsNPBmJy4hxWx12v6bshQsldrVmjxJoc3isbxhOrF2IcCpaXxfvq03NwkI7sbsOLXbYuqF/8Ww==}

  /@esbuild/android-arm64@0.18.17:
    resolution: {integrity: sha512-9np+YYdNDed5+Jgr1TdWBsozZ85U1Oa3xW0c7TWqH0y2aGghXtZsuT8nYRbzOMcl0bXZXjOGbksoTtVOlWrRZg==}
    engines: {node: '>=12'}
    cpu: [arm64]
    os: [android]
    requiresBuild: true
    dev: true
    optional: true

  /@esbuild/android-arm@0.18.17:
    resolution: {integrity: sha512-wHsmJG/dnL3OkpAcwbgoBTTMHVi4Uyou3F5mf58ZtmUyIKfcdA7TROav/6tCzET4A3QW2Q2FC+eFneMU+iyOxg==}
    engines: {node: '>=12'}
    cpu: [arm]
    os: [android]
    requiresBuild: true
    dev: true
    optional: true

  /@esbuild/android-x64@0.18.17:
    resolution: {integrity: sha512-O+FeWB/+xya0aLg23hHEM2E3hbfwZzjqumKMSIqcHbNvDa+dza2D0yLuymRBQQnC34CWrsJUXyH2MG5VnLd6uw==}
    engines: {node: '>=12'}
    cpu: [x64]
    os: [android]
    requiresBuild: true
    dev: true
    optional: true

  /@esbuild/darwin-arm64@0.18.17:
    resolution: {integrity: sha512-M9uJ9VSB1oli2BE/dJs3zVr9kcCBBsE883prage1NWz6pBS++1oNn/7soPNS3+1DGj0FrkSvnED4Bmlu1VAE9g==}
    engines: {node: '>=12'}
    cpu: [arm64]
    os: [darwin]
    requiresBuild: true
    dev: true
    optional: true

  /@esbuild/darwin-x64@0.18.17:
    resolution: {integrity: sha512-XDre+J5YeIJDMfp3n0279DFNrGCXlxOuGsWIkRb1NThMZ0BsrWXoTg23Jer7fEXQ9Ye5QjrvXpxnhzl3bHtk0g==}
    engines: {node: '>=12'}
    cpu: [x64]
    os: [darwin]
    requiresBuild: true
    dev: true
    optional: true

  /@esbuild/freebsd-arm64@0.18.17:
    resolution: {integrity: sha512-cjTzGa3QlNfERa0+ptykyxs5A6FEUQQF0MuilYXYBGdBxD3vxJcKnzDlhDCa1VAJCmAxed6mYhA2KaJIbtiNuQ==}
    engines: {node: '>=12'}
    cpu: [arm64]
    os: [freebsd]
    requiresBuild: true
    dev: true
    optional: true

  /@esbuild/freebsd-x64@0.18.17:
    resolution: {integrity: sha512-sOxEvR8d7V7Kw8QqzxWc7bFfnWnGdaFBut1dRUYtu+EIRXefBc/eIsiUiShnW0hM3FmQ5Zf27suDuHsKgZ5QrA==}
    engines: {node: '>=12'}
    cpu: [x64]
    os: [freebsd]
    requiresBuild: true
    dev: true
    optional: true

  /@esbuild/linux-arm64@0.18.17:
    resolution: {integrity: sha512-c9w3tE7qA3CYWjT+M3BMbwMt+0JYOp3vCMKgVBrCl1nwjAlOMYzEo+gG7QaZ9AtqZFj5MbUc885wuBBmu6aADQ==}
    engines: {node: '>=12'}
    cpu: [arm64]
    os: [linux]
    requiresBuild: true
    dev: true
    optional: true

  /@esbuild/linux-arm@0.18.17:
    resolution: {integrity: sha512-2d3Lw6wkwgSLC2fIvXKoMNGVaeY8qdN0IC3rfuVxJp89CRfA3e3VqWifGDfuakPmp90+ZirmTfye1n4ncjv2lg==}
    engines: {node: '>=12'}
    cpu: [arm]
    os: [linux]
    requiresBuild: true
    dev: true
    optional: true

  /@esbuild/linux-ia32@0.18.17:
    resolution: {integrity: sha512-1DS9F966pn5pPnqXYz16dQqWIB0dmDfAQZd6jSSpiT9eX1NzKh07J6VKR3AoXXXEk6CqZMojiVDSZi1SlmKVdg==}
    engines: {node: '>=12'}
    cpu: [ia32]
    os: [linux]
    requiresBuild: true
    dev: true
    optional: true

  /@esbuild/linux-loong64@0.18.17:
    resolution: {integrity: sha512-EvLsxCk6ZF0fpCB6w6eOI2Fc8KW5N6sHlIovNe8uOFObL2O+Mr0bflPHyHwLT6rwMg9r77WOAWb2FqCQrVnwFg==}
    engines: {node: '>=12'}
    cpu: [loong64]
    os: [linux]
    requiresBuild: true
    dev: true
    optional: true

  /@esbuild/linux-mips64el@0.18.17:
    resolution: {integrity: sha512-e0bIdHA5p6l+lwqTE36NAW5hHtw2tNRmHlGBygZC14QObsA3bD4C6sXLJjvnDIjSKhW1/0S3eDy+QmX/uZWEYQ==}
    engines: {node: '>=12'}
    cpu: [mips64el]
    os: [linux]
    requiresBuild: true
    dev: true
    optional: true

  /@esbuild/linux-ppc64@0.18.17:
    resolution: {integrity: sha512-BAAilJ0M5O2uMxHYGjFKn4nJKF6fNCdP1E0o5t5fvMYYzeIqy2JdAP88Az5LHt9qBoUa4tDaRpfWt21ep5/WqQ==}
    engines: {node: '>=12'}
    cpu: [ppc64]
    os: [linux]
    requiresBuild: true
    dev: true
    optional: true

  /@esbuild/linux-riscv64@0.18.17:
    resolution: {integrity: sha512-Wh/HW2MPnC3b8BqRSIme/9Zhab36PPH+3zam5pqGRH4pE+4xTrVLx2+XdGp6fVS3L2x+DrsIcsbMleex8fbE6g==}
    engines: {node: '>=12'}
    cpu: [riscv64]
    os: [linux]
    requiresBuild: true
    dev: true
    optional: true

  /@esbuild/linux-s390x@0.18.17:
    resolution: {integrity: sha512-j/34jAl3ul3PNcK3pfI0NSlBANduT2UO5kZ7FCaK33XFv3chDhICLY8wJJWIhiQ+YNdQ9dxqQctRg2bvrMlYgg==}
    engines: {node: '>=12'}
    cpu: [s390x]
    os: [linux]
    requiresBuild: true
    dev: true
    optional: true

  /@esbuild/linux-x64@0.18.17:
    resolution: {integrity: sha512-QM50vJ/y+8I60qEmFxMoxIx4de03pGo2HwxdBeFd4nMh364X6TIBZ6VQ5UQmPbQWUVWHWws5MmJXlHAXvJEmpQ==}
    engines: {node: '>=12'}
    cpu: [x64]
    os: [linux]
    requiresBuild: true
    dev: true
    optional: true

  /@esbuild/netbsd-x64@0.18.17:
    resolution: {integrity: sha512-/jGlhWR7Sj9JPZHzXyyMZ1RFMkNPjC6QIAan0sDOtIo2TYk3tZn5UDrkE0XgsTQCxWTTOcMPf9p6Rh2hXtl5TQ==}
    engines: {node: '>=12'}
    cpu: [x64]
    os: [netbsd]
    requiresBuild: true
    dev: true
    optional: true

  /@esbuild/openbsd-x64@0.18.17:
    resolution: {integrity: sha512-rSEeYaGgyGGf4qZM2NonMhMOP/5EHp4u9ehFiBrg7stH6BYEEjlkVREuDEcQ0LfIl53OXLxNbfuIj7mr5m29TA==}
    engines: {node: '>=12'}
    cpu: [x64]
    os: [openbsd]
    requiresBuild: true
    dev: true
    optional: true

  /@esbuild/sunos-x64@0.18.17:
    resolution: {integrity: sha512-Y7ZBbkLqlSgn4+zot4KUNYst0bFoO68tRgI6mY2FIM+b7ZbyNVtNbDP5y8qlu4/knZZ73fgJDlXID+ohY5zt5g==}
    engines: {node: '>=12'}
    cpu: [x64]
    os: [sunos]
    requiresBuild: true
    dev: true
    optional: true

  /@esbuild/win32-arm64@0.18.17:
    resolution: {integrity: sha512-bwPmTJsEQcbZk26oYpc4c/8PvTY3J5/QK8jM19DVlEsAB41M39aWovWoHtNm78sd6ip6prilxeHosPADXtEJFw==}
    engines: {node: '>=12'}
    cpu: [arm64]
    os: [win32]
    requiresBuild: true
    dev: true
    optional: true

  /@esbuild/win32-ia32@0.18.17:
    resolution: {integrity: sha512-H/XaPtPKli2MhW+3CQueo6Ni3Avggi6hP/YvgkEe1aSaxw+AeO8MFjq8DlgfTd9Iz4Yih3QCZI6YLMoyccnPRg==}
    engines: {node: '>=12'}
    cpu: [ia32]
    os: [win32]
    requiresBuild: true
    dev: true
    optional: true

  /@esbuild/win32-x64@0.18.17:
    resolution: {integrity: sha512-fGEb8f2BSA3CW7riJVurug65ACLuQAzKq0SSqkY2b2yHHH0MzDfbLyKIGzHwOI/gkHcxM/leuSW6D5w/LMNitA==}
    engines: {node: '>=12'}
    cpu: [x64]
    os: [win32]
    requiresBuild: true
    dev: true
    optional: true

  /@eslint-community/eslint-utils@4.4.0(eslint@8.47.0):
    resolution: {integrity: sha512-1/sA4dwrzBAyeUoQ6oxahHKmrZvsnLCg4RfxW3ZFGGmQkSNQPFNLV9CUEFQP1x9EYXHTo5p6xdhZM1Ne9p/AfA==}
    engines: {node: ^12.22.0 || ^14.17.0 || >=16.0.0}
    peerDependencies:
      eslint: ^6.0.0 || ^7.0.0 || >=8.0.0
    dependencies:
      eslint: 8.47.0
      eslint-visitor-keys: 3.4.3
    dev: true

  /@eslint-community/regexpp@4.7.0:
    resolution: {integrity: sha512-+HencqxU7CFJnQb7IKtuNBqS6Yx3Tz4kOL8BJXo+JyeiBm5MEX6pO8onXDkjrkCRlfYXS1Axro15ZjVFe9YgsA==}
    engines: {node: ^12.0.0 || ^14.0.0 || >=16.0.0}
    dev: true

  /@eslint/eslintrc@2.1.2:
    resolution: {integrity: sha512-+wvgpDsrB1YqAMdEUCcnTlpfVBH7Vqn6A/NT3D8WVXFIaKMlErPIZT3oCIAVCOtarRpMtelZLqJeU3t7WY6X6g==}
    engines: {node: ^12.22.0 || ^14.17.0 || >=16.0.0}
    dependencies:
      ajv: 6.12.6
      debug: 4.3.4
      espree: 9.6.1
      globals: 13.20.0
      ignore: 5.2.4
      import-fresh: 3.3.0
      js-yaml: 4.1.0
      minimatch: 3.1.2
      strip-json-comments: 3.1.1
    transitivePeerDependencies:
      - supports-color
    dev: true

  /@eslint/js@8.47.0:
    resolution: {integrity: sha512-P6omY1zv5MItm93kLM8s2vr1HICJH8v0dvddDhysbIuZ+vcjOHg5Zbkf1mTkcmi2JA9oBG2anOkRnW8WJTS8Og==}
    engines: {node: ^12.22.0 || ^14.17.0 || >=16.0.0}
    dev: true

<<<<<<< HEAD
  /@floating-ui/core@1.5.0:
    resolution: {integrity: sha512-kK1h4m36DQ0UHGj5Ah4db7R0rHemTqqO0QLvUqi1/mUUp3LuAWbWxdxSIf/XsnH9VS6rRVPLJCncjRzUvyCLXg==}
    dependencies:
      '@floating-ui/utils': 0.1.6
    dev: false

  /@floating-ui/dom@1.5.3:
    resolution: {integrity: sha512-ClAbQnEqJAKCJOEbbLo5IUlZHkNszqhuxS4fHAVxRPXPya6Ysf2G8KypnYcOTpx6I8xcgF9bbHb6g/2KpbV8qA==}
    dependencies:
      '@floating-ui/core': 1.5.0
      '@floating-ui/utils': 0.1.6
    dev: false

  /@floating-ui/utils@0.1.6:
    resolution: {integrity: sha512-OfX7E2oUDYxtBvsuS4e/jSn4Q9Qb6DzgeYtsAdkPZ47znpoNsMgZw0+tVijiv3uGNR6dgNlty6r9rzIzHjtd/A==}
    dev: false

  /@formatjs/ecma402-abstract@1.17.0:
    resolution: {integrity: sha512-6ueQTeJZtwKjmh23bdkq/DMqH4l4bmfvtQH98blOSbiXv/OUiyijSW6jU22IT8BNM1ujCaEvJfTtyCYVH38EMQ==}
=======
  /@formatjs/ecma402-abstract@1.18.0:
    resolution: {integrity: sha512-PEVLoa3zBevWSCZzPIM/lvPCi8P5l4G+NXQMc/CjEiaCWgyHieUoo0nM7Bs0n/NbuQ6JpXEolivQ9pKSBHaDlA==}
>>>>>>> 5823ddf6
    dependencies:
      '@formatjs/intl-localematcher': 0.5.2
      tslib: 2.6.2

  /@formatjs/fast-memoize@2.2.0:
    resolution: {integrity: sha512-hnk/nY8FyrL5YxwP9e4r9dqeM6cAbo8PeU9UjyXojZMNvVad2Z06FAVHyR3Ecw6fza+0GH7vdJgiKIVXTMbSBA==}
    dependencies:
      tslib: 2.6.2

  /@formatjs/icu-messageformat-parser@2.7.3:
    resolution: {integrity: sha512-X/jy10V9S/vW+qlplqhMUxR8wErQ0mmIYSq4mrjpjDl9mbuGcCILcI1SUYkL5nlM4PJqpc0KOS0bFkkJNPxYRw==}
    dependencies:
      '@formatjs/ecma402-abstract': 1.18.0
      '@formatjs/icu-skeleton-parser': 1.7.0
      tslib: 2.6.2

  /@formatjs/icu-skeleton-parser@1.7.0:
    resolution: {integrity: sha512-Cfdo/fgbZzpN/jlN/ptQVe0lRHora+8ezrEeg2RfrNjyp+YStwBy7cqDY8k5/z2LzXg6O0AdzAV91XS0zIWv+A==}
    dependencies:
      '@formatjs/ecma402-abstract': 1.18.0
      tslib: 2.6.2

  /@formatjs/intl-displaynames@6.6.4:
    resolution: {integrity: sha512-ET8KQ+L9Q0K8x1SnJQa4DNssUcbATlMopWqYvGGR8yAvw5qwAQc1fv+DshCoZNIE9pbcue0IGC4kWNAkWqlFag==}
    dependencies:
      '@formatjs/ecma402-abstract': 1.18.0
      '@formatjs/intl-localematcher': 0.5.2
      tslib: 2.6.2

  /@formatjs/intl-listformat@7.5.3:
    resolution: {integrity: sha512-l7EOr0Yh1m8KagytukB90yw81uyzrM7amKFrgxXqphz4KeSIL0KPa68lPsdtZ+JmQB73GaDQRwLOwUKFZ1VZPQ==}
    dependencies:
      '@formatjs/ecma402-abstract': 1.18.0
      '@formatjs/intl-localematcher': 0.5.2
      tslib: 2.6.2

  /@formatjs/intl-localematcher@0.5.2:
    resolution: {integrity: sha512-txaaE2fiBMagLrR4jYhxzFO6wEdEG4TPMqrzBAcbr4HFUYzH/YC+lg6OIzKCHm8WgDdyQevxbAAV1OgcXctuGw==}
    dependencies:
      tslib: 2.6.2

  /@formatjs/intl@2.9.9(typescript@5.1.6):
    resolution: {integrity: sha512-JI3CNgL2Zdg5lv9ncT2sYKqbAj2RGrCbdzaCckIxMPxn4QuHuOVvYUGmBAXVusBmfG/0sxLmMrnwnBioz+QKdA==}
    peerDependencies:
      typescript: '5'
    peerDependenciesMeta:
      typescript:
        optional: true
    dependencies:
      '@formatjs/ecma402-abstract': 1.18.0
      '@formatjs/fast-memoize': 2.2.0
      '@formatjs/icu-messageformat-parser': 2.7.3
      '@formatjs/intl-displaynames': 6.6.4
      '@formatjs/intl-listformat': 7.5.3
      intl-messageformat: 10.5.8
      tslib: 2.6.2
      typescript: 5.1.6

  /@humanwhocodes/config-array@0.11.10:
    resolution: {integrity: sha512-KVVjQmNUepDVGXNuoRRdmmEjruj0KfiGSbS8LVc12LMsWDQzRXJ0qdhN8L8uUigKpfEHRhlaQFY0ib1tnUbNeQ==}
    engines: {node: '>=10.10.0'}
    dependencies:
      '@humanwhocodes/object-schema': 1.2.1
      debug: 4.3.4
      minimatch: 3.1.2
    transitivePeerDependencies:
      - supports-color
    dev: true

  /@humanwhocodes/module-importer@1.0.1:
    resolution: {integrity: sha512-bxveV4V8v5Yb4ncFTT3rPSgZBOpCkjfK0y4oVVVJwIuDVBRMDXrPyXRL988i5ap9m9bnyEEjWfm5WkBmtffLfA==}
    engines: {node: '>=12.22'}
    dev: true

  /@humanwhocodes/object-schema@1.2.1:
    resolution: {integrity: sha512-ZnQMnLV4e7hDlUvw8H+U8ASL02SS2Gn6+9Ac3wGGLIe7+je2AeAOxPY+izIPJDfFDb7eDjev0Us8MO1iFRN8hA==}
    dev: true

  /@jest/schemas@29.6.3:
    resolution: {integrity: sha512-mo5j5X+jIZmJQveBKeS/clAueipV7KgiX1vMgCxam1RNYiqE1w62n0/tJJnHtjW8ZHcQco5gY85jA3mi0L+nSA==}
    engines: {node: ^14.15.0 || ^16.10.0 || >=18.0.0}
    dependencies:
      '@sinclair/typebox': 0.27.8
    dev: true

  /@jridgewell/gen-mapping@0.3.2:
    resolution: {integrity: sha512-mh65xKQAzI6iBcFzwv28KVWSmCkdRBWoOh+bYQGW3+6OZvbbN3TqMGo5hqYxQniRcH9F2VZIoJCm4pa3BPDK/A==}
    engines: {node: '>=6.0.0'}
    dependencies:
      '@jridgewell/set-array': 1.1.2
      '@jridgewell/sourcemap-codec': 1.4.15
      '@jridgewell/trace-mapping': 0.3.17
    dev: true

  /@jridgewell/resolve-uri@3.1.0:
    resolution: {integrity: sha512-F2msla3tad+Mfht5cJq7LSXcdudKTWCVYUgw6pLFOOHSTtZlj6SWNYAp+AhuqLmWdBO2X5hPrLcu8cVP8fy28w==}
    engines: {node: '>=6.0.0'}
    dev: true

  /@jridgewell/set-array@1.1.2:
    resolution: {integrity: sha512-xnkseuNADM0gt2bs+BvhO0p78Mk762YnZdsuzFV018NoG1Sj1SCQvpSqa7XUaTam5vAGasABV9qXASMKnFMwMw==}
    engines: {node: '>=6.0.0'}
    dev: true

  /@jridgewell/sourcemap-codec@1.4.14:
    resolution: {integrity: sha512-XPSJHWmi394fuUuzDnGz1wiKqWfo1yXecHQMRf2l6hztTO+nPru658AyDngaBe7isIxEkRsPR3FZh+s7iVa4Uw==}
    dev: true

  /@jridgewell/sourcemap-codec@1.4.15:
    resolution: {integrity: sha512-eF2rxCRulEKXHTRiDrDy6erMYWqNw4LPdQ8UQA4huuxaQsVeRPFl2oM8oDGxMFhJUWZf9McpLtJasDDZb/Bpeg==}
    dev: true

  /@jridgewell/trace-mapping@0.3.17:
    resolution: {integrity: sha512-MCNzAp77qzKca9+W/+I0+sEpaUnZoeasnghNeVc41VZCEKaCH73Vq3BZZ/SzWIgrqE4H4ceI+p+b6C0mHf9T4g==}
    dependencies:
      '@jridgewell/resolve-uri': 3.1.0
      '@jridgewell/sourcemap-codec': 1.4.14
    dev: true

  /@jridgewell/trace-mapping@0.3.9:
    resolution: {integrity: sha512-3Belt6tdc8bPgAtbcmdtNJlirVoTmEb5e2gC94PnkwEW9jI6CAHUeoG85tjWP5WquqfavoMtMwiG4P926ZKKuQ==}
    dependencies:
      '@jridgewell/resolve-uri': 3.1.0
      '@jridgewell/sourcemap-codec': 1.4.15
    dev: true

  /@manypkg/find-root@1.1.0:
    resolution: {integrity: sha512-mki5uBvhHzO8kYYix/WRy2WX8S3B5wdVSc9D6KcU5lQNglP2yt58/VfLuAK49glRXChosY8ap2oJ1qgma3GUVA==}
    dependencies:
      '@babel/runtime': 7.23.2
      '@types/node': 12.20.55
      find-up: 4.1.0
      fs-extra: 8.1.0
    dev: true

  /@manypkg/find-root@2.2.0:
    resolution: {integrity: sha512-NET+BNIMmBWUUUfFtuDgaTIav6pVlkkSdI2mt+2rFWPd6TQ0DXyhQH47Ql+d7x2oIkJ69dkVKwsTErRt2ROPbw==}
    engines: {node: '>=14.18.0'}
    dependencies:
      '@manypkg/tools': 1.1.0
      '@types/node': 12.20.55
      find-up: 4.1.0
      fs-extra: 8.1.0
    dev: true

  /@manypkg/get-packages@1.1.3:
    resolution: {integrity: sha512-fo+QhuU3qE/2TQMQmbVMqaQ6EWbMhi4ABWP+O4AM1NqPBuy0OrApV5LO6BrrgnhtAHS2NH6RrVk9OL181tTi8A==}
    dependencies:
      '@babel/runtime': 7.23.2
      '@changesets/types': 4.1.0
      '@manypkg/find-root': 1.1.0
      fs-extra: 8.1.0
      globby: 11.1.0
      read-yaml-file: 1.1.0
    dev: true

  /@manypkg/get-packages@2.2.0:
    resolution: {integrity: sha512-B5p5BXMwhGZKi/syEEAP1eVg5DZ/9LP+MZr0HqfrHLgu9fq0w4ZwH8yVen4JmjrxI2dWS31dcoswYzuphLaRxg==}
    engines: {node: '>=14.18.0'}
    dependencies:
      '@manypkg/find-root': 2.2.0
      '@manypkg/tools': 1.1.0
    dev: true

  /@manypkg/tools@1.1.0:
    resolution: {integrity: sha512-SkAyKAByB9l93Slyg8AUHGuM2kjvWioUTCckT/03J09jYnfEzMO/wSXmEhnKGYs6qx9De8TH4yJCl0Y9lRgnyQ==}
    engines: {node: '>=14.18.0'}
    dependencies:
      fs-extra: 8.1.0
      globby: 11.1.0
      jju: 1.4.0
      read-yaml-file: 1.1.0
    dev: true

  /@mapbox/jsonlint-lines-primitives@2.0.2:
    resolution: {integrity: sha512-rY0o9A5ECsTQRVhv7tL/OyDpGAoUB4tTvLiW1DSzQGq4bvTPhNw1VpSNjDJc5GFZ2XuyOtSWSVN05qOtcD71qQ==}
    engines: {node: '>= 0.6'}
    dev: false

  /@mapbox/unitbezier@0.0.1:
    resolution: {integrity: sha512-nMkuDXFv60aBr9soUG5q+GvZYL+2KZHVvsqFCzqnkGEf46U2fvmytHaEVc1/YZbiLn8X+eR3QzX1+dwDO1lxlw==}
    dev: false

  /@maplibre/maplibre-gl-style-spec@19.3.3:
    resolution: {integrity: sha512-cOZZOVhDSulgK0meTsTkmNXb1ahVvmTmWmfx9gRBwc6hq98wS9JP35ESIoNq3xqEan+UN+gn8187Z6E4NKhLsw==}
    hasBin: true
    dependencies:
      '@mapbox/jsonlint-lines-primitives': 2.0.2
      '@mapbox/unitbezier': 0.0.1
      json-stringify-pretty-compact: 3.0.0
      minimist: 1.2.8
      rw: 1.3.3
      sort-object: 3.0.3
    dev: false

  /@nodelib/fs.scandir@2.1.5:
    resolution: {integrity: sha512-vq24Bq3ym5HEQm2NKCr3yXDwjc7vTsEThRDnkp2DK9p1uqLR+DHurm/NOTo0KG7HYHU7eppKZj3MyqYuMBf62g==}
    engines: {node: '>= 8'}
    dependencies:
      '@nodelib/fs.stat': 2.0.5
      run-parallel: 1.2.0
    dev: true

  /@nodelib/fs.stat@2.0.5:
    resolution: {integrity: sha512-RkhPPp2zrqDAQA/2jNhnztcPAlv64XdhIp7a7454A5ovI7Bukxgt7MX7udwAu3zg1DcpPU0rz3VV1SeaqvY4+A==}
    engines: {node: '>= 8'}
    dev: true

  /@nodelib/fs.walk@1.2.8:
    resolution: {integrity: sha512-oGB+UxlgWcgQkgwo8GcEGwemoTFt3FIO9ababBmaGwXIoBKZ+GTy0pP185beGg7Llih/NSHSV2XAs1lnznocSg==}
    engines: {node: '>= 8'}
    dependencies:
      '@nodelib/fs.scandir': 2.1.5
      fastq: 1.15.0
    dev: true

  /@open-pioneer/base-theme@0.1.0(@open-pioneer/chakra-integration@1.1.0):
    resolution: {integrity: sha512-pNHKjUNHIBzQB3OcHi6RlvnKt6RlQCKtl61p/mX9xA/wLYgtteXcQe0YEJo5SELf/3BEY7nMOgcGwPdP+20aKg==}
    peerDependencies:
      '@open-pioneer/chakra-integration': ^1.1.0
    dependencies:
      '@open-pioneer/chakra-integration': 1.1.0(@chakra-ui/react@2.8.2)(@emotion/cache@11.11.0)(@emotion/react@11.11.1)(@emotion/styled@11.11.0)(framer-motion@10.16.5)(react-dom@18.2.0)(react@18.2.0)

  /@open-pioneer/build-common@1.0.2:
    resolution: {integrity: sha512-lsFoDUyS7liE6oAb7mtOmjE6+gQAPQrO5zSL5XEWo0FjhyteNOYgW8X3zpll/8k365U9B1uWpyLK/Kg0Cbw3Ow==}
    engines: {node: '>= 16'}
    dependencies:
      semver: 7.5.4
      zod: 3.22.3
      zod-validation-error: 1.3.1(zod@3.22.3)
    dev: true

  /@open-pioneer/build-package-cli@1.0.4(sass@1.65.1)(typescript@5.1.6):
    resolution: {integrity: sha512-/eoWcxCDdMhQOnQ3aH9WbXFtWipVF4RF0Thj+BdtE9eTOyQ3UKTS/SG5LX/wO4t2PZu+pXsLBNIhb82jpbgu+w==}
    engines: {node: '>= 16'}
    hasBin: true
    dependencies:
      '@open-pioneer/build-package': 1.0.4(sass@1.65.1)(typescript@5.1.6)
      chalk: 5.3.0
      commander: 11.0.0
    transitivePeerDependencies:
      - sass
      - supports-color
      - typescript
    dev: true

  /@open-pioneer/build-package@1.0.4(sass@1.65.1)(typescript@5.1.6):
    resolution: {integrity: sha512-KAVx//XJfE2QRVNoC8jRUU4awN1U7XtxPlIp5O6LfwAMfq3euZHeYjE3nDUNXbSWhHalTBH4oQYMT/2TXPNdEw==}
    engines: {node: '>= 16'}
    peerDependencies:
      sass: '*'
      typescript: '*'
    peerDependenciesMeta:
      sass:
        optional: true
      typescript:
        optional: true
    dependencies:
      '@open-pioneer/build-common': 1.0.2
      '@open-pioneer/build-support': 1.0.0
      chalk: 5.3.0
      debug: 4.3.4
      esbuild: 0.18.17
      fast-glob: 3.3.1
      fs-extra: 11.1.1
      postcss: 8.4.31
      postcss-import: 15.1.0(postcss@8.4.31)
      rollup: 3.27.1
      rollup-plugin-esbuild: 5.0.0(esbuild@0.18.17)(rollup@3.27.1)
      sass: 1.65.1
      typescript: 5.1.6
    transitivePeerDependencies:
      - supports-color
    dev: true

  /@open-pioneer/build-support@1.0.0:
    resolution: {integrity: sha512-ECnX4/7HrhMDldmw2So4LxNxFZGWOq/bnmJk/8ptOlAFDq/TXgbDhi4BMsvE8x9Y0nt9K33ehW16jYaRM7yOqw==}
    engines: {node: '>= 16'}
    dev: true

  /@open-pioneer/chakra-integration@1.1.0(@chakra-ui/react@2.8.2)(@emotion/cache@11.11.0)(@emotion/react@11.11.1)(@emotion/styled@11.11.0)(framer-motion@10.16.5)(react-dom@18.2.0)(react@18.2.0):
    resolution: {integrity: sha512-d9MsBlldASoiuBZXQ5a6pir8QqIL84/LW0kAFdwwI15x4aGdjBwOvzgCEpbG76h8lu/anozhA5Dj3dRYcuXgww==}
    peerDependencies:
      '@chakra-ui/react': ^2.6.1
      '@emotion/cache': ^11.11.0
      '@emotion/react': ^11.11.0
      '@emotion/styled': ^11.11.0
      framer-motion: ^10.12.16
      react: ^18.2.0
      react-dom: ^18.2.0
    dependencies:
      '@chakra-ui/react': 2.8.2(@emotion/react@11.11.1)(@emotion/styled@11.11.0)(@types/react@18.2.37)(framer-motion@10.16.5)(react-dom@18.2.0)(react@18.2.0)
      '@emotion/cache': 11.11.0
      '@emotion/react': 11.11.1(@types/react@18.2.37)(react@18.2.0)
      '@emotion/styled': 11.11.0(@emotion/react@11.11.1)(@types/react@18.2.37)(react@18.2.0)
      framer-motion: 10.16.5(react-dom@18.2.0)(react@18.2.0)
      react: 18.2.0
      react-dom: 18.2.0(react@18.2.0)

  /@open-pioneer/core@1.1.0:
    resolution: {integrity: sha512-z856f9oojH0nb3vSBp4jsay6YjL9K5g9yKgKfWywkWlfs4Lsw1dw7mEhdooRwbWVXFqQKyFneANqSflEvnVMyw==}

  /@open-pioneer/integration@1.0.3(@open-pioneer/runtime@1.1.0):
    resolution: {integrity: sha512-f+WSwmLkfCt43nrbiibo581bOC/UZsDmIpXNxBX0rz0WdiQ9J/pqAaTrLVPsrxl5bNV8mrwOeq/crcYe70tW0Q==}
    peerDependencies:
      '@open-pioneer/runtime': ^1.1.0
    dependencies:
      '@open-pioneer/runtime': 1.1.0(@formatjs/intl@2.9.9)(@open-pioneer/base-theme@0.1.0)(@open-pioneer/chakra-integration@1.1.0)(@open-pioneer/core@1.1.0)(@open-pioneer/runtime-react-support@1.0.0)(react-dom@18.2.0)(react@18.2.0)
    dev: false

  /@open-pioneer/runtime-react-support@1.0.0(react@18.2.0):
    resolution: {integrity: sha512-u5cMrU0Vxx9Rrs4equZ/uvtK925YUWq/O/3UubBV1206VQKJ1lsEZGWWkkvHnpGfQkOGy25ymbcVzNXGumND+A==}
    peerDependencies:
      react: ^18.2.0
    dependencies:
      react: 18.2.0

  /@open-pioneer/runtime@1.1.0(@formatjs/intl@2.9.9)(@open-pioneer/base-theme@0.1.0)(@open-pioneer/chakra-integration@1.1.0)(@open-pioneer/core@1.1.0)(@open-pioneer/runtime-react-support@1.0.0)(react-dom@18.2.0)(react@18.2.0):
    resolution: {integrity: sha512-yzKZNYBLt8yG5eo1wKWf4/z6etiBJ+29HawT8GMwS2dpO26wnio5X4rymCCoeG2g2s/f3pxIBqD285Bu7kyRXQ==}
    peerDependencies:
      '@formatjs/intl': ^2.7.2
      '@open-pioneer/base-theme': ^0.1.0
      '@open-pioneer/chakra-integration': ^1.1.0
      '@open-pioneer/core': ^1.1.0
      '@open-pioneer/runtime-react-support': ^1.0.0
      react: ^18.2.0
      react-dom: ^18.2.0
    dependencies:
      '@formatjs/intl': 2.9.9(typescript@5.1.6)
      '@open-pioneer/base-theme': 0.1.0(@open-pioneer/chakra-integration@1.1.0)
      '@open-pioneer/chakra-integration': 1.1.0(@chakra-ui/react@2.8.2)(@emotion/cache@11.11.0)(@emotion/react@11.11.1)(@emotion/styled@11.11.0)(framer-motion@10.16.5)(react-dom@18.2.0)(react@18.2.0)
      '@open-pioneer/core': 1.1.0
      '@open-pioneer/runtime-react-support': 1.0.0(react@18.2.0)
      react: 18.2.0
      react-dom: 18.2.0(react@18.2.0)

  /@open-pioneer/tag-current-versions@1.0.1:
    resolution: {integrity: sha512-apM5QQc7hriwvNFlIE8AkvpsEu63JJTD+OYD0WeZSG9gKzUwFyN1e4ixNfAEarUYoCg6VfSFMlsTZ38LKM75Ww==}
    engines: {node: '>= 16'}
    hasBin: true
    dependencies:
      '@changesets/git': 2.0.0
      '@changesets/logger': 0.0.5
      '@manypkg/get-packages': 2.2.0
    dev: true

  /@open-pioneer/test-utils@1.0.1(@formatjs/intl@2.9.9)(@open-pioneer/chakra-integration@1.1.0)(@open-pioneer/runtime-react-support@1.0.0)(@testing-library/dom@9.3.3)(@testing-library/react@14.1.0)(react-dom@18.2.0)(react@18.2.0):
    resolution: {integrity: sha512-5NikMdH3271DQ0rlLu0uLMb/vo8L6LKD6iJKKmLmhwt9c8U4GAXeA5nOcQPlXWaQEPbpNe1uS6l8oCcupSubcQ==}
    peerDependencies:
      '@formatjs/intl': ^2.7.2
      '@open-pioneer/chakra-integration': ^1.1.0
      '@open-pioneer/runtime-react-support': ^1.0.0
      '@testing-library/dom': ^9.3.0
      '@testing-library/react': ^14.0.0
      react: ^18.2.0
      react-dom: ^18.2.0
    dependencies:
      '@formatjs/intl': 2.9.9(typescript@5.1.6)
      '@open-pioneer/chakra-integration': 1.1.0(@chakra-ui/react@2.8.2)(@emotion/cache@11.11.0)(@emotion/react@11.11.1)(@emotion/styled@11.11.0)(framer-motion@10.16.5)(react-dom@18.2.0)(react@18.2.0)
      '@open-pioneer/runtime-react-support': 1.0.0(react@18.2.0)
      '@testing-library/dom': 9.3.3
      '@testing-library/react': 14.1.0(react-dom@18.2.0)(react@18.2.0)
      react: 18.2.0
      react-dom: 18.2.0(react@18.2.0)

  /@open-pioneer/vite-plugin-pioneer@1.1.2(@open-pioneer/runtime@1.1.0)(sass@1.65.1)(vite@4.4.9):
    resolution: {integrity: sha512-5PoXVocOHLbyAtG5oN8da+7LEVReYqXGUU82YvQ2l1I18tyCGlcaYoj67Zk+JPoInmeG2P71LxF0hYRhwMVbfg==}
    engines: {node: '>= 16'}
    peerDependencies:
      '@open-pioneer/runtime': '*'
      sass: ^1.58.3
      vite: ^4.0.0
    dependencies:
      '@babel/generator': 7.22.9
      '@babel/template': 7.22.5
      '@babel/types': 7.22.5
      '@open-pioneer/build-common': 1.0.2
      '@open-pioneer/runtime': 1.1.0(@formatjs/intl@2.9.9)(@open-pioneer/base-theme@0.1.0)(@open-pioneer/chakra-integration@1.1.0)(@open-pioneer/core@1.1.0)(@open-pioneer/runtime-react-support@1.0.0)(react-dom@18.2.0)(react@18.2.0)
      debug: 4.3.4
      js-yaml: 4.1.0
      sass: 1.65.1
      vite: 4.4.9(@types/node@16.18.40)(sass@1.65.1)
      zod: 3.22.3
      zod-validation-error: 1.3.1(zod@3.22.3)
    transitivePeerDependencies:
      - supports-color
    dev: true

  /@petamoriken/float16@3.7.1:
    resolution: {integrity: sha512-oXZOc+aePd0FnhTWk15pyqK+Do87n0TyLV1nxdEougE95X/WXWDqmQobfhgnSY7QsWn5euZUWuDVeTQvoQ5VNw==}
    dev: false

  /@pkgjs/parseargs@0.11.0:
    resolution: {integrity: sha512-+1VkjdD0QBLPodGrJUeqarH8VAIvQODIbwh9XpP5Syisf7YoQgsJKPNFoqqLQlu+VQ/tVSshMR6loPMn8U+dPg==}
    engines: {node: '>=14'}
    requiresBuild: true
    dev: true
    optional: true

  /@popperjs/core@2.11.6:
    resolution: {integrity: sha512-50/17A98tWUfQ176raKiOGXuYpLyyVMkxxG6oylzL3BPOlA6ADGdK7EYunSa4I064xerltq9TGXs8HmOk5E+vw==}

  /@rollup/pluginutils@4.2.1:
    resolution: {integrity: sha512-iKnFXr7NkdZAIHiIWE+BX5ULi/ucVFYWD6TbAV+rZctiRTY2PL6tsIKhoIOaoskiWAkgu+VsbXgUVDNLHf+InQ==}
    engines: {node: '>= 8.0.0'}
    dependencies:
      estree-walker: 2.0.2
      picomatch: 2.3.1
    dev: true

  /@rollup/pluginutils@5.0.2(rollup@3.27.1):
    resolution: {integrity: sha512-pTd9rIsP92h+B6wWwFbW8RkZv4hiR/xKsqre4SIuAOaOEQRxi0lqLke9k2/7WegC85GgUs9pjmOjCUi3In4vwA==}
    engines: {node: '>=14.0.0'}
    peerDependencies:
      rollup: ^1.20.0||^2.0.0||^3.0.0
    peerDependenciesMeta:
      rollup:
        optional: true
    dependencies:
      '@types/estree': 1.0.0
      estree-walker: 2.0.2
      picomatch: 2.3.1
      rollup: 3.27.1
    dev: true

  /@sinclair/typebox@0.27.8:
    resolution: {integrity: sha512-+Fj43pSMwJs4KRrH/938Uf+uAELIgVBmQzg/q1YG10djyfA3TnrU8N8XzqCh/okZdszqBQTZf96idMfE5lnwTA==}
    dev: true

  /@swc/core-darwin-arm64@1.3.90:
    resolution: {integrity: sha512-he0w74HvcoufE6CZrB/U/VGVbc7021IQvYrn1geMACnq/OqMBqjdczNtdNfJAy87LZ4AOUjHDKEIjsZZu7o8nQ==}
    engines: {node: '>=10'}
    cpu: [arm64]
    os: [darwin]
    requiresBuild: true
    dev: true
    optional: true

  /@swc/core-darwin-x64@1.3.90:
    resolution: {integrity: sha512-hKNM0Ix0qMlAamPe0HUfaAhQVbZEL5uK6Iw8v9ew0FtVB4v7EifQ9n41wh+yCj0CjcHBPEBbQU0P6mNTxJu/RQ==}
    engines: {node: '>=10'}
    cpu: [x64]
    os: [darwin]
    requiresBuild: true
    dev: true
    optional: true

  /@swc/core-linux-arm-gnueabihf@1.3.90:
    resolution: {integrity: sha512-HumvtrqTWE8rlFuKt7If0ZL7145H/jVc4AeziVjcd+/ajpqub7IyfrLCYd5PmKMtfeSVDMsxjG0BJ0HLRxrTJA==}
    engines: {node: '>=10'}
    cpu: [arm]
    os: [linux]
    requiresBuild: true
    dev: true
    optional: true

  /@swc/core-linux-arm64-gnu@1.3.90:
    resolution: {integrity: sha512-tA7DqCS7YCwngwXZQeqQhhMm8BbydpaABw8Z/EDQ7KPK1iZ1rNjZw+aWvSpmNmEGmH1RmQ9QDS9mGRDp0faAeg==}
    engines: {node: '>=10'}
    cpu: [arm64]
    os: [linux]
    requiresBuild: true
    dev: true
    optional: true

  /@swc/core-linux-arm64-musl@1.3.90:
    resolution: {integrity: sha512-p2Vtid5BZA36fJkNUwk5HP+HJlKgTru+Ghna7pRe45ghKkkRIUk3fhkgudEvfKfhT+3AvP+GTVQ+T9k0gc9S8w==}
    engines: {node: '>=10'}
    cpu: [arm64]
    os: [linux]
    requiresBuild: true
    dev: true
    optional: true

  /@swc/core-linux-x64-gnu@1.3.90:
    resolution: {integrity: sha512-J6pDtWaulYGXuANERuvv4CqmUbZOQrRZBCRQGZQJ6a86RWpesZqckBelnYx48wYmkgvMkF95Y3xbI3WTfoSHzw==}
    engines: {node: '>=10'}
    cpu: [x64]
    os: [linux]
    requiresBuild: true
    dev: true
    optional: true

  /@swc/core-linux-x64-musl@1.3.90:
    resolution: {integrity: sha512-3Gh6EA3+0K+l3MqnRON7h5bZ32xLmfcVM6QiHHJ9dBttq7YOEeEoMOCdIPMaQxJmK1VfLgZCsPYRd66MhvUSkw==}
    engines: {node: '>=10'}
    cpu: [x64]
    os: [linux]
    requiresBuild: true
    dev: true
    optional: true

  /@swc/core-win32-arm64-msvc@1.3.90:
    resolution: {integrity: sha512-BNaw/iJloDyaNOFV23Sr53ULlnbmzSoerTJ10v0TjSZOEIpsS0Rw6xOK1iI0voDJnRXeZeWRSxEC9DhefNtN/g==}
    engines: {node: '>=10'}
    cpu: [arm64]
    os: [win32]
    requiresBuild: true
    dev: true
    optional: true

  /@swc/core-win32-ia32-msvc@1.3.90:
    resolution: {integrity: sha512-SiyTethWAheE/JbxXCukAAciU//PLcmVZ2ME92MRuLMLmOhrwksjbaa7ukj9WEF3LWrherhSqTXnpj3VC1l/qw==}
    engines: {node: '>=10'}
    cpu: [ia32]
    os: [win32]
    requiresBuild: true
    dev: true
    optional: true

  /@swc/core-win32-x64-msvc@1.3.90:
    resolution: {integrity: sha512-OpWAW5ljKcPJ3SQ0pUuKqYfwXv7ssIhVgrH9XP9ONtdgXKWZRL9hqJQkcL55FARw/gDjKanoCM47wsTNQL+ZZA==}
    engines: {node: '>=10'}
    cpu: [x64]
    os: [win32]
    requiresBuild: true
    dev: true
    optional: true

  /@swc/core@1.3.90:
    resolution: {integrity: sha512-wptBxP4PldOnhmyDVj8qUcn++GRqyw1qc9wOTGtPNHz8cpuTfdfIgYGlhI4La0UYqecuaaIfLfokyuNePOMHPg==}
    engines: {node: '>=10'}
    requiresBuild: true
    peerDependencies:
      '@swc/helpers': ^0.5.0
    peerDependenciesMeta:
      '@swc/helpers':
        optional: true
    dependencies:
      '@swc/counter': 0.1.1
      '@swc/types': 0.1.5
    optionalDependencies:
      '@swc/core-darwin-arm64': 1.3.90
      '@swc/core-darwin-x64': 1.3.90
      '@swc/core-linux-arm-gnueabihf': 1.3.90
      '@swc/core-linux-arm64-gnu': 1.3.90
      '@swc/core-linux-arm64-musl': 1.3.90
      '@swc/core-linux-x64-gnu': 1.3.90
      '@swc/core-linux-x64-musl': 1.3.90
      '@swc/core-win32-arm64-msvc': 1.3.90
      '@swc/core-win32-ia32-msvc': 1.3.90
      '@swc/core-win32-x64-msvc': 1.3.90
    dev: true

  /@swc/counter@0.1.1:
    resolution: {integrity: sha512-xVRaR4u9hcYjFvcSg71Lz5Bo4//CyjAAfMxa7UsaDSYxAshflUkVJWiyVWrfxC59z2kP1IzI4/1BEpnhI9o3Mw==}
    dev: true

  /@swc/types@0.1.5:
    resolution: {integrity: sha512-myfUej5naTBWnqOCc/MdVOLVjXUXtIA+NpDrDBKJtLLg2shUjBu3cZmB/85RyitKc55+lUUyl7oRfLOvkr2hsw==}
    dev: true

  /@testing-library/dom@9.3.3:
    resolution: {integrity: sha512-fB0R+fa3AUqbLHWyxXa2kGVtf1Fe1ZZFr0Zp6AIbIAzXb2mKbEXl+PCQNUOaq5lbTab5tfctfXRNsWXxa2f7Aw==}
    engines: {node: '>=14'}
    dependencies:
      '@babel/code-frame': 7.22.13
      '@babel/runtime': 7.23.2
      '@types/aria-query': 5.0.4
      aria-query: 5.1.3
      chalk: 4.1.2
      dom-accessibility-api: 0.5.16
      lz-string: 1.5.0
      pretty-format: 27.5.1

  /@testing-library/jest-dom@6.0.0(vitest@0.34.6):
    resolution: {integrity: sha512-Ye2R3+/oM27jir8CzYPmuWdavTaKwNZcu0d22L9pO/vnOYE0wmrtpw79TQJa8H6gV8/i7yd+pLaqeLlA0rTMfg==}
    engines: {node: '>=14', npm: '>=6', yarn: '>=1'}
    peerDependencies:
      '@jest/globals': '>= 28'
      '@types/jest': '>= 28'
      jest: '>= 28'
      vitest: '>= 0.32'
    peerDependenciesMeta:
      '@jest/globals':
        optional: true
      '@types/jest':
        optional: true
      jest:
        optional: true
      vitest:
        optional: true
    dependencies:
      '@adobe/css-tools': 4.3.1
      '@babel/runtime': 7.23.2
      aria-query: 5.1.3
      chalk: 3.0.0
      css.escape: 1.5.1
      dom-accessibility-api: 0.5.16
      lodash: 4.17.21
      redent: 3.0.0
      vitest: 0.34.6(happy-dom@12.8.0)(jsdom@22.1.0)(sass@1.65.1)
    dev: true

  /@testing-library/react@14.1.0(react-dom@18.2.0)(react@18.2.0):
    resolution: {integrity: sha512-hcvfZEEyO0xQoZeHmUbuMs7APJCGELpilL7bY+BaJaMP57aWc6q1etFwScnoZDheYjk4ESdlzPdQ33IbsKAK/A==}
    engines: {node: '>=14'}
    peerDependencies:
      react: ^18.0.0
      react-dom: ^18.0.0
    dependencies:
      '@babel/runtime': 7.23.2
      '@testing-library/dom': 9.3.3
      '@types/react-dom': 18.2.15
      react: 18.2.0
      react-dom: 18.2.0(react@18.2.0)

  /@testing-library/user-event@14.4.3(@testing-library/dom@9.3.3):
    resolution: {integrity: sha512-kCUc5MEwaEMakkO5x7aoD+DLi02ehmEM2QCGWvNqAS1dV/fAvORWEjnjsEIvml59M7Y5kCkWN6fCCyPOe8OL6Q==}
    engines: {node: '>=12', npm: '>=6'}
    peerDependencies:
      '@testing-library/dom': '>=7.21.4'
    dependencies:
      '@testing-library/dom': 9.3.3
    dev: true

  /@tootallnate/once@2.0.0:
    resolution: {integrity: sha512-XCuKFP5PS55gnMVu3dty8KPatLqUoy/ZYzDzAGCQ8JNFCkLXzmI7vNHCR+XpbZaMWQK/vQubr7PkYq8g470J/A==}
    engines: {node: '>= 10'}
    dev: true

  /@tsconfig/node10@1.0.9:
    resolution: {integrity: sha512-jNsYVVxU8v5g43Erja32laIDHXeoNvFEpX33OK4d6hljo3jDhCBDhx5dhCCTMWUojscpAagGiRkBKxpdl9fxqA==}
    dev: true

  /@tsconfig/node12@1.0.11:
    resolution: {integrity: sha512-cqefuRsh12pWyGsIoBKJA9luFu3mRxCA+ORZvA4ktLSzIuCUtWVxGIuXigEwO5/ywWFMZ2QEGKWvkZG1zDMTag==}
    dev: true

  /@tsconfig/node14@1.0.3:
    resolution: {integrity: sha512-ysT8mhdixWK6Hw3i1V2AeRqZ5WfXg1G43mqoYlM2nc6388Fq5jcXyr5mRsqViLx/GJYdoL0bfXD8nmF+Zn/Iow==}
    dev: true

  /@tsconfig/node16@1.0.3:
    resolution: {integrity: sha512-yOlFc+7UtL/89t2ZhjPvvB/DeAr3r+Dq58IgzsFkOAvVC6NMJXmCGjbptdXdR9qsX7pKcTL+s87FtYREi2dEEQ==}
    dev: true

  /@types/aria-query@5.0.4:
    resolution: {integrity: sha512-rfT93uj5s0PRL7EzccGMs3brplhcrghnDoV26NqKhCAS1hVo+WdNsPvE/yb6ilfr5hi2MEk6d5EWJTKdxg8jVw==}

  /@types/chai-subset@1.3.3:
    resolution: {integrity: sha512-frBecisrNGz+F4T6bcc+NLeolfiojh5FxW2klu669+8BARtyQv2C/GkNW6FUodVe4BroGMP/wER/YDGc7rEllw==}
    dependencies:
      '@types/chai': 4.3.5
    dev: true

  /@types/chai@4.3.5:
    resolution: {integrity: sha512-mEo1sAde+UCE6b2hxn332f1g1E8WfYRu6p5SvTKr2ZKC1f7gFJXk4h5PyGP9Dt6gCaG8y8XhwnXWC6Iy2cmBng==}
    dev: true

  /@types/eslint@8.21.1:
    resolution: {integrity: sha512-rc9K8ZpVjNcLs8Fp0dkozd5Pt2Apk1glO4Vgz8ix1u6yFByxfqo5Yavpy65o+93TAe24jr7v+eSBtFLvOQtCRQ==}
    dependencies:
      '@types/estree': 1.0.0
      '@types/json-schema': 7.0.12
    dev: true

  /@types/estree@1.0.0:
    resolution: {integrity: sha512-WulqXMDUTYAXCjZnk6JtIHPigp55cVtDgDrO2gHRwhyJto21+1zbVCtOYB2L1F9w4qCQ0rOGWBnBe0FNTiEJIQ==}
    dev: true

  /@types/is-ci@3.0.0:
    resolution: {integrity: sha512-Q0Op0hdWbYd1iahB+IFNQcWXFq4O0Q5MwQP7uN0souuQ4rPg1vEYcnIOfr1gY+M+6rc8FGoRaBO1mOOvL29sEQ==}
    dependencies:
      ci-info: 3.8.0
    dev: true

  /@types/js-cookie@2.2.7:
    resolution: {integrity: sha512-aLkWa0C0vO5b4Sr798E26QgOkss68Un0bLjs7u9qxzPT5CG+8DuNTffWES58YzJs3hrVAOs1wonycqEBqNJubA==}
    dev: false

  /@types/js-yaml@4.0.5:
    resolution: {integrity: sha512-FhpRzf927MNQdRZP0J5DLIdTXhjLYzeUTmLAu69mnVksLH9CJY3IuSeEgbKUki7GQZm0WqDkGzyxju2EZGD2wA==}
    dev: true

  /@types/json-schema@7.0.12:
    resolution: {integrity: sha512-Hr5Jfhc9eYOQNPYO5WLDq/n4jqijdHNlDXjuAQkkt+mWdQR+XJToOHrsD4cPaMXpn6KO7y2+wM8AZEs8VpBLVA==}
    dev: true

  /@types/json5@0.0.29:
    resolution: {integrity: sha512-dRLjCWHYg4oaA77cxO64oO+7JwCwnIzkZPdrrC71jQmQtlhM556pwKo5bUzqvZndkVbeFLIIi+9TC40JNF5hNQ==}
    dev: true

  /@types/lodash.mergewith@4.6.7:
    resolution: {integrity: sha512-3m+lkO5CLRRYU0fhGRp7zbsGi6+BZj0uTVSwvcKU+nSlhjA9/QRNfuSGnD2mX6hQA7ZbmcCkzk5h4ZYGOtk14A==}
    dependencies:
      '@types/lodash': 4.14.191

  /@types/lodash@4.14.191:
    resolution: {integrity: sha512-BdZ5BCCvho3EIXw6wUCXHe7rS53AIDPLE+JzwgT+OsJk53oBfbSmZZ7CX4VaRoN78N+TJpFi9QPlfIVNmJYWxQ==}

  /@types/minimist@1.2.2:
    resolution: {integrity: sha512-jhuKLIRrhvCPLqwPcx6INqmKeiA5EWrsCOPhrlFSrbrmU4ZMPjj5Ul/oLCMDO98XRUIwVm78xICz4EPCektzeQ==}
    dev: true

  /@types/node@12.20.55:
    resolution: {integrity: sha512-J8xLz7q2OFulZ2cyGTLE1TbbZcjpno7FaN6zdJNrgAdrJ+DZzh/uFR6YrTb4C+nXakvud8Q4+rbhoIWlYQbUFQ==}
    dev: true

  /@types/node@16.18.40:
    resolution: {integrity: sha512-+yno3ItTEwGxXiS/75Q/aHaa5srkpnJaH+kdkTVJ3DtJEwv92itpKbxU+FjPoh2m/5G9zmUQfrL4A4C13c+iGA==}
    dev: true

  /@types/normalize-package-data@2.4.1:
    resolution: {integrity: sha512-Gj7cI7z+98M282Tqmp2K5EIsoouUEzbBJhQQzDE3jSIRk6r9gsz0oUokqIUR4u1R3dMHo0pDHM7sNOHyhulypw==}
    dev: true

  /@types/parse-json@4.0.0:
    resolution: {integrity: sha512-//oorEZjL6sbPcKUaCdIGlIUeH26mgzimjBB77G6XRgnDl/L5wOnpyBGRe/Mmf5CVW3PwEBE1NjiMZ/ssFh4wA==}

  /@types/proj4@2.5.2:
    resolution: {integrity: sha512-/Nmfn9p08yaYw6xo5f2b0L+2oHk2kZeOkp5v+4VCeNfq+ETlLQbmHmC97/pjDIEZy8jxwz7pdPpwNzDHM5cuJw==}
    dev: false

  /@types/prop-types@15.7.10:
    resolution: {integrity: sha512-mxSnDQxPqsZxmeShFH+uwQ4kO4gcJcGahjjMFeLbKE95IAZiiZyiEepGZjtXJ7hN/yfu0bu9xN2ajcU0JcxX6A==}

  /@types/react-dom@18.2.15:
    resolution: {integrity: sha512-HWMdW+7r7MR5+PZqJF6YFNSCtjz1T0dsvo/f1BV6HkV+6erD/nA7wd9NM00KVG83zf2nJ7uATPO9ttdIPvi3gg==}
    dependencies:
      '@types/react': 18.2.37

<<<<<<< HEAD
  /@types/react-transition-group@4.4.8:
    resolution: {integrity: sha512-QmQ22q+Pb+HQSn04NL3HtrqHwYMf4h3QKArOy5F8U5nEVMaihBs3SR10WiOM1iwPz5jIo8x/u11al+iEGZZrvg==}
    dependencies:
      '@types/react': 18.2.20
    dev: false

  /@types/react@18.2.20:
    resolution: {integrity: sha512-WKNtmsLWJM/3D5mG4U84cysVY31ivmyw85dE84fOCk5Hx78wezB/XEjVPWl2JTZ5FkEeaTJf+VgUAUn3PE7Isw==}
=======
  /@types/react@18.2.37:
    resolution: {integrity: sha512-RGAYMi2bhRgEXT3f4B92WTohopH6bIXw05FuGlmJEnv/omEn190+QYEIYxIAuIBdKgboYYdVved2p1AxZVQnaw==}
>>>>>>> 5823ddf6
    dependencies:
      '@types/prop-types': 15.7.10
      '@types/scheduler': 0.16.6
      csstype: 3.1.2

  /@types/scheduler@0.16.6:
    resolution: {integrity: sha512-Vlktnchmkylvc9SnwwwozTv04L/e1NykF5vgoQ0XTmI8DD+wxfjQuHuvHS3p0r2jz2x2ghPs2h1FVeDirIteWA==}

  /@types/semver@7.5.0:
    resolution: {integrity: sha512-G8hZ6XJiHnuhQKR7ZmysCeJWE08o8T0AXtk5darsCaTVsYZhhgUrq53jizaR2FvsoeCwJhlmwTjkXBY5Pn/ZHw==}
    dev: true

  /@types/uuid@9.0.2:
    resolution: {integrity: sha512-kNnC1GFBLuhImSnV7w4njQkUiJi0ZXUycu1rUaouPqiKlXkh77JKgdRnTAp1x5eBwcIwbtI+3otwzuIDEuDoxQ==}
    dev: true

  /@typescript-eslint/eslint-plugin@6.4.0(@typescript-eslint/parser@6.4.0)(eslint@8.47.0)(typescript@5.1.6):
    resolution: {integrity: sha512-62o2Hmc7Gs3p8SLfbXcipjWAa6qk2wZGChXG2JbBtYpwSRmti/9KHLqfbLs9uDigOexG+3PaQ9G2g3201FWLKg==}
    engines: {node: ^16.0.0 || >=18.0.0}
    peerDependencies:
      '@typescript-eslint/parser': ^6.0.0 || ^6.0.0-alpha
      eslint: ^7.0.0 || ^8.0.0
      typescript: '*'
    peerDependenciesMeta:
      typescript:
        optional: true
    dependencies:
      '@eslint-community/regexpp': 4.7.0
      '@typescript-eslint/parser': 6.4.0(eslint@8.47.0)(typescript@5.1.6)
      '@typescript-eslint/scope-manager': 6.4.0
      '@typescript-eslint/type-utils': 6.4.0(eslint@8.47.0)(typescript@5.1.6)
      '@typescript-eslint/utils': 6.4.0(eslint@8.47.0)(typescript@5.1.6)
      '@typescript-eslint/visitor-keys': 6.4.0
      debug: 4.3.4
      eslint: 8.47.0
      graphemer: 1.4.0
      ignore: 5.2.4
      natural-compare: 1.4.0
      semver: 7.5.4
      ts-api-utils: 1.0.2(typescript@5.1.6)
      typescript: 5.1.6
    transitivePeerDependencies:
      - supports-color
    dev: true

  /@typescript-eslint/parser@6.4.0(eslint@8.47.0)(typescript@5.1.6):
    resolution: {integrity: sha512-I1Ah1irl033uxjxO9Xql7+biL3YD7w9IU8zF+xlzD/YxY6a4b7DYA08PXUUCbm2sEljwJF6ERFy2kTGAGcNilg==}
    engines: {node: ^16.0.0 || >=18.0.0}
    peerDependencies:
      eslint: ^7.0.0 || ^8.0.0
      typescript: '*'
    peerDependenciesMeta:
      typescript:
        optional: true
    dependencies:
      '@typescript-eslint/scope-manager': 6.4.0
      '@typescript-eslint/types': 6.4.0
      '@typescript-eslint/typescript-estree': 6.4.0(typescript@5.1.6)
      '@typescript-eslint/visitor-keys': 6.4.0
      debug: 4.3.4
      eslint: 8.47.0
      typescript: 5.1.6
    transitivePeerDependencies:
      - supports-color
    dev: true

  /@typescript-eslint/scope-manager@6.4.0:
    resolution: {integrity: sha512-TUS7vaKkPWDVvl7GDNHFQMsMruD+zhkd3SdVW0d7b+7Zo+bd/hXJQ8nsiUZMi1jloWo6c9qt3B7Sqo+flC1nig==}
    engines: {node: ^16.0.0 || >=18.0.0}
    dependencies:
      '@typescript-eslint/types': 6.4.0
      '@typescript-eslint/visitor-keys': 6.4.0
    dev: true

  /@typescript-eslint/type-utils@6.4.0(eslint@8.47.0)(typescript@5.1.6):
    resolution: {integrity: sha512-TvqrUFFyGY0cX3WgDHcdl2/mMCWCDv/0thTtx/ODMY1QhEiyFtv/OlLaNIiYLwRpAxAtOLOY9SUf1H3Q3dlwAg==}
    engines: {node: ^16.0.0 || >=18.0.0}
    peerDependencies:
      eslint: ^7.0.0 || ^8.0.0
      typescript: '*'
    peerDependenciesMeta:
      typescript:
        optional: true
    dependencies:
      '@typescript-eslint/typescript-estree': 6.4.0(typescript@5.1.6)
      '@typescript-eslint/utils': 6.4.0(eslint@8.47.0)(typescript@5.1.6)
      debug: 4.3.4
      eslint: 8.47.0
      ts-api-utils: 1.0.2(typescript@5.1.6)
      typescript: 5.1.6
    transitivePeerDependencies:
      - supports-color
    dev: true

  /@typescript-eslint/types@6.4.0:
    resolution: {integrity: sha512-+FV9kVFrS7w78YtzkIsNSoYsnOtrYVnKWSTVXoL1761CsCRv5wpDOINgsXpxD67YCLZtVQekDDyaxfjVWUJmmg==}
    engines: {node: ^16.0.0 || >=18.0.0}
    dev: true

  /@typescript-eslint/typescript-estree@6.4.0(typescript@5.1.6):
    resolution: {integrity: sha512-iDPJArf/K2sxvjOR6skeUCNgHR/tCQXBsa+ee1/clRKr3olZjZ/dSkXPZjG6YkPtnW6p5D1egeEPMCW6Gn4yLA==}
    engines: {node: ^16.0.0 || >=18.0.0}
    peerDependencies:
      typescript: '*'
    peerDependenciesMeta:
      typescript:
        optional: true
    dependencies:
      '@typescript-eslint/types': 6.4.0
      '@typescript-eslint/visitor-keys': 6.4.0
      debug: 4.3.4
      globby: 11.1.0
      is-glob: 4.0.3
      semver: 7.5.4
      ts-api-utils: 1.0.2(typescript@5.1.6)
      typescript: 5.1.6
    transitivePeerDependencies:
      - supports-color
    dev: true

  /@typescript-eslint/utils@6.4.0(eslint@8.47.0)(typescript@5.1.6):
    resolution: {integrity: sha512-BvvwryBQpECPGo8PwF/y/q+yacg8Hn/2XS+DqL/oRsOPK+RPt29h5Ui5dqOKHDlbXrAeHUTnyG3wZA0KTDxRZw==}
    engines: {node: ^16.0.0 || >=18.0.0}
    peerDependencies:
      eslint: ^7.0.0 || ^8.0.0
    dependencies:
      '@eslint-community/eslint-utils': 4.4.0(eslint@8.47.0)
      '@types/json-schema': 7.0.12
      '@types/semver': 7.5.0
      '@typescript-eslint/scope-manager': 6.4.0
      '@typescript-eslint/types': 6.4.0
      '@typescript-eslint/typescript-estree': 6.4.0(typescript@5.1.6)
      eslint: 8.47.0
      semver: 7.5.4
    transitivePeerDependencies:
      - supports-color
      - typescript
    dev: true

  /@typescript-eslint/visitor-keys@6.4.0:
    resolution: {integrity: sha512-yJSfyT+uJm+JRDWYRYdCm2i+pmvXJSMtPR9Cq5/XQs4QIgNoLcoRtDdzsLbLsFM/c6um6ohQkg/MLxWvoIndJA==}
    engines: {node: ^16.0.0 || >=18.0.0}
    dependencies:
      '@typescript-eslint/types': 6.4.0
      eslint-visitor-keys: 3.4.3
    dev: true

  /@vitejs/plugin-react-swc@3.4.0(vite@4.4.9):
    resolution: {integrity: sha512-m7UaA4Uvz82N/0EOVpZL4XsFIakRqrFKeSNxa1FBLSXGvWrWRBwmZb4qxk+ZIVAZcW3c3dn5YosomDgx62XWcQ==}
    peerDependencies:
      vite: ^4
    dependencies:
      '@swc/core': 1.3.90
      vite: 4.4.9(@types/node@16.18.40)(sass@1.65.1)
    transitivePeerDependencies:
      - '@swc/helpers'
    dev: true

  /@vitest/expect@0.34.6:
    resolution: {integrity: sha512-QUzKpUQRc1qC7qdGo7rMK3AkETI7w18gTCUrsNnyjjJKYiuUB9+TQK3QnR1unhCnWRC0AbKv2omLGQDF/mIjOw==}
    dependencies:
      '@vitest/spy': 0.34.6
      '@vitest/utils': 0.34.6
      chai: 4.3.10
    dev: true

  /@vitest/runner@0.34.6:
    resolution: {integrity: sha512-1CUQgtJSLF47NnhN+F9X2ycxUP0kLHQ/JWvNHbeBfwW8CzEGgeskzNnHDyv1ieKTltuR6sdIHV+nmR6kPxQqzQ==}
    dependencies:
      '@vitest/utils': 0.34.6
      p-limit: 4.0.0
      pathe: 1.1.1
    dev: true

  /@vitest/snapshot@0.34.6:
    resolution: {integrity: sha512-B3OZqYn6k4VaN011D+ve+AA4whM4QkcwcrwaKwAbyyvS/NB1hCWjFIBQxAQQSQir9/RtyAAGuq+4RJmbn2dH4w==}
    dependencies:
      magic-string: 0.30.3
      pathe: 1.1.1
      pretty-format: 29.6.3
    dev: true

  /@vitest/spy@0.34.6:
    resolution: {integrity: sha512-xaCvneSaeBw/cz8ySmF7ZwGvL0lBjfvqc1LpQ/vcdHEvpLn3Ff1vAvjw+CoGn0802l++5L/pxb7whwcWAw+DUQ==}
    dependencies:
      tinyspy: 2.1.1
    dev: true

  /@vitest/utils@0.34.6:
    resolution: {integrity: sha512-IG5aDD8S6zlvloDsnzHw0Ut5xczlF+kv2BOTo+iXfPr54Yhi5qbVOgGB1hZaVq4iJ4C/MZ2J0y15IlsV/ZcI0A==}
    dependencies:
      diff-sequences: 29.4.3
      loupe: 2.3.6
      pretty-format: 29.6.3
    dev: true

  /@xobotyi/scrollbar-width@1.9.5:
    resolution: {integrity: sha512-N8tkAACJx2ww8vFMneJmaAgmjAG1tnVBZJRLRcx061tmsLRZHSEZSLuGWnwPtunsSLvSqXQ2wfp7Mgqg1I+2dQ==}
    dev: false

  /@zag-js/dom-query@0.16.0:
    resolution: {integrity: sha512-Oqhd6+biWyKnhKwFFuZrrf6lxBz2tX2pRQe6grUnYwO6HJ8BcbqZomy2lpOdr+3itlaUqx+Ywj5E5ZZDr/LBfQ==}

  /@zag-js/element-size@0.10.5:
    resolution: {integrity: sha512-uQre5IidULANvVkNOBQ1tfgwTQcGl4hliPSe69Fct1VfYb2Fd0jdAcGzqQgPhfrXFpR62MxLPB7erxJ/ngtL8w==}

  /@zag-js/focus-visible@0.16.0:
    resolution: {integrity: sha512-a7U/HSopvQbrDU4GLerpqiMcHKEkQkNPeDZJWz38cw/6Upunh41GjHetq5TB84hxyCaDzJ6q2nEdNoBQfC0FKA==}
    dependencies:
      '@zag-js/dom-query': 0.16.0

  /abab@2.0.6:
    resolution: {integrity: sha512-j2afSsaIENvHZN2B8GOpF566vZ5WVk5opAiMTvWgaQT8DkbOqsTfvNAvHoRGU2zzP8cPoqys+xHTRDWW8L+/BA==}
    dev: true

  /acorn-jsx@5.3.2(acorn@8.10.0):
    resolution: {integrity: sha512-rq9s+JNhf0IChjtDXxllJ7g41oZk5SlXtp0LHwyA5cejwn7vKmKp4pPri6YEePv2PU65sAsegbXtIinmDFDXgQ==}
    peerDependencies:
      acorn: ^6.0.0 || ^7.0.0 || ^8.0.0
    dependencies:
      acorn: 8.10.0
    dev: true

  /acorn-walk@8.2.0:
    resolution: {integrity: sha512-k+iyHEuPgSw6SbuDpGQM+06HQUa04DZ3o+F6CSzXMvvI5KMvnaEqXe+YVe555R9nn6GPt404fos4wcgpw12SDA==}
    engines: {node: '>=0.4.0'}
    dev: true

  /acorn@8.10.0:
    resolution: {integrity: sha512-F0SAmZ8iUtS//m8DmCTA0jlh6TDKkHQyK6xc6V4KDTyZKA9dnvX9/3sRTVQrWm79glUAZbnmmNcdYwUIHWVybw==}
    engines: {node: '>=0.4.0'}
    hasBin: true
    dev: true

  /agent-base@6.0.2:
    resolution: {integrity: sha512-RZNwNclF7+MS/8bDg70amg32dyeZGZxiDuQmZxKLAlQjr3jGyLx+4Kkk58UO7D2QdgFIQCovuSuZESne6RG6XQ==}
    engines: {node: '>= 6.0.0'}
    dependencies:
      debug: 4.3.4
    transitivePeerDependencies:
      - supports-color
    dev: true

  /ajv@6.12.6:
    resolution: {integrity: sha512-j3fVLgvTo527anyYyJOGTYJbG+vnnQYvE0m5mmkc1TK+nxAppkCLMIL0aZ4dblVCNoGShhm+kzE4ZUykBoMg4g==}
    dependencies:
      fast-deep-equal: 3.1.3
      fast-json-stable-stringify: 2.1.0
      json-schema-traverse: 0.4.1
      uri-js: 4.4.1
    dev: true

  /ansi-colors@4.1.3:
    resolution: {integrity: sha512-/6w/C21Pm1A7aZitlI5Ni/2J6FFQN8i1Cvz3kHABAAbw93v/NlvKdVOqz7CCWz/3iv/JplRSEEZ83XION15ovw==}
    engines: {node: '>=6'}
    dev: true

  /ansi-regex@5.0.1:
    resolution: {integrity: sha512-quJQXlTSUGL2LH9SUXo8VwsY4soanhgo6LNSm84E1LBcE8s3O0wpdiRzyR9z/ZZJMlMWv37qOOb9pdJlMUEKFQ==}
    engines: {node: '>=8'}

  /ansi-sequence-parser@1.1.0:
    resolution: {integrity: sha512-lEm8mt52to2fT8GhciPCGeCXACSz2UwIN4X2e2LJSnZ5uAbn2/dsYdOmUXq0AtWS5cpAupysIneExOgH0Vd2TQ==}
    dev: true

  /ansi-styles@3.2.1:
    resolution: {integrity: sha512-VT0ZI6kZRdTh8YyJw3SMbYm/u+NqfsAxEpWO0Pf9sq8/e94WxxOpPKx9FR1FlyCtOVDNOQ+8ntlqFxiRc+r5qA==}
    engines: {node: '>=4'}
    dependencies:
      color-convert: 1.9.3

  /ansi-styles@4.3.0:
    resolution: {integrity: sha512-zbB9rCJAT1rbjiVDb2hqKFHNYLxgtk8NURxZ3IZwD3F6NtxbXZQCnnSi1Lkx+IDohdPlFp222wVALIheZJQSEg==}
    engines: {node: '>=8'}
    dependencies:
      color-convert: 2.0.1

  /ansi-styles@5.2.0:
    resolution: {integrity: sha512-Cxwpt2SfTzTtXcfOlzGEee8O+c+MmUgGrNiBcXnuWxuFJHe6a5Hz7qwhwe5OgaSYI0IJvkLqWX1ASG+cJOkEiA==}
    engines: {node: '>=10'}

  /anymatch@3.1.3:
    resolution: {integrity: sha512-KMReFUr0B4t+D+OBkjR3KYqvocp2XaSzO55UcB6mgQMd3KbcE+mWTyvVV7D/zsdEbNnV6acZUutkiHQXvTr1Rw==}
    engines: {node: '>= 8'}
    dependencies:
      normalize-path: 3.0.0
      picomatch: 2.3.1
    dev: true

  /arg@4.1.3:
    resolution: {integrity: sha512-58S9QDqG0Xx27YwPSt9fJxivjYl432YCwfDMfZ+71RAqUrZef7LrKQZ3LHLOwCS4FLNBplP533Zx895SeOCHvA==}
    dev: true

  /argparse@1.0.10:
    resolution: {integrity: sha512-o5Roy6tNG4SL/FOkCAN6RzjiakZS25RLYFrcMttJqbdd8BWrnA+fGz57iN5Pb06pvBGvl5gQ0B48dJlslXvoTg==}
    dependencies:
      sprintf-js: 1.0.3
    dev: true

  /argparse@2.0.1:
    resolution: {integrity: sha512-8+9WqebbFzpX9OR+Wa6O29asIogeRMzcGtAINdpMHHyAg10f05aSFVBbcEqGf/PXw1EjAZ+q2/bEBg3DvurK3Q==}
    dev: true

  /aria-hidden@1.2.3:
    resolution: {integrity: sha512-xcLxITLe2HYa1cnYnwCjkOO1PqUHQpozB8x9AR0OgWN2woOBi5kSDVxKfd0b7sb1hw5qFeJhXm9H1nu3xSfLeQ==}
    engines: {node: '>=10'}
    dependencies:
      tslib: 2.6.2

  /aria-query@5.1.3:
    resolution: {integrity: sha512-R5iJ5lkuHybztUfuOAznmboyjWq8O6sqNqtK7CLOqdydi54VNbORp49mb14KbWgG1QD3JFO9hJdZ+y4KutfdOQ==}
    dependencies:
      deep-equal: 2.2.0

  /arr-union@3.1.0:
    resolution: {integrity: sha512-sKpyeERZ02v1FeCZT8lrfJq5u6goHCtpTAzPwJYe7c8SPFOboNjNg1vz2L4VTn9T4PQxEx13TbXLmYUcS6Ug7Q==}
    engines: {node: '>=0.10.0'}
    dev: false

  /array-buffer-byte-length@1.0.0:
    resolution: {integrity: sha512-LPuwb2P+NrQw3XhxGc36+XSvuBPopovXYTR9Ew++Du9Yb/bx5AzBfrIsBoj0EZUifjQU+sHL21sseZ3jerWO/A==}
    dependencies:
      call-bind: 1.0.2
      is-array-buffer: 3.0.2
    dev: true

  /array-includes@3.1.6:
    resolution: {integrity: sha512-sgTbLvL6cNnw24FnbaDyjmvddQ2ML8arZsgaJhoABMoplz/4QRhtrYS+alr1BUM1Bwp6dhx8vVCBSLG+StwOFw==}
    engines: {node: '>= 0.4'}
    dependencies:
      call-bind: 1.0.2
      define-properties: 1.2.0
      es-abstract: 1.22.1
      get-intrinsic: 1.2.1
      is-string: 1.0.7
    dev: true

  /array-union@2.1.0:
    resolution: {integrity: sha512-HGyxoOTYUyCM6stUe6EJgnd4EoewAI7zMdfqO+kGjnlZmBDz/cR5pf8r/cR4Wq60sL/p0IkcjUEEPwS3GFrIyw==}
    engines: {node: '>=8'}
    dev: true

  /array.prototype.findlastindex@1.2.2:
    resolution: {integrity: sha512-tb5thFFlUcp7NdNF6/MpDk/1r/4awWG1FIz3YqDf+/zJSTezBb+/5WViH41obXULHVpDzoiCLpJ/ZO9YbJMsdw==}
    engines: {node: '>= 0.4'}
    dependencies:
      call-bind: 1.0.2
      define-properties: 1.2.0
      es-abstract: 1.22.1
      es-shim-unscopables: 1.0.0
      get-intrinsic: 1.2.1
    dev: true

  /array.prototype.flat@1.3.1:
    resolution: {integrity: sha512-roTU0KWIOmJ4DRLmwKd19Otg0/mT3qPNt0Qb3GWW8iObuZXxrjB/pzn0R3hqpRSWg4HCwqx+0vwOnWnvlOyeIA==}
    engines: {node: '>= 0.4'}
    dependencies:
      call-bind: 1.0.2
      define-properties: 1.2.0
      es-abstract: 1.22.1
      es-shim-unscopables: 1.0.0
    dev: true

  /array.prototype.flatmap@1.3.1:
    resolution: {integrity: sha512-8UGn9O1FDVvMNB0UlLv4voxRMze7+FpHyF5mSMRjWHUMlpoDViniy05870VlxhfgTnLbpuwTzvD76MTtWxB/mQ==}
    engines: {node: '>= 0.4'}
    dependencies:
      call-bind: 1.0.2
      define-properties: 1.2.0
      es-abstract: 1.22.1
      es-shim-unscopables: 1.0.0
    dev: true

  /array.prototype.tosorted@1.1.1:
    resolution: {integrity: sha512-pZYPXPRl2PqWcsUs6LOMn+1f1532nEoPTYowBtqLwAW+W8vSVhkIGnmOX1t/UQjD6YGI0vcD2B1U7ZFGQH9jnQ==}
    dependencies:
      call-bind: 1.0.2
      define-properties: 1.2.0
      es-abstract: 1.22.1
      es-shim-unscopables: 1.0.0
      get-intrinsic: 1.2.1
    dev: true

  /arraybuffer.prototype.slice@1.0.1:
    resolution: {integrity: sha512-09x0ZWFEjj4WD8PDbykUwo3t9arLn8NIzmmYEJFpYekOAQjpkGSyrQhNoRTcwwcFRu+ycWF78QZ63oWTqSjBcw==}
    engines: {node: '>= 0.4'}
    dependencies:
      array-buffer-byte-length: 1.0.0
      call-bind: 1.0.2
      define-properties: 1.2.0
      get-intrinsic: 1.2.1
      is-array-buffer: 3.0.2
      is-shared-array-buffer: 1.0.2
    dev: true

  /arrify@1.0.1:
    resolution: {integrity: sha512-3CYzex9M9FGQjCGMGyi6/31c8GJbgb0qGyrx5HWxPd0aCwh4cB2YjMb2Xf9UuoogrMrlO9cTqnB5rI5GHZTcUA==}
    engines: {node: '>=0.10.0'}
    dev: true

  /assertion-error@1.1.0:
    resolution: {integrity: sha512-jgsaNduz+ndvGyFt3uSuWqvy4lCnIJiovtouQN5JZHOKCS2QuhEdbcQHFhVksz2N2U9hXJo8odG7ETyWlEeuDw==}
    dev: true

  /assign-symbols@1.0.0:
    resolution: {integrity: sha512-Q+JC7Whu8HhmTdBph/Tq59IoRtoy6KAm5zzPv00WdujX82lbAL8K7WVjne7vdCsAmbF4AYaDOPyO3k0kl8qIrw==}
    engines: {node: '>=0.10.0'}
    dev: false

  /ast-types-flow@0.0.7:
    resolution: {integrity: sha512-eBvWn1lvIApYMhzQMsu9ciLfkBY499mFZlNqG+/9WR7PVlroQw0vG30cOQQbaKz3sCEc44TAOu2ykzqXSNnwag==}
    dev: true

  /asynciterator.prototype@1.0.0:
    resolution: {integrity: sha512-wwHYEIS0Q80f5mosx3L/dfG5t5rjEa9Ft51GTaNt862EnpyGHpgz2RkZvLPp1oF5TnAiTohkEKVEu8pQPJI7Vg==}
    dependencies:
      has-symbols: 1.0.3
    dev: true

  /asynckit@0.4.0:
    resolution: {integrity: sha512-Oei9OH4tRh0YqU3GxhX79dM/mwVgvbZJaSNaRk+bshkj0S5cfHcgYakreBjrHwatXKbz+IoIdYLxrKim2MjW0Q==}
    dev: true

  /available-typed-arrays@1.0.5:
    resolution: {integrity: sha512-DMD0KiN46eipeziST1LPP/STfDU0sufISXmjSgvVsoU2tqxctQeASejWcfNtxYKqETM1UxQ8sp2OrSBWpHY6sw==}
    engines: {node: '>= 0.4'}

  /axe-core@4.7.2:
    resolution: {integrity: sha512-zIURGIS1E1Q4pcrMjp+nnEh+16G56eG/MUllJH8yEvw7asDo7Ac9uhC9KIH5jzpITueEZolfYglnCGIuSBz39g==}
    engines: {node: '>=4'}
    dev: true

  /axobject-query@3.2.1:
    resolution: {integrity: sha512-jsyHu61e6N4Vbz/v18DHwWYKK0bSWLqn47eeDSKPB7m8tqMHF9YJ+mhIk2lVteyZrY8tnSj/jHOv4YiTCuCJgg==}
    dependencies:
      dequal: 2.0.3
    dev: true

  /babel-plugin-macros@3.1.0:
    resolution: {integrity: sha512-Cg7TFGpIr01vOQNODXOOaGz2NpCU5gl8x1qJFbb6hbZxR7XrcE2vtbAsTAbJ7/xwJtUuJEw8K8Zr/AE0LHlesg==}
    engines: {node: '>=10', npm: '>=6'}
    dependencies:
      '@babel/runtime': 7.23.2
      cosmiconfig: 7.1.0
      resolve: 1.22.4

  /balanced-match@1.0.2:
    resolution: {integrity: sha512-3oSeUO0TMV67hN1AmbXsK4yaqU7tjiHlbxRDZOpH0KW9+CeX4bRAaX0Anxt0tx2MrpRpWwQaPwIlISEJhYU5Pw==}
    dev: true

  /better-path-resolve@1.0.0:
    resolution: {integrity: sha512-pbnl5XzGBdrFU/wT4jqmJVPn2B6UHPBOhzMQkY/SPUPB6QtUXtmBHBIwCbXJol93mOpGMnQyP/+BB19q04xj7g==}
    engines: {node: '>=4'}
    dependencies:
      is-windows: 1.0.2
    dev: true

  /binary-extensions@2.2.0:
    resolution: {integrity: sha512-jDctJ/IVQbZoJykoeHbhXpOlNBqGNcwXJKJog42E5HDPUwQTSdjCHdihjj0DlnheQ7blbT6dHOafNAiS8ooQKA==}
    engines: {node: '>=8'}
    dev: true

  /brace-expansion@1.1.11:
    resolution: {integrity: sha512-iCuPHDFgrHX7H2vEI/5xpz07zSHB00TpugqhmYtVmMO6518mCuRMoOYFldEBl0g187ufozdaHgWKcYFb61qGiA==}
    dependencies:
      balanced-match: 1.0.2
      concat-map: 0.0.1
    dev: true

  /brace-expansion@2.0.1:
    resolution: {integrity: sha512-XnAIvQ8eM+kC6aULx6wuQiwVsnzsi9d3WxzV3FpWTGA19F621kwdbsAcFKXgKUHZWsy+mY6iL1sHTxWEFCytDA==}
    dependencies:
      balanced-match: 1.0.2
    dev: true

  /braces@3.0.2:
    resolution: {integrity: sha512-b8um+L1RzM3WDSzvhm6gIz1yfTbBt6YTlcEKAvsmqCZZFw46z626lVj9j1yEPW33H5H+lBQpZMP1k8l+78Ha0A==}
    engines: {node: '>=8'}
    dependencies:
      fill-range: 7.0.1
    dev: true

  /breakword@1.0.6:
    resolution: {integrity: sha512-yjxDAYyK/pBvws9H4xKYpLDpYKEH6CzrBPAuXq3x18I+c/2MkVtT3qAr7Oloi6Dss9qNhPVueAAVU1CSeNDIXw==}
    dependencies:
      wcwidth: 1.0.1
    dev: true

  /bytewise-core@1.2.3:
    resolution: {integrity: sha512-nZD//kc78OOxeYtRlVk8/zXqTB4gf/nlguL1ggWA8FuchMyOxcyHR4QPQZMUmA7czC+YnaBrPUCubqAWe50DaA==}
    dependencies:
      typewise-core: 1.2.0
    dev: false

  /bytewise@1.1.0:
    resolution: {integrity: sha512-rHuuseJ9iQ0na6UDhnrRVDh8YnWVlU6xM3VH6q/+yHDeUH2zIhUzP+2/h3LIrhLDBtTqzWpE3p3tP/boefskKQ==}
    dependencies:
      bytewise-core: 1.2.3
      typewise: 1.0.3
    dev: false

  /cac@6.7.14:
    resolution: {integrity: sha512-b6Ilus+c3RrdDk+JhLKUAQfzzgLEPy6wcXqS7f/xe1EETvsDP6GORG7SFuOs6cID5YkqchW/LXZbX5bc8j7ZcQ==}
    engines: {node: '>=8'}
    dev: true

  /call-bind@1.0.2:
    resolution: {integrity: sha512-7O+FbCihrB5WGbFYesctwmTKae6rOiIzmz1icreWJ+0aA7LJfuqhEso2T9ncpcFtzMQtzXf2QGGueWJGTYsqrA==}
    dependencies:
      function-bind: 1.1.1
      get-intrinsic: 1.2.1

  /callsites@3.1.0:
    resolution: {integrity: sha512-P8BjAsXvZS+VIDUI11hHCQEv74YT67YUi5JJFNWIqL235sBmjX4+qx9Muvls5ivyNENctx46xQLQ3aTuE7ssaQ==}
    engines: {node: '>=6'}

  /camelcase-keys@6.2.2:
    resolution: {integrity: sha512-YrwaA0vEKazPBkn0ipTiMpSajYDSe+KjQfrjhcBMxJt/znbvlHd8Pw/Vamaz5EB4Wfhs3SUR3Z9mwRu/P3s3Yg==}
    engines: {node: '>=8'}
    dependencies:
      camelcase: 5.3.1
      map-obj: 4.3.0
      quick-lru: 4.0.1
    dev: true

  /camelcase@5.3.1:
    resolution: {integrity: sha512-L28STB170nwWS63UjtlEOE3dldQApaJXZkOI1uMFfzf3rRuPegHaHesyee+YxQ+W6SvRDQV6UrdOdRiR153wJg==}
    engines: {node: '>=6'}
    dev: true

  /chai@4.3.10:
    resolution: {integrity: sha512-0UXG04VuVbruMUYbJ6JctvH0YnC/4q3/AkT18q4NaITo91CUm0liMS9VqzT9vZhVQ/1eqPanMWjBM+Juhfb/9g==}
    engines: {node: '>=4'}
    dependencies:
      assertion-error: 1.1.0
      check-error: 1.0.3
      deep-eql: 4.1.3
      get-func-name: 2.0.2
      loupe: 2.3.6
      pathval: 1.1.1
      type-detect: 4.0.8
    dev: true

  /chakra-react-select@4.7.6(@chakra-ui/form-control@2.1.0)(@chakra-ui/icon@3.1.0)(@chakra-ui/layout@2.3.0)(@chakra-ui/media-query@3.3.0)(@chakra-ui/menu@2.2.0)(@chakra-ui/spinner@2.1.0)(@chakra-ui/system@2.6.0)(@emotion/react@11.11.1)(@types/react@18.2.20)(react-dom@18.2.0)(react@18.2.0):
    resolution: {integrity: sha512-ZL43hyXPnWf1g/HjsZDecbeJ4F2Q6tTPYJozlKWkrQ7lIX7ORP0aZYwmc5/Wly4UNzMimj2Vuosl6MmIXH+G2g==}
    peerDependencies:
      '@chakra-ui/form-control': ^2.0.0
      '@chakra-ui/icon': ^3.0.0
      '@chakra-ui/layout': ^2.0.0
      '@chakra-ui/media-query': ^3.0.0
      '@chakra-ui/menu': ^2.0.0
      '@chakra-ui/spinner': ^2.0.0
      '@chakra-ui/system': ^2.0.0
      '@emotion/react': ^11.8.1
      react: ^18.0.0
      react-dom: ^18.0.0
    dependencies:
      '@chakra-ui/form-control': 2.1.0(@chakra-ui/system@2.6.0)(react@18.2.0)
      '@chakra-ui/icon': 3.1.0(@chakra-ui/system@2.6.0)(react@18.2.0)
      '@chakra-ui/layout': 2.3.0(@chakra-ui/system@2.6.0)(react@18.2.0)
      '@chakra-ui/media-query': 3.3.0(@chakra-ui/system@2.6.0)(react@18.2.0)
      '@chakra-ui/menu': 2.2.0(@chakra-ui/system@2.6.0)(framer-motion@10.16.1)(react@18.2.0)
      '@chakra-ui/spinner': 2.1.0(@chakra-ui/system@2.6.0)(react@18.2.0)
      '@chakra-ui/system': 2.6.0(@emotion/react@11.11.1)(@emotion/styled@11.11.0)(react@18.2.0)
      '@emotion/react': 11.11.1(@types/react@18.2.20)(react@18.2.0)
      react: 18.2.0
      react-dom: 18.2.0(react@18.2.0)
      react-select: 5.7.7(@types/react@18.2.20)(react-dom@18.2.0)(react@18.2.0)
    transitivePeerDependencies:
      - '@types/react'
    dev: false

  /chalk@2.4.2:
    resolution: {integrity: sha512-Mti+f9lpJNcwF4tWV8/OrTTtF1gZi+f8FqlyAdouralcFWFQWF2+NgCHShjkCb+IFBLq9buZwE1xckQU4peSuQ==}
    engines: {node: '>=4'}
    dependencies:
      ansi-styles: 3.2.1
      escape-string-regexp: 1.0.5
      supports-color: 5.5.0

  /chalk@3.0.0:
    resolution: {integrity: sha512-4D3B6Wf41KOYRFdszmDqMCGq5VV/uMAB273JILmO+3jAlh8X4qDtdtgCR3fxtbLEMzSx22QdhnDcJvu2u1fVwg==}
    engines: {node: '>=8'}
    dependencies:
      ansi-styles: 4.3.0
      supports-color: 7.2.0
    dev: true

  /chalk@4.1.2:
    resolution: {integrity: sha512-oKnbhFyRIXpUuez8iBMmyEa4nbj4IOQyuhc/wy9kY7/WVPcwIO9VA668Pu8RkO7+0G76SLROeyw9CpQ061i4mA==}
    engines: {node: '>=10'}
    dependencies:
      ansi-styles: 4.3.0
      supports-color: 7.2.0

  /chalk@5.3.0:
    resolution: {integrity: sha512-dLitG79d+GV1Nb/VYcCDFivJeK1hiukt9QjRNVOsUtTy1rR1YJsmpGGTZ3qJos+uw7WmWF4wUwBd9jxjocFC2w==}
    engines: {node: ^12.17.0 || ^14.13 || >=16.0.0}
    dev: true

  /chardet@0.7.0:
    resolution: {integrity: sha512-mT8iDcrh03qDGRRmoA2hmBJnxpllMR+0/0qlzjqZES6NdiWDcZkCNAk4rPFZ9Q85r27unkiNNg8ZOiwZXBHwcA==}
    dev: true

  /check-error@1.0.3:
    resolution: {integrity: sha512-iKEoDYaRmd1mxM90a2OEfWhjsjPpYPuQ+lMYsoxB126+t8fw7ySEO48nmDg5COTjxDI65/Y2OWpeEHk3ZOe8zg==}
    dependencies:
      get-func-name: 2.0.2
    dev: true

  /chokidar@3.5.3:
    resolution: {integrity: sha512-Dr3sfKRP6oTcjf2JmUmFJfeVMvXBdegxB0iVQ5eb2V10uFJUCAS8OByZdVAyVb8xXNz3GjjTgj9kLWsZTqE6kw==}
    engines: {node: '>= 8.10.0'}
    dependencies:
      anymatch: 3.1.3
      braces: 3.0.2
      glob-parent: 5.1.2
      is-binary-path: 2.1.0
      is-glob: 4.0.3
      normalize-path: 3.0.0
      readdirp: 3.6.0
    optionalDependencies:
      fsevents: 2.3.3
    dev: true

  /ci-info@3.8.0:
    resolution: {integrity: sha512-eXTggHWSooYhq49F2opQhuHWgzucfF2YgODK4e1566GQs5BIfP30B0oenwBJHfWxAs2fyPB1s7Mg949zLf61Yw==}
    engines: {node: '>=8'}
    dev: true

  /classnames@2.3.2:
    resolution: {integrity: sha512-CSbhY4cFEJRe6/GQzIk5qXZ4Jeg5pcsP7b5peFSDpffpe1cqjASH/n9UTjBwOp6XpMSTwQ8Za2K5V02ueA7Tmw==}
    dev: false

  /cliui@6.0.0:
    resolution: {integrity: sha512-t6wbgtoCXvAzst7QgXxJYqPt0usEfbgQdftEPbLL/cvv6HPE5VgvqCuAIDR0NgU52ds6rFwqrgakNLrHEjCbrQ==}
    dependencies:
      string-width: 4.2.3
      strip-ansi: 6.0.1
      wrap-ansi: 6.2.0
    dev: true

  /cliui@7.0.4:
    resolution: {integrity: sha512-OcRE68cOsVMXp1Yvonl/fzkQOyjLSu/8bhPDfQt0e0/Eb283TKP20Fs2MqoPsr9SwA595rRCA+QMzYc9nBP+JQ==}
    dependencies:
      string-width: 4.2.3
      strip-ansi: 6.0.1
      wrap-ansi: 7.0.0
    dev: true

  /cliui@8.0.1:
    resolution: {integrity: sha512-BSeNnyus75C4//NQ9gQt1/csTXyo/8Sb+afLAkzAptFuMsod9HFokGNudZpi/oQV73hnVK+sR+5PVRMd+Dr7YQ==}
    engines: {node: '>=12'}
    dependencies:
      string-width: 4.2.3
      strip-ansi: 6.0.1
      wrap-ansi: 7.0.0
    dev: true

  /clone@1.0.4:
    resolution: {integrity: sha512-JQHZ2QMW6l3aH/j6xCqQThY/9OH4D/9ls34cgkUBiEeocRTU04tHfKPBsUK1PqZCUQM7GiA0IIXJSuXHI64Kbg==}
    engines: {node: '>=0.8'}
    dev: true

  /color-convert@1.9.3:
    resolution: {integrity: sha512-QfAUtd+vFdAtFQcC8CCyYt1fYWxSqAiK2cSD6zDB8N3cpsEBAvRxp9zOGg6G/SHHJYAT88/az/IuDGALsNVbGg==}
    dependencies:
      color-name: 1.1.3

  /color-convert@2.0.1:
    resolution: {integrity: sha512-RRECPsj7iu/xb5oKYcsFHSppFNnsj/52OVTRKb4zP5onXwVF3zVmmToNcOfGC+CRDpfK/U584fMg38ZHCaElKQ==}
    engines: {node: '>=7.0.0'}
    dependencies:
      color-name: 1.1.4

  /color-name@1.1.3:
    resolution: {integrity: sha512-72fSenhMw2HZMTVHeCA9KCmpEIbzWiQsjN+BHcBbS9vr1mtt+vJjPdksIBNUmKAW8TFUDPJK5SUU3QhE9NEXDw==}

  /color-name@1.1.4:
    resolution: {integrity: sha512-dOy+3AuW3a2wNbZHIuMZpTcgjGuLU/uBL/ubcZF9OXbDo8ff4O8yVp5Bf0efS8uEoYo5q4Fx7dY9OgQGXgAsQA==}

  /color-parse@2.0.0:
    resolution: {integrity: sha512-g2Z+QnWsdHLppAbrpcFWo629kLOnOPtpxYV69GCqm92gqSgyXbzlfyN3MXs0412fPBkFmiuS+rXposgBgBa6Kg==}
    dependencies:
      color-name: 1.1.4
    dev: false

  /color-rgba@3.0.0:
    resolution: {integrity: sha512-PPwZYkEY3M2THEHHV6Y95sGUie77S7X8v+h1r6LSAPF3/LL2xJ8duUXSrkic31Nzc4odPwHgUbiX/XuTYzQHQg==}
    dependencies:
      color-parse: 2.0.0
      color-space: 2.0.1
    dev: false

  /color-space@2.0.1:
    resolution: {integrity: sha512-nKqUYlo0vZATVOFHY810BSYjmCARrG7e5R3UE3CQlyjJTvv5kSSmPG1kzm/oDyyqjehM+lW1RnEt9It9GNa5JA==}
    dev: false

  /color2k@2.0.2:
    resolution: {integrity: sha512-kJhwH5nAwb34tmyuqq/lgjEKzlFXn1U99NlnB6Ws4qVaERcRUYeYP1cBw6BJ4vxaWStAUEef4WMr7WjOCnBt8w==}

  /combined-stream@1.0.8:
    resolution: {integrity: sha512-FQN4MRfuJeHf7cBbBMJFXhKSDq+2kAArBlmRBvcvFE5BB1HZKXtSFASDhdlz9zOYwxh8lDdnvmMOe/+5cdoEdg==}
    engines: {node: '>= 0.8'}
    dependencies:
      delayed-stream: 1.0.0
    dev: true

  /commander@10.0.1:
    resolution: {integrity: sha512-y4Mg2tXshplEbSGzx7amzPwKKOCGuoSRP/CjEdwwk0FOGlUbq6lKuoyDZTNZkmxHdJtp54hdfY/JUrdL7Xfdug==}
    engines: {node: '>=14'}
    dev: true

  /commander@11.0.0:
    resolution: {integrity: sha512-9HMlXtt/BNoYr8ooyjjNRdIilOTkVJXB+GhxMTtOKwk0R4j4lS4NpjuqmRxroBfnfTSHQIHQB7wryHhXarNjmQ==}
    engines: {node: '>=16'}
    dev: true

  /compute-scroll-into-view@3.0.3:
    resolution: {integrity: sha512-nadqwNxghAGTamwIqQSG433W6OADZx2vCo3UXHNrzTRHK/htu+7+L0zhjEoaeaQVNAi3YgqWDv8+tzf0hRfR+A==}

  /concat-map@0.0.1:
    resolution: {integrity: sha512-/Srv4dswyQNBfohGpz9o6Yb3Gz3SrUDqBH5rTuhGR7ahtlbYKnVxw2bCFMRljaA7EXHaXZ8wsHdodFvbkhKmqg==}
    dev: true

  /convert-source-map@1.9.0:
    resolution: {integrity: sha512-ASFBup0Mz1uyiIjANan1jzLQami9z1PoYSZCiiYW2FczPbenXc45FZdBZLzOT+r6+iciuEModtmCti+hjaAk0A==}

  /copy-to-clipboard@3.3.3:
    resolution: {integrity: sha512-2KV8NhB5JqC3ky0r9PMCAZKbUHSwtEo4CwCs0KXgruG43gX5PMqDEBbVU4OUzw2MuAWUfsuFmWvEKG5QRfSnJA==}
    dependencies:
      toggle-selection: 1.0.6

  /cosmiconfig@7.1.0:
    resolution: {integrity: sha512-AdmX6xUzdNASswsFtmwSt7Vj8po9IuqXm0UXz7QKPuEUmPB4XyjGfaAr2PSuELMwkRMVH1EpIkX5bTZGRB3eCA==}
    engines: {node: '>=10'}
    dependencies:
      '@types/parse-json': 4.0.0
      import-fresh: 3.3.0
      parse-json: 5.2.0
      path-type: 4.0.0
      yaml: 1.10.2

  /cosmiconfig@8.1.3:
    resolution: {integrity: sha512-/UkO2JKI18b5jVMJUp0lvKFMpa/Gye+ZgZjKD+DGEN9y7NRcf/nK1A0sp67ONmKtnDCNMS44E6jrk0Yc3bDuUw==}
    engines: {node: '>=14'}
    dependencies:
      import-fresh: 3.3.0
      js-yaml: 4.1.0
      parse-json: 5.2.0
      path-type: 4.0.0
    dev: true

  /create-require@1.1.1:
    resolution: {integrity: sha512-dcKFX3jn0MpIaXjisoRvexIJVEKzaq7z2rZKxf+MSr9TkdmHmsU4m2lcLojrj/FHl8mk5VxMmYA+ftRkP/3oKQ==}
    dev: true

  /cross-spawn@5.1.0:
    resolution: {integrity: sha512-pTgQJ5KC0d2hcY8eyL1IzlBPYjTkyH72XRZPnLyKus2mBfNjQs3klqbJU2VILqZryAZUt9JOb3h/mWMy23/f5A==}
    dependencies:
      lru-cache: 4.1.5
      shebang-command: 1.2.0
      which: 1.3.1
    dev: true

  /cross-spawn@7.0.3:
    resolution: {integrity: sha512-iRDPJKUPVEND7dHPO8rkbOnPpyDygcDFtWjpeWNCgy8WP2rXcxXL8TskReQl6OrB2G7+UJrags1q15Fudc7G6w==}
    engines: {node: '>= 8'}
    dependencies:
      path-key: 3.1.1
      shebang-command: 2.0.0
      which: 2.0.2
    dev: true

  /css-box-model@1.2.1:
    resolution: {integrity: sha512-a7Vr4Q/kd/aw96bnJG332W9V9LkJO69JRcaCYDUqjp6/z0w6VcZjgAcTbgFxEPfBgdnAwlh3iwu+hLopa+flJw==}
    dependencies:
      tiny-invariant: 1.3.1

  /css-in-js-utils@3.1.0:
    resolution: {integrity: sha512-fJAcud6B3rRu+KHYk+Bwf+WFL2MDCJJ1XG9x137tJQ0xYxor7XziQtuGFbWNdqrvF4Tk26O3H73nfVqXt/fW1A==}
    dependencies:
      hyphenate-style-name: 1.0.4
    dev: false

  /css-tree@1.1.3:
    resolution: {integrity: sha512-tRpdppF7TRazZrjJ6v3stzv93qxRcSsFmW6cX0Zm2NVKpxE1WV1HblnghVv9TreireHkqI/VDEsfolRF1p6y7Q==}
    engines: {node: '>=8.0.0'}
    dependencies:
      mdn-data: 2.0.14
      source-map: 0.6.1
    dev: false

  /css.escape@1.5.1:
    resolution: {integrity: sha512-YUifsXXuknHlUsmlgyY0PKzgPOr7/FjCePfHNt0jxm83wHZi44VDMQ7/fGNkjY3/jV1MC+1CmZbaHzugyeRtpg==}
    dev: true

  /cssstyle@3.0.0:
    resolution: {integrity: sha512-N4u2ABATi3Qplzf0hWbVCdjenim8F3ojEXpBDF5hBpjzW182MjNGLqfmQ0SkSPeQ+V86ZXgeH8aXj6kayd4jgg==}
    engines: {node: '>=14'}
    dependencies:
      rrweb-cssom: 0.6.0
    dev: true

  /csstype@3.1.2:
    resolution: {integrity: sha512-I7K1Uu0MBPzaFKg4nI5Q7Vs2t+3gWWW648spaF+Rg7pI9ds18Ugn+lvg4SHczUdKlHI5LWBXyqfS8+DufyBsgQ==}

  /csv-generate@3.4.3:
    resolution: {integrity: sha512-w/T+rqR0vwvHqWs/1ZyMDWtHHSJaN06klRqJXBEpDJaM/+dZkso0OKh1VcuuYvK3XM53KysVNq8Ko/epCK8wOw==}
    dev: true

  /csv-parse@4.16.3:
    resolution: {integrity: sha512-cO1I/zmz4w2dcKHVvpCr7JVRu8/FymG5OEpmvsZYlccYolPBLoVGKUHgNoc4ZGkFeFlWGEDmMyBM+TTqRdW/wg==}
    dev: true

  /csv-stringify@5.6.5:
    resolution: {integrity: sha512-PjiQ659aQ+fUTQqSrd1XEDnOr52jh30RBurfzkscaE2tPaFsDH5wOAHJiw8XAHphRknCwMUE9KRayc4K/NbO8A==}
    dev: true

  /csv@5.5.3:
    resolution: {integrity: sha512-QTaY0XjjhTQOdguARF0lGKm5/mEq9PD9/VhZZegHDIBq2tQwgNpHc3dneD4mGo2iJs+fTKv5Bp0fZ+BRuY3Z0g==}
    engines: {node: '>= 0.1.90'}
    dependencies:
      csv-generate: 3.4.3
      csv-parse: 4.16.3
      csv-stringify: 5.6.5
      stream-transform: 2.1.3
    dev: true

  /damerau-levenshtein@1.0.8:
    resolution: {integrity: sha512-sdQSFB7+llfUcQHUQO3+B8ERRj0Oa4w9POWMI/puGtuf7gFywGmkaLCElnudfTiKZV+NvHqL0ifzdrI8Ro7ESA==}
    dev: true

  /data-urls@4.0.0:
    resolution: {integrity: sha512-/mMTei/JXPqvFqQtfyTowxmJVwr2PVAeCcDxyFf6LhoOu/09TX2OX3kb2wzi4DMXcfj4OItwDOnhl5oziPnT6g==}
    engines: {node: '>=14'}
    dependencies:
      abab: 2.0.6
      whatwg-mimetype: 3.0.0
      whatwg-url: 12.0.1
    dev: true

  /debug@3.2.7:
    resolution: {integrity: sha512-CFjzYYAi4ThfiQvizrFQevTTXHtnCqWfe7x1AhgEscTz6ZbLbfoLRLPugTQyBth6f8ZERVUSyWHFD/7Wu4t1XQ==}
    peerDependencies:
      supports-color: '*'
    peerDependenciesMeta:
      supports-color:
        optional: true
    dependencies:
      ms: 2.1.3
    dev: true

  /debug@4.3.4:
    resolution: {integrity: sha512-PRWFHuSU3eDtQJPvnNY7Jcket1j0t5OuOsFzPPzsekD52Zl8qUfFIPEiswXqIvHWGVHOgX+7G/vCNNhehwxfkQ==}
    engines: {node: '>=6.0'}
    peerDependencies:
      supports-color: '*'
    peerDependenciesMeta:
      supports-color:
        optional: true
    dependencies:
      ms: 2.1.2
    dev: true

  /decamelize-keys@1.1.1:
    resolution: {integrity: sha512-WiPxgEirIV0/eIOMcnFBA3/IJZAZqKnwAwWyvvdi4lsr1WCN22nhdf/3db3DoZcUjTV2SqfzIwNyp6y2xs3nmg==}
    engines: {node: '>=0.10.0'}
    dependencies:
      decamelize: 1.2.0
      map-obj: 1.0.1
    dev: true

  /decamelize@1.2.0:
    resolution: {integrity: sha512-z2S+W9X73hAUUki+N+9Za2lBlun89zigOyGrsax+KUQ6wKW4ZoWpEYBkGhQjwAjjDCkWxhY0VKEhk8wzY7F5cA==}
    engines: {node: '>=0.10.0'}
    dev: true

  /decimal.js@10.4.3:
    resolution: {integrity: sha512-VBBaLc1MgL5XpzgIP7ny5Z6Nx3UrRkIViUkPUdtl9aya5amy3De1gsUUSB1g3+3sExYNjCAsAznmukyxCb1GRA==}
    dev: true

  /deep-eql@4.1.3:
    resolution: {integrity: sha512-WaEtAOpRA1MQ0eohqZjpGD8zdI0Ovsm8mmFhaDN8dvDZzyoUMcYDnf5Y6iu7HTXxf8JDS23qWa4a+hKCDyOPzw==}
    engines: {node: '>=6'}
    dependencies:
      type-detect: 4.0.8
    dev: true

  /deep-equal@2.2.0:
    resolution: {integrity: sha512-RdpzE0Hv4lhowpIUKKMJfeH6C1pXdtT1/it80ubgWqwI3qpuxUBpC1S4hnHg+zjnuOoDkzUtUCEEkG+XG5l3Mw==}
    dependencies:
      call-bind: 1.0.2
      es-get-iterator: 1.1.3
      get-intrinsic: 1.2.1
      is-arguments: 1.1.1
      is-array-buffer: 3.0.2
      is-date-object: 1.0.5
      is-regex: 1.1.4
      is-shared-array-buffer: 1.0.2
      isarray: 2.0.5
      object-is: 1.1.5
      object-keys: 1.1.1
      object.assign: 4.1.4
      regexp.prototype.flags: 1.5.0
      side-channel: 1.0.4
      which-boxed-primitive: 1.0.2
      which-collection: 1.0.1
      which-typed-array: 1.1.11

  /deep-is@0.1.4:
    resolution: {integrity: sha512-oIPzksmTg4/MriiaYGO+okXDT7ztn/w3Eptv/+gSIdMdKsJo0u4CfYNFJPy+4SKMuCqGw2wxnA+URMg3t8a/bQ==}
    dev: true

  /defaults@1.0.4:
    resolution: {integrity: sha512-eFuaLoy/Rxalv2kr+lqMlUnrDWV+3j4pljOIJgLIhI058IQfWJ7vXhyEIHu+HtC738klGALYxOKDO0bQP3tg8A==}
    dependencies:
      clone: 1.0.4
    dev: true

  /define-lazy-prop@2.0.0:
    resolution: {integrity: sha512-Ds09qNh8yw3khSjiJjiUInaGX9xlqZDY7JVryGxdxV7NPeuqQfplOpQ66yJFZut3jLa5zOwkXw1g9EI2uKh4Og==}
    engines: {node: '>=8'}
    dev: true

  /define-properties@1.2.0:
    resolution: {integrity: sha512-xvqAVKGfT1+UAvPwKTVw/njhdQ8ZhXK4lI0bCIuCMrp2up9nPnaDftrLtmpTazqd1o+UY4zgzU+avtMbDP+ldA==}
    engines: {node: '>= 0.4'}
    dependencies:
      has-property-descriptors: 1.0.0
      object-keys: 1.1.1

  /delayed-stream@1.0.0:
    resolution: {integrity: sha512-ZySD7Nf91aLB0RxL4KGrKHBXl7Eds1DAmEdcoVawXnLD7SDhpNgtuII2aAkg7a7QS41jxPSZ17p4VdGnMHk3MQ==}
    engines: {node: '>=0.4.0'}
    dev: true

  /dequal@2.0.3:
    resolution: {integrity: sha512-0je+qPKHEMohvfRTCEo3CrPG6cAzAYgmzKyxRiYSSDkS6eGJdyVJm7WaYA5ECaAD9wLB2T4EEeymA5aFVcYXCA==}
    engines: {node: '>=6'}
    dev: true

  /detect-indent@6.1.0:
    resolution: {integrity: sha512-reYkTUJAZb9gUuZ2RvVCNhVHdg62RHnJ7WJl8ftMi4diZ6NWlciOzQN88pUhSELEwflJht4oQDv0F0BMlwaYtA==}
    engines: {node: '>=8'}
    dev: true

  /detect-node-es@1.1.0:
    resolution: {integrity: sha512-ypdmJU/TbBby2Dxibuv7ZLW3Bs1QEmM7nHjEANfohJLvE0XVujisn1qPJcZxg+qDucsr+bP6fLD1rPS3AhJ7EQ==}

  /diff-sequences@29.4.3:
    resolution: {integrity: sha512-ofrBgwpPhCD85kMKtE9RYFFq6OC1A89oW2vvgWZNCwxrUpRUILopY7lsYyMDSjc8g6U6aiO0Qubg6r4Wgt5ZnA==}
    engines: {node: ^14.15.0 || ^16.10.0 || >=18.0.0}
    dev: true

  /diff@4.0.2:
    resolution: {integrity: sha512-58lmxKSA4BNyLz+HHMUzlOEpg09FV+ev6ZMe3vJihgdxzgcwZ8VoEEPmALCZG9LmqfVoNMMKpttIYTVG6uDY7A==}
    engines: {node: '>=0.3.1'}
    dev: true

  /dir-glob@3.0.1:
    resolution: {integrity: sha512-WkrWp9GR4KXfKGYzOLmTuGVi1UWFfws377n9cc55/tb6DuqyF6pcQ5AbiHEshaDpY9v6oaSr2XCDidGmMwdzIA==}
    engines: {node: '>=8'}
    dependencies:
      path-type: 4.0.0
    dev: true

  /doctrine@2.1.0:
    resolution: {integrity: sha512-35mSku4ZXK0vfCuHEDAwt55dg2jNajHZ1odvF+8SSr82EsZY4QmXfuWso8oEd8zRhVObSN18aM0CjSdoBX7zIw==}
    engines: {node: '>=0.10.0'}
    dependencies:
      esutils: 2.0.3
    dev: true

  /doctrine@3.0.0:
    resolution: {integrity: sha512-yS+Q5i3hBf7GBkd4KG8a7eBNNWNGLTaEwwYWUijIYM7zrlYDM0BFXHjjPWlWZ1Rg7UaddZeIDmi9jF3HmqiQ2w==}
    engines: {node: '>=6.0.0'}
    dependencies:
      esutils: 2.0.3
    dev: true

  /dom-accessibility-api@0.5.16:
    resolution: {integrity: sha512-X7BJ2yElsnOJ30pZF4uIIDfBEVgF4XEBxL9Bxhy6dnrm5hkzqmsWHGTiHqRiITNhMyFLyAiWndIJP7Z1NTteDg==}

  /dom-helpers@5.2.1:
    resolution: {integrity: sha512-nRCa7CK3VTrM2NmGkIy4cbK7IZlgBE/PYMn55rrXefr5xXDP0LdtfPnblFDoVdcAfslJ7or6iqAUnx0CCGIWQA==}
    dependencies:
      '@babel/runtime': 7.21.0
      csstype: 3.1.1
    dev: false

  /domexception@4.0.0:
    resolution: {integrity: sha512-A2is4PLG+eeSfoTMA95/s4pvAoSo2mKtiM5jlHkAVewmiO8ISFTFKZjH7UAM1Atli/OT/7JHOrJRJiMKUZKYBw==}
    engines: {node: '>=12'}
    dependencies:
      webidl-conversions: 7.0.0
    dev: true

  /earcut@2.2.4:
    resolution: {integrity: sha512-/pjZsA1b4RPHbeWZQn66SWS8nZZWLQQ23oE3Eam7aroEFGEvwKAsJfZ9ytiEMycfzXWpca4FA9QIOehf7PocBQ==}
    dev: false

  /emoji-regex@8.0.0:
    resolution: {integrity: sha512-MSjYzcWNOA0ewAHpz0MxpYFvwg6yjy1NG3xteoqz644VCo/RPgnr1/GGt+ic3iJTzQ8Eu3TdM14SawnVUmGE6A==}
    dev: true

  /emoji-regex@9.2.2:
    resolution: {integrity: sha512-L18DaJsXSUk2+42pv8mLs5jJT2hqFkFE4j21wOmgbUqsZ2hL72NsUU785g9RXgo3s0ZNgVl42TiHp3ZtOv/Vyg==}
    dev: true

  /enhanced-resolve@5.12.0:
    resolution: {integrity: sha512-QHTXI/sZQmko1cbDoNAa3mJ5qhWUUNAq3vR0/YiD379fWQrcfuoX1+HW2S0MTt7XmoPLapdaDKUtelUSPic7hQ==}
    engines: {node: '>=10.13.0'}
    dependencies:
      graceful-fs: 4.2.10
      tapable: 2.2.1
    dev: true

  /enquirer@2.3.6:
    resolution: {integrity: sha512-yjNnPr315/FjS4zIsUxYguYUPP2e1NK4d7E7ZOLiyYCcbFBiTMyID+2wvm2w6+pZ/odMA7cRkjhsPbltwBOrLg==}
    engines: {node: '>=8.6'}
    dependencies:
      ansi-colors: 4.1.3
    dev: true

  /entities@4.5.0:
    resolution: {integrity: sha512-V0hjH4dGPh9Ao5p0MoRY6BVqtwCjhz6vI5LT8AJ55H+4g9/4vbHx1I54fS0XuclLhDHArPQCiMjDxjaL8fPxhw==}
    engines: {node: '>=0.12'}
    dev: true

  /error-ex@1.3.2:
    resolution: {integrity: sha512-7dFHNmqeFSEt2ZBsCriorKnn3Z2pj+fd9kmI6QoWw4//DL+icEBfc0U7qJCisqrTsKTjw4fNFy2pW9OqStD84g==}
    dependencies:
      is-arrayish: 0.2.1

  /error-stack-parser@2.1.4:
    resolution: {integrity: sha512-Sk5V6wVazPhq5MhpO+AUxJn5x7XSXGl1R93Vn7i+zS15KDVxQijejNCrz8340/2bgLBjR9GtEG8ZVKONDjcqGQ==}
    dependencies:
      stackframe: 1.3.4
    dev: false

  /es-abstract@1.22.1:
    resolution: {integrity: sha512-ioRRcXMO6OFyRpyzV3kE1IIBd4WG5/kltnzdxSCqoP8CMGs/Li+M1uF5o7lOkZVFjDs+NLesthnF66Pg/0q0Lw==}
    engines: {node: '>= 0.4'}
    dependencies:
      array-buffer-byte-length: 1.0.0
      arraybuffer.prototype.slice: 1.0.1
      available-typed-arrays: 1.0.5
      call-bind: 1.0.2
      es-set-tostringtag: 2.0.1
      es-to-primitive: 1.2.1
      function.prototype.name: 1.1.5
      get-intrinsic: 1.2.1
      get-symbol-description: 1.0.0
      globalthis: 1.0.3
      gopd: 1.0.1
      has: 1.0.3
      has-property-descriptors: 1.0.0
      has-proto: 1.0.1
      has-symbols: 1.0.3
      internal-slot: 1.0.5
      is-array-buffer: 3.0.2
      is-callable: 1.2.7
      is-negative-zero: 2.0.2
      is-regex: 1.1.4
      is-shared-array-buffer: 1.0.2
      is-string: 1.0.7
      is-typed-array: 1.1.10
      is-weakref: 1.0.2
      object-inspect: 1.12.3
      object-keys: 1.1.1
      object.assign: 4.1.4
      regexp.prototype.flags: 1.5.0
      safe-array-concat: 1.0.0
      safe-regex-test: 1.0.0
      string.prototype.trim: 1.2.7
      string.prototype.trimend: 1.0.6
      string.prototype.trimstart: 1.0.6
      typed-array-buffer: 1.0.0
      typed-array-byte-length: 1.0.0
      typed-array-byte-offset: 1.0.0
      typed-array-length: 1.0.4
      unbox-primitive: 1.0.2
      which-typed-array: 1.1.11
    dev: true

  /es-get-iterator@1.1.3:
    resolution: {integrity: sha512-sPZmqHBe6JIiTfN5q2pEi//TwxmAFHwj/XEuYjTuse78i8KxaqMTTzxPoFKuzRpDpTJ+0NAbpfenkmH2rePtuw==}
    dependencies:
      call-bind: 1.0.2
      get-intrinsic: 1.2.1
      has-symbols: 1.0.3
      is-arguments: 1.1.1
      is-map: 2.0.2
      is-set: 2.0.2
      is-string: 1.0.7
      isarray: 2.0.5
      stop-iteration-iterator: 1.0.0

  /es-iterator-helpers@1.0.13:
    resolution: {integrity: sha512-LK3VGwzvaPWobO8xzXXGRUOGw8Dcjyfk62CsY/wfHN75CwsJPbuypOYJxK6g5RyEL8YDjIWcl6jgd8foO6mmrA==}
    dependencies:
      asynciterator.prototype: 1.0.0
      call-bind: 1.0.2
      define-properties: 1.2.0
      es-abstract: 1.22.1
      es-set-tostringtag: 2.0.1
      function-bind: 1.1.1
      get-intrinsic: 1.2.1
      globalthis: 1.0.3
      has-property-descriptors: 1.0.0
      has-proto: 1.0.1
      has-symbols: 1.0.3
      internal-slot: 1.0.5
      iterator.prototype: 1.1.0
      safe-array-concat: 1.0.0
    dev: true

  /es-module-lexer@1.2.1:
    resolution: {integrity: sha512-9978wrXM50Y4rTMmW5kXIC09ZdXQZqkE4mxhwkd8VbzsGkXGPgV4zWuqQJgCEzYngdo2dYDa0l8xhX4fkSwJSg==}
    dev: true

  /es-set-tostringtag@2.0.1:
    resolution: {integrity: sha512-g3OMbtlwY3QewlqAiMLI47KywjWZoEytKr8pf6iTC8uJq5bIAH52Z9pnQ8pVL6whrCto53JZDuUIsifGeLorTg==}
    engines: {node: '>= 0.4'}
    dependencies:
      get-intrinsic: 1.2.1
      has: 1.0.3
      has-tostringtag: 1.0.0
    dev: true

  /es-shim-unscopables@1.0.0:
    resolution: {integrity: sha512-Jm6GPcCdC30eMLbZ2x8z2WuRwAws3zTBBKuusffYVUrNj/GVSUAZ+xKMaUpfNDR5IbyNA5LJbaecoUVbmUcB1w==}
    dependencies:
      has: 1.0.3
    dev: true

  /es-to-primitive@1.2.1:
    resolution: {integrity: sha512-QCOllgZJtaUo9miYBcLChTUaHNjJF3PYs1VidD7AwiEj1kYxKeQTctLAezAOH5ZKRH0g2IgPn6KwB4IT8iRpvA==}
    engines: {node: '>= 0.4'}
    dependencies:
      is-callable: 1.2.7
      is-date-object: 1.0.5
      is-symbol: 1.0.4
    dev: true

  /esbuild@0.18.17:
    resolution: {integrity: sha512-1GJtYnUxsJreHYA0Y+iQz2UEykonY66HNWOb0yXYZi9/kNrORUEHVg87eQsCtqh59PEJ5YVZJO98JHznMJSWjg==}
    engines: {node: '>=12'}
    hasBin: true
    requiresBuild: true
    optionalDependencies:
      '@esbuild/android-arm': 0.18.17
      '@esbuild/android-arm64': 0.18.17
      '@esbuild/android-x64': 0.18.17
      '@esbuild/darwin-arm64': 0.18.17
      '@esbuild/darwin-x64': 0.18.17
      '@esbuild/freebsd-arm64': 0.18.17
      '@esbuild/freebsd-x64': 0.18.17
      '@esbuild/linux-arm': 0.18.17
      '@esbuild/linux-arm64': 0.18.17
      '@esbuild/linux-ia32': 0.18.17
      '@esbuild/linux-loong64': 0.18.17
      '@esbuild/linux-mips64el': 0.18.17
      '@esbuild/linux-ppc64': 0.18.17
      '@esbuild/linux-riscv64': 0.18.17
      '@esbuild/linux-s390x': 0.18.17
      '@esbuild/linux-x64': 0.18.17
      '@esbuild/netbsd-x64': 0.18.17
      '@esbuild/openbsd-x64': 0.18.17
      '@esbuild/sunos-x64': 0.18.17
      '@esbuild/win32-arm64': 0.18.17
      '@esbuild/win32-ia32': 0.18.17
      '@esbuild/win32-x64': 0.18.17
    dev: true

  /escalade@3.1.1:
    resolution: {integrity: sha512-k0er2gUkLf8O0zKJiAhmkTnJlTvINGv7ygDNPbeIsX/TJjGJZHuh9B2UxbsaEkmlEo9MfhrSzmhIlhRlI2GXnw==}
    engines: {node: '>=6'}
    dev: true

  /escape-string-regexp@1.0.5:
    resolution: {integrity: sha512-vbRorB5FUQWvla16U8R/qgaFIya2qGzwDrNmCZuYKrbdSUMG6I1ZCGQRefkRVhuOkIGVne7BQ35DSfo1qvJqFg==}
    engines: {node: '>=0.8.0'}

  /escape-string-regexp@4.0.0:
    resolution: {integrity: sha512-TtpcNJ3XAzx3Gq8sWRzJaVajRs0uVxA2YAkdb1jm2YkPz4G6egUFAyA3n5vtEIZefPk5Wa4UXbKuS5fKkJWdgA==}
    engines: {node: '>=10'}

  /eslint-config-prettier@9.0.0(eslint@8.47.0):
    resolution: {integrity: sha512-IcJsTkJae2S35pRsRAwoCE+925rJJStOdkKnLVgtE+tEpqU0EVVM7OqrwxqgptKdX29NUwC82I5pXsGFIgSevw==}
    hasBin: true
    peerDependencies:
      eslint: '>=7.0.0'
    dependencies:
      eslint: 8.47.0
    dev: true

  /eslint-import-resolver-node@0.3.7:
    resolution: {integrity: sha512-gozW2blMLJCeFpBwugLTGyvVjNoeo1knonXAcatC6bjPBZitotxdWf7Gimr25N4c0AAOo4eOUfaG82IJPDpqCA==}
    dependencies:
      debug: 3.2.7
      is-core-module: 2.13.0
      resolve: 1.22.4
    transitivePeerDependencies:
      - supports-color
    dev: true

  /eslint-import-resolver-typescript@3.6.0(@typescript-eslint/parser@6.4.0)(eslint-plugin-import@2.28.0)(eslint@8.47.0):
    resolution: {integrity: sha512-QTHR9ddNnn35RTxlaEnx2gCxqFlF2SEN0SE2d17SqwyM7YOSI2GHWRYp5BiRkObTUNYPupC/3Fq2a0PpT+EKpg==}
    engines: {node: ^14.18.0 || >=16.0.0}
    peerDependencies:
      eslint: '*'
      eslint-plugin-import: '*'
    dependencies:
      debug: 4.3.4
      enhanced-resolve: 5.12.0
      eslint: 8.47.0
      eslint-module-utils: 2.8.0(@typescript-eslint/parser@6.4.0)(eslint-import-resolver-node@0.3.7)(eslint-import-resolver-typescript@3.6.0)(eslint@8.47.0)
      eslint-plugin-import: 2.28.0(@typescript-eslint/parser@6.4.0)(eslint-import-resolver-typescript@3.6.0)(eslint@8.47.0)
      fast-glob: 3.3.1
      get-tsconfig: 4.5.0
      is-core-module: 2.13.0
      is-glob: 4.0.3
    transitivePeerDependencies:
      - '@typescript-eslint/parser'
      - eslint-import-resolver-node
      - eslint-import-resolver-webpack
      - supports-color
    dev: true

  /eslint-module-utils@2.8.0(@typescript-eslint/parser@6.4.0)(eslint-import-resolver-node@0.3.7)(eslint-import-resolver-typescript@3.6.0)(eslint@8.47.0):
    resolution: {integrity: sha512-aWajIYfsqCKRDgUfjEXNN/JlrzauMuSEy5sbd7WXbtW3EH6A6MpwEh42c7qD+MqQo9QMJ6fWLAeIJynx0g6OAw==}
    engines: {node: '>=4'}
    peerDependencies:
      '@typescript-eslint/parser': '*'
      eslint: '*'
      eslint-import-resolver-node: '*'
      eslint-import-resolver-typescript: '*'
      eslint-import-resolver-webpack: '*'
    peerDependenciesMeta:
      '@typescript-eslint/parser':
        optional: true
      eslint:
        optional: true
      eslint-import-resolver-node:
        optional: true
      eslint-import-resolver-typescript:
        optional: true
      eslint-import-resolver-webpack:
        optional: true
    dependencies:
      '@typescript-eslint/parser': 6.4.0(eslint@8.47.0)(typescript@5.1.6)
      debug: 3.2.7
      eslint: 8.47.0
      eslint-import-resolver-node: 0.3.7
      eslint-import-resolver-typescript: 3.6.0(@typescript-eslint/parser@6.4.0)(eslint-plugin-import@2.28.0)(eslint@8.47.0)
    transitivePeerDependencies:
      - supports-color
    dev: true

  /eslint-plugin-header@3.1.1(eslint@8.47.0):
    resolution: {integrity: sha512-9vlKxuJ4qf793CmeeSrZUvVClw6amtpghq3CuWcB5cUNnWHQhgcqy5eF8oVKFk1G3Y/CbchGfEaw3wiIJaNmVg==}
    peerDependencies:
      eslint: '>=7.7.0'
    dependencies:
      eslint: 8.47.0
    dev: true

  /eslint-plugin-import@2.28.0(@typescript-eslint/parser@6.4.0)(eslint-import-resolver-typescript@3.6.0)(eslint@8.47.0):
    resolution: {integrity: sha512-B8s/n+ZluN7sxj9eUf7/pRFERX0r5bnFA2dCaLHy2ZeaQEAz0k+ZZkFWRFHJAqxfxQDx6KLv9LeIki7cFdwW+Q==}
    engines: {node: '>=4'}
    peerDependencies:
      '@typescript-eslint/parser': '*'
      eslint: ^2 || ^3 || ^4 || ^5 || ^6 || ^7.2.0 || ^8
    peerDependenciesMeta:
      '@typescript-eslint/parser':
        optional: true
    dependencies:
      '@typescript-eslint/parser': 6.4.0(eslint@8.47.0)(typescript@5.1.6)
      array-includes: 3.1.6
      array.prototype.findlastindex: 1.2.2
      array.prototype.flat: 1.3.1
      array.prototype.flatmap: 1.3.1
      debug: 3.2.7
      doctrine: 2.1.0
      eslint: 8.47.0
      eslint-import-resolver-node: 0.3.7
      eslint-module-utils: 2.8.0(@typescript-eslint/parser@6.4.0)(eslint-import-resolver-node@0.3.7)(eslint-import-resolver-typescript@3.6.0)(eslint@8.47.0)
      has: 1.0.3
      is-core-module: 2.13.0
      is-glob: 4.0.3
      minimatch: 3.1.2
      object.fromentries: 2.0.6
      object.groupby: 1.0.0
      object.values: 1.1.6
      resolve: 1.22.4
      semver: 7.5.4
      tsconfig-paths: 3.14.2
    transitivePeerDependencies:
      - eslint-import-resolver-typescript
      - eslint-import-resolver-webpack
      - supports-color
    dev: true

  /eslint-plugin-jsx-a11y@6.7.1(eslint@8.47.0):
    resolution: {integrity: sha512-63Bog4iIethyo8smBklORknVjB0T2dwB8Mr/hIC+fBS0uyHdYYpzM/Ed+YC8VxTjlXHEWFOdmgwcDn1U2L9VCA==}
    engines: {node: '>=4.0'}
    peerDependencies:
      eslint: ^3 || ^4 || ^5 || ^6 || ^7 || ^8
    dependencies:
      '@babel/runtime': 7.23.2
      aria-query: 5.1.3
      array-includes: 3.1.6
      array.prototype.flatmap: 1.3.1
      ast-types-flow: 0.0.7
      axe-core: 4.7.2
      axobject-query: 3.2.1
      damerau-levenshtein: 1.0.8
      emoji-regex: 9.2.2
      eslint: 8.47.0
      has: 1.0.3
      jsx-ast-utils: 3.3.3
      language-tags: 1.0.5
      minimatch: 3.1.2
      object.entries: 1.1.6
      object.fromentries: 2.0.6
      semver: 7.5.4
    dev: true

  /eslint-plugin-react-hooks@4.6.0(eslint@8.47.0):
    resolution: {integrity: sha512-oFc7Itz9Qxh2x4gNHStv3BqJq54ExXmfC+a1NjAta66IAN87Wu0R/QArgIS9qKzX3dXKPI9H5crl9QchNMY9+g==}
    engines: {node: '>=10'}
    peerDependencies:
      eslint: ^3.0.0 || ^4.0.0 || ^5.0.0 || ^6.0.0 || ^7.0.0 || ^8.0.0-0
    dependencies:
      eslint: 8.47.0
    dev: true

  /eslint-plugin-react@7.33.2(eslint@8.47.0):
    resolution: {integrity: sha512-73QQMKALArI8/7xGLNI/3LylrEYrlKZSb5C9+q3OtOewTnMQi5cT+aE9E41sLCmli3I9PGGmD1yiZydyo4FEPw==}
    engines: {node: '>=4'}
    peerDependencies:
      eslint: ^3 || ^4 || ^5 || ^6 || ^7 || ^8
    dependencies:
      array-includes: 3.1.6
      array.prototype.flatmap: 1.3.1
      array.prototype.tosorted: 1.1.1
      doctrine: 2.1.0
      es-iterator-helpers: 1.0.13
      eslint: 8.47.0
      estraverse: 5.3.0
      jsx-ast-utils: 3.3.3
      minimatch: 3.1.2
      object.entries: 1.1.6
      object.fromentries: 2.0.6
      object.hasown: 1.1.2
      object.values: 1.1.6
      prop-types: 15.8.1
      resolve: 2.0.0-next.4
      semver: 7.5.4
      string.prototype.matchall: 4.0.8
    dev: true

  /eslint-plugin-unused-imports@3.0.0(@typescript-eslint/eslint-plugin@6.4.0)(eslint@8.47.0):
    resolution: {integrity: sha512-sduiswLJfZHeeBJ+MQaG+xYzSWdRXoSw61DpU13mzWumCkR0ufD0HmO4kdNokjrkluMHpj/7PJeN35pgbhW3kw==}
    engines: {node: ^12.22.0 || ^14.17.0 || >=16.0.0}
    peerDependencies:
      '@typescript-eslint/eslint-plugin': ^6.0.0
      eslint: ^8.0.0
    peerDependenciesMeta:
      '@typescript-eslint/eslint-plugin':
        optional: true
    dependencies:
      '@typescript-eslint/eslint-plugin': 6.4.0(@typescript-eslint/parser@6.4.0)(eslint@8.47.0)(typescript@5.1.6)
      eslint: 8.47.0
      eslint-rule-composer: 0.3.0
    dev: true

  /eslint-rule-composer@0.3.0:
    resolution: {integrity: sha512-bt+Sh8CtDmn2OajxvNO+BX7Wn4CIWMpTRm3MaiKPCQcnnlm0CS2mhui6QaoeQugs+3Kj2ESKEEGJUdVafwhiCg==}
    engines: {node: '>=4.0.0'}
    dev: true

  /eslint-scope@7.2.2:
    resolution: {integrity: sha512-dOt21O7lTMhDM+X9mB4GX+DZrZtCUJPL/wlcTqxyrx5IvO0IYtILdtrQGQp+8n5S0gwSVmOf9NQrjMOgfQZlIg==}
    engines: {node: ^12.22.0 || ^14.17.0 || >=16.0.0}
    dependencies:
      esrecurse: 4.3.0
      estraverse: 5.3.0
    dev: true

  /eslint-visitor-keys@3.4.3:
    resolution: {integrity: sha512-wpc+LXeiyiisxPlEkUzU6svyS1frIO3Mgxj1fdy7Pm8Ygzguax2N3Fa/D/ag1WqbOprdI+uY6wMUl8/a2G+iag==}
    engines: {node: ^12.22.0 || ^14.17.0 || >=16.0.0}
    dev: true

  /eslint@8.47.0:
    resolution: {integrity: sha512-spUQWrdPt+pRVP1TTJLmfRNJJHHZryFmptzcafwSvHsceV81djHOdnEeDmkdotZyLNjDhrOasNK8nikkoG1O8Q==}
    engines: {node: ^12.22.0 || ^14.17.0 || >=16.0.0}
    hasBin: true
    dependencies:
      '@eslint-community/eslint-utils': 4.4.0(eslint@8.47.0)
      '@eslint-community/regexpp': 4.7.0
      '@eslint/eslintrc': 2.1.2
      '@eslint/js': 8.47.0
      '@humanwhocodes/config-array': 0.11.10
      '@humanwhocodes/module-importer': 1.0.1
      '@nodelib/fs.walk': 1.2.8
      ajv: 6.12.6
      chalk: 4.1.2
      cross-spawn: 7.0.3
      debug: 4.3.4
      doctrine: 3.0.0
      escape-string-regexp: 4.0.0
      eslint-scope: 7.2.2
      eslint-visitor-keys: 3.4.3
      espree: 9.6.1
      esquery: 1.4.2
      esutils: 2.0.3
      fast-deep-equal: 3.1.3
      file-entry-cache: 6.0.1
      find-up: 5.0.0
      glob-parent: 6.0.2
      globals: 13.20.0
      graphemer: 1.4.0
      ignore: 5.2.4
      imurmurhash: 0.1.4
      is-glob: 4.0.3
      is-path-inside: 3.0.3
      js-yaml: 4.1.0
      json-stable-stringify-without-jsonify: 1.0.1
      levn: 0.4.1
      lodash.merge: 4.6.2
      minimatch: 3.1.2
      natural-compare: 1.4.0
      optionator: 0.9.3
      strip-ansi: 6.0.1
      text-table: 0.2.0
    transitivePeerDependencies:
      - supports-color
    dev: true

  /espree@9.6.1:
    resolution: {integrity: sha512-oruZaFkjorTpF32kDSI5/75ViwGeZginGGy2NoOSg3Q9bnwlnmDm4HLnkl0RE3n+njDXR037aY1+x58Z/zFdwQ==}
    engines: {node: ^12.22.0 || ^14.17.0 || >=16.0.0}
    dependencies:
      acorn: 8.10.0
      acorn-jsx: 5.3.2(acorn@8.10.0)
      eslint-visitor-keys: 3.4.3
    dev: true

  /esprima@4.0.1:
    resolution: {integrity: sha512-eGuFFw7Upda+g4p+QHvnW0RyTX/SVeJBDM/gCtMARO0cLuT2HcEKnTPvhjV6aGeqrCB/sbNop0Kszm0jsaWU4A==}
    engines: {node: '>=4'}
    hasBin: true
    dev: true

  /esquery@1.4.2:
    resolution: {integrity: sha512-JVSoLdTlTDkmjFmab7H/9SL9qGSyjElT3myyKp7krqjVFQCDLmj1QFaCLRFBszBKI0XVZaiiXvuPIX3ZwHe1Ng==}
    engines: {node: '>=0.10'}
    dependencies:
      estraverse: 5.3.0
    dev: true

  /esrecurse@4.3.0:
    resolution: {integrity: sha512-KmfKL3b6G+RXvP8N1vr3Tq1kL/oCFgn2NYXEtqP8/L3pKapUA4G8cFVaoF3SU323CD4XypR/ffioHmkti6/Tag==}
    engines: {node: '>=4.0'}
    dependencies:
      estraverse: 5.3.0
    dev: true

  /estraverse@5.3.0:
    resolution: {integrity: sha512-MMdARuVEQziNTeJD8DgMqmhwR11BRQ/cBP+pLtYdSTnf3MIO8fFeiINEbX36ZdNlfU/7A9f3gUw49B3oQsvwBA==}
    engines: {node: '>=4.0'}
    dev: true

  /estree-walker@2.0.2:
    resolution: {integrity: sha512-Rfkk/Mp/DL7JVje3u18FxFujQlTNR2q6QfMSMB7AvCBx91NGj/ba3kCfza0f6dVDbw7YlRf/nDrn7pQrCCyQ/w==}
    dev: true

  /esutils@2.0.3:
    resolution: {integrity: sha512-kVscqXk4OCp68SZ0dkgEKVi6/8ij300KBWTJq32P/dYeWTSwK41WyTxalN1eRmA5Z9UU/LX9D7FWSmV9SAYx6g==}
    engines: {node: '>=0.10.0'}
    dev: true

  /extend-shallow@2.0.1:
    resolution: {integrity: sha512-zCnTtlxNoAiDc3gqY2aYAWFx7XWWiasuF2K8Me5WbN8otHKTUKBwjPtNpRs/rbUZm7KxWAaNj7P1a/p52GbVug==}
    engines: {node: '>=0.10.0'}
    dependencies:
      is-extendable: 0.1.1
    dev: false

  /extend-shallow@3.0.2:
    resolution: {integrity: sha512-BwY5b5Ql4+qZoefgMj2NUmx+tehVTH/Kf4k1ZEtOHNFcm2wSxMRo992l6X3TIgni2eZVTZ85xMOjF31fwZAj6Q==}
    engines: {node: '>=0.10.0'}
    dependencies:
      assign-symbols: 1.0.0
      is-extendable: 1.0.1
    dev: false

  /extendable-error@0.1.7:
    resolution: {integrity: sha512-UOiS2in6/Q0FK0R0q6UY9vYpQ21mr/Qn1KOnte7vsACuNJf514WvCCUHSRCPcgjPT2bAhNIJdlE6bVap1GKmeg==}
    dev: true

  /external-editor@3.1.0:
    resolution: {integrity: sha512-hMQ4CX1p1izmuLYyZqLMO/qGNw10wSv9QDCPfzXfyFrOaCSSoRfqE1Kf1s5an66J5JZC62NewG+mK49jOCtQew==}
    engines: {node: '>=4'}
    dependencies:
      chardet: 0.7.0
      iconv-lite: 0.4.24
      tmp: 0.0.33
    dev: true

  /fast-deep-equal@3.1.3:
    resolution: {integrity: sha512-f3qQ9oQy9j2AhBe/H9VC91wLmKBCCU/gDOnKNAYG5hswO7BLKj09Hc5HYNz9cGI++xlpDCIgDaitVs03ATR84Q==}

  /fast-glob@3.3.1:
    resolution: {integrity: sha512-kNFPyjhh5cKjrUltxs+wFx+ZkbRaxxmZ+X0ZU31SOsxCEtP9VPgtq2teZw1DebupL5GmDaNQ6yKMMVcM41iqDg==}
    engines: {node: '>=8.6.0'}
    dependencies:
      '@nodelib/fs.stat': 2.0.5
      '@nodelib/fs.walk': 1.2.8
      glob-parent: 5.1.2
      merge2: 1.4.1
      micromatch: 4.0.5
    dev: true

  /fast-json-stable-stringify@2.1.0:
    resolution: {integrity: sha512-lhd/wF+Lk98HZoTCtlVraHtfh5XYijIjalXck7saUtuanSDyLMxnHhSXEDJqHxD7msR8D0uCmqlkwjCV8xvwHw==}
    dev: true

  /fast-levenshtein@2.0.6:
    resolution: {integrity: sha512-DCXu6Ifhqcks7TZKY3Hxp3y6qphY5SJZmrWMDrKcERSOXWQdMhU9Ig/PYrzyw/ul9jOIyh0N4M0tbC5hodg8dw==}
    dev: true

  /fast-loops@1.1.3:
    resolution: {integrity: sha512-8EZzEP0eKkEEVX+drtd9mtuQ+/QrlfW/5MlwcwK5Nds6EkZ/tRzEexkzUY2mIssnAyVLT+TKHuRXmFNNXYUd6g==}
    dev: false

  /fast-shallow-equal@1.0.0:
    resolution: {integrity: sha512-HPtaa38cPgWvaCFmRNhlc6NG7pv6NUHqjPgVAkWGoB9mQMwYB27/K0CvOM5Czy+qpT3e8XJ6Q4aPAnzpNpzNaw==}
    dev: false

  /fastest-stable-stringify@2.0.2:
    resolution: {integrity: sha512-bijHueCGd0LqqNK9b5oCMHc0MluJAx0cwqASgbWMvkO01lCYgIhacVRLcaDz3QnyYIRNJRDwMb41VuT6pHJ91Q==}
    dev: false

  /fastq@1.15.0:
    resolution: {integrity: sha512-wBrocU2LCXXa+lWBt8RoIRD89Fi8OdABODa/kEnyeyjS5aZO5/GNvI5sEINADqP/h8M29UHTHUb53sUu5Ihqdw==}
    dependencies:
      reusify: 1.0.4
    dev: true

  /file-entry-cache@6.0.1:
    resolution: {integrity: sha512-7Gps/XWymbLk2QLYK4NzpMOrYjMhdIxXuIvy2QBsLE6ljuodKvdkWs/cpyJJ3CVIVpH0Oi1Hvg1ovbMzLdFBBg==}
    engines: {node: ^10.12.0 || >=12.0.0}
    dependencies:
      flat-cache: 3.0.4
    dev: true

  /fill-range@7.0.1:
    resolution: {integrity: sha512-qOo9F+dMUmC2Lcb4BbVvnKJxTPjCm+RRpe4gDuGrzkL7mEVl/djYSu2OdQ2Pa302N4oqkSg9ir6jaLWJ2USVpQ==}
    engines: {node: '>=8'}
    dependencies:
      to-regex-range: 5.0.1
    dev: true

  /find-root@1.1.0:
    resolution: {integrity: sha512-NKfW6bec6GfKc0SGx1e07QZY9PE99u0Bft/0rzSD5k3sO/vwkVUpDUKVm5Gpp5Ue3YfShPFTX2070tDs5kB9Ng==}

  /find-up@4.1.0:
    resolution: {integrity: sha512-PpOwAdQ/YlXQ2vj8a3h8IipDuYRi3wceVQQGYWxNINccq40Anw7BlsEXCMbt1Zt+OLA6Fq9suIpIWD0OsnISlw==}
    engines: {node: '>=8'}
    dependencies:
      locate-path: 5.0.0
      path-exists: 4.0.0
    dev: true

  /find-up@5.0.0:
    resolution: {integrity: sha512-78/PXT1wlLLDgTzDs7sjq9hzz0vXD+zn+7wypEe4fXQxCmdmqfGsEPQxmiCSQI3ajFV91bVSsvNtrJRiW6nGng==}
    engines: {node: '>=10'}
    dependencies:
      locate-path: 6.0.0
      path-exists: 4.0.0
    dev: true

  /find-yarn-workspace-root2@1.2.16:
    resolution: {integrity: sha512-hr6hb1w8ePMpPVUK39S4RlwJzi+xPLuVuG8XlwXU3KD5Yn3qgBWVfy3AzNlDhWvE1EORCE65/Qm26rFQt3VLVA==}
    dependencies:
      micromatch: 4.0.5
      pkg-dir: 4.2.0
    dev: true

  /flat-cache@3.0.4:
    resolution: {integrity: sha512-dm9s5Pw7Jc0GvMYbshN6zchCA9RgQlzzEZX3vylR9IqFfS8XciblUXOKfW6SiuJ0e13eDYZoZV5wdrev7P3Nwg==}
    engines: {node: ^10.12.0 || >=12.0.0}
    dependencies:
      flatted: 3.2.7
      rimraf: 3.0.2
    dev: true

  /flatted@3.2.7:
    resolution: {integrity: sha512-5nqDSxl8nn5BSNxyR3n4I6eDmbolI6WT+QqR547RwxQapgjQBmtktdP+HTBb/a/zLsbzERTONyUB5pefh5TtjQ==}
    dev: true

  /focus-lock@0.11.6:
    resolution: {integrity: sha512-KSuV3ur4gf2KqMNoZx3nXNVhqCkn42GuTYCX4tXPEwf0MjpFQmNMiN6m7dXaUXgIoivL6/65agoUMg4RLS0Vbg==}
    engines: {node: '>=10'}
    dependencies:
      tslib: 2.6.2

  /for-each@0.3.3:
    resolution: {integrity: sha512-jqYfLp7mo9vIyQf8ykW2v7A+2N4QjeCeI5+Dz9XraiO1ign81wjiH7Fb9vSOWvQfNtmSa4H2RoQTrrXivdUZmw==}
    dependencies:
      is-callable: 1.2.7

  /foreground-child@3.1.1:
    resolution: {integrity: sha512-TMKDUnIte6bfb5nWv7V/caI169OHgvwjb7V4WkeUvbQQdjr5rWKqHFiKWb/fcOwB+CzBT+qbWjvj+DVwRskpIg==}
    engines: {node: '>=14'}
    dependencies:
      cross-spawn: 7.0.3
      signal-exit: 4.0.1
    dev: true

  /form-data@4.0.0:
    resolution: {integrity: sha512-ETEklSGi5t0QMZuiXoA/Q6vcnxcLQP5vdugSpuAyi6SVGi2clPPp+xgEhuMaHC+zGgn31Kd235W35f7Hykkaww==}
    engines: {node: '>= 6'}
    dependencies:
      asynckit: 0.4.0
      combined-stream: 1.0.8
      mime-types: 2.1.35
    dev: true

  /framer-motion@10.16.5(react-dom@18.2.0)(react@18.2.0):
    resolution: {integrity: sha512-GEzVjOYP2MIpV9bT/GbhcsBNoImG3/2X3O/xVNWmktkv9MdJ7P/44zELm/7Fjb+O3v39SmKFnoDQB32giThzpg==}
    peerDependencies:
      react: ^18.0.0
      react-dom: ^18.0.0
    peerDependenciesMeta:
      react:
        optional: true
      react-dom:
        optional: true
    dependencies:
      react: 18.2.0
      react-dom: 18.2.0(react@18.2.0)
      tslib: 2.6.2
    optionalDependencies:
      '@emotion/is-prop-valid': 0.8.8

  /framesync@6.1.2:
    resolution: {integrity: sha512-jBTqhX6KaQVDyus8muwZbBeGGP0XgujBRbQ7gM7BRdS3CadCZIHiawyzYLnafYcvZIh5j8WE7cxZKFn7dXhu9g==}
    dependencies:
      tslib: 2.4.0

  /fs-extra@11.1.1:
    resolution: {integrity: sha512-MGIE4HOvQCeUCzmlHs0vXpih4ysz4wg9qiSAu6cd42lVwPbTM1TjV7RusoyQqMmk/95gdQZX72u+YW+c3eEpFQ==}
    engines: {node: '>=14.14'}
    dependencies:
      graceful-fs: 4.2.10
      jsonfile: 6.1.0
      universalify: 2.0.0
    dev: true

  /fs-extra@7.0.1:
    resolution: {integrity: sha512-YJDaCJZEnBmcbw13fvdAM9AwNOJwOzrE4pqMqBq5nFiEqXUqHwlK4B+3pUw6JNvfSPtX05xFHtYy/1ni01eGCw==}
    engines: {node: '>=6 <7 || >=8'}
    dependencies:
      graceful-fs: 4.2.10
      jsonfile: 4.0.0
      universalify: 0.1.2
    dev: true

  /fs-extra@8.1.0:
    resolution: {integrity: sha512-yhlQgA6mnOJUKOsRUFsgJdQCvkKhcz8tlZG5HBQfReYZy46OwLcY+Zia0mtdHsOo9y/hP+CxMN0TU9QxoOtG4g==}
    engines: {node: '>=6 <7 || >=8'}
    dependencies:
      graceful-fs: 4.2.10
      jsonfile: 4.0.0
      universalify: 0.1.2
    dev: true

  /fs.realpath@1.0.0:
    resolution: {integrity: sha512-OO0pH2lK6a0hZnAdau5ItzHPI6pUlvI7jMVnxUQRtw4owF2wk8lOSabtGDCTP4Ggrg2MbGnWO9X8K1t4+fGMDw==}
    dev: true

  /fsevents@2.3.3:
    resolution: {integrity: sha512-5xoDfX+fL7faATnagmWPpbFtwh/R77WmMMqqHGS65C3vvB0YHrgF+B1YmZ3441tMj5n63k0212XNoJwzlhffQw==}
    engines: {node: ^8.16.0 || ^10.6.0 || >=11.0.0}
    os: [darwin]
    requiresBuild: true
    dev: true
    optional: true

  /function-bind@1.1.1:
    resolution: {integrity: sha512-yIovAzMX49sF8Yl58fSCWJ5svSLuaibPxXQJFLmBObTuCr0Mf1KiPopGM9NiFjiYBCbfaa2Fh6breQ6ANVTI0A==}

  /function.prototype.name@1.1.5:
    resolution: {integrity: sha512-uN7m/BzVKQnCUF/iW8jYea67v++2u7m5UgENbHRtdDVclOUP+FMPlCNdmk0h/ysGyo2tavMJEDqJAkJdRa1vMA==}
    engines: {node: '>= 0.4'}
    dependencies:
      call-bind: 1.0.2
      define-properties: 1.2.0
      es-abstract: 1.22.1
      functions-have-names: 1.2.3
    dev: true

  /functions-have-names@1.2.3:
    resolution: {integrity: sha512-xckBUXyTIqT97tq2x2AMb+g163b5JFysYk0x4qxNFwbfQkmNZoiRHb6sPzI9/QV33WeuvVYBUIiD4NzNIyqaRQ==}

  /geotiff@2.0.7:
    resolution: {integrity: sha512-FKvFTNowMU5K6lHYY2f83d4lS2rsCNdpUC28AX61x9ZzzqPNaWFElWv93xj0eJFaNyOYA63ic5OzJ88dHpoA5Q==}
    engines: {node: '>=10.19'}
    dependencies:
      '@petamoriken/float16': 3.7.1
      lerc: 3.0.0
      pako: 2.1.0
      parse-headers: 2.0.5
      quick-lru: 6.1.1
      web-worker: 1.2.0
      xml-utils: 1.3.0
    dev: false

  /get-caller-file@2.0.5:
    resolution: {integrity: sha512-DyFP3BM/3YHTQOCUL/w0OZHR0lpKeGrxotcHWcqNEdnltqFwXVfhEBQ94eIo34AfQpo0rGki4cyIiftY06h2Fg==}
    engines: {node: 6.* || 8.* || >= 10.*}
    dev: true

  /get-func-name@2.0.2:
    resolution: {integrity: sha512-8vXOvuE167CtIc3OyItco7N/dpRtBbYOsPsXCz7X/PMnlGjYjSGuZJgM1Y7mmew7BKf9BqvLX2tnOVy1BBUsxQ==}
    dev: true

  /get-intrinsic@1.2.1:
    resolution: {integrity: sha512-2DcsyfABl+gVHEfCOaTrWgyt+tb6MSEGmKq+kI5HwLbIYgjgmMcV8KQ41uaKz1xxUcn9tJtgFbQUEVcEbd0FYw==}
    dependencies:
      function-bind: 1.1.1
      has: 1.0.3
      has-proto: 1.0.1
      has-symbols: 1.0.3

  /get-nonce@1.0.1:
    resolution: {integrity: sha512-FJhYRoDaiatfEkUK8HKlicmu/3SGFD51q3itKDGoSTysQJBnfOcxU5GxnhE1E6soB76MbT0MBtnKJuXyAx+96Q==}
    engines: {node: '>=6'}

  /get-symbol-description@1.0.0:
    resolution: {integrity: sha512-2EmdH1YvIQiZpltCNgkuiUnyukzxM/R6NDJX31Ke3BG1Nq5b0S2PhX59UKi9vZpPDQVdqn+1IcaAwnzTT5vCjw==}
    engines: {node: '>= 0.4'}
    dependencies:
      call-bind: 1.0.2
      get-intrinsic: 1.2.1
    dev: true

  /get-tsconfig@4.5.0:
    resolution: {integrity: sha512-MjhiaIWCJ1sAU4pIQ5i5OfOuHHxVo1oYeNsWTON7jxYkod8pHocXeh+SSbmu5OZZZK73B6cbJ2XADzXehLyovQ==}
    dev: true

  /get-value@2.0.6:
    resolution: {integrity: sha512-Ln0UQDlxH1BapMu3GPtf7CuYNwRZf2gwCuPqbyG6pB8WfmFpzqcy4xtAaAMUhnNqjMKTiCPZG2oMT3YSx8U2NA==}
    engines: {node: '>=0.10.0'}
    dev: false

  /glob-parent@5.1.2:
    resolution: {integrity: sha512-AOIgSQCepiJYwP3ARnGx+5VnTu2HBYdzbGP45eLw1vr3zB3vZLeyed1sC9hnbcOc9/SrMyM5RPQrkGz4aS9Zow==}
    engines: {node: '>= 6'}
    dependencies:
      is-glob: 4.0.3
    dev: true

  /glob-parent@6.0.2:
    resolution: {integrity: sha512-XxwI8EOhVQgWp6iDL+3b0r86f4d6AX6zSU55HfB4ydCEuXLXc5FcYeOu+nnGftS4TEju/11rt4KJPTMgbfmv4A==}
    engines: {node: '>=10.13.0'}
    dependencies:
      is-glob: 4.0.3
    dev: true

  /glob@10.2.6:
    resolution: {integrity: sha512-U/rnDpXJGF414QQQZv5uVsabTVxMSwzS5CH0p3DRCIV6ownl4f7PzGnkGmvlum2wB+9RlJWJZ6ACU1INnBqiPA==}
    engines: {node: '>=16 || 14 >=14.17'}
    hasBin: true
    dependencies:
      foreground-child: 3.1.1
      jackspeak: 2.1.0
      minimatch: 9.0.1
      minipass: 5.0.0
      path-scurry: 1.7.0
    dev: true

  /glob@7.2.3:
    resolution: {integrity: sha512-nFR0zLpU2YCaRxwoCJvL6UvCH2JFyFVIvwTLsIf21AuHlMskA1hhTdk+LlYJtOlYt9v6dvszD2BGRqBL+iQK9Q==}
    dependencies:
      fs.realpath: 1.0.0
      inflight: 1.0.6
      inherits: 2.0.4
      minimatch: 3.1.2
      once: 1.4.0
      path-is-absolute: 1.0.1
    dev: true

  /globals@13.20.0:
    resolution: {integrity: sha512-Qg5QtVkCy/kv3FUSlu4ukeZDVf9ee0iXLAUYX13gbR17bnejFTzr4iS9bY7kwCf1NztRNm1t91fjOiyx4CSwPQ==}
    engines: {node: '>=8'}
    dependencies:
      type-fest: 0.20.2
    dev: true

  /globalthis@1.0.3:
    resolution: {integrity: sha512-sFdI5LyBiNTHjRd7cGPWapiHWMOXKyuBNX/cWJ3NfzrZQVa8GI/8cofCl74AOVqq9W5kNmguTIzJ/1s2gyI9wA==}
    engines: {node: '>= 0.4'}
    dependencies:
      define-properties: 1.2.0
    dev: true

  /globby@11.1.0:
    resolution: {integrity: sha512-jhIXaOzy1sb8IyocaruWSn1TjmnBVs8Ayhcy83rmxNJ8q2uWKCAj3CnJY+KpGSXCueAPc0i05kVvVKtP1t9S3g==}
    engines: {node: '>=10'}
    dependencies:
      array-union: 2.1.0
      dir-glob: 3.0.1
      fast-glob: 3.3.1
      ignore: 5.2.4
      merge2: 1.4.1
      slash: 3.0.0
    dev: true

  /gopd@1.0.1:
    resolution: {integrity: sha512-d65bNlIadxvpb/A2abVdlqKqV563juRnZ1Wtk6s1sIR8uNsXR70xqIzVqxVf1eTqDunwT2MkczEeaezCKTZhwA==}
    dependencies:
      get-intrinsic: 1.2.1

  /graceful-fs@4.2.10:
    resolution: {integrity: sha512-9ByhssR2fPVsNZj478qUUbKfmL0+t5BDVyjShtyZZLiK7ZDAArFFfopyOTj0M05wE2tJPisA4iTnnXl2YoPvOA==}
    dev: true

  /grapheme-splitter@1.0.4:
    resolution: {integrity: sha512-bzh50DW9kTPM00T8y4o8vQg89Di9oLJVLW/KaOGIXJWP/iqCN6WKYkbNOF04vFLJhwcpYUh9ydh/+5vpOqV4YQ==}
    dev: true

  /graphemer@1.4.0:
    resolution: {integrity: sha512-EtKwoO6kxCL9WO5xipiHTZlSzBm7WLT627TqC/uVRd0HKmq8NXyebnNYxDoBi7wt8eTWrUrKXCOVaFq9x1kgag==}
    dev: true

  /handlebars@4.7.8:
    resolution: {integrity: sha512-vafaFqs8MZkRrSX7sFVUdo3ap/eNiLnb4IakshzvP56X5Nr1iGKAIqdX6tMlm6HcNRIkr6AxO5jFEoJzzpT8aQ==}
    engines: {node: '>=0.4.7'}
    hasBin: true
    dependencies:
      minimist: 1.2.8
      neo-async: 2.6.2
      source-map: 0.6.1
      wordwrap: 1.0.0
    optionalDependencies:
      uglify-js: 3.17.4
    dev: true

  /happy-dom@12.8.0:
    resolution: {integrity: sha512-ReeZgCPuebuH1sc7NcTthMIyQVEb1NJyvs+p1gOHC1LwccIAKPWyRTNVmKhfyW5ft1Di+sPsOCuVFulF5IeVxw==}
    dependencies:
      css.escape: 1.5.1
      entities: 4.5.0
      iconv-lite: 0.6.3
      webidl-conversions: 7.0.0
      whatwg-encoding: 2.0.0
      whatwg-mimetype: 3.0.0
    dev: true

  /hard-rejection@2.1.0:
    resolution: {integrity: sha512-VIZB+ibDhx7ObhAe7OVtoEbuP4h/MuOTHJ+J8h/eBXotJYl0fBgR72xDFCKgIh22OJZIOVNxBMWuhAr10r8HdA==}
    engines: {node: '>=6'}
    dev: true

  /has-bigints@1.0.2:
    resolution: {integrity: sha512-tSvCKtBr9lkF0Ex0aQiP9N+OpV4zi2r/Nee5VkRDbaqv35RLYMzbwQfFSZZH0kR+Rd6302UJZ2p/bJCEoR3VoQ==}

  /has-flag@3.0.0:
    resolution: {integrity: sha512-sKJf1+ceQBr4SMkvQnBDNDtf4TXpVhVGateu0t918bl30FnbE2m4vNLX+VWe/dpjlb+HugGYzW7uQXH98HPEYw==}
    engines: {node: '>=4'}

  /has-flag@4.0.0:
    resolution: {integrity: sha512-EykJT/Q1KjTWctppgIAgfSO0tKVuZUjhgMr17kqTumMl6Afv3EISleU7qZUzoXDFTAHTDC4NOoG/ZxU3EvlMPQ==}
    engines: {node: '>=8'}

  /has-property-descriptors@1.0.0:
    resolution: {integrity: sha512-62DVLZGoiEBDHQyqG4w9xCuZ7eJEwNmJRWw2VY84Oedb7WFcA27fiEVe8oUQx9hAUJ4ekurquucTGwsyO1XGdQ==}
    dependencies:
      get-intrinsic: 1.2.1

  /has-proto@1.0.1:
    resolution: {integrity: sha512-7qE+iP+O+bgF9clE5+UoBFzE65mlBiVj3tKCrlNQ0Ogwm0BjpT/gK4SlLYDMybDh5I3TCTKnPPa0oMG7JDYrhg==}
    engines: {node: '>= 0.4'}

  /has-symbols@1.0.3:
    resolution: {integrity: sha512-l3LCuF6MgDNwTDKkdYGEihYjt5pRPbEg46rtlmnSPlUbgmB8LOIrKJbYYFBSbnPaJexMKtiPO8hmeRjRz2Td+A==}
    engines: {node: '>= 0.4'}

  /has-tostringtag@1.0.0:
    resolution: {integrity: sha512-kFjcSNhnlGV1kyoGk7OXKSawH5JOb/LzUc5w9B02hOTO0dfFRjbHQKvg1d6cf3HbeUmtU9VbbV3qzZ2Teh97WQ==}
    engines: {node: '>= 0.4'}
    dependencies:
      has-symbols: 1.0.3

  /has@1.0.3:
    resolution: {integrity: sha512-f2dvO0VU6Oej7RkWJGrehjbzMAjFp5/VKPp5tTpWIV4JHHZK1/BxbFRtf/siA2SWTe09caDmVtYYzWEIbBS4zw==}
    engines: {node: '>= 0.4.0'}
    dependencies:
      function-bind: 1.1.1

  /hoist-non-react-statics@3.3.2:
    resolution: {integrity: sha512-/gGivxi8JPKWNm/W0jSmzcMPpfpPLc3dY/6GxhX2hQ9iGj3aDfklV4ET7NjKpSinLpJ5vafa9iiGIEZg10SfBw==}
    dependencies:
      react-is: 16.13.1

  /hosted-git-info@2.8.9:
    resolution: {integrity: sha512-mxIDAb9Lsm6DoOJ7xH+5+X4y1LU/4Hi50L9C5sIswK3JzULS4bwk1FvjdBgvYR4bzT4tuUQiC15FE2f5HbLvYw==}
    dev: true

  /html-encoding-sniffer@3.0.0:
    resolution: {integrity: sha512-oWv4T4yJ52iKrufjnyZPkrN0CH3QnrUqdB6In1g5Fe1mia8GmF36gnfNySxoZtxD5+NmYw1EElVXiBk93UeskA==}
    engines: {node: '>=12'}
    dependencies:
      whatwg-encoding: 2.0.0
    dev: true

  /http-proxy-agent@5.0.0:
    resolution: {integrity: sha512-n2hY8YdoRE1i7r6M0w9DIw5GgZN0G25P8zLCRQ8rjXtTU3vsNFBI/vWK/UIeE6g5MUUz6avwAPXmL6Fy9D/90w==}
    engines: {node: '>= 6'}
    dependencies:
      '@tootallnate/once': 2.0.0
      agent-base: 6.0.2
      debug: 4.3.4
    transitivePeerDependencies:
      - supports-color
    dev: true

  /https-proxy-agent@5.0.1:
    resolution: {integrity: sha512-dFcAjpTQFgoLMzC2VwU+C/CbS7uRL0lWmxDITmqm7C+7F0Odmj6s9l6alZc6AELXhrnggM2CeWSXHGOdX2YtwA==}
    engines: {node: '>= 6'}
    dependencies:
      agent-base: 6.0.2
      debug: 4.3.4
    transitivePeerDependencies:
      - supports-color
    dev: true

  /human-id@1.0.2:
    resolution: {integrity: sha512-UNopramDEhHJD+VR+ehk8rOslwSfByxPIZyJRfV739NDhN5LF1fa1MqnzKm2lGTQRjNrjK19Q5fhkgIfjlVUKw==}
    dev: true

  /husky@8.0.3:
    resolution: {integrity: sha512-+dQSyqPh4x1hlO1swXBiNb2HzTDN1I2IGLQx1GrBuiqFJfoMrnZWwVmatvSiO+Iz8fBUnf+lekwNo4c2LlXItg==}
    engines: {node: '>=14'}
    hasBin: true
    dev: true

  /hyphenate-style-name@1.0.4:
    resolution: {integrity: sha512-ygGZLjmXfPHj+ZWh6LwbC37l43MhfztxetbFCoYTM2VjkIUpeHgSNn7QIyVFj7YQ1Wl9Cbw5sholVJPzWvC2MQ==}
    dev: false

  /iconv-lite@0.4.24:
    resolution: {integrity: sha512-v3MXnZAcvnywkTUEZomIActle7RXXeedOR31wwl7VlyoXO4Qi9arvSenNQWne1TcRwhCL1HwLI21bEqdpj8/rA==}
    engines: {node: '>=0.10.0'}
    dependencies:
      safer-buffer: 2.1.2
    dev: true

  /iconv-lite@0.6.3:
    resolution: {integrity: sha512-4fCk79wshMdzMp2rH06qWrJE4iolqLhCUH+OiuIgU++RB0+94NlDL81atO7GX55uUKueo0txHNtvEyI6D7WdMw==}
    engines: {node: '>=0.10.0'}
    dependencies:
      safer-buffer: 2.1.2
    dev: true

  /ieee754@1.2.1:
    resolution: {integrity: sha512-dcyqhDvX1C46lXZcVqCpK+FtMRQVdIMN6/Df5js2zouUsqG7I6sFxitIC+7KYK29KdXOLHdu9zL4sFnoVQnqaA==}
    dev: false

  /ignore@5.2.4:
    resolution: {integrity: sha512-MAb38BcSbH0eHNBxn7ql2NH/kX33OkB3lZ1BNdh7ENeRChHTYsTvWrMubiIAMNS2llXEEgZ1MUOBtXChP3kaFQ==}
    engines: {node: '>= 4'}
    dev: true

  /immutable@4.2.4:
    resolution: {integrity: sha512-WDxL3Hheb1JkRN3sQkyujNlL/xRjAo3rJtaU5xeufUauG66JdMr32bLj4gF+vWl84DIA3Zxw7tiAjneYzRRw+w==}
    dev: true

  /import-fresh@3.3.0:
    resolution: {integrity: sha512-veYYhQa+D1QBKznvhUHxb8faxlrwUnxseDAbAp457E0wLNio2bOSKnjYDhMj+YiAq61xrMGhQk9iXVk5FzgQMw==}
    engines: {node: '>=6'}
    dependencies:
      parent-module: 1.0.1
      resolve-from: 4.0.0

  /imurmurhash@0.1.4:
    resolution: {integrity: sha512-JmXMZ6wuvDmLiHEml9ykzqO6lwFbof0GG4IkcGaENdCRDDmMVnny7s5HsIgHCbaq0w2MyPhDqkhTUgS2LU2PHA==}
    engines: {node: '>=0.8.19'}
    dev: true

  /indent-string@4.0.0:
    resolution: {integrity: sha512-EdDDZu4A2OyIK7Lr/2zG+w5jmbuk1DVBnEwREQvBzspBJkCEbRa8GxU1lghYcaGJCnRWibjDXlq779X1/y5xwg==}
    engines: {node: '>=8'}
    dev: true

  /inflight@1.0.6:
    resolution: {integrity: sha512-k92I/b08q4wvFscXCLvqfsHCrjrF7yiXsQuIVvVE7N82W3+aqpzuUdBbfhWcy/FZR3/4IgflMgKLOsvPDrGCJA==}
    dependencies:
      once: 1.4.0
      wrappy: 1.0.2
    dev: true

  /inherits@2.0.4:
    resolution: {integrity: sha512-k/vGaX4/Yla3WzyMCvTQOXYeIHvqOKtnqBduzTHpzpQZzAskKMhZ2K+EnBiSM9zGSoIFeMpXKxa4dYeZIQqewQ==}
    dev: true

  /inline-style-prefixer@6.0.4:
    resolution: {integrity: sha512-FwXmZC2zbeeS7NzGjJ6pAiqRhXR0ugUShSNb6GApMl6da0/XGc4MOJsoWAywia52EEWbXNSy0pzkwz/+Y+swSg==}
    dependencies:
      css-in-js-utils: 3.1.0
      fast-loops: 1.1.3
    dev: false

  /internal-slot@1.0.5:
    resolution: {integrity: sha512-Y+R5hJrzs52QCG2laLn4udYVnxsfny9CpOhNhUvk/SSSVyF6T27FzRbF0sroPidSu3X8oEAkOn2K804mjpt6UQ==}
    engines: {node: '>= 0.4'}
    dependencies:
      get-intrinsic: 1.2.1
      has: 1.0.3
      side-channel: 1.0.4

  /intl-messageformat@10.5.8:
    resolution: {integrity: sha512-NRf0jpBWV0vd671G5b06wNofAN8tp7WWDogMZyaU8GUAsmbouyvgwmFJI7zLjfAMpm3zK+vSwRP3jzaoIcMbaA==}
    dependencies:
      '@formatjs/ecma402-abstract': 1.18.0
      '@formatjs/fast-memoize': 2.2.0
      '@formatjs/icu-messageformat-parser': 2.7.3
      tslib: 2.6.2

  /invariant@2.2.4:
    resolution: {integrity: sha512-phJfQVBuaJM5raOpJjSfkiD6BpbCE4Ns//LaXl6wGYtUBY83nWS6Rf9tXm2e8VaK60JEjYldbPif/A2B1C2gNA==}
    dependencies:
      loose-envify: 1.4.0

  /is-arguments@1.1.1:
    resolution: {integrity: sha512-8Q7EARjzEnKpt/PCD7e1cgUS0a6X8u5tdSiMqXhojOdoV9TsMsiO+9VLC5vAmO8N7/GmXn7yjR8qnA6bVAEzfA==}
    engines: {node: '>= 0.4'}
    dependencies:
      call-bind: 1.0.2
      has-tostringtag: 1.0.0

  /is-array-buffer@3.0.2:
    resolution: {integrity: sha512-y+FyyR/w8vfIRq4eQcM1EYgSTnmHXPqaF+IgzgraytCFq5Xh8lllDVmAZolPJiZttZLeFSINPYMaEJ7/vWUa1w==}
    dependencies:
      call-bind: 1.0.2
      get-intrinsic: 1.2.1
      is-typed-array: 1.1.10

  /is-arrayish@0.2.1:
    resolution: {integrity: sha512-zz06S8t0ozoDXMG+ube26zeCTNXcKIPJZJi8hBrF4idCLms4CG9QtK7qBl1boi5ODzFpjswb5JPmHCbMpjaYzg==}

  /is-async-function@2.0.0:
    resolution: {integrity: sha512-Y1JXKrfykRJGdlDwdKlLpLyMIiWqWvuSd17TvZk68PLAOGOoF4Xyav1z0Xhoi+gCYjZVeC5SI+hYFOfvXmGRCA==}
    engines: {node: '>= 0.4'}
    dependencies:
      has-tostringtag: 1.0.0
    dev: true

  /is-bigint@1.0.4:
    resolution: {integrity: sha512-zB9CruMamjym81i2JZ3UMn54PKGsQzsJeo6xvN3HJJ4CAsQNB6iRutp2To77OfCNuoxspsIhzaPoO1zyCEhFOg==}
    dependencies:
      has-bigints: 1.0.2

  /is-binary-path@2.1.0:
    resolution: {integrity: sha512-ZMERYes6pDydyuGidse7OsHxtbI7WVeUEozgR/g7rd0xUimYNlvZRE/K2MgZTjWy725IfelLeVcEM97mmtRGXw==}
    engines: {node: '>=8'}
    dependencies:
      binary-extensions: 2.2.0
    dev: true

  /is-boolean-object@1.1.2:
    resolution: {integrity: sha512-gDYaKHJmnj4aWxyj6YHyXVpdQawtVLHU5cb+eztPGczf6cjuTdwve5ZIEfgXqH4e57An1D1AKf8CZ3kYrQRqYA==}
    engines: {node: '>= 0.4'}
    dependencies:
      call-bind: 1.0.2
      has-tostringtag: 1.0.0

  /is-callable@1.2.7:
    resolution: {integrity: sha512-1BC0BVFhS/p0qtw6enp8e+8OD0UrK0oFLztSjNzhcKA3WDuJxxAPXzPuPtKkjEY9UUoEWlX/8fgKeu2S8i9JTA==}
    engines: {node: '>= 0.4'}

  /is-ci@3.0.1:
    resolution: {integrity: sha512-ZYvCgrefwqoQ6yTyYUbQu64HsITZ3NfKX1lzaEYdkTDcfKzzCI/wthRRYKkdjHKFVgNiXKAKm65Zo1pk2as/QQ==}
    hasBin: true
    dependencies:
      ci-info: 3.8.0
    dev: true

  /is-core-module@2.13.0:
    resolution: {integrity: sha512-Z7dk6Qo8pOCp3l4tsX2C5ZVas4V+UxwQodwZhLopL91TX8UyyHEXafPcyoeeWuLrwzHcr3igO78wNLwHJHsMCQ==}
    dependencies:
      has: 1.0.3

  /is-date-object@1.0.5:
    resolution: {integrity: sha512-9YQaSxsAiSwcvS33MBk3wTCVnWK+HhF8VZR2jRxehM16QcVOdHqPn4VPHmRK4lSr38n9JriurInLcP90xsYNfQ==}
    engines: {node: '>= 0.4'}
    dependencies:
      has-tostringtag: 1.0.0

  /is-docker@2.2.1:
    resolution: {integrity: sha512-F+i2BKsFrH66iaUFc0woD8sLy8getkwTwtOBjvs56Cx4CgJDeKQeqfz8wAYiSb8JOprWhHH5p77PbmYCvvUuXQ==}
    engines: {node: '>=8'}
    hasBin: true
    dev: true

  /is-extendable@0.1.1:
    resolution: {integrity: sha512-5BMULNob1vgFX6EjQw5izWDxrecWK9AM72rugNr0TFldMOi0fj6Jk+zeKIt0xGj4cEfQIJth4w3OKWOJ4f+AFw==}
    engines: {node: '>=0.10.0'}
    dev: false

  /is-extendable@1.0.1:
    resolution: {integrity: sha512-arnXMxT1hhoKo9k1LZdmlNyJdDDfy2v0fXjFlmok4+i8ul/6WlbVge9bhM74OpNPQPMGUToDtz+KXa1PneJxOA==}
    engines: {node: '>=0.10.0'}
    dependencies:
      is-plain-object: 2.0.4
    dev: false

  /is-extglob@2.1.1:
    resolution: {integrity: sha512-SbKbANkN603Vi4jEZv49LeVJMn4yGwsbzZworEoyEiutsN3nJYdbO36zfhGJ6QEDpOZIFkDtnq5JRxmvl3jsoQ==}
    engines: {node: '>=0.10.0'}
    dev: true

  /is-finalizationregistry@1.0.2:
    resolution: {integrity: sha512-0by5vtUJs8iFQb5TYUHHPudOR+qXYIMKtiUzvLIZITZUjknFmziyBJuLhVRc+Ds0dREFlskDNJKYIdIzu/9pfw==}
    dependencies:
      call-bind: 1.0.2
    dev: true

  /is-fullwidth-code-point@3.0.0:
    resolution: {integrity: sha512-zymm5+u+sCsSWyD9qNaejV3DFvhCKclKdizYaJUuHA83RLjb7nSuGnddCHGv0hk+KY7BMAlsWeK4Ueg6EV6XQg==}
    engines: {node: '>=8'}
    dev: true

  /is-generator-function@1.0.10:
    resolution: {integrity: sha512-jsEjy9l3yiXEQ+PsXdmBwEPcOxaXWLspKdplFUVI9vq1iZgIekeC0L167qeu86czQaxed3q/Uzuw0swL0irL8A==}
    engines: {node: '>= 0.4'}
    dependencies:
      has-tostringtag: 1.0.0
    dev: true

  /is-glob@4.0.3:
    resolution: {integrity: sha512-xelSayHH36ZgE7ZWhli7pW34hNbNl8Ojv5KVmkJD4hBdD3th8Tfk9vYasLM+mXWOZhFkgZfxhLSnrwRr4elSSg==}
    engines: {node: '>=0.10.0'}
    dependencies:
      is-extglob: 2.1.1
    dev: true

  /is-map@2.0.2:
    resolution: {integrity: sha512-cOZFQQozTha1f4MxLFzlgKYPTyj26picdZTx82hbc/Xf4K/tZOOXSCkMvU4pKioRXGDLJRn0GM7Upe7kR721yg==}

  /is-negative-zero@2.0.2:
    resolution: {integrity: sha512-dqJvarLawXsFbNDeJW7zAz8ItJ9cd28YufuuFzh0G8pNHjJMnY08Dv7sYX2uF5UpQOwieAeOExEYAWWfu7ZZUA==}
    engines: {node: '>= 0.4'}
    dev: true

  /is-number-object@1.0.7:
    resolution: {integrity: sha512-k1U0IRzLMo7ZlYIfzRu23Oh6MiIFasgpb9X76eqfFZAqwH44UI4KTBvBYIZ1dSL9ZzChTB9ShHfLkR4pdW5krQ==}
    engines: {node: '>= 0.4'}
    dependencies:
      has-tostringtag: 1.0.0

  /is-number@7.0.0:
    resolution: {integrity: sha512-41Cifkg6e8TylSpdtTpeLVMqvSBEVzTttHvERD741+pnZ8ANv0004MRL43QKPDlK9cGvNp6NZWZUBlbGXYxxng==}
    engines: {node: '>=0.12.0'}
    dev: true

  /is-path-inside@3.0.3:
    resolution: {integrity: sha512-Fd4gABb+ycGAmKou8eMftCupSir5lRxqf4aD/vd0cD2qc4HL07OjCeuHMr8Ro4CoMaeCKDB0/ECBOVWjTwUvPQ==}
    engines: {node: '>=8'}
    dev: true

  /is-plain-obj@1.1.0:
    resolution: {integrity: sha512-yvkRyxmFKEOQ4pNXCmJG5AEQNlXJS5LaONXo5/cLdTZdWvsZ1ioJEonLGAosKlMWE8lwUy/bJzMjcw8az73+Fg==}
    engines: {node: '>=0.10.0'}
    dev: true

  /is-plain-object@2.0.4:
    resolution: {integrity: sha512-h5PpgXkWitc38BBMYawTYMWJHFZJVnBquFE57xFpjB8pJFiF6gZ+bU+WyI/yqXiFR5mdLsgYNaPe8uao6Uv9Og==}
    engines: {node: '>=0.10.0'}
    dependencies:
      isobject: 3.0.1
    dev: false

  /is-potential-custom-element-name@1.0.1:
    resolution: {integrity: sha512-bCYeRA2rVibKZd+s2625gGnGF/t7DSqDs4dP7CrLA1m7jKWz6pps0LpYLJN8Q64HtmPKJ1hrN3nzPNKFEKOUiQ==}
    dev: true

  /is-regex@1.1.4:
    resolution: {integrity: sha512-kvRdxDsxZjhzUX07ZnLydzS1TU/TJlTUHHY4YLL87e37oUA49DfkLqgy+VjFocowy29cKvcSiu+kIv728jTTVg==}
    engines: {node: '>= 0.4'}
    dependencies:
      call-bind: 1.0.2
      has-tostringtag: 1.0.0

  /is-set@2.0.2:
    resolution: {integrity: sha512-+2cnTEZeY5z/iXGbLhPrOAaK/Mau5k5eXq9j14CpRTftq0pAJu2MwVRSZhyZWBzx3o6X795Lz6Bpb6R0GKf37g==}

  /is-shared-array-buffer@1.0.2:
    resolution: {integrity: sha512-sqN2UDu1/0y6uvXyStCOzyhAjCSlHceFoMKJW8W9EU9cvic/QdsZ0kEU93HEy3IUEFZIiH/3w+AH/UQbPHNdhA==}
    dependencies:
      call-bind: 1.0.2

  /is-string@1.0.7:
    resolution: {integrity: sha512-tE2UXzivje6ofPW7l23cjDOMa09gb7xlAqG6jG5ej6uPV32TlWP3NKPigtaGeHNu9fohccRYvIiZMfOOnOYUtg==}
    engines: {node: '>= 0.4'}
    dependencies:
      has-tostringtag: 1.0.0

  /is-subdir@1.2.0:
    resolution: {integrity: sha512-2AT6j+gXe/1ueqbW6fLZJiIw3F8iXGJtt0yDrZaBhAZEG1raiTxKWU+IPqMCzQAXOUCKdA4UDMgacKH25XG2Cw==}
    engines: {node: '>=4'}
    dependencies:
      better-path-resolve: 1.0.0
    dev: true

  /is-symbol@1.0.4:
    resolution: {integrity: sha512-C/CPBqKWnvdcxqIARxyOh4v1UUEOCHpgDa0WYgpKDFMszcrPcffg5uhwSgPCLD2WWxmq6isisz87tzT01tuGhg==}
    engines: {node: '>= 0.4'}
    dependencies:
      has-symbols: 1.0.3

  /is-typed-array@1.1.10:
    resolution: {integrity: sha512-PJqgEHiWZvMpaFZ3uTc8kHPM4+4ADTlDniuQL7cU/UDA0Ql7F70yGfHph3cLNe+c9toaigv+DFzTJKhc2CtO6A==}
    engines: {node: '>= 0.4'}
    dependencies:
      available-typed-arrays: 1.0.5
      call-bind: 1.0.2
      for-each: 0.3.3
      gopd: 1.0.1
      has-tostringtag: 1.0.0

  /is-weakmap@2.0.1:
    resolution: {integrity: sha512-NSBR4kH5oVj1Uwvv970ruUkCV7O1mzgVFO4/rev2cLRda9Tm9HrL70ZPut4rOHgY0FNrUu9BCbXA2sdQ+x0chA==}

  /is-weakref@1.0.2:
    resolution: {integrity: sha512-qctsuLZmIQ0+vSSMfoVvyFe2+GSEvnmZ2ezTup1SBse9+twCCeial6EEi3Nc2KFcf6+qz2FBPnjXsk8xhKSaPQ==}
    dependencies:
      call-bind: 1.0.2
    dev: true

  /is-weakset@2.0.2:
    resolution: {integrity: sha512-t2yVvttHkQktwnNNmBQ98AhENLdPUTDTE21uPqAQ0ARwQfGeQKRVS0NNurH7bTf7RrvcVn1OOge45CnBeHCSmg==}
    dependencies:
      call-bind: 1.0.2
      get-intrinsic: 1.2.1

  /is-windows@1.0.2:
    resolution: {integrity: sha512-eXK1UInq2bPmjyX6e3VHIzMLobc4J94i4AWn+Hpq3OU5KkrRC96OAcR3PRJ/pGu6m8TRnBHP9dkXQVsT/COVIA==}
    engines: {node: '>=0.10.0'}
    dev: true

  /is-wsl@2.2.0:
    resolution: {integrity: sha512-fKzAra0rGJUUBwGBgNkHZuToZcn+TtXHpeCgmkMJMMYx1sQDYaCSyjJBSCa2nH1DGm7s3n1oBnohoVTBaN7Lww==}
    engines: {node: '>=8'}
    dependencies:
      is-docker: 2.2.1
    dev: true

  /isarray@2.0.5:
    resolution: {integrity: sha512-xHjhDr3cNBK0BzdUJSPXZntQUx/mwMS5Rw4A7lPJ90XGAO6ISP/ePDNuo0vhqOZU+UD5JoodwCAAoZQd3FeAKw==}

  /isexe@2.0.0:
    resolution: {integrity: sha512-RHxMLp9lnKHGHRng9QFhRCMbYAcVpn69smSGcq3f36xjgVVWThj4qqLbTLlq7Ssj8B+fIQ1EuCEGI2lKsyQeIw==}
    dev: true

  /isobject@3.0.1:
    resolution: {integrity: sha512-WhB9zCku7EGTj/HQQRz5aUQEUeoQZH2bWcltRErOpymJ4boYE6wL9Tbr23krRPSZ+C5zqNSrSw+Cc7sZZ4b7vg==}
    engines: {node: '>=0.10.0'}
    dev: false

  /iterator.prototype@1.1.0:
    resolution: {integrity: sha512-rjuhAk1AJ1fssphHD0IFV6TWL40CwRZ53FrztKx43yk2v6rguBYsY4Bj1VU4HmoMmKwZUlx7mfnhDf9cOp4YTw==}
    dependencies:
      define-properties: 1.2.0
      get-intrinsic: 1.2.1
      has-symbols: 1.0.3
      has-tostringtag: 1.0.0
      reflect.getprototypeof: 1.0.3
    dev: true

  /jackspeak@2.1.0:
    resolution: {integrity: sha512-DiEwVPqsieUzZBNxQ2cxznmFzfg/AMgJUjYw5xl6rSmCxAQXECcbSdwcLM6Ds6T09+SBfSNCGPhYUoQ96P4h7A==}
    engines: {node: '>=14'}
    dependencies:
      cliui: 7.0.4
    optionalDependencies:
      '@pkgjs/parseargs': 0.11.0
    dev: true

  /jju@1.4.0:
    resolution: {integrity: sha512-8wb9Yw966OSxApiCt0K3yNJL8pnNeIv+OEq2YMidz4FKP6nonSRoOXc80iXY4JaN2FC11B9qsNmDsm+ZOfMROA==}
    dev: true

  /joycon@3.1.1:
    resolution: {integrity: sha512-34wB/Y7MW7bzjKRjUKTa46I2Z7eV62Rkhva+KkopW7Qvv/OSWBqvkSY7vusOPrNuZcUG3tApvdVgNB8POj3SPw==}
    engines: {node: '>=10'}
    dev: true

  /js-cookie@2.2.1:
    resolution: {integrity: sha512-HvdH2LzI/EAZcUwA8+0nKNtWHqS+ZmijLA30RwZA0bo7ToCckjK5MkGhjED9KoRcXO6BaGI3I9UIzSA1FKFPOQ==}
    dev: false

  /js-tokens@4.0.0:
    resolution: {integrity: sha512-RdJUflcE3cUzKiMqQgsCu06FPu9UdIJO0beYbPhHN4k6apgJtifcoCtT9bcxOpYBtpD2kCM6Sbzg4CausW/PKQ==}

  /js-yaml@3.14.1:
    resolution: {integrity: sha512-okMH7OXXJ7YrN9Ok3/SXrnu4iX9yOk+25nqX4imS2npuvTYDmo/QEZoqwZkYaIDk3jVvBOTOIEgEhaLOynBS9g==}
    hasBin: true
    dependencies:
      argparse: 1.0.10
      esprima: 4.0.1
    dev: true

  /js-yaml@4.1.0:
    resolution: {integrity: sha512-wpxZs9NoxZaJESJGIZTyDEaYpl0FKSA+FB9aJiyemKhMwkxQg63h4T1KJgUGHpTqPDNRcmmYLugrRjJlBtWvRA==}
    hasBin: true
    dependencies:
      argparse: 2.0.1
    dev: true

  /jsdom@22.1.0:
    resolution: {integrity: sha512-/9AVW7xNbsBv6GfWho4TTNjEo9fe6Zhf9O7s0Fhhr3u+awPwAJMKwAMXnkk5vBxflqLW9hTHX/0cs+P3gW+cQw==}
    engines: {node: '>=16'}
    peerDependencies:
      canvas: ^2.5.0
    peerDependenciesMeta:
      canvas:
        optional: true
    dependencies:
      abab: 2.0.6
      cssstyle: 3.0.0
      data-urls: 4.0.0
      decimal.js: 10.4.3
      domexception: 4.0.0
      form-data: 4.0.0
      html-encoding-sniffer: 3.0.0
      http-proxy-agent: 5.0.0
      https-proxy-agent: 5.0.1
      is-potential-custom-element-name: 1.0.1
      nwsapi: 2.2.5
      parse5: 7.1.2
      rrweb-cssom: 0.6.0
      saxes: 6.0.0
      symbol-tree: 3.2.4
      tough-cookie: 4.1.3
      w3c-xmlserializer: 4.0.0
      webidl-conversions: 7.0.0
      whatwg-encoding: 2.0.0
      whatwg-mimetype: 3.0.0
      whatwg-url: 12.0.1
      ws: 8.13.0
      xml-name-validator: 4.0.0
    transitivePeerDependencies:
      - bufferutil
      - supports-color
      - utf-8-validate
    dev: true

  /jsesc@2.5.2:
    resolution: {integrity: sha512-OYu7XEzjkCQ3C5Ps3QIZsQfNpqoJyZZA99wd9aWd05NCtC5pWOkShK2mkL6HXQR6/Cy2lbNdPlZBpuQHXE63gA==}
    engines: {node: '>=4'}
    hasBin: true
    dev: true

  /json-parse-even-better-errors@2.3.1:
    resolution: {integrity: sha512-xyFwyhro/JEof6Ghe2iz2NcXoj2sloNsWr/XsERDK/oiPCfaNhl5ONfp+jQdAZRQQ0IJWNzH9zIZF7li91kh2w==}

  /json-schema-traverse@0.4.1:
    resolution: {integrity: sha512-xbbCH5dCYU5T8LcEhhuh7HJ88HXuW3qsI3Y0zOZFKfZEHcpWiHU/Jxzk629Brsab/mMiHQti9wMP+845RPe3Vg==}
    dev: true

  /json-stable-stringify-without-jsonify@1.0.1:
    resolution: {integrity: sha512-Bdboy+l7tA3OGW6FjyFHWkP5LuByj1Tk33Ljyq0axyzdk9//JSi2u3fP1QSmd1KNwq6VOKYGlAu87CisVir6Pw==}
    dev: true

  /json-stringify-pretty-compact@3.0.0:
    resolution: {integrity: sha512-Rc2suX5meI0S3bfdZuA7JMFBGkJ875ApfVyq2WHELjBiiG22My/l7/8zPpH/CfFVQHuVLd8NLR0nv6vi0BYYKA==}
    dev: false

  /json5@1.0.2:
    resolution: {integrity: sha512-g1MWMLBiz8FKi1e4w0UyVL3w+iJceWAFBAaBnnGKOpNa5f8TLktkbre1+s6oICydWAm+HRUGTmI+//xv2hvXYA==}
    hasBin: true
    dependencies:
      minimist: 1.2.8
    dev: true

  /jsonc-parser@3.2.0:
    resolution: {integrity: sha512-gfFQZrcTc8CnKXp6Y4/CBT3fTc0OVuDofpre4aEeEpSBPV5X5v4+Vmx+8snU7RLPrNHPKSgLxGo9YuQzz20o+w==}
    dev: true

  /jsonfile@4.0.0:
    resolution: {integrity: sha512-m6F1R3z8jjlf2imQHS2Qez5sjKWQzbuuhuJ/FKYFRZvPE3PuHcSMVZzfsLhGVOkfd20obL5SWEBew5ShlquNxg==}
    optionalDependencies:
      graceful-fs: 4.2.10
    dev: true

  /jsonfile@6.1.0:
    resolution: {integrity: sha512-5dgndWOriYSm5cnYaJNhalLNDKOqFwyDB/rr1E9ZsGciGvKPs8R2xYGCacuf3z6K1YKDz182fd+fY3cn3pMqXQ==}
    dependencies:
      universalify: 2.0.0
    optionalDependencies:
      graceful-fs: 4.2.10
    dev: true

  /jsx-ast-utils@3.3.3:
    resolution: {integrity: sha512-fYQHZTZ8jSfmWZ0iyzfwiU4WDX4HpHbMCZ3gPlWYiCl3BoeOTsqKBqnTVfH2rYT7eP5c3sVbeSPHnnJOaTrWiw==}
    engines: {node: '>=4.0'}
    dependencies:
      array-includes: 3.1.6
      object.assign: 4.1.4
    dev: true

  /kind-of@6.0.3:
    resolution: {integrity: sha512-dcS1ul+9tmeD95T+x28/ehLgd9mENa3LsvDTtzm3vyBEO7RPptvAD+t44WVXaUjTBRcrpFeFlC8WCruUR456hw==}
    engines: {node: '>=0.10.0'}
    dev: true

  /kleur@4.1.5:
    resolution: {integrity: sha512-o+NO+8WrRiQEE4/7nwRJhN1HWpVmJm511pBHUxPLtp0BUISzlBplORYSmTclCnJvQq2tKu/sgl3xVpkc7ZWuQQ==}
    engines: {node: '>=6'}
    dev: true

  /language-subtag-registry@0.3.22:
    resolution: {integrity: sha512-tN0MCzyWnoz/4nHS6uxdlFWoUZT7ABptwKPQ52Ea7URk6vll88bWBVhodtnlfEuCcKWNGoc+uGbw1cwa9IKh/w==}
    dev: true

  /language-tags@1.0.5:
    resolution: {integrity: sha512-qJhlO9cGXi6hBGKoxEG/sKZDAHD5Hnu9Hs4WbOY3pCWXDhw0N8x1NenNzm2EnNLkLkk7J2SdxAkDSbb6ftT+UQ==}
    dependencies:
      language-subtag-registry: 0.3.22
    dev: true

  /lerc@3.0.0:
    resolution: {integrity: sha512-Rm4J/WaHhRa93nCN2mwWDZFoRVF18G1f47C+kvQWyHGEZxFpTUi73p7lMVSAndyxGt6lJ2/CFbOcf9ra5p8aww==}
    dev: false

  /levn@0.4.1:
    resolution: {integrity: sha512-+bT2uH4E5LGE7h/n3evcS/sQlJXCpIp6ym8OWJ5eV6+67Dsql/LaaT7qJBAt2rzfoa/5QBGBhxDix1dMt2kQKQ==}
    engines: {node: '>= 0.8.0'}
    dependencies:
      prelude-ls: 1.2.1
      type-check: 0.4.0
    dev: true

  /lines-and-columns@1.2.4:
    resolution: {integrity: sha512-7ylylesZQ/PV29jhEDl3Ufjo6ZX7gCqJr5F7PKrqc93v7fzSymt1BpwEU8nAUXs8qzzvqhbjhK5QZg6Mt/HkBg==}

  /load-yaml-file@0.2.0:
    resolution: {integrity: sha512-OfCBkGEw4nN6JLtgRidPX6QxjBQGQf72q3si2uvqyFEMbycSFFHwAZeXx6cJgFM9wmLrf9zBwCP3Ivqa+LLZPw==}
    engines: {node: '>=6'}
    dependencies:
      graceful-fs: 4.2.10
      js-yaml: 3.14.1
      pify: 4.0.1
      strip-bom: 3.0.0
    dev: true

  /local-pkg@0.4.3:
    resolution: {integrity: sha512-SFppqq5p42fe2qcZQqqEOiVRXl+WCP1MdT6k7BDEW1j++sp5fIY+/fdRQitvKgB5BrBcmrs5m/L0v2FrU5MY1g==}
    engines: {node: '>=14'}
    dev: true

  /locate-path@5.0.0:
    resolution: {integrity: sha512-t7hw9pI+WvuwNJXwk5zVHpyhIqzg2qTlklJOf0mVxGSbe3Fp2VieZcduNYjaLDoy6p9uGpQEGWG87WpMKlNq8g==}
    engines: {node: '>=8'}
    dependencies:
      p-locate: 4.1.0
    dev: true

  /locate-path@6.0.0:
    resolution: {integrity: sha512-iPZK6eYjbxRu3uB4/WZ3EsEIMJFMqAoopl3R+zuq0UjcAm/MO6KCweDgPfP3elTztoKP3KtnVHxTn2NHBSDVUw==}
    engines: {node: '>=10'}
    dependencies:
      p-locate: 5.0.0
    dev: true

  /lodash.merge@4.6.2:
    resolution: {integrity: sha512-0KpjqXRVvrYyCsX1swR/XTK0va6VQkQM6MNo7PqW77ByjAhoARA8EfrP1N4+KlKj8YS0ZUCtRT/YUuhyYDujIQ==}
    dev: true

  /lodash.mergewith@4.6.2:
    resolution: {integrity: sha512-GK3g5RPZWTRSeLSpgP8Xhra+pnjBC56q9FZYe1d5RN3TJ35dbkGy3YqBSMbyCrlbi+CM9Z3Jk5yTL7RCsqboyQ==}

  /lodash.startcase@4.4.0:
    resolution: {integrity: sha512-+WKqsK294HMSc2jEbNgpHpd0JfIBhp7rEV4aqXWqFr6AlXov+SlcgB1Fv01y2kGe3Gc8nMW7VA0SrGuSkRfIEg==}
    dev: true

  /lodash@4.17.21:
    resolution: {integrity: sha512-v2kDEe57lecTulaDIuNTPy3Ry4gLGJ6Z1O3vE1krgXZNrsQ+LFTGHVxVjcXPs17LhbZVGedAJv8XZ1tvj5FvSg==}
    dev: true

  /loose-envify@1.4.0:
    resolution: {integrity: sha512-lyuxPGr/Wfhrlem2CL/UcnUc1zcqKAImBDzukY7Y5F/yQiNdko6+fRLevlw1HgMySw7f611UIY408EtxRSoK3Q==}
    hasBin: true
    dependencies:
      js-tokens: 4.0.0

  /loupe@2.3.6:
    resolution: {integrity: sha512-RaPMZKiMy8/JruncMU5Bt6na1eftNoo++R4Y+N2FrxkDVTrGvcyzFTsaGif4QTeKESheMGegbhw6iUAq+5A8zA==}
    dependencies:
      get-func-name: 2.0.2
    dev: true

  /lru-cache@4.1.5:
    resolution: {integrity: sha512-sWZlbEP2OsHNkXrMl5GYk/jKk70MBng6UU4YI/qGDYbgf6YbP4EvmqISbXCoJiRKs+1bSpFHVgQxvJ17F2li5g==}
    dependencies:
      pseudomap: 1.0.2
      yallist: 2.1.2
    dev: true

  /lru-cache@6.0.0:
    resolution: {integrity: sha512-Jo6dJ04CmSjuznwJSS3pUeWmd/H0ffTlkXXgwZi+eq1UCmqQwCh+eLsYOYCwY991i2Fah4h1BEMCx4qThGbsiA==}
    engines: {node: '>=10'}
    dependencies:
      yallist: 4.0.0
    dev: true

  /lru-cache@9.1.1:
    resolution: {integrity: sha512-65/Jky17UwSb0BuB9V+MyDpsOtXKmYwzhyl+cOa9XUiI4uV2Ouy/2voFP3+al0BjZbJgMBD8FojMpAf+Z+qn4A==}
    engines: {node: 14 || >=16.14}
    dev: true

  /lunr@2.3.9:
    resolution: {integrity: sha512-zTU3DaZaF3Rt9rhN3uBMGQD3dD2/vFQqnvZCDv4dl5iOzq2IZQqTxu90r4E5J+nP70J3ilqVCrbho2eWaeW8Ow==}
    dev: true

  /lz-string@1.5.0:
    resolution: {integrity: sha512-h5bgJWpxJNswbU7qCrV0tIKQCaS3blPDrqKWx+QxzuzL1zGUzij9XCWLrSLsJPu5t+eWA/ycetzYAO5IOMcWAQ==}
    hasBin: true

  /magic-string@0.30.3:
    resolution: {integrity: sha512-B7xGbll2fG/VjP+SWg4sX3JynwIU0mjoTc6MPpKNuIvftk6u6vqhDnk1R80b8C2GBR6ywqy+1DcKBrevBg+bmw==}
    engines: {node: '>=12'}
    dependencies:
      '@jridgewell/sourcemap-codec': 1.4.15
    dev: true

  /make-error@1.3.6:
    resolution: {integrity: sha512-s8UhlNe7vPKomQhC1qFelMokr/Sc3AgNbso3n74mVPA5LTZwkB9NlXf4XPamLxJE8h0gh73rM94xvwRT2CVInw==}
    dev: true

  /map-obj@1.0.1:
    resolution: {integrity: sha512-7N/q3lyZ+LVCp7PzuxrJr4KMbBE2hW7BT7YNia330OFxIf4d3r5zVpicP2650l7CPN6RM9zOJRl3NGpqSiw3Eg==}
    engines: {node: '>=0.10.0'}
    dev: true

  /map-obj@4.3.0:
    resolution: {integrity: sha512-hdN1wVrZbb29eBGiGjJbeP8JbKjq1urkHJ/LIP/NY48MZ1QVXUsQBV1G1zvYFHn1XE06cwjBsOI2K3Ulnj1YXQ==}
    engines: {node: '>=8'}
    dev: true

  /mapbox-to-css-font@2.4.2:
    resolution: {integrity: sha512-f+NBjJJY4T3dHtlEz1wCG7YFlkODEjFIYlxDdLIDMNpkSksqTt+l/d4rjuwItxuzkuMFvPyrjzV2lxRM4ePcIA==}
    dev: false

  /marked@4.3.0:
    resolution: {integrity: sha512-PRsaiG84bK+AMvxziE/lCFss8juXjNaWzVbN5tXAm4XjeaS9NAHhop+PjQxz2A9h8Q4M/xGmzP8vqNwy6JeK0A==}
    engines: {node: '>= 12'}
    hasBin: true
    dev: true

  /mdn-data@2.0.14:
    resolution: {integrity: sha512-dn6wd0uw5GsdswPFfsgMp5NSB0/aDe6fK94YJV/AJDYXL6HVLWBsxeq7js7Ad+mU2K9LAlwpk6kN2D5mwCPVow==}
    dev: false

  /memoize-one@6.0.0:
    resolution: {integrity: sha512-rkpe71W0N0c0Xz6QD0eJETuWAJGnJ9afsl1srmwPrI+yBCkge5EycXXbYRyvL29zZVUWQCY7InPRCv3GDXuZNw==}
    dev: false

  /meow@6.1.1:
    resolution: {integrity: sha512-3YffViIt2QWgTy6Pale5QpopX/IvU3LPL03jOTqp6pGj3VjesdO/U8CuHMKpnQr4shCNCM5fd5XFFvIIl6JBHg==}
    engines: {node: '>=8'}
    dependencies:
      '@types/minimist': 1.2.2
      camelcase-keys: 6.2.2
      decamelize-keys: 1.1.1
      hard-rejection: 2.1.0
      minimist-options: 4.1.0
      normalize-package-data: 2.5.0
      read-pkg-up: 7.0.1
      redent: 3.0.0
      trim-newlines: 3.0.1
      type-fest: 0.13.1
      yargs-parser: 18.1.3
    dev: true

  /merge2@1.4.1:
    resolution: {integrity: sha512-8q7VEgMJW4J8tcfVPy8g09NcQwZdbwFEqhe/WZkoIzjn/3TGDwtOCYtXGxA3O8tPzpczCCDgv+P2P5y00ZJOOg==}
    engines: {node: '>= 8'}
    dev: true

  /mgrs@1.0.0:
    resolution: {integrity: sha512-awNbTOqCxK1DBGjalK3xqWIstBZgN6fxsMSiXLs9/spqWkF2pAhb2rrYCFSsr1/tT7PhcDGjZndG8SWYn0byYA==}
    dev: false

  /micromatch@4.0.5:
    resolution: {integrity: sha512-DMy+ERcEW2q8Z2Po+WNXuw3c5YaUSFjAO5GsJqfEl7UjvtIuFKO6ZrKvcItdy98dwFI2N1tg3zNIdKaQT+aNdA==}
    engines: {node: '>=8.6'}
    dependencies:
      braces: 3.0.2
      picomatch: 2.3.1
    dev: true

  /mime-db@1.52.0:
    resolution: {integrity: sha512-sPU4uV7dYlvtWJxwwxHD0PuihVNiE7TyAbQ5SWxDCB9mUYvOgroQOwYQQOKPJ8CIbE+1ETVlOoK1UC2nU3gYvg==}
    engines: {node: '>= 0.6'}
    dev: true

  /mime-types@2.1.35:
    resolution: {integrity: sha512-ZDY+bPm5zTTF+YpCrAU9nK0UgICYPT0QtT1NZWFv4s++TNkcgVaT0g6+4R2uI4MjQjzysHB1zxuWL50hzaeXiw==}
    engines: {node: '>= 0.6'}
    dependencies:
      mime-db: 1.52.0
    dev: true

  /min-indent@1.0.1:
    resolution: {integrity: sha512-I9jwMn07Sy/IwOj3zVkVik2JTvgpaykDZEigL6Rx6N9LbMywwUSMtxET+7lVoDLLd3O3IXwJwvuuns8UB/HeAg==}
    engines: {node: '>=4'}
    dev: true

  /minimatch@3.1.2:
    resolution: {integrity: sha512-J7p63hRiAjw1NDEww1W7i37+ByIrOWO5XQQAzZ3VOcL0PNybwpfmV/N05zFAzwQ9USyEcX6t3UO+K5aqBQOIHw==}
    dependencies:
      brace-expansion: 1.1.11
    dev: true

  /minimatch@9.0.1:
    resolution: {integrity: sha512-0jWhJpD/MdhPXwPuiRkCbfYfSKp2qnn2eOc279qI7f+osl/l+prKSrvhg157zSYvx/1nmgn2NqdT6k2Z7zSH9w==}
    engines: {node: '>=16 || 14 >=14.17'}
    dependencies:
      brace-expansion: 2.0.1
    dev: true

  /minimist-options@4.1.0:
    resolution: {integrity: sha512-Q4r8ghd80yhO/0j1O3B2BjweX3fiHg9cdOwjJd2J76Q135c+NDxGCqdYKQ1SKBuFfgWbAUzBfvYjPUEeNgqN1A==}
    engines: {node: '>= 6'}
    dependencies:
      arrify: 1.0.1
      is-plain-obj: 1.1.0
      kind-of: 6.0.3
    dev: true

  /minimist@1.2.8:
    resolution: {integrity: sha512-2yyAR8qBkN3YuheJanUpWC5U3bb5osDywNB8RzDVlDwDHbocAJveqqj1u8+SVD7jkWT4yvsHCpWqqWqAxb0zCA==}

  /minipass@5.0.0:
    resolution: {integrity: sha512-3FnjYuehv9k6ovOEbyOswadCDPX1piCfhV8ncmYtHOjuPwylVWsghTLo7rabjC3Rx5xD4HDx8Wm1xnMF7S5qFQ==}
    engines: {node: '>=8'}
    dev: true

  /mixme@0.5.9:
    resolution: {integrity: sha512-VC5fg6ySUscaWUpI4gxCBTQMH2RdUpNrk+MsbpCYtIvf9SBJdiUey4qE7BXviJsJR4nDQxCZ+3yaYNW3guz/Pw==}
    engines: {node: '>= 8.0.0'}
    dev: true

  /mlly@1.4.0:
    resolution: {integrity: sha512-ua8PAThnTwpprIaU47EPeZ/bPUVp2QYBbWMphUQpVdBI3Lgqzm5KZQ45Agm3YJedHXaIHl6pBGabaLSUPPSptg==}
    dependencies:
      acorn: 8.10.0
      pathe: 1.1.1
      pkg-types: 1.0.3
      ufo: 1.2.0
    dev: true

  /ms@2.1.2:
    resolution: {integrity: sha512-sGkPx+VjMtmA6MX27oA4FBFELFCZZ4S4XqeGOXCv68tT+jb3vk/RyaKWP0PTKyWtmLSM0b+adUTEvbs1PEaH2w==}
    dev: true

  /ms@2.1.3:
    resolution: {integrity: sha512-6FlzubTLZG3J2a/NVCAleEhjzq5oxgHyaCU9yYXvcLsvoVaHJq/s5xXI6/XXP6tz7R9xAOtHnSO/tXtF3WRTlA==}
    dev: true

  /nano-css@5.3.5(react-dom@18.2.0)(react@18.2.0):
    resolution: {integrity: sha512-vSB9X12bbNu4ALBu7nigJgRViZ6ja3OU7CeuiV1zMIbXOdmkLahgtPmh3GBOlDxbKY0CitqlPdOReGlBLSp+yg==}
    peerDependencies:
      react: '*'
      react-dom: '*'
    dependencies:
      css-tree: 1.1.3
      csstype: 3.1.2
      fastest-stable-stringify: 2.0.2
      inline-style-prefixer: 6.0.4
      react: 18.2.0
      react-dom: 18.2.0(react@18.2.0)
      rtl-css-js: 1.16.1
      sourcemap-codec: 1.4.8
      stacktrace-js: 2.0.2
      stylis: 4.2.0
    dev: false

  /nanoid@3.3.6:
    resolution: {integrity: sha512-BGcqMMJuToF7i1rt+2PWSNVnWIkGCU78jBG3RxO/bZlnZPK2Cmi2QaffxGO/2RvWi9sL+FAiRiXMgsyxQ1DIDA==}
    engines: {node: ^10 || ^12 || ^13.7 || ^14 || >=15.0.1}
    hasBin: true
    dev: true

  /natural-compare@1.4.0:
    resolution: {integrity: sha512-OWND8ei3VtNC9h7V60qff3SVobHr996CTwgxubgyQYEpg290h9J0buyECNNJexkFm5sOajh5G116RYA1c8ZMSw==}
    dev: true

  /neo-async@2.6.2:
    resolution: {integrity: sha512-Yd3UES5mWCSqR+qNT93S3UoYUkqAZ9lLg8a7g9rimsWmYGK8cVToA4/sF3RrshdyV3sAGMXVUmpMYOw+dLpOuw==}
    dev: true

  /normalize-package-data@2.5.0:
    resolution: {integrity: sha512-/5CMN3T0R4XTj4DcGaexo+roZSdSFW/0AOOTROrjxzCG1wrWXEsGbRKevjlIL+ZDE4sZlJr5ED4YW0yqmkK+eA==}
    dependencies:
      hosted-git-info: 2.8.9
      resolve: 1.22.4
      semver: 7.5.4
      validate-npm-package-license: 3.0.4
    dev: true

  /normalize-path@3.0.0:
    resolution: {integrity: sha512-6eZs5Ls3WtCisHWp9S2GUy8dqkpGi4BVSz3GaqiE6ezub0512ESztXUwUB6C6IKbQkY2Pnb/mD4WYojCRwcwLA==}
    engines: {node: '>=0.10.0'}
    dev: true

  /nwsapi@2.2.5:
    resolution: {integrity: sha512-6xpotnECFy/og7tKSBVmUNft7J3jyXAka4XvG6AUhFWRz+Q/Ljus7znJAA3bxColfQLdS+XsjoodtJfCgeTEFQ==}
    dev: true

  /object-assign@4.1.1:
    resolution: {integrity: sha512-rJgTQnkUnH1sFw8yT6VSU3zD3sWmu6sZhIseY8VX+GRu3P6F7Fu+JNDoXfklElbLJSnc3FUQHVe4cU5hj+BcUg==}
    engines: {node: '>=0.10.0'}

  /object-inspect@1.12.3:
    resolution: {integrity: sha512-geUvdk7c+eizMNUDkRpW1wJwgfOiOeHbxBR/hLXK1aT6zmVSO0jsQcs7fj6MGw89jC/cjGfLcNOrtMYtGqm81g==}

  /object-is@1.1.5:
    resolution: {integrity: sha512-3cyDsyHgtmi7I7DfSSI2LDp6SK2lwvtbg0p0R1e0RvTqF5ceGx+K2dfSjm1bKDMVCFEDAQvy+o8c6a7VujOddw==}
    engines: {node: '>= 0.4'}
    dependencies:
      call-bind: 1.0.2
      define-properties: 1.2.0

  /object-keys@1.1.1:
    resolution: {integrity: sha512-NuAESUOUMrlIXOfHKzD6bpPu3tYt3xvjNdRIQ+FeT0lNb4K8WR70CaDxhuNguS2XG+GjkyMwOzsN5ZktImfhLA==}
    engines: {node: '>= 0.4'}

  /object.assign@4.1.4:
    resolution: {integrity: sha512-1mxKf0e58bvyjSCtKYY4sRe9itRk3PJpquJOjeIkz885CczcI4IvJJDLPS72oowuSh+pBxUFROpX+TU++hxhZQ==}
    engines: {node: '>= 0.4'}
    dependencies:
      call-bind: 1.0.2
      define-properties: 1.2.0
      has-symbols: 1.0.3
      object-keys: 1.1.1

  /object.entries@1.1.6:
    resolution: {integrity: sha512-leTPzo4Zvg3pmbQ3rDK69Rl8GQvIqMWubrkxONG9/ojtFE2rD9fjMKfSI5BxW3osRH1m6VdzmqK8oAY9aT4x5w==}
    engines: {node: '>= 0.4'}
    dependencies:
      call-bind: 1.0.2
      define-properties: 1.2.0
      es-abstract: 1.22.1
    dev: true

  /object.fromentries@2.0.6:
    resolution: {integrity: sha512-VciD13dswC4j1Xt5394WR4MzmAQmlgN72phd/riNp9vtD7tp4QQWJ0R4wvclXcafgcYK8veHRed2W6XeGBvcfg==}
    engines: {node: '>= 0.4'}
    dependencies:
      call-bind: 1.0.2
      define-properties: 1.2.0
      es-abstract: 1.22.1
    dev: true

  /object.groupby@1.0.0:
    resolution: {integrity: sha512-70MWG6NfRH9GnbZOikuhPPYzpUpof9iW2J9E4dW7FXTqPNb6rllE6u39SKwwiNh8lCwX3DDb5OgcKGiEBrTTyw==}
    dependencies:
      call-bind: 1.0.2
      define-properties: 1.2.0
      es-abstract: 1.22.1
      get-intrinsic: 1.2.1
    dev: true

  /object.hasown@1.1.2:
    resolution: {integrity: sha512-B5UIT3J1W+WuWIU55h0mjlwaqxiE5vYENJXIXZ4VFe05pNYrkKuK0U/6aFcb0pKywYJh7IhfoqUfKVmrJJHZHw==}
    dependencies:
      define-properties: 1.2.0
      es-abstract: 1.22.1
    dev: true

  /object.values@1.1.6:
    resolution: {integrity: sha512-FVVTkD1vENCsAcwNs9k6jea2uHC/X0+JcjG8YA60FN5CMaJmG95wT9jek/xX9nornqGRrBkKtzuAu2wuHpKqvw==}
    engines: {node: '>= 0.4'}
    dependencies:
      call-bind: 1.0.2
      define-properties: 1.2.0
      es-abstract: 1.22.1
    dev: true

  /ol-mapbox-style@12.0.0(patch_hash=f6syo2kdcenmfamxdcxezyuuyy)(ol@8.2.0):
    resolution: {integrity: sha512-rrIFh1BuXdMfl9XwKobpz7sKLAVchseowQlGdgN3WRbCnovSdTeC5RSw1lgnC334kY74y9CQ7cY2WOR5nbnpHg==}
    peerDependencies:
      ol: 8.x || 7.x
    dependencies:
      '@mapbox/mapbox-gl-style-spec': /@maplibre/maplibre-gl-style-spec@19.3.3
      mapbox-to-css-font: 2.4.2
      ol: 8.2.0
    dev: false
    patched: true

  /ol@8.2.0:
    resolution: {integrity: sha512-/m1ddd7Jsp4Kbg+l7+ozR5aKHAZNQOBAoNZ5pM9Jvh4Etkf0WGkXr9qXd7PnhmwiC1Hnc2Toz9XjCzBBvexfXw==}
    dependencies:
      color-rgba: 3.0.0
      color-space: 2.0.1
      earcut: 2.2.4
      geotiff: 2.0.7
      pbf: 3.2.1
      rbush: 3.0.1
    dev: false

  /once@1.4.0:
    resolution: {integrity: sha512-lNaJgI+2Q5URQBkccEKHTQOPaXdUxnZZElQTZY0MFUAuaEqe1E+Nyvgdz/aIyNi6Z9MzO5dv1H8n58/GELp3+w==}
    dependencies:
      wrappy: 1.0.2
    dev: true

  /open@8.4.2:
    resolution: {integrity: sha512-7x81NCL719oNbsq/3mh+hVrAWmFuEYUqrq/Iw3kUzH8ReypT9QQ0BLoJS7/G9k6N81XjW4qHWtjWwe/9eLy1EQ==}
    engines: {node: '>=12'}
    dependencies:
      define-lazy-prop: 2.0.0
      is-docker: 2.2.1
      is-wsl: 2.2.0
    dev: true

  /optionator@0.9.3:
    resolution: {integrity: sha512-JjCoypp+jKn1ttEFExxhetCKeJt9zhAgAve5FXHixTvFDW/5aEktX9bufBKLRRMdU7bNtpLfcGu94B3cdEJgjg==}
    engines: {node: '>= 0.8.0'}
    dependencies:
      '@aashutoshrathi/word-wrap': 1.2.6
      deep-is: 0.1.4
      fast-levenshtein: 2.0.6
      levn: 0.4.1
      prelude-ls: 1.2.1
      type-check: 0.4.0
    dev: true

  /os-tmpdir@1.0.2:
    resolution: {integrity: sha512-D2FR03Vir7FIu45XBY20mTb+/ZSWB00sjU9jdQXt83gDrI4Ztz5Fs7/yy74g2N5SVQY4xY1qDr4rNddwYRVX0g==}
    engines: {node: '>=0.10.0'}
    dev: true

  /outdent@0.5.0:
    resolution: {integrity: sha512-/jHxFIzoMXdqPzTaCpFzAAWhpkSjZPF4Vsn6jAfNpmbH/ymsmd7Qc6VE9BGn0L6YMj6uwpQLxCECpus4ukKS9Q==}
    dev: true

  /p-filter@2.1.0:
    resolution: {integrity: sha512-ZBxxZ5sL2HghephhpGAQdoskxplTwr7ICaehZwLIlfL6acuVgZPm8yBNuRAFBGEqtD/hmUeq9eqLg2ys9Xr/yw==}
    engines: {node: '>=8'}
    dependencies:
      p-map: 2.1.0
    dev: true

  /p-limit@2.3.0:
    resolution: {integrity: sha512-//88mFWSJx8lxCzwdAABTJL2MyWB12+eIY7MDL2SqLmAkeKU9qxRvWuSyTjm3FUmpBEMuFfckAIqEaVGUDxb6w==}
    engines: {node: '>=6'}
    dependencies:
      p-try: 2.2.0
    dev: true

  /p-limit@3.1.0:
    resolution: {integrity: sha512-TYOanM3wGwNGsZN2cVTYPArw454xnXj5qmWF1bEoAc4+cU/ol7GVh7odevjp1FNHduHc3KZMcFduxU5Xc6uJRQ==}
    engines: {node: '>=10'}
    dependencies:
      yocto-queue: 0.1.0
    dev: true

  /p-limit@4.0.0:
    resolution: {integrity: sha512-5b0R4txpzjPWVw/cXXUResoD4hb6U/x9BH08L7nw+GN1sezDzPdxeRvpc9c433fZhBan/wusjbCsqwqm4EIBIQ==}
    engines: {node: ^12.20.0 || ^14.13.1 || >=16.0.0}
    dependencies:
      yocto-queue: 1.0.0
    dev: true

  /p-locate@4.1.0:
    resolution: {integrity: sha512-R79ZZ/0wAxKGu3oYMlz8jy/kbhsNrS7SKZ7PxEHBgJ5+F2mtFW2fK2cOtBh1cHYkQsbzFV7I+EoRKe6Yt0oK7A==}
    engines: {node: '>=8'}
    dependencies:
      p-limit: 2.3.0
    dev: true

  /p-locate@5.0.0:
    resolution: {integrity: sha512-LaNjtRWUBY++zB5nE/NwcaoMylSPk+S+ZHNB1TzdbMJMny6dynpAGt7X/tl/QYq3TIeE6nxHppbo2LGymrG5Pw==}
    engines: {node: '>=10'}
    dependencies:
      p-limit: 3.1.0
    dev: true

  /p-map@2.1.0:
    resolution: {integrity: sha512-y3b8Kpd8OAN444hxfBbFfj1FY/RjtTd8tzYwhUqNYXx0fXx2iX4maP4Qr6qhIKbQXI02wTLAda4fYUbDagTUFw==}
    engines: {node: '>=6'}
    dev: true

  /p-try@2.2.0:
    resolution: {integrity: sha512-R4nPAVTAU0B9D35/Gk3uJf/7XYbQcyohSKdvAxIRSNghFl4e71hVoGnBNQz9cWaXxO2I10KTC+3jMdvvoKw6dQ==}
    engines: {node: '>=6'}
    dev: true

  /pako@2.1.0:
    resolution: {integrity: sha512-w+eufiZ1WuJYgPXbV/PO3NCMEc3xqylkKHzp8bxp1uW4qaSNQUkwmLLEc3kKsfz8lpV1F8Ht3U1Cm+9Srog2ug==}
    dev: false

  /parent-module@1.0.1:
    resolution: {integrity: sha512-GQ2EWRpQV8/o+Aw8YqtfZZPfNRWZYkbidE9k5rpl/hC3vtHHBfGm2Ifi6qWV+coDGkrUKZAxE3Lot5kcsRlh+g==}
    engines: {node: '>=6'}
    dependencies:
      callsites: 3.1.0

  /parse-headers@2.0.5:
    resolution: {integrity: sha512-ft3iAoLOB/MlwbNXgzy43SWGP6sQki2jQvAyBg/zDFAgr9bfNWZIUj42Kw2eJIl8kEi4PbgE6U1Zau/HwI75HA==}
    dev: false

  /parse-json@5.2.0:
    resolution: {integrity: sha512-ayCKvm/phCGxOkYRSCM82iDwct8/EonSEgCSxWxD7ve6jHggsFl4fZVQBPRNgQoKiuV/odhFrGzQXZwbifC8Rg==}
    engines: {node: '>=8'}
    dependencies:
      '@babel/code-frame': 7.22.13
      error-ex: 1.3.2
      json-parse-even-better-errors: 2.3.1
      lines-and-columns: 1.2.4

  /parse5@7.1.2:
    resolution: {integrity: sha512-Czj1WaSVpaoj0wbhMzLmWD69anp2WH7FXMB9n1Sy8/ZFF9jolSQVMu1Ij5WIyGmcBmhk7EOndpO4mIpihVqAXw==}
    dependencies:
      entities: 4.5.0
    dev: true

  /path-exists@4.0.0:
    resolution: {integrity: sha512-ak9Qy5Q7jYb2Wwcey5Fpvg2KoAc/ZIhLSLOSBmRmygPsGwkVVt0fZa0qrtMz+m6tJTAHfZQ8FnmB4MG4LWy7/w==}
    engines: {node: '>=8'}
    dev: true

  /path-is-absolute@1.0.1:
    resolution: {integrity: sha512-AVbw3UJ2e9bq64vSaS9Am0fje1Pa8pbGqTTsmXfaIiMpnr5DlDhfJOuLj9Sf95ZPVDAUerDfEk88MPmPe7UCQg==}
    engines: {node: '>=0.10.0'}
    dev: true

  /path-key@3.1.1:
    resolution: {integrity: sha512-ojmeN0qd+y0jszEtoY48r0Peq5dwMEkIlCOu6Q5f41lfkswXuKtYrhgoTpLnyIcHm24Uhqx+5Tqm2InSwLhE6Q==}
    engines: {node: '>=8'}
    dev: true

  /path-parse@1.0.7:
    resolution: {integrity: sha512-LDJzPVEEEPR+y48z93A0Ed0yXb8pAByGWo/k5YYdYgpY2/2EsOsksJrq7lOHxryrVOn1ejG6oAp8ahvOIQD8sw==}

  /path-scurry@1.7.0:
    resolution: {integrity: sha512-UkZUeDjczjYRE495+9thsgcVgsaCPkaw80slmfVFgllxY+IO8ubTsOpFVjDPROBqJdHfVPUFRHPBV/WciOVfWg==}
    engines: {node: '>=16 || 14 >=14.17'}
    dependencies:
      lru-cache: 9.1.1
      minipass: 5.0.0
    dev: true

  /path-type@4.0.0:
    resolution: {integrity: sha512-gDKb8aZMDeD/tZWs9P6+q0J9Mwkdl6xMV8TjnGP3qJVJ06bdMgkbBlLU8IdfOsIsFz2BW1rNVT3XuNEl8zPAvw==}
    engines: {node: '>=8'}

  /pathe@1.1.1:
    resolution: {integrity: sha512-d+RQGp0MAYTIaDBIMmOfMwz3E+LOZnxx1HZd5R18mmCZY0QBlK0LDZfPc8FW8Ed2DlvsuE6PRjroDY+wg4+j/Q==}
    dev: true

  /pathval@1.1.1:
    resolution: {integrity: sha512-Dp6zGqpTdETdR63lehJYPeIOqpiNBNtc7BpWSLrOje7UaIsE5aY92r/AunQA7rsXvet3lrJ3JnZX29UPTKXyKQ==}
    dev: true

  /pbf@3.2.1:
    resolution: {integrity: sha512-ClrV7pNOn7rtmoQVF4TS1vyU0WhYRnP92fzbfF75jAIwpnzdJXf8iTd4CMEqO4yUenH6NDqLiwjqlh6QgZzgLQ==}
    hasBin: true
    dependencies:
      ieee754: 1.2.1
      resolve-protobuf-schema: 2.1.0
    dev: false

  /picocolors@1.0.0:
    resolution: {integrity: sha512-1fygroTLlHu66zi26VoTDv8yRgm0Fccecssto+MhsZ0D/DGW2sm8E8AjW7NU5VVTRt5GxbeZ5qBuJr+HyLYkjQ==}
    dev: true

  /picomatch@2.3.1:
    resolution: {integrity: sha512-JU3teHTNjmE2VCGFzuY8EXzCDVwEqB2a8fsIvwaStHhAWJEeVd1o1QD80CU6+ZdEXXSLbSsuLwJjkCBWqRQUVA==}
    engines: {node: '>=8.6'}
    dev: true

  /pify@2.3.0:
    resolution: {integrity: sha512-udgsAY+fTnvv7kI7aaxbqwWNb0AHiB0qBO89PZKPkoTmGOgdbrHDKD+0B2X4uTfJ/FT1R09r9gTsjUjNJotuog==}
    engines: {node: '>=0.10.0'}
    dev: true

  /pify@4.0.1:
    resolution: {integrity: sha512-uB80kBFb/tfd68bVleG9T5GGsGPjJrLAUpR5PZIrhBnIaRTQRjqdJSsIKkOP6OAIFbj7GOrcudc5pNjZ+geV2g==}
    engines: {node: '>=6'}
    dev: true

  /pkg-dir@4.2.0:
    resolution: {integrity: sha512-HRDzbaKjC+AOWVXxAU/x54COGeIv9eb+6CkDSQoNTt4XyWoIJvuPsXizxu/Fr23EiekbtZwmh1IcIG/l/a10GQ==}
    engines: {node: '>=8'}
    dependencies:
      find-up: 4.1.0
    dev: true

  /pkg-types@1.0.3:
    resolution: {integrity: sha512-nN7pYi0AQqJnoLPC9eHFQ8AcyaixBUOwvqc5TDnIKCMEE6I0y8P7OKA7fPexsXGCGxQDl/cmrLAp26LhcwxZ4A==}
    dependencies:
      jsonc-parser: 3.2.0
      mlly: 1.4.0
      pathe: 1.1.1
    dev: true

  /postcss-import@15.1.0(postcss@8.4.31):
    resolution: {integrity: sha512-hpr+J05B2FVYUAXHeK1YyI267J/dDDhMU6B6civm8hSY1jYJnBXxzKDKDswzJmtLHryrjhnDjqqp/49t8FALew==}
    engines: {node: '>=14.0.0'}
    peerDependencies:
      postcss: ^8.0.0
    dependencies:
      postcss: 8.4.31
      postcss-value-parser: 4.2.0
      read-cache: 1.0.0
      resolve: 1.22.4
    dev: true

  /postcss-value-parser@4.2.0:
    resolution: {integrity: sha512-1NNCs6uurfkVbeXG4S8JFT9t19m45ICnif8zWLd5oPSZ50QnwMfK+H3jv408d4jw/7Bttv5axS5IiHoLaVNHeQ==}
    dev: true

  /postcss@8.4.31:
    resolution: {integrity: sha512-PS08Iboia9mts/2ygV3eLpY5ghnUcfLV/EXTOW1E2qYxJKGGBUtNjN76FYHnMs36RmARn41bC0AZmn+rR0OVpQ==}
    engines: {node: ^10 || ^12 || >=14}
    dependencies:
      nanoid: 3.3.6
      picocolors: 1.0.0
      source-map-js: 1.0.2
    dev: true

  /preferred-pm@3.0.3:
    resolution: {integrity: sha512-+wZgbxNES/KlJs9q40F/1sfOd/j7f1O9JaHcW5Dsn3aUUOZg3L2bjpVUcKV2jvtElYfoTuQiNeMfQJ4kwUAhCQ==}
    engines: {node: '>=10'}
    dependencies:
      find-up: 5.0.0
      find-yarn-workspace-root2: 1.2.16
      path-exists: 4.0.0
      which-pm: 2.0.0
    dev: true

  /prelude-ls@1.2.1:
    resolution: {integrity: sha512-vkcDPrRZo1QZLbn5RLGPpg/WmIQ65qoWWhcGKf/b5eplkkarX0m9z8ppCat4mlOqUsWpyNuYgO3VRyrYHSzX5g==}
    engines: {node: '>= 0.8.0'}
    dev: true

  /prettier@2.8.8:
    resolution: {integrity: sha512-tdN8qQGvNjw4CHbY+XXk0JgCXn9QiF21a55rBe5LJAU+kDyC4WQn4+awm2Xfk2lQMk5fKup9XgzTZtGkjBdP9Q==}
    engines: {node: '>=10.13.0'}
    hasBin: true
    dev: true

  /prettier@3.0.2:
    resolution: {integrity: sha512-o2YR9qtniXvwEZlOKbveKfDQVyqxbEIWn48Z8m3ZJjBjcCmUy3xZGIv+7AkaeuaTr6yPXJjwv07ZWlsWbEy1rQ==}
    engines: {node: '>=14'}
    hasBin: true
    dev: true

  /pretty-format@27.5.1:
    resolution: {integrity: sha512-Qb1gy5OrP5+zDf2Bvnzdl3jsTf1qXVMazbvCoKhtKqVs4/YK4ozX4gKQJJVyNe+cajNPn0KoC0MC3FUmaHWEmQ==}
    engines: {node: ^10.13.0 || ^12.13.0 || ^14.15.0 || >=15.0.0}
    dependencies:
      ansi-regex: 5.0.1
      ansi-styles: 5.2.0
      react-is: 17.0.2

  /pretty-format@29.6.3:
    resolution: {integrity: sha512-ZsBgjVhFAj5KeK+nHfF1305/By3lechHQSMWCTl8iHSbfOm2TN5nHEtFc/+W7fAyUeCs2n5iow72gld4gW0xDw==}
    engines: {node: ^14.15.0 || ^16.10.0 || >=18.0.0}
    dependencies:
      '@jest/schemas': 29.6.3
      ansi-styles: 5.2.0
      react-is: 18.2.0
    dev: true

  /proj4@2.9.0:
    resolution: {integrity: sha512-BoDXEzCVnRJVZoOKA0QHTFtYoE8lUxtX1jST38DJ8U+v1ixY70Kpwi0Llu6YqSWEH2xqu4XMEBNGcgeRIEywoA==}
    dependencies:
      mgrs: 1.0.0
      wkt-parser: 1.3.3
    dev: false

  /prop-types@15.8.1:
    resolution: {integrity: sha512-oj87CgZICdulUohogVAR7AjlC0327U4el4L6eAvOqCeudMDVU0NThNaV+b9Df4dXgSP1gXMTnPdhfe/2qDH5cg==}
    dependencies:
      loose-envify: 1.4.0
      object-assign: 4.1.1
      react-is: 16.13.1

  /protocol-buffers-schema@3.6.0:
    resolution: {integrity: sha512-TdDRD+/QNdrCGCE7v8340QyuXd4kIWIgapsE2+n/SaGiSSbomYl4TjHlvIoCWRpE7wFt02EpB35VVA2ImcBVqw==}
    dev: false

  /pseudomap@1.0.2:
    resolution: {integrity: sha512-b/YwNhb8lk1Zz2+bXXpS/LK9OisiZZ1SNsSLxN1x2OXVEhW2Ckr/7mWE5vrC1ZTiJlD9g19jWszTmJsB+oEpFQ==}
    dev: true

  /psl@1.9.0:
    resolution: {integrity: sha512-E/ZsdU4HLs/68gYzgGTkMicWTLPdAftJLfJFlLUAAKZGkStNU72sZjT66SnMDVOfOWY/YAoiD7Jxa9iHvngcag==}
    dev: true

  /punycode@2.3.0:
    resolution: {integrity: sha512-rRV+zQD8tVFys26lAGR9WUuS4iUAngJScM+ZRSKtvl5tKeZ2t5bvdNFdNHBW9FWR4guGHlgmsZ1G7BSm2wTbuA==}
    engines: {node: '>=6'}
    dev: true

  /querystringify@2.2.0:
    resolution: {integrity: sha512-FIqgj2EUvTa7R50u0rGsyTftzjYmv/a3hO345bZNrqabNqjtgiDMgmo4mkUjd+nzU5oF3dClKqFIPUKybUyqoQ==}
    dev: true

  /queue-microtask@1.2.3:
    resolution: {integrity: sha512-NuaNSa6flKT5JaSYQzJok04JzTL1CA6aGhv5rfLW3PgqA+M2ChpZQnAC8h8i4ZFkBS8X5RqkDBHA7r4hej3K9A==}
    dev: true

  /quick-lru@4.0.1:
    resolution: {integrity: sha512-ARhCpm70fzdcvNQfPoy49IaanKkTlRWF2JMzqhcJbhSFRZv7nPTvZJdcY7301IPmvW+/p0RgIWnQDLJxifsQ7g==}
    engines: {node: '>=8'}
    dev: true

  /quick-lru@6.1.1:
    resolution: {integrity: sha512-S27GBT+F0NTRiehtbrgaSE1idUAJ5bX8dPAQTdylEyNlrdcH5X4Lz7Edz3DYzecbsCluD5zO8ZNEe04z3D3u6Q==}
    engines: {node: '>=12'}
    dev: false

  /quickselect@2.0.0:
    resolution: {integrity: sha512-RKJ22hX8mHe3Y6wH/N3wCM6BWtjaxIyyUIkpHOvfFnxdI4yD4tBXEBKSbriGujF6jnSVkJrffuo6vxACiSSxIw==}
    dev: false

  /rbush@3.0.1:
    resolution: {integrity: sha512-XRaVO0YecOpEuIvbhbpTrZgoiI6xBlz6hnlr6EHhd+0x9ase6EmeN+hdwwUaJvLcsFFQ8iWVF1GAK1yB0BWi0w==}
    dependencies:
      quickselect: 2.0.0
    dev: false

  /react-clientside-effect@1.2.6(react@18.2.0):
    resolution: {integrity: sha512-XGGGRQAKY+q25Lz9a/4EPqom7WRjz3z9R2k4jhVKA/puQFH/5Nt27vFZYql4m4NVNdUvX8PS3O7r/Zzm7cjUlg==}
    peerDependencies:
      react: ^15.3.0 || ^16.0.0 || ^17.0.0 || ^18.0.0
    dependencies:
      '@babel/runtime': 7.23.2
      react: 18.2.0

  /react-dom@18.2.0(react@18.2.0):
    resolution: {integrity: sha512-6IMTriUmvsjHUjNtEDudZfuDQUoWXVxKHhlEGSk81n4YFS+r/Kl99wXiwlVXtPBtJenozv2P+hxDsw9eA7Xo6g==}
    peerDependencies:
      react: ^18.2.0
    dependencies:
      loose-envify: 1.4.0
      react: 18.2.0
      scheduler: 0.23.0

  /react-fast-compare@3.2.2:
    resolution: {integrity: sha512-nsO+KSNgo1SbJqJEYRE9ERzo7YtYbou/OqjSQKxV7jcKox7+usiUVZOAC+XnDOABXggQTno0Y1CpVnuWEc1boQ==}

  /react-focus-lock@2.9.4(@types/react@18.2.37)(react@18.2.0):
    resolution: {integrity: sha512-7pEdXyMseqm3kVjhdVH18sovparAzLg5h6WvIx7/Ck3ekjhrrDMEegHSa3swwC8wgfdd7DIdUVRGeiHT9/7Sgg==}
    peerDependencies:
      '@types/react': ^16.8.0 || ^17.0.0 || ^18.0.0
      react: ^16.8.0 || ^17.0.0 || ^18.0.0
    peerDependenciesMeta:
      '@types/react':
        optional: true
    dependencies:
      '@babel/runtime': 7.23.2
      '@types/react': 18.2.37
      focus-lock: 0.11.6
      prop-types: 15.8.1
      react: 18.2.0
      react-clientside-effect: 1.2.6(react@18.2.0)
      use-callback-ref: 1.3.0(@types/react@18.2.37)(react@18.2.0)
      use-sidecar: 1.1.2(@types/react@18.2.37)(react@18.2.0)

  /react-icons@4.11.0(react@18.2.0):
    resolution: {integrity: sha512-V+4khzYcE5EBk/BvcuYRq6V/osf11ODUM2J8hg2FDSswRrGvqiYUYPRy4OdrWaQOBj4NcpJfmHZLNaD+VH0TyA==}
    peerDependencies:
      react: '*'
    dependencies:
      react: 18.2.0
    dev: false

  /react-is@16.13.1:
    resolution: {integrity: sha512-24e6ynE2H+OKt4kqsOvNd8kBpV65zoxbA4BVsEOB3ARVWQki/DHzaUoC5KuON/BiccDaCCTZBuOcfZs70kR8bQ==}

  /react-is@17.0.2:
    resolution: {integrity: sha512-w2GsyukL62IJnlaff/nRegPQR94C/XXamvMWmSHRJ4y7Ts/4ocGRmTHvOs8PSE6pB3dWOrD/nueuU5sduBsQ4w==}

  /react-is@18.2.0:
    resolution: {integrity: sha512-xWGDIW6x921xtzPkhiULtthJHoJvBbF3q26fzloPCK0hsvxtPVelvftw3zjbHWSkR2km9Z+4uxbDDK/6Zw9B8w==}
    dev: true

  /react-remove-scroll-bar@2.3.4(@types/react@18.2.37)(react@18.2.0):
    resolution: {integrity: sha512-63C4YQBUt0m6ALadE9XV56hV8BgJWDmmTPY758iIJjfQKt2nYwoUrPk0LXRXcB/yIj82T1/Ixfdpdk68LwIB0A==}
    engines: {node: '>=10'}
    peerDependencies:
      '@types/react': ^16.8.0 || ^17.0.0 || ^18.0.0
      react: ^16.8.0 || ^17.0.0 || ^18.0.0
    peerDependenciesMeta:
      '@types/react':
        optional: true
    dependencies:
      '@types/react': 18.2.37
      react: 18.2.0
      react-style-singleton: 2.2.1(@types/react@18.2.37)(react@18.2.0)
      tslib: 2.6.2

  /react-remove-scroll@2.5.7(@types/react@18.2.37)(react@18.2.0):
    resolution: {integrity: sha512-FnrTWO4L7/Bhhf3CYBNArEG/yROV0tKmTv7/3h9QCFvH6sndeFf1wPqOcbFVu5VAulS5dV1wGT3GZZ/1GawqiA==}
    engines: {node: '>=10'}
    peerDependencies:
      '@types/react': ^16.8.0 || ^17.0.0 || ^18.0.0
      react: ^16.8.0 || ^17.0.0 || ^18.0.0
    peerDependenciesMeta:
      '@types/react':
        optional: true
    dependencies:
      '@types/react': 18.2.37
      react: 18.2.0
      react-remove-scroll-bar: 2.3.4(@types/react@18.2.37)(react@18.2.0)
      react-style-singleton: 2.2.1(@types/react@18.2.37)(react@18.2.0)
      tslib: 2.6.2
      use-callback-ref: 1.3.0(@types/react@18.2.37)(react@18.2.0)
      use-sidecar: 1.1.2(@types/react@18.2.37)(react@18.2.0)

<<<<<<< HEAD
  /react-select@5.7.7(@types/react@18.2.20)(react-dom@18.2.0)(react@18.2.0):
    resolution: {integrity: sha512-HhashZZJDRlfF/AKj0a0Lnfs3sRdw/46VJIRd8IbB9/Ovr74+ZIwkAdSBjSPXsFMG+u72c5xShqwLSKIJllzqw==}
    peerDependencies:
      react: ^16.8.0 || ^17.0.0 || ^18.0.0
      react-dom: ^16.8.0 || ^17.0.0 || ^18.0.0
    dependencies:
      '@babel/runtime': 7.21.0
      '@emotion/cache': 11.11.0
      '@emotion/react': 11.11.1(@types/react@18.2.20)(react@18.2.0)
      '@floating-ui/dom': 1.5.3
      '@types/react-transition-group': 4.4.8
      memoize-one: 6.0.0
      prop-types: 15.8.1
      react: 18.2.0
      react-dom: 18.2.0(react@18.2.0)
      react-transition-group: 4.4.5(react-dom@18.2.0)(react@18.2.0)
      use-isomorphic-layout-effect: 1.1.2(@types/react@18.2.20)(react@18.2.0)
    transitivePeerDependencies:
      - '@types/react'
    dev: false

  /react-style-singleton@2.2.1(@types/react@18.2.20)(react@18.2.0):
=======
  /react-style-singleton@2.2.1(@types/react@18.2.37)(react@18.2.0):
>>>>>>> 5823ddf6
    resolution: {integrity: sha512-ZWj0fHEMyWkHzKYUr2Bs/4zU6XLmq9HsgBURm7g5pAVfyn49DgUiNgY2d4lXRlYSiCif9YBGpQleewkcqddc7g==}
    engines: {node: '>=10'}
    peerDependencies:
      '@types/react': ^16.8.0 || ^17.0.0 || ^18.0.0
      react: ^16.8.0 || ^17.0.0 || ^18.0.0
    peerDependenciesMeta:
      '@types/react':
        optional: true
    dependencies:
      '@types/react': 18.2.37
      get-nonce: 1.0.1
      invariant: 2.2.4
      react: 18.2.0
      tslib: 2.6.2

  /react-transition-group@4.4.5(react-dom@18.2.0)(react@18.2.0):
    resolution: {integrity: sha512-pZcd1MCJoiKiBR2NRxeCRg13uCXbydPnmB4EOeRrY7480qNWO8IIgQG6zlDkm6uRMsURXPuKq0GWtiM59a5Q6g==}
    peerDependencies:
      react: '>=16.6.0'
      react-dom: '>=16.6.0'
    dependencies:
      '@babel/runtime': 7.21.0
      dom-helpers: 5.2.1
      loose-envify: 1.4.0
      prop-types: 15.8.1
      react: 18.2.0
      react-dom: 18.2.0(react@18.2.0)
    dev: false

  /react-universal-interface@0.6.2(react@18.2.0)(tslib@2.6.2):
    resolution: {integrity: sha512-dg8yXdcQmvgR13RIlZbTRQOoUrDciFVoSBZILwjE2LFISxZZ8loVJKAkuzswl5js8BHda79bIb2b84ehU8IjXw==}
    peerDependencies:
      react: '*'
      tslib: '*'
    dependencies:
      react: 18.2.0
      tslib: 2.6.2
    dev: false

  /react-use@17.4.0(react-dom@18.2.0)(react@18.2.0):
    resolution: {integrity: sha512-TgbNTCA33Wl7xzIJegn1HndB4qTS9u03QUwyNycUnXaweZkE4Kq2SB+Yoxx8qbshkZGYBDvUXbXWRUmQDcZZ/Q==}
    peerDependencies:
      react: ^16.8.0  || ^17.0.0 || ^18.0.0
      react-dom: ^16.8.0  || ^17.0.0 || ^18.0.0
    dependencies:
      '@types/js-cookie': 2.2.7
      '@xobotyi/scrollbar-width': 1.9.5
      copy-to-clipboard: 3.3.3
      fast-deep-equal: 3.1.3
      fast-shallow-equal: 1.0.0
      js-cookie: 2.2.1
      nano-css: 5.3.5(react-dom@18.2.0)(react@18.2.0)
      react: 18.2.0
      react-dom: 18.2.0(react@18.2.0)
      react-universal-interface: 0.6.2(react@18.2.0)(tslib@2.6.2)
      resize-observer-polyfill: 1.5.1
      screenfull: 5.2.0
      set-harmonic-interval: 1.0.1
      throttle-debounce: 3.0.1
      ts-easing: 0.2.0
      tslib: 2.6.2
    dev: false

  /react@18.2.0:
    resolution: {integrity: sha512-/3IjMdb2L9QbBdWiW5e3P2/npwMBaU9mHCSCUzNln0ZCYbcfTsGbTJrU/kGemdH2IWmB2ioZ+zkxtmq6g09fGQ==}
    engines: {node: '>=0.10.0'}
    dependencies:
      loose-envify: 1.4.0

  /read-cache@1.0.0:
    resolution: {integrity: sha512-Owdv/Ft7IjOgm/i0xvNDZ1LrRANRfew4b2prF3OWMQLxLfu3bS8FVhCsrSCMK4lR56Y9ya+AThoTpDCTxCmpRA==}
    dependencies:
      pify: 2.3.0
    dev: true

  /read-pkg-up@7.0.1:
    resolution: {integrity: sha512-zK0TB7Xd6JpCLmlLmufqykGE+/TlOePD6qKClNW7hHDKFh/J7/7gCWGR7joEQEW1bKq3a3yUZSObOoWLFQ4ohg==}
    engines: {node: '>=8'}
    dependencies:
      find-up: 4.1.0
      read-pkg: 5.2.0
      type-fest: 0.8.1
    dev: true

  /read-pkg@5.2.0:
    resolution: {integrity: sha512-Ug69mNOpfvKDAc2Q8DRpMjjzdtrnv9HcSMX+4VsZxD1aZ6ZzrIE7rlzXBtWTyhULSMKg076AW6WR5iZpD0JiOg==}
    engines: {node: '>=8'}
    dependencies:
      '@types/normalize-package-data': 2.4.1
      normalize-package-data: 2.5.0
      parse-json: 5.2.0
      type-fest: 0.6.0
    dev: true

  /read-yaml-file@1.1.0:
    resolution: {integrity: sha512-VIMnQi/Z4HT2Fxuwg5KrY174U1VdUIASQVWXXyqtNRtxSr9IYkn1rsI6Tb6HsrHCmB7gVpNwX6JxPTHcH6IoTA==}
    engines: {node: '>=6'}
    dependencies:
      graceful-fs: 4.2.10
      js-yaml: 3.14.1
      pify: 4.0.1
      strip-bom: 3.0.0
    dev: true

  /read-yaml-file@2.1.0:
    resolution: {integrity: sha512-UkRNRIwnhG+y7hpqnycCL/xbTk7+ia9VuVTC0S+zVbwd65DI9eUpRMfsWIGrCWxTU/mi+JW8cHQCrv+zfCbEPQ==}
    engines: {node: '>=10.13'}
    dependencies:
      js-yaml: 4.1.0
      strip-bom: 4.0.0
    dev: true

  /readdirp@3.6.0:
    resolution: {integrity: sha512-hOS089on8RduqdbhvQ5Z37A0ESjsqz6qnRcffsMU3495FuTdqSm+7bhJ29JvIOsBDEEnan5DPu9t3To9VRlMzA==}
    engines: {node: '>=8.10.0'}
    dependencies:
      picomatch: 2.3.1
    dev: true

  /redent@3.0.0:
    resolution: {integrity: sha512-6tDA8g98We0zd0GvVeMT9arEOnTw9qM03L9cJXaCjrip1OO764RDBLBfrB4cwzNGDj5OA5ioymC9GkizgWJDUg==}
    engines: {node: '>=8'}
    dependencies:
      indent-string: 4.0.0
      strip-indent: 3.0.0
    dev: true

  /reflect.getprototypeof@1.0.3:
    resolution: {integrity: sha512-TTAOZpkJ2YLxl7mVHWrNo3iDMEkYlva/kgFcXndqMgbo/AZUmmavEkdXV+hXtE4P8xdyEKRzalaFqZVuwIk/Nw==}
    engines: {node: '>= 0.4'}
    dependencies:
      call-bind: 1.0.2
      define-properties: 1.2.0
      es-abstract: 1.22.1
      get-intrinsic: 1.2.1
      globalthis: 1.0.3
      which-builtin-type: 1.1.3
    dev: true

  /regenerator-runtime@0.14.0:
    resolution: {integrity: sha512-srw17NI0TUWHuGa5CFGGmhfNIeja30WMBfbslPNhf6JrqQlLN5gcrvig1oqPxiVaXb0oW0XRKtH6Nngs5lKCIA==}

  /regexp.prototype.flags@1.5.0:
    resolution: {integrity: sha512-0SutC3pNudRKgquxGoRGIz946MZVHqbNfPjBdxeOhBrdgDKlRoXmYLQN9xRbrR09ZXWeGAdPuif7egofn6v5LA==}
    engines: {node: '>= 0.4'}
    dependencies:
      call-bind: 1.0.2
      define-properties: 1.2.0
      functions-have-names: 1.2.3

  /require-directory@2.1.1:
    resolution: {integrity: sha512-fGxEI7+wsG9xrvdjsrlmL22OMTTiHRwAMroiEeMgq8gzoLC/PQr7RsRDSTLUg/bZAZtF+TVIkHc6/4RIKrui+Q==}
    engines: {node: '>=0.10.0'}
    dev: true

  /require-main-filename@2.0.0:
    resolution: {integrity: sha512-NKN5kMDylKuldxYLSUfrbo5Tuzh4hd+2E8NPPX02mZtn1VuREQToYe/ZdlJy+J3uCpfaiGF05e7B8W0iXbQHmg==}
    dev: true

  /requires-port@1.0.0:
    resolution: {integrity: sha512-KigOCHcocU3XODJxsu8i/j8T9tzT4adHiecwORRQ0ZZFcp7ahwXuRU1m+yuO90C5ZUyGeGfocHDI14M3L3yDAQ==}
    dev: true

  /resize-observer-polyfill@1.5.1:
    resolution: {integrity: sha512-LwZrotdHOo12nQuZlHEmtuXdqGoOD0OhaxopaNFxWzInpEgaLWoVuAMbTzixuosCx2nEG58ngzW3vxdWoxIgdg==}

  /resolve-from@4.0.0:
    resolution: {integrity: sha512-pb/MYmXstAkysRFx8piNI1tGFNQIFA3vkE3Gq4EuA1dF6gHp/+vgZqsCGJapvy8N3Q+4o7FwvquPJcnZ7RYy4g==}
    engines: {node: '>=4'}

  /resolve-from@5.0.0:
    resolution: {integrity: sha512-qYg9KP24dD5qka9J47d0aVky0N+b4fTU89LN9iDnjB5waksiC49rvMB0PrUJQGoTmH50XPiqOvAjDfaijGxYZw==}
    engines: {node: '>=8'}
    dev: true

  /resolve-protobuf-schema@2.1.0:
    resolution: {integrity: sha512-kI5ffTiZWmJaS/huM8wZfEMer1eRd7oJQhDuxeCLe3t7N7mX3z94CN0xPxBQxFYQTSNz9T0i+v6inKqSdK8xrQ==}
    dependencies:
      protocol-buffers-schema: 3.6.0
    dev: false

  /resolve@1.22.4:
    resolution: {integrity: sha512-PXNdCiPqDqeUou+w1C2eTQbNfxKSuMxqTCuvlmmMsk1NWHL5fRrhY6Pl0qEYYc6+QqGClco1Qj8XnjPego4wfg==}
    hasBin: true
    dependencies:
      is-core-module: 2.13.0
      path-parse: 1.0.7
      supports-preserve-symlinks-flag: 1.0.0

  /resolve@2.0.0-next.4:
    resolution: {integrity: sha512-iMDbmAWtfU+MHpxt/I5iWI7cY6YVEZUQ3MBgPQ++XD1PELuJHIl82xBmObyP2KyQmkNB2dsqF7seoQQiAn5yDQ==}
    hasBin: true
    dependencies:
      is-core-module: 2.13.0
      path-parse: 1.0.7
      supports-preserve-symlinks-flag: 1.0.0
    dev: true

  /reusify@1.0.4:
    resolution: {integrity: sha512-U9nH88a3fc/ekCF1l0/UP1IosiuIjyTh7hBvXVMHYgVcfGvt897Xguj2UOLDeI5BG2m7/uwyaLVT6fbtCwTyzw==}
    engines: {iojs: '>=1.0.0', node: '>=0.10.0'}
    dev: true

  /rimraf@3.0.2:
    resolution: {integrity: sha512-JZkJMZkAGFFPP2YqXZXPbMlMBgsxzE8ILs4lMIX/2o0L9UBw9O/Y3o6wFw/i9YLapcUJWwqbi3kdxIPdC62TIA==}
    hasBin: true
    dependencies:
      glob: 7.2.3
    dev: true

  /rimraf@5.0.1:
    resolution: {integrity: sha512-OfFZdwtd3lZ+XZzYP/6gTACubwFcHdLRqS9UX3UwpU2dnGQYkPFISRwvM3w9IiB2w7bW5qGo/uAwE4SmXXSKvg==}
    engines: {node: '>=14'}
    hasBin: true
    dependencies:
      glob: 10.2.6
    dev: true

  /rollup-plugin-esbuild@5.0.0(esbuild@0.18.17)(rollup@3.27.1):
    resolution: {integrity: sha512-1cRIOHAPh8WQgdQQyyvFdeOdxuiyk+zB5zJ5+YOwrZP4cJ0MT3Fs48pQxrZeyZHcn+klFherytILVfE4aYrneg==}
    engines: {node: '>=14.18.0', npm: '>=8.0.0'}
    peerDependencies:
      esbuild: '>=0.10.1'
      rollup: ^1.20.0 || ^2.0.0 || ^3.0.0
    dependencies:
      '@rollup/pluginutils': 5.0.2(rollup@3.27.1)
      debug: 4.3.4
      es-module-lexer: 1.2.1
      esbuild: 0.18.17
      joycon: 3.1.1
      jsonc-parser: 3.2.0
      rollup: 3.27.1
    transitivePeerDependencies:
      - supports-color
    dev: true

  /rollup-plugin-visualizer@5.9.2(rollup@3.27.1):
    resolution: {integrity: sha512-waHktD5mlWrYFrhOLbti4YgQCn1uR24nYsNuXxg7LkPH8KdTXVWR9DNY1WU0QqokyMixVXJS4J04HNrVTMP01A==}
    engines: {node: '>=14'}
    hasBin: true
    peerDependencies:
      rollup: 2.x || 3.x
    peerDependenciesMeta:
      rollup:
        optional: true
    dependencies:
      open: 8.4.2
      picomatch: 2.3.1
      rollup: 3.27.1
      source-map: 0.7.4
      yargs: 17.7.1
    dev: true

  /rollup@2.79.1:
    resolution: {integrity: sha512-uKxbd0IhMZOhjAiD5oAFp7BqvkA4Dv47qpOCtaNvng4HBwdbWtdOh8f5nZNuk2rp51PMGk3bzfWu5oayNEuYnw==}
    engines: {node: '>=10.0.0'}
    hasBin: true
    optionalDependencies:
      fsevents: 2.3.3
    dev: true

  /rollup@3.27.1:
    resolution: {integrity: sha512-tXNDFwOkN6C2w5Blj1g6ForKeFw6c1mDu5jxoeDO3/pmYjgt+8yvIFjKzH5FQUq70OKZBkOt0zzv0THXL7vwzQ==}
    engines: {node: '>=14.18.0', npm: '>=8.0.0'}
    hasBin: true
    optionalDependencies:
      fsevents: 2.3.3
    dev: true

  /rrweb-cssom@0.6.0:
    resolution: {integrity: sha512-APM0Gt1KoXBz0iIkkdB/kfvGOwC4UuJFeG/c+yV7wSc7q96cG/kJ0HiYCnzivD9SB53cLV1MlHFNfOuPaadYSw==}
    dev: true

  /rtl-css-js@1.16.1:
    resolution: {integrity: sha512-lRQgou1mu19e+Ya0LsTvKrVJ5TYUbqCVPAiImX3UfLTenarvPUl1QFdvu5Z3PYmHT9RCcwIfbjRQBntExyj3Zg==}
    dependencies:
      '@babel/runtime': 7.23.2
    dev: false

  /run-parallel@1.2.0:
    resolution: {integrity: sha512-5l4VyZR86LZ/lDxZTR6jqL8AFE2S0IFLMP26AbjsLVADxHdhB/c0GUsH+y39UfCi3dzz8OlQuPmnaJOMoDHQBA==}
    dependencies:
      queue-microtask: 1.2.3
    dev: true

  /rw@1.3.3:
    resolution: {integrity: sha512-PdhdWy89SiZogBLaw42zdeqtRJ//zFd2PgQavcICDUgJT5oW10QCRKbJ6bg4r0/UY2M6BWd5tkxuGFRvCkgfHQ==}
    dev: false

  /safe-array-concat@1.0.0:
    resolution: {integrity: sha512-9dVEFruWIsnie89yym+xWTAYASdpw3CJV7Li/6zBewGf9z2i1j31rP6jnY0pHEO4QZh6N0K11bFjWmdR8UGdPQ==}
    engines: {node: '>=0.4'}
    dependencies:
      call-bind: 1.0.2
      get-intrinsic: 1.2.1
      has-symbols: 1.0.3
      isarray: 2.0.5
    dev: true

  /safe-regex-test@1.0.0:
    resolution: {integrity: sha512-JBUUzyOgEwXQY1NuPtvcj/qcBDbDmEvWufhlnXZIm75DEHp+afM1r1ujJpJsV/gSM4t59tpDyPi1sd6ZaPFfsA==}
    dependencies:
      call-bind: 1.0.2
      get-intrinsic: 1.2.1
      is-regex: 1.1.4
    dev: true

  /safer-buffer@2.1.2:
    resolution: {integrity: sha512-YZo3K82SD7Riyi0E1EQPojLz7kpepnSQI9IyPbHHg1XXXevb5dJI7tpyN2ADxGcQbHG7vcyRHk0cbwqcQriUtg==}
    dev: true

  /sass@1.65.1:
    resolution: {integrity: sha512-9DINwtHmA41SEd36eVPQ9BJKpn7eKDQmUHmpI0y5Zv2Rcorrh0zS+cFrt050hdNbmmCNKTW3hV5mWfuegNRsEA==}
    engines: {node: '>=14.0.0'}
    hasBin: true
    dependencies:
      chokidar: 3.5.3
      immutable: 4.2.4
      source-map-js: 1.0.2
    dev: true

  /saxes@6.0.0:
    resolution: {integrity: sha512-xAg7SOnEhrm5zI3puOOKyy1OMcMlIJZYNJY7xLBwSze0UjhPLnWfj2GF2EpT0jmzaJKIWKHLsaSSajf35bcYnA==}
    engines: {node: '>=v12.22.7'}
    dependencies:
      xmlchars: 2.2.0
    dev: true

  /scheduler@0.23.0:
    resolution: {integrity: sha512-CtuThmgHNg7zIZWAXi3AsyIzA3n4xx7aNyjwC2VJldO2LMVDhFK+63xGqq6CsJH4rTAt6/M+N4GhZiDYPx9eUw==}
    dependencies:
      loose-envify: 1.4.0

  /screenfull@5.2.0:
    resolution: {integrity: sha512-9BakfsO2aUQN2K9Fdbj87RJIEZ82Q9IGim7FqM5OsebfoFC6ZHXgDq/KvniuLTPdeM8wY2o6Dj3WQ7KeQCj3cA==}
    engines: {node: '>=0.10.0'}
    dev: false

  /semver@7.5.4:
    resolution: {integrity: sha512-1bCSESV6Pv+i21Hvpxp3Dx+pSD8lIPt8uVjRrxAUt/nbswYc+tK6Y2btiULjd4+fnq15PX+nqQDC7Oft7WkwcA==}
    engines: {node: '>=10'}
    hasBin: true
    dependencies:
      lru-cache: 6.0.0
    dev: true

  /set-blocking@2.0.0:
    resolution: {integrity: sha512-KiKBS8AnWGEyLzofFfmvKwpdPzqiy16LvQfK3yv/fVH7Bj13/wl3JSR1J+rfgRE9q7xUJK4qvgS8raSOeLUehw==}
    dev: true

  /set-harmonic-interval@1.0.1:
    resolution: {integrity: sha512-AhICkFV84tBP1aWqPwLZqFvAwqEoVA9kxNMniGEUvzOlm4vLmOFLiTT3UZ6bziJTy4bOVpzWGTfSCbmaayGx8g==}
    engines: {node: '>=6.9'}
    dev: false

  /set-value@2.0.1:
    resolution: {integrity: sha512-JxHc1weCN68wRY0fhCoXpyK55m/XPHafOmK4UWD7m2CI14GMcFypt4w/0+NV5f/ZMby2F6S2wwA7fgynh9gWSw==}
    engines: {node: '>=0.10.0'}
    dependencies:
      extend-shallow: 2.0.1
      is-extendable: 0.1.1
      is-plain-object: 2.0.4
      split-string: 3.1.0
    dev: false

  /shebang-command@1.2.0:
    resolution: {integrity: sha512-EV3L1+UQWGor21OmnvojK36mhg+TyIKDh3iFBKBohr5xeXIhNBcx8oWdgkTEEQ+BEFFYdLRuqMfd5L84N1V5Vg==}
    engines: {node: '>=0.10.0'}
    dependencies:
      shebang-regex: 1.0.0
    dev: true

  /shebang-command@2.0.0:
    resolution: {integrity: sha512-kHxr2zZpYtdmrN1qDjrrX/Z1rR1kG8Dx+gkpK1G4eXmvXswmcE1hTWBWYUzlraYw1/yZp6YuDY77YtvbN0dmDA==}
    engines: {node: '>=8'}
    dependencies:
      shebang-regex: 3.0.0
    dev: true

  /shebang-regex@1.0.0:
    resolution: {integrity: sha512-wpoSFAxys6b2a2wHZ1XpDSgD7N9iVjg29Ph9uV/uaP9Ex/KXlkTZTeddxDPSYQpgvzKLGJke2UU0AzoGCjNIvQ==}
    engines: {node: '>=0.10.0'}
    dev: true

  /shebang-regex@3.0.0:
    resolution: {integrity: sha512-7++dFhtcx3353uBaq8DDR4NuxBetBzC7ZQOhmTQInHEd6bSrXdiEyzCvG07Z44UYdLShWUyXt5M/yhz8ekcb1A==}
    engines: {node: '>=8'}
    dev: true

  /shiki@0.14.1:
    resolution: {integrity: sha512-+Jz4nBkCBe0mEDqo1eKRcCdjRtrCjozmcbTUjbPTX7OOJfEbTZzlUWlZtGe3Gb5oV1/jnojhG//YZc3rs9zSEw==}
    dependencies:
      ansi-sequence-parser: 1.1.0
      jsonc-parser: 3.2.0
      vscode-oniguruma: 1.7.0
      vscode-textmate: 8.0.0
    dev: true

  /side-channel@1.0.4:
    resolution: {integrity: sha512-q5XPytqFEIKHkGdiMIrY10mvLRvnQh42/+GoBlFW3b2LXLE2xxJpZFdm94we0BaoV3RwJyGqg5wS7epxTv0Zvw==}
    dependencies:
      call-bind: 1.0.2
      get-intrinsic: 1.2.1
      object-inspect: 1.12.3

  /siginfo@2.0.0:
    resolution: {integrity: sha512-ybx0WO1/8bSBLEWXZvEd7gMW3Sn3JFlW3TvX1nREbDLRNQNaeNN8WK0meBwPdAaOI7TtRRRJn/Es1zhrrCHu7g==}
    dev: true

  /signal-exit@3.0.7:
    resolution: {integrity: sha512-wnD2ZE+l+SPC/uoS0vXeE9L1+0wuaMqKlfz9AMUo38JsyLSBWSFcHR1Rri62LZc12vLr1gb3jl7iwQhgwpAbGQ==}
    dev: true

  /signal-exit@4.0.1:
    resolution: {integrity: sha512-uUWsN4aOxJAS8KOuf3QMyFtgm1pkb6I+KRZbRF/ghdf5T7sM+B1lLLzPDxswUjkmHyxQAVzEgG35E3NzDM9GVw==}
    engines: {node: '>=14'}
    dev: true

  /slash@3.0.0:
    resolution: {integrity: sha512-g9Q1haeby36OSStwb4ntCGGGaKsaVSjQ68fBxoQcutl5fS1vuY18H3wSt3jFyFtrkx+Kz0V1G85A4MyAdDMi2Q==}
    engines: {node: '>=8'}
    dev: true

  /smartwrap@2.0.2:
    resolution: {integrity: sha512-vCsKNQxb7PnCNd2wY1WClWifAc2lwqsG8OaswpJkVJsvMGcnEntdTCDajZCkk93Ay1U3t/9puJmb525Rg5MZBA==}
    engines: {node: '>=6'}
    hasBin: true
    dependencies:
      array.prototype.flat: 1.3.1
      breakword: 1.0.6
      grapheme-splitter: 1.0.4
      strip-ansi: 6.0.1
      wcwidth: 1.0.1
      yargs: 15.4.1
    dev: true

  /sort-asc@0.2.0:
    resolution: {integrity: sha512-umMGhjPeHAI6YjABoSTrFp2zaBtXBej1a0yKkuMUyjjqu6FJsTF+JYwCswWDg+zJfk/5npWUUbd33HH/WLzpaA==}
    engines: {node: '>=0.10.0'}
    dev: false

  /sort-desc@0.2.0:
    resolution: {integrity: sha512-NqZqyvL4VPW+RAxxXnB8gvE1kyikh8+pR+T+CXLksVRN9eiQqkQlPwqWYU0mF9Jm7UnctShlxLyAt1CaBOTL1w==}
    engines: {node: '>=0.10.0'}
    dev: false

  /sort-object@3.0.3:
    resolution: {integrity: sha512-nK7WOY8jik6zaG9CRwZTaD5O7ETWDLZYMM12pqY8htll+7dYeqGfEUPcUBHOpSJg2vJOrvFIY2Dl5cX2ih1hAQ==}
    engines: {node: '>=0.10.0'}
    dependencies:
      bytewise: 1.1.0
      get-value: 2.0.6
      is-extendable: 0.1.1
      sort-asc: 0.2.0
      sort-desc: 0.2.0
      union-value: 1.0.1
    dev: false

  /source-map-js@1.0.2:
    resolution: {integrity: sha512-R0XvVJ9WusLiqTCEiGCmICCMplcCkIwwR11mOSD9CR5u+IXYdiseeEuXCVAjS54zqwkLcPNnmU4OeJ6tUrWhDw==}
    engines: {node: '>=0.10.0'}
    dev: true

  /source-map@0.5.6:
    resolution: {integrity: sha512-MjZkVp0NHr5+TPihLcadqnlVoGIoWo4IBHptutGh9wI3ttUYvCG26HkSuDi+K6lsZ25syXJXcctwgyVCt//xqA==}
    engines: {node: '>=0.10.0'}
    dev: false

  /source-map@0.5.7:
    resolution: {integrity: sha512-LbrmJOMUSdEVxIKvdcJzQC+nQhe8FUZQTXQy6+I75skNgn3OoQ0DZA8YnFa7gp8tqtL3KPf1kmo0R5DoApeSGQ==}
    engines: {node: '>=0.10.0'}

  /source-map@0.6.1:
    resolution: {integrity: sha512-UjgapumWlbMhkBgzT7Ykc5YXUT46F0iKu8SGXq0bcwP5dz/h0Plj6enJqjz1Zbq2l5WaqYnrVbwWOWMyF3F47g==}
    engines: {node: '>=0.10.0'}

  /source-map@0.7.4:
    resolution: {integrity: sha512-l3BikUxvPOcn5E74dZiq5BGsTb5yEwhaTSzccU6t4sDOH8NWJCstKO5QT2CvtFoK6F0saL7p9xHAqHOlCPJygA==}
    engines: {node: '>= 8'}
    dev: true

  /sourcemap-codec@1.4.8:
    resolution: {integrity: sha512-9NykojV5Uih4lgo5So5dtw+f0JgJX30KCNI8gwhz2J9A15wD0Ml6tjHKwf6fTSa6fAdVBdZeNOs9eJ71qCk8vA==}
    deprecated: Please use @jridgewell/sourcemap-codec instead
    dev: false

  /spawndamnit@2.0.0:
    resolution: {integrity: sha512-j4JKEcncSjFlqIwU5L/rp2N5SIPsdxaRsIv678+TZxZ0SRDJTm8JrxJMjE/XuiEZNEir3S8l0Fa3Ke339WI4qA==}
    dependencies:
      cross-spawn: 5.1.0
      signal-exit: 3.0.7
    dev: true

  /spdx-correct@3.2.0:
    resolution: {integrity: sha512-kN9dJbvnySHULIluDHy32WHRUu3Og7B9sbY7tsFLctQkIqnMh3hErYgdMjTYuqmcXX+lK5T1lnUt3G7zNswmZA==}
    dependencies:
      spdx-expression-parse: 3.0.1
      spdx-license-ids: 3.0.13
    dev: true

  /spdx-exceptions@2.3.0:
    resolution: {integrity: sha512-/tTrYOC7PPI1nUAgx34hUpqXuyJG+DTHJTnIULG4rDygi4xu/tfgmq1e1cIRwRzwZgo4NLySi+ricLkZkw4i5A==}
    dev: true

  /spdx-expression-parse@3.0.1:
    resolution: {integrity: sha512-cbqHunsQWnJNE6KhVSMsMeH5H/L9EpymbzqTQ3uLwNCLZ1Q481oWaofqH7nO6V07xlXwY6PhQdQ2IedWx/ZK4Q==}
    dependencies:
      spdx-exceptions: 2.3.0
      spdx-license-ids: 3.0.13
    dev: true

  /spdx-license-ids@3.0.13:
    resolution: {integrity: sha512-XkD+zwiqXHikFZm4AX/7JSCXA98U5Db4AFd5XUg/+9UNtnH75+Z9KxtpYiJZx36mUDVOwH83pl7yvCer6ewM3w==}
    dev: true

  /split-string@3.1.0:
    resolution: {integrity: sha512-NzNVhJDYpwceVVii8/Hu6DKfD2G+NrQHlS/V/qgv763EYudVwEcMQNxd2lh+0VrUByXN/oJkl5grOhYWvQUYiw==}
    engines: {node: '>=0.10.0'}
    dependencies:
      extend-shallow: 3.0.2
    dev: false

  /sprintf-js@1.0.3:
    resolution: {integrity: sha512-D9cPgkvLlV3t3IzL0D0YLvGA9Ahk4PcvVwUbN0dSGr1aP0Nrt4AEnTUbuGvquEC0mA64Gqt1fzirlRs5ibXx8g==}
    dev: true

  /stack-generator@2.0.10:
    resolution: {integrity: sha512-mwnua/hkqM6pF4k8SnmZ2zfETsRUpWXREfA/goT8SLCV4iOFa4bzOX2nDipWAZFPTjLvQB82f5yaodMVhK0yJQ==}
    dependencies:
      stackframe: 1.3.4
    dev: false

  /stackback@0.0.2:
    resolution: {integrity: sha512-1XMJE5fQo1jGH6Y/7ebnwPOBEkIEnT4QF32d5R1+VXdXveM0IBMJt8zfaxX1P3QhVwrYe+576+jkANtSS2mBbw==}
    dev: true

  /stackframe@1.3.4:
    resolution: {integrity: sha512-oeVtt7eWQS+Na6F//S4kJ2K2VbRlS9D43mAlMyVpVWovy9o+jfgH8O9agzANzaiLjclA0oYzUXEM4PurhSUChw==}
    dev: false

  /stacktrace-gps@3.1.2:
    resolution: {integrity: sha512-GcUgbO4Jsqqg6RxfyTHFiPxdPqF+3LFmQhm7MgCuYQOYuWyqxo5pwRPz5d/u6/WYJdEnWfK4r+jGbyD8TSggXQ==}
    dependencies:
      source-map: 0.5.6
      stackframe: 1.3.4
    dev: false

  /stacktrace-js@2.0.2:
    resolution: {integrity: sha512-Je5vBeY4S1r/RnLydLl0TBTi3F2qdfWmYsGvtfZgEI+SCprPppaIhQf5nGcal4gI4cGpCV/duLcAzT1np6sQqg==}
    dependencies:
      error-stack-parser: 2.1.4
      stack-generator: 2.0.10
      stacktrace-gps: 3.1.2
    dev: false

  /std-env@3.4.2:
    resolution: {integrity: sha512-Cw6eJDX9AxEEL0g5pYj8Zx9KXtDf60rxwS2ze0HBanS0aKhj1sBlzcsmg+R0qYy8byFa854/yR2X5ZmBSClVmg==}
    dev: true

  /stop-iteration-iterator@1.0.0:
    resolution: {integrity: sha512-iCGQj+0l0HOdZ2AEeBADlsRC+vsnDsZsbdSiH1yNSjcfKM7fdpCMfqAL/dwF5BLiw/XhRft/Wax6zQbhq2BcjQ==}
    engines: {node: '>= 0.4'}
    dependencies:
      internal-slot: 1.0.5

  /stream-transform@2.1.3:
    resolution: {integrity: sha512-9GHUiM5hMiCi6Y03jD2ARC1ettBXkQBoQAe7nJsPknnI0ow10aXjTnew8QtYQmLjzn974BnmWEAJgCY6ZP1DeQ==}
    dependencies:
      mixme: 0.5.9
    dev: true

  /string-width@4.2.3:
    resolution: {integrity: sha512-wKyQRQpjJ0sIp62ErSZdGsjMJWsap5oRNihHhu6G7JVO/9jIB6UyevL+tXuOqrng8j/cxKTWyWUwvSTriiZz/g==}
    engines: {node: '>=8'}
    dependencies:
      emoji-regex: 8.0.0
      is-fullwidth-code-point: 3.0.0
      strip-ansi: 6.0.1
    dev: true

  /string.prototype.matchall@4.0.8:
    resolution: {integrity: sha512-6zOCOcJ+RJAQshcTvXPHoxoQGONa3e/Lqx90wUA+wEzX78sg5Bo+1tQo4N0pohS0erG9qtCqJDjNCQBjeWVxyg==}
    dependencies:
      call-bind: 1.0.2
      define-properties: 1.2.0
      es-abstract: 1.22.1
      get-intrinsic: 1.2.1
      has-symbols: 1.0.3
      internal-slot: 1.0.5
      regexp.prototype.flags: 1.5.0
      side-channel: 1.0.4
    dev: true

  /string.prototype.trim@1.2.7:
    resolution: {integrity: sha512-p6TmeT1T3411M8Cgg9wBTMRtY2q9+PNy9EV1i2lIXUN/btt763oIfxwN3RR8VU6wHX8j/1CFy0L+YuThm6bgOg==}
    engines: {node: '>= 0.4'}
    dependencies:
      call-bind: 1.0.2
      define-properties: 1.2.0
      es-abstract: 1.22.1
    dev: true

  /string.prototype.trimend@1.0.6:
    resolution: {integrity: sha512-JySq+4mrPf9EsDBEDYMOb/lM7XQLulwg5R/m1r0PXEFqrV0qHvl58sdTilSXtKOflCsK2E8jxf+GKC0T07RWwQ==}
    dependencies:
      call-bind: 1.0.2
      define-properties: 1.2.0
      es-abstract: 1.22.1
    dev: true

  /string.prototype.trimstart@1.0.6:
    resolution: {integrity: sha512-omqjMDaY92pbn5HOX7f9IccLA+U1tA9GvtU4JrodiXFfYB7jPzzHpRzpglLAjtUV6bB557zwClJezTqnAiYnQA==}
    dependencies:
      call-bind: 1.0.2
      define-properties: 1.2.0
      es-abstract: 1.22.1
    dev: true

  /strip-ansi@6.0.1:
    resolution: {integrity: sha512-Y38VPSHcqkFrCpFnQ9vuSXmquuv5oXOKpGeT6aGrr3o3Gc9AlVa6JBfUSOCnbxGGZF+/0ooI7KrPuUSztUdU5A==}
    engines: {node: '>=8'}
    dependencies:
      ansi-regex: 5.0.1
    dev: true

  /strip-bom@3.0.0:
    resolution: {integrity: sha512-vavAMRXOgBVNF6nyEEmL3DBK19iRpDcoIwW+swQ+CbGiu7lju6t+JklA1MHweoWtadgt4ISVUsXLyDq34ddcwA==}
    engines: {node: '>=4'}
    dev: true

  /strip-bom@4.0.0:
    resolution: {integrity: sha512-3xurFv5tEgii33Zi8Jtp55wEIILR9eh34FAW00PZf+JnSsTmV/ioewSgQl97JHvgjoRGwPShsWm+IdrxB35d0w==}
    engines: {node: '>=8'}
    dev: true

  /strip-indent@3.0.0:
    resolution: {integrity: sha512-laJTa3Jb+VQpaC6DseHhF7dXVqHTfJPCRDaEbid/drOhgitgYku/letMUqOXFoWV0zIIUbjpdH2t+tYj4bQMRQ==}
    engines: {node: '>=8'}
    dependencies:
      min-indent: 1.0.1
    dev: true

  /strip-json-comments@3.1.1:
    resolution: {integrity: sha512-6fPc+R4ihwqP6N/aIv2f1gMH8lOVtWQHoqC4yK6oSDVVocumAsfCqjkXnqiYMhmMwS/mEHLp7Vehlt3ql6lEig==}
    engines: {node: '>=8'}
    dev: true

  /strip-literal@1.0.1:
    resolution: {integrity: sha512-QZTsipNpa2Ppr6v1AmJHESqJ3Uz247MUS0OjrnnZjFAvEoWqxuyFuXn2xLgMtRnijJShAa1HL0gtJyUs7u7n3Q==}
    dependencies:
      acorn: 8.10.0
    dev: true

  /stylis@4.2.0:
    resolution: {integrity: sha512-Orov6g6BB1sDfYgzWfTHDOxamtX1bE/zo104Dh9e6fqJ3PooipYyfJ0pUmrZO2wAvO8YbEyeFrkV91XTsGMSrw==}

  /supports-color@5.5.0:
    resolution: {integrity: sha512-QjVjwdXIt408MIiAqCX4oUKsgU2EqAGzs2Ppkm4aQYbjm+ZEWEcW4SfFNTr4uMNZma0ey4f5lgLrkB0aX0QMow==}
    engines: {node: '>=4'}
    dependencies:
      has-flag: 3.0.0

  /supports-color@7.2.0:
    resolution: {integrity: sha512-qpCAvRl9stuOHveKsn7HncJRvv501qIacKzQlO/+Lwxc9+0q2wLyv4Dfvt80/DPn2pqOBsJdDiogXGR9+OvwRw==}
    engines: {node: '>=8'}
    dependencies:
      has-flag: 4.0.0

  /supports-preserve-symlinks-flag@1.0.0:
    resolution: {integrity: sha512-ot0WnXS9fgdkgIcePe6RHNk1WA8+muPa6cSjeR3V8K27q9BB1rTE3R1p7Hv0z1ZyAc8s6Vvv8DIyWf681MAt0w==}
    engines: {node: '>= 0.4'}

  /symbol-tree@3.2.4:
    resolution: {integrity: sha512-9QNk5KwDF+Bvz+PyObkmSYjI5ksVUYtjW7AU22r2NKcfLJcXp96hkDWU3+XndOsUb+AQ9QhfzfCT2O+CNWT5Tw==}
    dev: true

  /syncpack@10.5.1:
    resolution: {integrity: sha512-YGKX0x7I4LxP62gJZnjMiv9eROQnbymeVU1heLdOhuiGNDuIcT/fk1M2kh1VYSBuuFIaGTP30LNEbPx4zy5MQg==}
    engines: {node: '>=14'}
    hasBin: true
    dependencies:
      chalk: 4.1.2
      commander: 10.0.1
      cosmiconfig: 8.1.3
      enquirer: 2.3.6
      fs-extra: 11.1.1
      glob: 10.2.6
      minimatch: 9.0.1
      read-yaml-file: 2.1.0
      semver: 7.5.4
      tightrope: 0.1.0
      ts-toolbelt: 9.6.0
    dev: true

  /tapable@2.2.1:
    resolution: {integrity: sha512-GNzQvQTOIP6RyTfE2Qxb8ZVlNmw0n88vp1szwWRimP02mnTsx3Wtn5qRdqY9w2XduFNUgvOwhNnQsjwCp+kqaQ==}
    engines: {node: '>=6'}
    dev: true

  /term-size@2.2.1:
    resolution: {integrity: sha512-wK0Ri4fOGjv/XPy8SBHZChl8CM7uMc5VML7SqiQ0zG7+J5Vr+RMQDoHa2CNT6KHUnTGIXH34UDMkPzAUyapBZg==}
    engines: {node: '>=8'}
    dev: true

  /text-table@0.2.0:
    resolution: {integrity: sha512-N+8UisAXDGk8PFXP4HAzVR9nbfmVJ3zYLAWiTIoqC5v5isinhr+r5uaO8+7r3BMfuNIufIsA7RdpVgacC2cSpw==}
    dev: true

  /throttle-debounce@3.0.1:
    resolution: {integrity: sha512-dTEWWNu6JmeVXY0ZYoPuH5cRIwc0MeGbJwah9KUNYSJwommQpCzTySTpEe8Gs1J23aeWEuAobe4Ag7EHVt/LOg==}
    engines: {node: '>=10'}
    dev: false

  /tightrope@0.1.0:
    resolution: {integrity: sha512-HHHNYdCAIYwl1jOslQBT455zQpdeSo8/A346xpIb/uuqhSg+tCvYNsP5f11QW+z9VZ3vSX8YIfzTApjjuGH63w==}
    engines: {node: '>=14'}
    dev: true

  /tiny-invariant@1.3.1:
    resolution: {integrity: sha512-AD5ih2NlSssTCwsMznbvwMZpJ1cbhkGd2uueNxzv2jDlEeZdU04JQfRnggJQ8DrcVBGjAsCKwFBbDlVNtEMlzw==}

  /tinybench@2.5.0:
    resolution: {integrity: sha512-kRwSG8Zx4tjF9ZiyH4bhaebu+EDz1BOx9hOigYHlUW4xxI/wKIUQUqo018UlU4ar6ATPBsaMrdbKZ+tmPdohFA==}
    dev: true

  /tinypool@0.7.0:
    resolution: {integrity: sha512-zSYNUlYSMhJ6Zdou4cJwo/p7w5nmAH17GRfU/ui3ctvjXFErXXkruT4MWW6poDeXgCaIBlGLrfU6TbTXxyGMww==}
    engines: {node: '>=14.0.0'}
    dev: true

  /tinyspy@2.1.1:
    resolution: {integrity: sha512-XPJL2uSzcOyBMky6OFrusqWlzfFrXtE0hPuMgW8A2HmaqrPo4ZQHRN/V0QXN3FSjKxpsbRrFc5LI7KOwBsT1/w==}
    engines: {node: '>=14.0.0'}
    dev: true

  /tmp@0.0.33:
    resolution: {integrity: sha512-jRCJlojKnZ3addtTOjdIqoRuPEKBvNXcGYqzO6zWZX8KfKEpnGY5jfggJQ3EjKuu8D4bJRr0y+cYJFmYbImXGw==}
    engines: {node: '>=0.6.0'}
    dependencies:
      os-tmpdir: 1.0.2
    dev: true

  /to-fast-properties@2.0.0:
    resolution: {integrity: sha512-/OaKK0xYrs3DmxRYqL/yDc+FxFUVYhDlXMhRmv3z915w2HF1tnN1omB354j8VUGO/hbRzyD6Y3sA7v7GS/ceog==}
    engines: {node: '>=4'}

  /to-regex-range@5.0.1:
    resolution: {integrity: sha512-65P7iz6X5yEr1cwcgvQxbbIw7Uk3gOy5dIdtZ4rDveLqhrdJP+Li/Hx6tyK0NEb+2GCyneCMJiGqrADCSNk8sQ==}
    engines: {node: '>=8.0'}
    dependencies:
      is-number: 7.0.0
    dev: true

  /toggle-selection@1.0.6:
    resolution: {integrity: sha512-BiZS+C1OS8g/q2RRbJmy59xpyghNBqrr6k5L/uKBGRsTfxmu3ffiRnd8mlGPUVayg8pvfi5urfnu8TU7DVOkLQ==}

  /tough-cookie@4.1.3:
    resolution: {integrity: sha512-aX/y5pVRkfRnfmuX+OdbSdXvPe6ieKX/G2s7e98f4poJHnqH3281gDPm/metm6E/WRamfx7WC4HUqkWHfQHprw==}
    engines: {node: '>=6'}
    dependencies:
      psl: 1.9.0
      punycode: 2.3.0
      universalify: 0.2.0
      url-parse: 1.5.10
    dev: true

  /tr46@4.1.1:
    resolution: {integrity: sha512-2lv/66T7e5yNyhAAC4NaKe5nVavzuGJQVVtRYLyQ2OI8tsJ61PMLlelehb0wi2Hx6+hT/OJUWZcw8MjlSRnxvw==}
    engines: {node: '>=14'}
    dependencies:
      punycode: 2.3.0
    dev: true

  /trim-newlines@3.0.1:
    resolution: {integrity: sha512-c1PTsA3tYrIsLGkJkzHF+w9F2EyxfXGo4UyJc4pFL++FMjnq0HJS69T3M7d//gKrFKwy429bouPescbjecU+Zw==}
    engines: {node: '>=8'}
    dev: true

  /ts-api-utils@1.0.2(typescript@5.1.6):
    resolution: {integrity: sha512-Cbu4nIqnEdd+THNEsBdkolnOXhg0I8XteoHaEKgvsxpsbWda4IsUut2c187HxywQCvveojow0Dgw/amxtSKVkQ==}
    engines: {node: '>=16.13.0'}
    peerDependencies:
      typescript: '>=4.2.0'
    dependencies:
      typescript: 5.1.6
    dev: true

  /ts-easing@0.2.0:
    resolution: {integrity: sha512-Z86EW+fFFh/IFB1fqQ3/+7Zpf9t2ebOAxNI/V6Wo7r5gqiqtxmgTlQ1qbqQcjLKYeSHPTsEmvlJUDg/EuL0uHQ==}
    dev: false

  /ts-node@10.9.1(@types/node@16.18.40)(typescript@5.1.6):
    resolution: {integrity: sha512-NtVysVPkxxrwFGUUxGYhfux8k78pQB3JqYBXlLRZgdGUqTO5wU/UyHop5p70iEbGhB7q5KmiZiU0Y3KlJrScEw==}
    hasBin: true
    peerDependencies:
      '@swc/core': '>=1.2.50'
      '@swc/wasm': '>=1.2.50'
      '@types/node': '*'
      typescript: '>=2.7'
    peerDependenciesMeta:
      '@swc/core':
        optional: true
      '@swc/wasm':
        optional: true
    dependencies:
      '@cspotcode/source-map-support': 0.8.1
      '@tsconfig/node10': 1.0.9
      '@tsconfig/node12': 1.0.11
      '@tsconfig/node14': 1.0.3
      '@tsconfig/node16': 1.0.3
      '@types/node': 16.18.40
      acorn: 8.10.0
      acorn-walk: 8.2.0
      arg: 4.1.3
      create-require: 1.1.1
      diff: 4.0.2
      make-error: 1.3.6
      typescript: 5.1.6
      v8-compile-cache-lib: 3.0.1
      yn: 3.1.1
    dev: true

  /ts-toolbelt@9.6.0:
    resolution: {integrity: sha512-nsZd8ZeNUzukXPlJmTBwUAuABDe/9qtVDelJeT/qW0ow3ZS3BsQJtNkan1802aM9Uf68/Y8ljw86Hu0h5IUW3w==}
    dev: true

  /tsconfig-paths@3.14.2:
    resolution: {integrity: sha512-o/9iXgCYc5L/JxCHPe3Hvh8Q/2xm5Z+p18PESBU6Ff33695QnCHBEjcytY2q19ua7Mbl/DavtBOLq+oG0RCL+g==}
    dependencies:
      '@types/json5': 0.0.29
      json5: 1.0.2
      minimist: 1.2.8
      strip-bom: 3.0.0
    dev: true

  /tslib@2.4.0:
    resolution: {integrity: sha512-d6xOpEDfsi2CZVlPQzGeux8XMwLT9hssAsaPYExaQMuYskwb+x1x7J371tWlbBdWHroy99KnVB6qIkUbs5X3UQ==}

  /tslib@2.6.2:
    resolution: {integrity: sha512-AEYxH93jGFPn/a2iVAwW87VuUIkR1FVUKB77NwMF7nBTDkDrrT/Hpt/IrCJ0QXhW27jTBDcf5ZY7w6RiqTMw2Q==}

  /tty-table@4.2.1:
    resolution: {integrity: sha512-xz0uKo+KakCQ+Dxj1D/tKn2FSyreSYWzdkL/BYhgN6oMW808g8QRMuh1atAV9fjTPbWBjfbkKQpI/5rEcnAc7g==}
    engines: {node: '>=8.0.0'}
    hasBin: true
    dependencies:
      chalk: 4.1.2
      csv: 5.5.3
      kleur: 4.1.5
      smartwrap: 2.0.2
      strip-ansi: 6.0.1
      wcwidth: 1.0.1
      yargs: 17.7.1
    dev: true

  /type-check@0.4.0:
    resolution: {integrity: sha512-XleUoc9uwGXqjWwXaUTZAmzMcFZ5858QA2vvx1Ur5xIcixXIP+8LnFDgRplU30us6teqdlskFfu+ae4K79Ooew==}
    engines: {node: '>= 0.8.0'}
    dependencies:
      prelude-ls: 1.2.1
    dev: true

  /type-detect@4.0.8:
    resolution: {integrity: sha512-0fr/mIH1dlO+x7TlcMy+bIDqKPsw/70tVyeHW787goQjhmqaZe10uwLujubK9q9Lg6Fiho1KUKDYz0Z7k7g5/g==}
    engines: {node: '>=4'}
    dev: true

  /type-fest@0.13.1:
    resolution: {integrity: sha512-34R7HTnG0XIJcBSn5XhDd7nNFPRcXYRZrBB2O2jdKqYODldSzBAqzsWoZYYvduky73toYS/ESqxPvkDf/F0XMg==}
    engines: {node: '>=10'}
    dev: true

  /type-fest@0.20.2:
    resolution: {integrity: sha512-Ne+eE4r0/iWnpAxD852z3A+N0Bt5RN//NjJwRd2VFHEmrywxf5vsZlh4R6lixl6B+wz/8d+maTSAkN1FIkI3LQ==}
    engines: {node: '>=10'}
    dev: true

  /type-fest@0.6.0:
    resolution: {integrity: sha512-q+MB8nYR1KDLrgr4G5yemftpMC7/QLqVndBmEEdqzmNj5dcFOO4Oo8qlwZE3ULT3+Zim1F8Kq4cBnikNhlCMlg==}
    engines: {node: '>=8'}
    dev: true

  /type-fest@0.8.1:
    resolution: {integrity: sha512-4dbzIzqvjtgiM5rw1k5rEHtBANKmdudhGyBEajN01fEyhaAIhsoKNy6y7+IN93IfpFtwY9iqi7kD+xwKhQsNJA==}
    engines: {node: '>=8'}
    dev: true

  /typed-array-buffer@1.0.0:
    resolution: {integrity: sha512-Y8KTSIglk9OZEr8zywiIHG/kmQ7KWyjseXs1CbSo8vC42w7hg2HgYTxSWwP0+is7bWDc1H+Fo026CpHFwm8tkw==}
    engines: {node: '>= 0.4'}
    dependencies:
      call-bind: 1.0.2
      get-intrinsic: 1.2.1
      is-typed-array: 1.1.10
    dev: true

  /typed-array-byte-length@1.0.0:
    resolution: {integrity: sha512-Or/+kvLxNpeQ9DtSydonMxCx+9ZXOswtwJn17SNLvhptaXYDJvkFFP5zbfU/uLmvnBJlI4yrnXRxpdWH/M5tNA==}
    engines: {node: '>= 0.4'}
    dependencies:
      call-bind: 1.0.2
      for-each: 0.3.3
      has-proto: 1.0.1
      is-typed-array: 1.1.10
    dev: true

  /typed-array-byte-offset@1.0.0:
    resolution: {integrity: sha512-RD97prjEt9EL8YgAgpOkf3O4IF9lhJFr9g0htQkm0rchFp/Vx7LW5Q8fSXXub7BXAODyUQohRMyOc3faCPd0hg==}
    engines: {node: '>= 0.4'}
    dependencies:
      available-typed-arrays: 1.0.5
      call-bind: 1.0.2
      for-each: 0.3.3
      has-proto: 1.0.1
      is-typed-array: 1.1.10
    dev: true

  /typed-array-length@1.0.4:
    resolution: {integrity: sha512-KjZypGq+I/H7HI5HlOoGHkWUUGq+Q0TPhQurLbyrVrvnKTBgzLhIJ7j6J/XTQOi0d1RjyZ0wdas8bKs2p0x3Ng==}
    dependencies:
      call-bind: 1.0.2
      for-each: 0.3.3
      is-typed-array: 1.1.10
    dev: true

  /typedoc@0.24.8(typescript@5.1.6):
    resolution: {integrity: sha512-ahJ6Cpcvxwaxfu4KtjA8qZNqS43wYt6JL27wYiIgl1vd38WW/KWX11YuAeZhuz9v+ttrutSsgK+XO1CjL1kA3w==}
    engines: {node: '>= 14.14'}
    hasBin: true
    peerDependencies:
      typescript: 4.6.x || 4.7.x || 4.8.x || 4.9.x || 5.0.x || 5.1.x
    dependencies:
      lunr: 2.3.9
      marked: 4.3.0
      minimatch: 9.0.1
      shiki: 0.14.1
      typescript: 5.1.6
    dev: true

  /typescript@5.1.6:
    resolution: {integrity: sha512-zaWCozRZ6DLEWAWFrVDz1H6FVXzUSfTy5FUMWsQlU8Ym5JP9eO4xkTIROFCQvhQf61z6O/G6ugw3SgAnvvm+HA==}
    engines: {node: '>=14.17'}
    hasBin: true

  /typewise-core@1.2.0:
    resolution: {integrity: sha512-2SCC/WLzj2SbUwzFOzqMCkz5amXLlxtJqDKTICqg30x+2DZxcfZN2MvQZmGfXWKNWaKK9pBPsvkcwv8bF/gxKg==}
    dev: false

  /typewise@1.0.3:
    resolution: {integrity: sha512-aXofE06xGhaQSPzt8hlTY+/YWQhm9P0jYUp1f2XtmW/3Bk0qzXcyFWAtPoo2uTGQj1ZwbDuSyuxicq+aDo8lCQ==}
    dependencies:
      typewise-core: 1.2.0
    dev: false

  /ufo@1.2.0:
    resolution: {integrity: sha512-RsPyTbqORDNDxqAdQPQBpgqhWle1VcTSou/FraClYlHf6TZnQcGslpLcAphNR+sQW4q5lLWLbOsRlh9j24baQg==}
    dev: true

  /uglify-js@3.17.4:
    resolution: {integrity: sha512-T9q82TJI9e/C1TAxYvfb16xO120tMVFZrGA3f9/P4424DNu6ypK103y0GPFVa17yotwSyZW5iYXgjYHkGrJW/g==}
    engines: {node: '>=0.8.0'}
    hasBin: true
    requiresBuild: true
    dev: true
    optional: true

  /unbox-primitive@1.0.2:
    resolution: {integrity: sha512-61pPlCD9h51VoreyJ0BReideM3MDKMKnh6+V9L08331ipq6Q8OFXZYiqP6n/tbHx4s5I9uRhcye6BrbkizkBDw==}
    dependencies:
      call-bind: 1.0.2
      has-bigints: 1.0.2
      has-symbols: 1.0.3
      which-boxed-primitive: 1.0.2
    dev: true

  /union-value@1.0.1:
    resolution: {integrity: sha512-tJfXmxMeWYnczCVs7XAEvIV7ieppALdyepWMkHkwciRpZraG/xwT+s2JN8+pr1+8jCRf80FFzvr+MpQeeoF4Xg==}
    engines: {node: '>=0.10.0'}
    dependencies:
      arr-union: 3.1.0
      get-value: 2.0.6
      is-extendable: 0.1.1
      set-value: 2.0.1
    dev: false

  /universalify@0.1.2:
    resolution: {integrity: sha512-rBJeI5CXAlmy1pV+617WB9J63U6XcazHHF2f2dbJix4XzpUF0RS3Zbj0FGIOCAva5P/d/GBOYaACQ1w+0azUkg==}
    engines: {node: '>= 4.0.0'}
    dev: true

  /universalify@0.2.0:
    resolution: {integrity: sha512-CJ1QgKmNg3CwvAv/kOFmtnEN05f0D/cn9QntgNOQlQF9dgvVTHj3t+8JPdjqawCHk7V/KA+fbUqzZ9XWhcqPUg==}
    engines: {node: '>= 4.0.0'}
    dev: true

  /universalify@2.0.0:
    resolution: {integrity: sha512-hAZsKq7Yy11Zu1DE0OzWjw7nnLZmJZYTDZZyEFHZdUhV8FkH5MCfoU1XMaxXovpyW5nq5scPqq0ZDP9Zyl04oQ==}
    engines: {node: '>= 10.0.0'}
    dev: true

  /uri-js@4.4.1:
    resolution: {integrity: sha512-7rKUyy33Q1yc98pQ1DAmLtwX109F7TIfWlW1Ydo8Wl1ii1SeHieeh0HHfPeL2fMXK6z0s8ecKs9frCuLJvndBg==}
    dependencies:
      punycode: 2.3.0
    dev: true

  /url-parse@1.5.10:
    resolution: {integrity: sha512-WypcfiRhfeUP9vvF0j6rw0J3hrWrw6iZv3+22h6iRMJ/8z1Tj6XfLP4DsUix5MhMPnXpiHDoKyoZ/bdCkwBCiQ==}
    dependencies:
      querystringify: 2.2.0
      requires-port: 1.0.0
    dev: true

  /use-callback-ref@1.3.0(@types/react@18.2.37)(react@18.2.0):
    resolution: {integrity: sha512-3FT9PRuRdbB9HfXhEq35u4oZkvpJ5kuYbpqhCfmiZyReuRgpnhDlbr2ZEnnuS0RrJAPn6l23xjFg9kpDM+Ms7w==}
    engines: {node: '>=10'}
    peerDependencies:
      '@types/react': ^16.8.0 || ^17.0.0 || ^18.0.0
      react: ^16.8.0 || ^17.0.0 || ^18.0.0
    peerDependenciesMeta:
      '@types/react':
        optional: true
    dependencies:
      '@types/react': 18.2.37
      react: 18.2.0
      tslib: 2.6.2

<<<<<<< HEAD
  /use-isomorphic-layout-effect@1.1.2(@types/react@18.2.20)(react@18.2.0):
    resolution: {integrity: sha512-49L8yCO3iGT/ZF9QttjwLF/ZD9Iwto5LnH5LmEdk/6cFmXddqi2ulF0edxTwjj+7mqvpVVGQWvbXZdn32wRSHA==}
    peerDependencies:
      '@types/react': '*'
      react: ^16.8.0 || ^17.0.0 || ^18.0.0
    peerDependenciesMeta:
      '@types/react':
        optional: true
    dependencies:
      '@types/react': 18.2.20
      react: 18.2.0
    dev: false

  /use-sidecar@1.1.2(@types/react@18.2.20)(react@18.2.0):
=======
  /use-sidecar@1.1.2(@types/react@18.2.37)(react@18.2.0):
>>>>>>> 5823ddf6
    resolution: {integrity: sha512-epTbsLuzZ7lPClpz2TyryBfztm7m+28DlEv2ZCQ3MDr5ssiwyOwGH/e5F9CkfWjJ1t4clvI58yF822/GUkjjhw==}
    engines: {node: '>=10'}
    peerDependencies:
      '@types/react': ^16.9.0 || ^17.0.0 || ^18.0.0
      react: ^16.8.0 || ^17.0.0 || ^18.0.0
    peerDependenciesMeta:
      '@types/react':
        optional: true
    dependencies:
      '@types/react': 18.2.37
      detect-node-es: 1.1.0
      react: 18.2.0
      tslib: 2.6.2

  /uuid@9.0.0:
    resolution: {integrity: sha512-MXcSTerfPa4uqyzStbRoTgt5XIe3x5+42+q1sDuy3R5MDk66URdLMOZe5aPX/SQd+kuYAh0FdP/pO28IkQyTeg==}
    hasBin: true
    dev: false

  /v8-compile-cache-lib@3.0.1:
    resolution: {integrity: sha512-wa7YjyUGfNZngI/vtK0UHAN+lgDCxBPCylVXGp0zu59Fz5aiGtNXaq3DhIov063MorB+VfufLh3JlF2KdTK3xg==}
    dev: true

  /validate-npm-package-license@3.0.4:
    resolution: {integrity: sha512-DpKm2Ui/xN7/HQKCtpZxoRWBhZ9Z0kqtygG8XCgNQ8ZlDnxuQmWhj566j8fN4Cu3/JmbhsDo7fcAJq4s9h27Ew==}
    dependencies:
      spdx-correct: 3.2.0
      spdx-expression-parse: 3.0.1
    dev: true

  /vite-node@0.34.6(@types/node@16.18.40)(sass@1.65.1):
    resolution: {integrity: sha512-nlBMJ9x6n7/Amaz6F3zJ97EBwR2FkzhBRxF5e+jE6LA3yi6Wtc2lyTij1OnDMIr34v5g/tVQtsVAzhT0jc5ygA==}
    engines: {node: '>=v14.18.0'}
    hasBin: true
    dependencies:
      cac: 6.7.14
      debug: 4.3.4
      mlly: 1.4.0
      pathe: 1.1.1
      picocolors: 1.0.0
      vite: 4.4.9(@types/node@16.18.40)(sass@1.65.1)
    transitivePeerDependencies:
      - '@types/node'
      - less
      - lightningcss
      - sass
      - stylus
      - sugarss
      - supports-color
      - terser
    dev: true

  /vite-plugin-eslint@1.8.1(eslint@8.47.0)(vite@4.4.9):
    resolution: {integrity: sha512-PqdMf3Y2fLO9FsNPmMX+//2BF5SF8nEWspZdgl4kSt7UvHDRHVVfHvxsD7ULYzZrJDGRxR81Nq7TOFgwMnUang==}
    peerDependencies:
      eslint: '>=7'
      vite: '>=2'
    dependencies:
      '@rollup/pluginutils': 4.2.1
      '@types/eslint': 8.21.1
      eslint: 8.47.0
      rollup: 2.79.1
      vite: 4.4.9(@types/node@16.18.40)(sass@1.65.1)
    dev: true

  /vite@4.4.9(@types/node@16.18.40)(sass@1.65.1):
    resolution: {integrity: sha512-2mbUn2LlUmNASWwSCNSJ/EG2HuSRTnVNaydp6vMCm5VIqJsjMfbIWtbH2kDuwUVW5mMUKKZvGPX/rqeqVvv1XA==}
    engines: {node: ^14.18.0 || >=16.0.0}
    hasBin: true
    peerDependencies:
      '@types/node': '>= 14'
      less: '*'
      lightningcss: ^1.21.0
      sass: '*'
      stylus: '*'
      sugarss: '*'
      terser: ^5.4.0
    peerDependenciesMeta:
      '@types/node':
        optional: true
      less:
        optional: true
      lightningcss:
        optional: true
      sass:
        optional: true
      stylus:
        optional: true
      sugarss:
        optional: true
      terser:
        optional: true
    dependencies:
      '@types/node': 16.18.40
      esbuild: 0.18.17
      postcss: 8.4.31
      rollup: 3.27.1
      sass: 1.65.1
    optionalDependencies:
      fsevents: 2.3.3
    dev: true

  /vitest@0.34.6(happy-dom@12.8.0)(jsdom@22.1.0)(sass@1.65.1):
    resolution: {integrity: sha512-+5CALsOvbNKnS+ZHMXtuUC7nL8/7F1F2DnHGjSsszX8zCjWSSviphCb/NuS9Nzf4Q03KyyDRBAXhF/8lffME4Q==}
    engines: {node: '>=v14.18.0'}
    hasBin: true
    peerDependencies:
      '@edge-runtime/vm': '*'
      '@vitest/browser': '*'
      '@vitest/ui': '*'
      happy-dom: '*'
      jsdom: '*'
      playwright: '*'
      safaridriver: '*'
      webdriverio: '*'
    peerDependenciesMeta:
      '@edge-runtime/vm':
        optional: true
      '@vitest/browser':
        optional: true
      '@vitest/ui':
        optional: true
      happy-dom:
        optional: true
      jsdom:
        optional: true
      playwright:
        optional: true
      safaridriver:
        optional: true
      webdriverio:
        optional: true
    dependencies:
      '@types/chai': 4.3.5
      '@types/chai-subset': 1.3.3
      '@types/node': 16.18.40
      '@vitest/expect': 0.34.6
      '@vitest/runner': 0.34.6
      '@vitest/snapshot': 0.34.6
      '@vitest/spy': 0.34.6
      '@vitest/utils': 0.34.6
      acorn: 8.10.0
      acorn-walk: 8.2.0
      cac: 6.7.14
      chai: 4.3.10
      debug: 4.3.4
      happy-dom: 12.8.0
      jsdom: 22.1.0
      local-pkg: 0.4.3
      magic-string: 0.30.3
      pathe: 1.1.1
      picocolors: 1.0.0
      std-env: 3.4.2
      strip-literal: 1.0.1
      tinybench: 2.5.0
      tinypool: 0.7.0
      vite: 4.4.9(@types/node@16.18.40)(sass@1.65.1)
      vite-node: 0.34.6(@types/node@16.18.40)(sass@1.65.1)
      why-is-node-running: 2.2.2
    transitivePeerDependencies:
      - less
      - lightningcss
      - sass
      - stylus
      - sugarss
      - supports-color
      - terser
    dev: true

  /vscode-oniguruma@1.7.0:
    resolution: {integrity: sha512-L9WMGRfrjOhgHSdOYgCt/yRMsXzLDJSL7BPrOZt73gU0iWO4mpqzqQzOz5srxqTvMBaR0XZTSrVWo4j55Rc6cA==}
    dev: true

  /vscode-textmate@8.0.0:
    resolution: {integrity: sha512-AFbieoL7a5LMqcnOF04ji+rpXadgOXnZsxQr//r83kLPr7biP7am3g9zbaZIaBGwBRWeSvoMD4mgPdX3e4NWBg==}
    dev: true

  /w3c-xmlserializer@4.0.0:
    resolution: {integrity: sha512-d+BFHzbiCx6zGfz0HyQ6Rg69w9k19nviJspaj4yNscGjrHu94sVP+aRm75yEbCh+r2/yR+7q6hux9LVtbuTGBw==}
    engines: {node: '>=14'}
    dependencies:
      xml-name-validator: 4.0.0
    dev: true

  /wcwidth@1.0.1:
    resolution: {integrity: sha512-XHPEwS0q6TaxcvG85+8EYkbiCux2XtWG2mkc47Ng2A77BQu9+DqIOJldST4HgPkuea7dvKSj5VgX3P1d4rW8Tg==}
    dependencies:
      defaults: 1.0.4
    dev: true

  /web-worker@1.2.0:
    resolution: {integrity: sha512-PgF341avzqyx60neE9DD+XS26MMNMoUQRz9NOZwW32nPQrF6p77f1htcnjBSEV8BGMKZ16choqUG4hyI0Hx7mA==}
    dev: false

  /webidl-conversions@7.0.0:
    resolution: {integrity: sha512-VwddBukDzu71offAQR975unBIGqfKZpM+8ZX6ySk8nYhVoo5CYaZyzt3YBvYtRtO+aoGlqxPg/B87NGVZ/fu6g==}
    engines: {node: '>=12'}
    dev: true

  /whatwg-encoding@2.0.0:
    resolution: {integrity: sha512-p41ogyeMUrw3jWclHWTQg1k05DSVXPLcVxRTYsXUk+ZooOCZLcoYgPZ/HL/D/N+uQPOtcp1me1WhBEaX02mhWg==}
    engines: {node: '>=12'}
    dependencies:
      iconv-lite: 0.6.3
    dev: true

  /whatwg-mimetype@3.0.0:
    resolution: {integrity: sha512-nt+N2dzIutVRxARx1nghPKGv1xHikU7HKdfafKkLNLindmPU/ch3U31NOCGGA/dmPcmb1VlofO0vnKAcsm0o/Q==}
    engines: {node: '>=12'}
    dev: true

  /whatwg-url@12.0.1:
    resolution: {integrity: sha512-Ed/LrqB8EPlGxjS+TrsXcpUond1mhccS3pchLhzSgPCnTimUCKj3IZE75pAs5m6heB2U2TMerKFUXheyHY+VDQ==}
    engines: {node: '>=14'}
    dependencies:
      tr46: 4.1.1
      webidl-conversions: 7.0.0
    dev: true

  /which-boxed-primitive@1.0.2:
    resolution: {integrity: sha512-bwZdv0AKLpplFY2KZRX6TvyuN7ojjr7lwkg6ml0roIy9YeuSr7JS372qlNW18UQYzgYK9ziGcerWqZOmEn9VNg==}
    dependencies:
      is-bigint: 1.0.4
      is-boolean-object: 1.1.2
      is-number-object: 1.0.7
      is-string: 1.0.7
      is-symbol: 1.0.4

  /which-builtin-type@1.1.3:
    resolution: {integrity: sha512-YmjsSMDBYsM1CaFiayOVT06+KJeXf0o5M/CAd4o1lTadFAtacTUM49zoYxr/oroopFDfhvN6iEcBxUyc3gvKmw==}
    engines: {node: '>= 0.4'}
    dependencies:
      function.prototype.name: 1.1.5
      has-tostringtag: 1.0.0
      is-async-function: 2.0.0
      is-date-object: 1.0.5
      is-finalizationregistry: 1.0.2
      is-generator-function: 1.0.10
      is-regex: 1.1.4
      is-weakref: 1.0.2
      isarray: 2.0.5
      which-boxed-primitive: 1.0.2
      which-collection: 1.0.1
      which-typed-array: 1.1.11
    dev: true

  /which-collection@1.0.1:
    resolution: {integrity: sha512-W8xeTUwaln8i3K/cY1nGXzdnVZlidBcagyNFtBdD5kxnb4TvGKR7FfSIS3mYpwWS1QUCutfKz8IY8RjftB0+1A==}
    dependencies:
      is-map: 2.0.2
      is-set: 2.0.2
      is-weakmap: 2.0.1
      is-weakset: 2.0.2

  /which-module@2.0.1:
    resolution: {integrity: sha512-iBdZ57RDvnOR9AGBhML2vFZf7h8vmBjhoaZqODJBFWHVtKkDmKuHai3cx5PgVMrX5YDNp27AofYbAwctSS+vhQ==}
    dev: true

  /which-pm@2.0.0:
    resolution: {integrity: sha512-Lhs9Pmyph0p5n5Z3mVnN0yWcbQYUAD7rbQUiMsQxOJ3T57k7RFe35SUwWMf7dsbDZks1uOmw4AecB/JMDj3v/w==}
    engines: {node: '>=8.15'}
    dependencies:
      load-yaml-file: 0.2.0
      path-exists: 4.0.0
    dev: true

  /which-typed-array@1.1.11:
    resolution: {integrity: sha512-qe9UWWpkeG5yzZ0tNYxDmd7vo58HDBc39mZ0xWWpolAGADdFOzkfamWLDxkOWcvHQKVmdTyQdLD4NOfjLWTKew==}
    engines: {node: '>= 0.4'}
    dependencies:
      available-typed-arrays: 1.0.5
      call-bind: 1.0.2
      for-each: 0.3.3
      gopd: 1.0.1
      has-tostringtag: 1.0.0

  /which@1.3.1:
    resolution: {integrity: sha512-HxJdYWq1MTIQbJ3nw0cqssHoTNU267KlrDuGZ1WYlxDStUtKUhOaJmh112/TZmHxxUfuJqPXSOm7tDyas0OSIQ==}
    hasBin: true
    dependencies:
      isexe: 2.0.0
    dev: true

  /which@2.0.2:
    resolution: {integrity: sha512-BLI3Tl1TW3Pvl70l3yq3Y64i+awpwXqsGBYWkkqMtnbXgrMD+yj7rhW0kuEDxzJaYXGjEW5ogapKNMEKNMjibA==}
    engines: {node: '>= 8'}
    hasBin: true
    dependencies:
      isexe: 2.0.0
    dev: true

  /why-is-node-running@2.2.2:
    resolution: {integrity: sha512-6tSwToZxTOcotxHeA+qGCq1mVzKR3CwcJGmVcY+QE8SHy6TnpFnh8PAvPNHYr7EcuVeG0QSMxtYCuO1ta/G/oA==}
    engines: {node: '>=8'}
    hasBin: true
    dependencies:
      siginfo: 2.0.0
      stackback: 0.0.2
    dev: true

  /wkt-parser@1.3.3:
    resolution: {integrity: sha512-ZnV3yH8/k58ZPACOXeiHaMuXIiaTk1t0hSUVisbO0t4RjA5wPpUytcxeyiN2h+LZRrmuHIh/1UlrR9e7DHDvTw==}
    dev: false

  /wordwrap@1.0.0:
    resolution: {integrity: sha512-gvVzJFlPycKc5dZN4yPkP8w7Dc37BtP1yczEneOb4uq34pXZcvrtRTmWV8W+Ume+XCxKgbjM+nevkyFPMybd4Q==}
    dev: true

  /wrap-ansi@6.2.0:
    resolution: {integrity: sha512-r6lPcBGxZXlIcymEu7InxDMhdW0KDxpLgoFLcguasxCaJ/SOIZwINatK9KY/tf+ZrlywOKU0UDj3ATXUBfxJXA==}
    engines: {node: '>=8'}
    dependencies:
      ansi-styles: 4.3.0
      string-width: 4.2.3
      strip-ansi: 6.0.1
    dev: true

  /wrap-ansi@7.0.0:
    resolution: {integrity: sha512-YVGIj2kamLSTxw6NsZjoBxfSwsn0ycdesmc4p+Q21c5zPuZ1pl+NfxVdxPtdHvmNVOQ6XSYG4AUtyt/Fi7D16Q==}
    engines: {node: '>=10'}
    dependencies:
      ansi-styles: 4.3.0
      string-width: 4.2.3
      strip-ansi: 6.0.1
    dev: true

  /wrappy@1.0.2:
    resolution: {integrity: sha512-l4Sp/DRseor9wL6EvV2+TuQn63dMkPjZ/sp9XkghTEbV9KlPS1xUsZ3u7/IQO4wxtcFB4bgpQPRcR3QCvezPcQ==}
    dev: true

  /ws@8.13.0:
    resolution: {integrity: sha512-x9vcZYTrFPC7aSIbj7sRCYo7L/Xb8Iy+pW0ng0wt2vCJv7M9HOMy0UoN3rr+IFC7hb7vXoqS+P9ktyLLLhO+LA==}
    engines: {node: '>=10.0.0'}
    peerDependencies:
      bufferutil: ^4.0.1
      utf-8-validate: '>=5.0.2'
    peerDependenciesMeta:
      bufferutil:
        optional: true
      utf-8-validate:
        optional: true
    dev: true

  /xml-name-validator@4.0.0:
    resolution: {integrity: sha512-ICP2e+jsHvAj2E2lIHxa5tjXRlKDJo4IdvPvCXbXQGdzSfmSpNVyIKMvoZHjDY9DP0zV17iI85o90vRFXNccRw==}
    engines: {node: '>=12'}
    dev: true

  /xml-utils@1.3.0:
    resolution: {integrity: sha512-i4PIrX33Wd66dvwo4syicwlwmnr6wuvvn4f2ku9hA67C2Uk62Xubczuhct+Evnd12/DV71qKNeDdJwES8HX1RA==}
    dev: false

  /xmlchars@2.2.0:
    resolution: {integrity: sha512-JZnDKK8B0RCDw84FNdDAIpZK+JuJw+s7Lz8nksI7SIuU3UXJJslUthsi+uWBUYOwPFwW7W7PRLRfUKpxjtjFCw==}
    dev: true

  /y18n@4.0.3:
    resolution: {integrity: sha512-JKhqTOwSrqNA1NY5lSztJ1GrBiUodLMmIZuLiDaMRJ+itFd+ABVE8XBjOvIWL+rSqNDC74LCSFmlb/U4UZ4hJQ==}
    dev: true

  /y18n@5.0.8:
    resolution: {integrity: sha512-0pfFzegeDWJHJIAmTLRP2DwHjdF5s7jo9tuztdQxAhINCdvS+3nGINqPd00AphqJR/0LhANUS6/+7SCb98YOfA==}
    engines: {node: '>=10'}
    dev: true

  /yallist@2.1.2:
    resolution: {integrity: sha512-ncTzHV7NvsQZkYe1DW7cbDLm0YpzHmZF5r/iyP3ZnQtMiJ+pjzisCiMNI+Sj+xQF5pXhSHxSB3uDbsBTzY/c2A==}
    dev: true

  /yallist@4.0.0:
    resolution: {integrity: sha512-3wdGidZyq5PB084XLES5TpOSRA3wjXAlIWMhum2kRcv/41Sn2emQ0dycQW4uZXLejwKvg6EsvbdlVL+FYEct7A==}
    dev: true

  /yaml@1.10.2:
    resolution: {integrity: sha512-r3vXyErRCYJ7wg28yvBY5VSoAF8ZvlcW9/BwUzEtUsjvX/DKs24dIkuwjtuprwJJHsbyUbLApepYTR1BN4uHrg==}
    engines: {node: '>= 6'}

  /yargs-parser@18.1.3:
    resolution: {integrity: sha512-o50j0JeToy/4K6OZcaQmW6lyXXKhq7csREXcDwk2omFPJEwUNOVtJKvmDr9EI1fAJZUyZcRF7kxGBWmRXudrCQ==}
    engines: {node: '>=6'}
    dependencies:
      camelcase: 5.3.1
      decamelize: 1.2.0
    dev: true

  /yargs-parser@21.1.1:
    resolution: {integrity: sha512-tVpsJW7DdjecAiFpbIB1e3qxIQsE6NoPc5/eTdrbbIC4h0LVsWhnoa3g+m2HclBIujHzsxZ4VJVA+GUuc2/LBw==}
    engines: {node: '>=12'}
    dev: true

  /yargs@15.4.1:
    resolution: {integrity: sha512-aePbxDmcYW++PaqBsJ+HYUFwCdv4LVvdnhBy78E57PIor8/OVvhMrADFFEDh8DHDFRv/O9i3lPhsENjO7QX0+A==}
    engines: {node: '>=8'}
    dependencies:
      cliui: 6.0.0
      decamelize: 1.2.0
      find-up: 4.1.0
      get-caller-file: 2.0.5
      require-directory: 2.1.1
      require-main-filename: 2.0.0
      set-blocking: 2.0.0
      string-width: 4.2.3
      which-module: 2.0.1
      y18n: 4.0.3
      yargs-parser: 18.1.3
    dev: true

  /yargs@17.7.1:
    resolution: {integrity: sha512-cwiTb08Xuv5fqF4AovYacTFNxk62th7LKJ6BL9IGUpTJrWoU7/7WdQGTP2SjKf1dUNBGzDd28p/Yfs/GI6JrLw==}
    engines: {node: '>=12'}
    dependencies:
      cliui: 8.0.1
      escalade: 3.1.1
      get-caller-file: 2.0.5
      require-directory: 2.1.1
      string-width: 4.2.3
      y18n: 5.0.8
      yargs-parser: 21.1.1
    dev: true

  /yn@3.1.1:
    resolution: {integrity: sha512-Ux4ygGWsu2c7isFWe8Yu1YluJmqVhxqK2cLXNQA5AcC3QfbGNpM7fu0Y8b/z16pXLnFxZYvWhd3fhBY9DLmC6Q==}
    engines: {node: '>=6'}
    dev: true

  /yocto-queue@0.1.0:
    resolution: {integrity: sha512-rVksvsnNCdJ/ohGc6xgPwyN8eheCxsiLM8mxuE/t/mOVqJewPuO1miLpTHQiRgTKCLexL4MeAFVagts7HmNZ2Q==}
    engines: {node: '>=10'}
    dev: true

  /yocto-queue@1.0.0:
    resolution: {integrity: sha512-9bnSc/HEW2uRy67wc+T8UwauLuPJVn28jb+GtJY16iiKWyvmYJRXVT4UamsAEGQfPohgr2q4Tq0sQbQlxTfi1g==}
    engines: {node: '>=12.20'}
    dev: true

  /zod-validation-error@1.3.1(zod@3.22.3):
    resolution: {integrity: sha512-cNEXpla+tREtNdAnNKY4xKY1SGOn2yzyuZMu4O0RQylX9apRpUjNcPkEc3uHIAr5Ct7LenjZt6RzjEH6+JsqVQ==}
    engines: {node: '>=16.0.0'}
    peerDependencies:
      zod: ^3.18.0
    dependencies:
      zod: 3.22.3
    dev: true

  /zod@3.22.3:
    resolution: {integrity: sha512-EjIevzuJRiRPbVH4mGc8nApb/lVLKVpmUhAaR5R5doKGfAnGJ6Gr3CViAVjP+4FWSxCsybeWQdcgCtbX+7oZug==}
    dev: true<|MERGE_RESOLUTION|>--- conflicted
+++ resolved
@@ -677,31 +677,14 @@
         version: link:../../..
     publishDirectory: dist
 
-  src/packages/theme:
-    dependencies:
-      '@open-pioneer/base-theme':
-        specifier: ^0.1.0
-        version: 0.1.0(@open-pioneer/chakra-integration@1.1.0)
+  src/packages/search:
+    dependencies:
+      '@chakra-ui/icons':
+        specifier: ^2.1.0
+        version: 2.1.1(@chakra-ui/system@2.6.2)(react@18.2.0)
       '@open-pioneer/chakra-integration':
         specifier: ^1.1.0
         version: 1.1.0(@chakra-ui/react@2.8.2)(@emotion/cache@11.11.0)(@emotion/react@11.11.1)(@emotion/styled@11.11.0)(framer-motion@10.16.5)(react-dom@18.2.0)(react@18.2.0)
-      '@open-pioneer/runtime':
-        specifier: ^1.1.0
-        version: 1.1.0(@formatjs/intl@2.9.9)(@open-pioneer/base-theme@0.1.0)(@open-pioneer/chakra-integration@1.1.0)(@open-pioneer/core@1.1.0)(@open-pioneer/runtime-react-support@1.0.0)(react-dom@18.2.0)(react@18.2.0)
-    devDependencies:
-      openlayers-base-packages:
-        specifier: workspace:*
-        version: link:../../..
-    publishDirectory: dist
-
-  src/packages/search:
-    dependencies:
-      '@chakra-ui/icons':
-        specifier: ^2.1.0
-        version: 2.1.0(@chakra-ui/system@2.6.0)(react@18.2.0)
-      '@open-pioneer/chakra-integration':
-        specifier: ^1.1.0
-        version: 1.1.0(@chakra-ui/react@2.8.0)(@emotion/cache@11.11.0)(@emotion/react@11.11.1)(@emotion/styled@11.11.0)(framer-motion@10.16.1)(react-dom@18.2.0)(react@18.2.0)
       '@open-pioneer/core':
         specifier: ^1.1.0
         version: 1.1.0
@@ -713,16 +696,16 @@
         version: link:../react-utils
       '@open-pioneer/runtime':
         specifier: ^1.1.0
-        version: 1.1.0(@formatjs/intl@2.9.0)(@open-pioneer/base-theme@0.1.0)(@open-pioneer/chakra-integration@1.1.0)(@open-pioneer/core@1.1.0)(@open-pioneer/runtime-react-support@1.0.0)(react-dom@18.2.0)(react@18.2.0)
+        version: 1.1.0(@formatjs/intl@2.9.9)(@open-pioneer/base-theme@0.1.0)(@open-pioneer/chakra-integration@1.1.0)(@open-pioneer/core@1.1.0)(@open-pioneer/runtime-react-support@1.0.0)(react-dom@18.2.0)(react@18.2.0)
       chakra-react-select:
         specifier: ^4.7.6
-        version: 4.7.6(@chakra-ui/form-control@2.1.0)(@chakra-ui/icon@3.1.0)(@chakra-ui/layout@2.3.0)(@chakra-ui/media-query@3.3.0)(@chakra-ui/menu@2.2.0)(@chakra-ui/spinner@2.1.0)(@chakra-ui/system@2.6.0)(@emotion/react@11.11.1)(@types/react@18.2.20)(react-dom@18.2.0)(react@18.2.0)
+        version: 4.7.6(@chakra-ui/form-control@2.2.0)(@chakra-ui/icon@3.2.0)(@chakra-ui/layout@2.3.1)(@chakra-ui/media-query@3.3.0)(@chakra-ui/menu@2.2.1)(@chakra-ui/spinner@2.1.0)(@chakra-ui/system@2.6.2)(@emotion/react@11.11.1)(@types/react@18.2.37)(react-dom@18.2.0)(react@18.2.0)
       classnames:
         specifier: ^2.3.2
         version: 2.3.2
       ol:
-        specifier: ^8.1.0
-        version: 8.1.0
+        specifier: ^8.2.0
+        version: 8.2.0
       react:
         specifier: ^18.2.0
         version: 18.2.0
@@ -732,7 +715,24 @@
         version: link:../map-test-utils
       '@open-pioneer/test-utils':
         specifier: ^1.0.1
-        version: 1.0.1(@formatjs/intl@2.9.0)(@open-pioneer/chakra-integration@1.1.0)(@open-pioneer/runtime-react-support@1.0.0)(@testing-library/dom@9.3.1)(@testing-library/react@14.0.0)(react-dom@18.2.0)(react@18.2.0)
+        version: 1.0.1(@formatjs/intl@2.9.9)(@open-pioneer/chakra-integration@1.1.0)(@open-pioneer/runtime-react-support@1.0.0)(@testing-library/dom@9.3.3)(@testing-library/react@14.1.0)(react-dom@18.2.0)(react@18.2.0)
+      openlayers-base-packages:
+        specifier: workspace:*
+        version: link:../../..
+    publishDirectory: dist
+
+  src/packages/theme:
+    dependencies:
+      '@open-pioneer/base-theme':
+        specifier: ^0.1.0
+        version: 0.1.0(@open-pioneer/chakra-integration@1.1.0)
+      '@open-pioneer/chakra-integration':
+        specifier: ^1.1.0
+        version: 1.1.0(@chakra-ui/react@2.8.2)(@emotion/cache@11.11.0)(@emotion/react@11.11.1)(@emotion/styled@11.11.0)(framer-motion@10.16.5)(react-dom@18.2.0)(react@18.2.0)
+      '@open-pioneer/runtime':
+        specifier: ^1.1.0
+        version: 1.1.0(@formatjs/intl@2.9.9)(@open-pioneer/base-theme@0.1.0)(@open-pioneer/chakra-integration@1.1.0)(@open-pioneer/core@1.1.0)(@open-pioneer/runtime-react-support@1.0.0)(react-dom@18.2.0)(react@18.2.0)
+    devDependencies:
       openlayers-base-packages:
         specifier: workspace:*
         version: link:../../..
@@ -913,15 +913,12 @@
       '@open-pioneer/scale-viewer':
         specifier: workspace:^
         version: link:../../../packages/scale-viewer
-<<<<<<< HEAD
       '@open-pioneer/search':
         specifier: workspace:^
         version: link:../../../packages/search
-=======
       '@open-pioneer/theme':
         specifier: workspace:^
         version: link:../../../packages/theme
->>>>>>> 5823ddf6
       '@open-pioneer/toc':
         specifier: workspace:^
         version: link:../../../packages/toc
@@ -2670,7 +2667,6 @@
     engines: {node: ^12.22.0 || ^14.17.0 || >=16.0.0}
     dev: true
 
-<<<<<<< HEAD
   /@floating-ui/core@1.5.0:
     resolution: {integrity: sha512-kK1h4m36DQ0UHGj5Ah4db7R0rHemTqqO0QLvUqi1/mUUp3LuAWbWxdxSIf/XsnH9VS6rRVPLJCncjRzUvyCLXg==}
     dependencies:
@@ -2688,12 +2684,8 @@
     resolution: {integrity: sha512-OfX7E2oUDYxtBvsuS4e/jSn4Q9Qb6DzgeYtsAdkPZ47znpoNsMgZw0+tVijiv3uGNR6dgNlty6r9rzIzHjtd/A==}
     dev: false
 
-  /@formatjs/ecma402-abstract@1.17.0:
-    resolution: {integrity: sha512-6ueQTeJZtwKjmh23bdkq/DMqH4l4bmfvtQH98blOSbiXv/OUiyijSW6jU22IT8BNM1ujCaEvJfTtyCYVH38EMQ==}
-=======
   /@formatjs/ecma402-abstract@1.18.0:
     resolution: {integrity: sha512-PEVLoa3zBevWSCZzPIM/lvPCi8P5l4G+NXQMc/CjEiaCWgyHieUoo0nM7Bs0n/NbuQ6JpXEolivQ9pKSBHaDlA==}
->>>>>>> 5823ddf6
     dependencies:
       '@formatjs/intl-localematcher': 0.5.2
       tslib: 2.6.2
@@ -3416,19 +3408,14 @@
     dependencies:
       '@types/react': 18.2.37
 
-<<<<<<< HEAD
-  /@types/react-transition-group@4.4.8:
-    resolution: {integrity: sha512-QmQ22q+Pb+HQSn04NL3HtrqHwYMf4h3QKArOy5F8U5nEVMaihBs3SR10WiOM1iwPz5jIo8x/u11al+iEGZZrvg==}
-    dependencies:
-      '@types/react': 18.2.20
-    dev: false
-
-  /@types/react@18.2.20:
-    resolution: {integrity: sha512-WKNtmsLWJM/3D5mG4U84cysVY31ivmyw85dE84fOCk5Hx78wezB/XEjVPWl2JTZ5FkEeaTJf+VgUAUn3PE7Isw==}
-=======
+  /@types/react-transition-group@4.4.9:
+    resolution: {integrity: sha512-ZVNmWumUIh5NhH8aMD9CR2hdW0fNuYInlocZHaZ+dgk/1K49j1w/HoAuK1ki+pgscQrOFRTlXeoURtuzEkV3dg==}
+    dependencies:
+      '@types/react': 18.2.37
+    dev: false
+
   /@types/react@18.2.37:
     resolution: {integrity: sha512-RGAYMi2bhRgEXT3f4B92WTohopH6bIXw05FuGlmJEnv/omEn190+QYEIYxIAuIBdKgboYYdVved2p1AxZVQnaw==}
->>>>>>> 5823ddf6
     dependencies:
       '@types/prop-types': 15.7.10
       '@types/scheduler': 0.16.6
@@ -3972,7 +3959,7 @@
       type-detect: 4.0.8
     dev: true
 
-  /chakra-react-select@4.7.6(@chakra-ui/form-control@2.1.0)(@chakra-ui/icon@3.1.0)(@chakra-ui/layout@2.3.0)(@chakra-ui/media-query@3.3.0)(@chakra-ui/menu@2.2.0)(@chakra-ui/spinner@2.1.0)(@chakra-ui/system@2.6.0)(@emotion/react@11.11.1)(@types/react@18.2.20)(react-dom@18.2.0)(react@18.2.0):
+  /chakra-react-select@4.7.6(@chakra-ui/form-control@2.2.0)(@chakra-ui/icon@3.2.0)(@chakra-ui/layout@2.3.1)(@chakra-ui/media-query@3.3.0)(@chakra-ui/menu@2.2.1)(@chakra-ui/spinner@2.1.0)(@chakra-ui/system@2.6.2)(@emotion/react@11.11.1)(@types/react@18.2.37)(react-dom@18.2.0)(react@18.2.0):
     resolution: {integrity: sha512-ZL43hyXPnWf1g/HjsZDecbeJ4F2Q6tTPYJozlKWkrQ7lIX7ORP0aZYwmc5/Wly4UNzMimj2Vuosl6MmIXH+G2g==}
     peerDependencies:
       '@chakra-ui/form-control': ^2.0.0
@@ -3986,17 +3973,17 @@
       react: ^18.0.0
       react-dom: ^18.0.0
     dependencies:
-      '@chakra-ui/form-control': 2.1.0(@chakra-ui/system@2.6.0)(react@18.2.0)
-      '@chakra-ui/icon': 3.1.0(@chakra-ui/system@2.6.0)(react@18.2.0)
-      '@chakra-ui/layout': 2.3.0(@chakra-ui/system@2.6.0)(react@18.2.0)
-      '@chakra-ui/media-query': 3.3.0(@chakra-ui/system@2.6.0)(react@18.2.0)
-      '@chakra-ui/menu': 2.2.0(@chakra-ui/system@2.6.0)(framer-motion@10.16.1)(react@18.2.0)
-      '@chakra-ui/spinner': 2.1.0(@chakra-ui/system@2.6.0)(react@18.2.0)
-      '@chakra-ui/system': 2.6.0(@emotion/react@11.11.1)(@emotion/styled@11.11.0)(react@18.2.0)
-      '@emotion/react': 11.11.1(@types/react@18.2.20)(react@18.2.0)
+      '@chakra-ui/form-control': 2.2.0(@chakra-ui/system@2.6.2)(react@18.2.0)
+      '@chakra-ui/icon': 3.2.0(@chakra-ui/system@2.6.2)(react@18.2.0)
+      '@chakra-ui/layout': 2.3.1(@chakra-ui/system@2.6.2)(react@18.2.0)
+      '@chakra-ui/media-query': 3.3.0(@chakra-ui/system@2.6.2)(react@18.2.0)
+      '@chakra-ui/menu': 2.2.1(@chakra-ui/system@2.6.2)(framer-motion@10.16.5)(react@18.2.0)
+      '@chakra-ui/spinner': 2.1.0(@chakra-ui/system@2.6.2)(react@18.2.0)
+      '@chakra-ui/system': 2.6.2(@emotion/react@11.11.1)(@emotion/styled@11.11.0)(react@18.2.0)
+      '@emotion/react': 11.11.1(@types/react@18.2.37)(react@18.2.0)
       react: 18.2.0
       react-dom: 18.2.0(react@18.2.0)
-      react-select: 5.7.7(@types/react@18.2.20)(react-dom@18.2.0)(react@18.2.0)
+      react-select: 5.7.7(@types/react@18.2.37)(react-dom@18.2.0)(react@18.2.0)
     transitivePeerDependencies:
       - '@types/react'
     dev: false
@@ -4416,8 +4403,8 @@
   /dom-helpers@5.2.1:
     resolution: {integrity: sha512-nRCa7CK3VTrM2NmGkIy4cbK7IZlgBE/PYMn55rrXefr5xXDP0LdtfPnblFDoVdcAfslJ7or6iqAUnx0CCGIWQA==}
     dependencies:
-      '@babel/runtime': 7.21.0
-      csstype: 3.1.1
+      '@babel/runtime': 7.23.2
+      csstype: 3.1.2
     dev: false
 
   /domexception@4.0.0:
@@ -6664,32 +6651,28 @@
       use-callback-ref: 1.3.0(@types/react@18.2.37)(react@18.2.0)
       use-sidecar: 1.1.2(@types/react@18.2.37)(react@18.2.0)
 
-<<<<<<< HEAD
-  /react-select@5.7.7(@types/react@18.2.20)(react-dom@18.2.0)(react@18.2.0):
+  /react-select@5.7.7(@types/react@18.2.37)(react-dom@18.2.0)(react@18.2.0):
     resolution: {integrity: sha512-HhashZZJDRlfF/AKj0a0Lnfs3sRdw/46VJIRd8IbB9/Ovr74+ZIwkAdSBjSPXsFMG+u72c5xShqwLSKIJllzqw==}
     peerDependencies:
       react: ^16.8.0 || ^17.0.0 || ^18.0.0
       react-dom: ^16.8.0 || ^17.0.0 || ^18.0.0
     dependencies:
-      '@babel/runtime': 7.21.0
+      '@babel/runtime': 7.23.2
       '@emotion/cache': 11.11.0
-      '@emotion/react': 11.11.1(@types/react@18.2.20)(react@18.2.0)
+      '@emotion/react': 11.11.1(@types/react@18.2.37)(react@18.2.0)
       '@floating-ui/dom': 1.5.3
-      '@types/react-transition-group': 4.4.8
+      '@types/react-transition-group': 4.4.9
       memoize-one: 6.0.0
       prop-types: 15.8.1
       react: 18.2.0
       react-dom: 18.2.0(react@18.2.0)
       react-transition-group: 4.4.5(react-dom@18.2.0)(react@18.2.0)
-      use-isomorphic-layout-effect: 1.1.2(@types/react@18.2.20)(react@18.2.0)
+      use-isomorphic-layout-effect: 1.1.2(@types/react@18.2.37)(react@18.2.0)
     transitivePeerDependencies:
       - '@types/react'
     dev: false
 
-  /react-style-singleton@2.2.1(@types/react@18.2.20)(react@18.2.0):
-=======
   /react-style-singleton@2.2.1(@types/react@18.2.37)(react@18.2.0):
->>>>>>> 5823ddf6
     resolution: {integrity: sha512-ZWj0fHEMyWkHzKYUr2Bs/4zU6XLmq9HsgBURm7g5pAVfyn49DgUiNgY2d4lXRlYSiCif9YBGpQleewkcqddc7g==}
     engines: {node: '>=10'}
     peerDependencies:
@@ -6711,7 +6694,7 @@
       react: '>=16.6.0'
       react-dom: '>=16.6.0'
     dependencies:
-      '@babel/runtime': 7.21.0
+      '@babel/runtime': 7.23.2
       dom-helpers: 5.2.1
       loose-envify: 1.4.0
       prop-types: 15.8.1
@@ -7717,8 +7700,7 @@
       react: 18.2.0
       tslib: 2.6.2
 
-<<<<<<< HEAD
-  /use-isomorphic-layout-effect@1.1.2(@types/react@18.2.20)(react@18.2.0):
+  /use-isomorphic-layout-effect@1.1.2(@types/react@18.2.37)(react@18.2.0):
     resolution: {integrity: sha512-49L8yCO3iGT/ZF9QttjwLF/ZD9Iwto5LnH5LmEdk/6cFmXddqi2ulF0edxTwjj+7mqvpVVGQWvbXZdn32wRSHA==}
     peerDependencies:
       '@types/react': '*'
@@ -7727,14 +7709,11 @@
       '@types/react':
         optional: true
     dependencies:
-      '@types/react': 18.2.20
-      react: 18.2.0
-    dev: false
-
-  /use-sidecar@1.1.2(@types/react@18.2.20)(react@18.2.0):
-=======
+      '@types/react': 18.2.37
+      react: 18.2.0
+    dev: false
+
   /use-sidecar@1.1.2(@types/react@18.2.37)(react@18.2.0):
->>>>>>> 5823ddf6
     resolution: {integrity: sha512-epTbsLuzZ7lPClpz2TyryBfztm7m+28DlEv2ZCQ3MDr5ssiwyOwGH/e5F9CkfWjJ1t4clvI58yF822/GUkjjhw==}
     engines: {node: '>=10'}
     peerDependencies:
