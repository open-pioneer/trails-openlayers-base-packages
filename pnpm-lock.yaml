--- conflicted
+++ resolved
@@ -1,4 +1,8 @@
 lockfileVersion: '6.0'
+
+settings:
+  autoInstallPeers: true
+  excludeLinksFromLockfile: false
 
 overrides:
   ol-mapbox-style: workspace:disabled-package@*
@@ -527,12 +531,15 @@
         specifier: ^2.3.2
         version: 2.3.2
       ol:
-        specifier: ^7.5.1
-        version: 7.5.1
+        specifier: ^8.1.0
+        version: 8.1.0
       react:
         specifier: ^18.2.0
         version: 18.2.0
     devDependencies:
+      '@open-pioneer/map-test-utils':
+        specifier: workspace:^
+        version: link:../map-test-utils
       '@open-pioneer/test-utils':
         specifier: ^1.0.0
         version: 1.0.0(@formatjs/intl@2.9.0)(@open-pioneer/chakra-integration@1.0.0)(@open-pioneer/runtime-react-support@1.0.0)(@testing-library/dom@9.3.1)(@testing-library/react@14.0.0)(react-dom@18.2.0)(react@18.2.0)
@@ -577,36 +584,6 @@
         specifier: ^8.1.0
         version: 8.1.0
 
-<<<<<<< HEAD
-=======
-  src/samples/map-sample/map-sample-zoom-component:
-    dependencies:
-      '@chakra-ui/icons':
-        specifier: ^2.1.0
-        version: 2.1.0(@chakra-ui/system@2.6.0)(react@18.2.0)
-      '@chakra-ui/system':
-        specifier: ^2.6.0
-        version: 2.6.0(@emotion/react@11.11.1)(@emotion/styled@11.11.0)(react@18.2.0)
-      '@emotion/react':
-        specifier: ^11.11.1
-        version: 11.11.1(@types/react@18.2.20)(react@18.2.0)
-      '@emotion/styled':
-        specifier: ^11.11.0
-        version: 11.11.0(@emotion/react@11.11.1)(@types/react@18.2.20)(react@18.2.0)
-      '@open-pioneer/chakra-integration':
-        specifier: ^1.0.0
-        version: 1.0.0(@chakra-ui/react@2.8.0)(@emotion/cache@11.11.0)(@emotion/react@11.11.1)(@emotion/styled@11.11.0)(framer-motion@10.16.1)(react-dom@18.2.0)(react@18.2.0)
-      '@open-pioneer/map':
-        specifier: workspace:^
-        version: link:../../../packages/map
-      ol:
-        specifier: ^8.1.0
-        version: 8.1.0
-      react:
-        specifier: ^18.2.0
-        version: 18.2.0
-
->>>>>>> 90103b9c
   src/samples/map-sample/ol-app:
     dependencies:
       '@chakra-ui/icons':
@@ -2612,7 +2589,6 @@
       framer-motion: 10.16.1(react-dom@18.2.0)(react@18.2.0)
       react: 18.2.0
       react-dom: 18.2.0(react@18.2.0)
-    dev: false
 
   /@open-pioneer/core@1.0.1:
     resolution: {integrity: sha512-BAJhXBaiklhIQNCmd+esVxb7a37G1rRGT6a4GjxKZCP5lh/8eMhs3HsLt0Qaujlg9oJUv7pMWOTXLRXvXbguSw==}
@@ -7522,8 +7498,4 @@
 
   /zod@3.21.4:
     resolution: {integrity: sha512-m46AKbrzKVzOzs/DZgVnG5H55N1sv1M8qZU3A8RIKbs3mrACDNeIOeilDymVb2HdmP8uwshOCF4uJ8uM9rCqJw==}
-    dev: true
-
-settings:
-  autoInstallPeers: true
-  excludeLinksFromLockfile: false+    dev: true