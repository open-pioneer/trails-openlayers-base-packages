lockfileVersion: '9.0'

settings:
  autoInstallPeers: true
  excludeLinksFromLockfile: false

overrides:
  semver@<7.5.2: '>=7.5.2'
  tough-cookie@<4.1.3: '>=4.1.3'
  '@mapbox/mapbox-gl-style-spec': npm:@maplibre/maplibre-gl-style-spec@^20.1.1
  chakra-react-select>react-select: ^5.8.0
  braces@<3.0.3: '>=3.0.3'
  ws@>=8.0.0 <8.17.1: '>=8.17.1'
  fast-loops@<1.1.4: '>=1.1.4'

patchedDependencies:
  '@chakra-ui/hooks@2.2.1':
    hash: zntq7izvicj3ptw5qmsyjygbmu
    path: patches/@chakra-ui__hooks@2.2.1.patch
  '@chakra-ui/menu@2.2.1':
    hash: x7y3u4pvzv3wpkejsnxo3rp5vq
    path: patches/@chakra-ui__menu@2.2.1.patch
  '@chakra-ui/react-use-outside-click@2.2.0':
    hash: uw4qsrve2rd7lemccfb44ornky
    path: patches/@chakra-ui__react-use-outside-click@2.2.0.patch
  '@changesets/assemble-release-plan@5.2.4':
    hash: ixdzxqire6z6wavv7be3kwhyxu
    path: patches/@changesets__assemble-release-plan@5.2.4.patch
  react-select@5.8.0:
    hash: dmr4eel47u7r4xswxh72mgmyuq
    path: patches/react-select@5.8.0.patch

importers:

  .:
    dependencies:
      '@chakra-ui/icons':
        specifier: ^2.1.1
        version: 2.1.1(@chakra-ui/system@2.6.2(@emotion/react@11.13.0(@types/react@18.3.3)(react@18.3.1))(@emotion/styled@11.13.0(@emotion/react@11.13.0(@types/react@18.3.3)(react@18.3.1))(@types/react@18.3.3)(react@18.3.1))(react@18.3.1))(react@18.3.1)
      '@chakra-ui/react':
        specifier: ^2.8.2
        version: 2.8.2(@emotion/react@11.13.0(@types/react@18.3.3)(react@18.3.1))(@emotion/styled@11.13.0(@emotion/react@11.13.0(@types/react@18.3.3)(react@18.3.1))(@types/react@18.3.3)(react@18.3.1))(@types/react@18.3.3)(framer-motion@10.18.0(react-dom@18.3.1(react@18.3.1))(react@18.3.1))(react-dom@18.3.1(react@18.3.1))(react@18.3.1)
      '@chakra-ui/system':
        specifier: ^2.6.2
        version: 2.6.2(@emotion/react@11.13.0(@types/react@18.3.3)(react@18.3.1))(@emotion/styled@11.13.0(@emotion/react@11.13.0(@types/react@18.3.3)(react@18.3.1))(@types/react@18.3.3)(react@18.3.1))(react@18.3.1)
      '@emotion/cache':
        specifier: ^11.13.0
        version: 11.13.0
      '@emotion/react':
        specifier: ^11.13.0
        version: 11.13.0(@types/react@18.3.3)(react@18.3.1)
      '@emotion/styled':
        specifier: ^11.13.0
        version: 11.13.0(@emotion/react@11.13.0(@types/react@18.3.3)(react@18.3.1))(@types/react@18.3.3)(react@18.3.1)
      '@formatjs/intl':
        specifier: ^2.10.4
        version: 2.10.4(typescript@5.5.4)
      '@maplibre/maplibre-gl-style-spec':
        specifier: ^20.1.1
        version: 20.3.0
      '@open-pioneer/chakra-integration':
        specifier: ^1.1.3
        version: 1.1.3(@chakra-ui/react@2.8.2(@emotion/react@11.13.0(@types/react@18.3.3)(react@18.3.1))(@emotion/styled@11.13.0(@emotion/react@11.13.0(@types/react@18.3.3)(react@18.3.1))(@types/react@18.3.3)(react@18.3.1))(@types/react@18.3.3)(framer-motion@10.18.0(react-dom@18.3.1(react@18.3.1))(react@18.3.1))(react-dom@18.3.1(react@18.3.1))(react@18.3.1))(@emotion/cache@11.13.0)(@emotion/react@11.13.0(@types/react@18.3.3)(react@18.3.1))(@emotion/styled@11.13.0(@emotion/react@11.13.0(@types/react@18.3.3)(react@18.3.1))(@types/react@18.3.3)(react@18.3.1))(framer-motion@10.18.0(react-dom@18.3.1(react@18.3.1))(react@18.3.1))(react-dom@18.3.1(react@18.3.1))(react@18.3.1)
      '@open-pioneer/core':
        specifier: ^1.2.3
        version: 1.2.3
      '@open-pioneer/http':
        specifier: ^2.1.8
        version: 2.1.8(@open-pioneer/core@1.2.3)(@open-pioneer/runtime@2.1.6(55tcge6z6a4x6cc2hnasibnwgq))
      '@open-pioneer/integration':
        specifier: ^2.0.9
        version: 2.0.9(@open-pioneer/runtime@2.1.6(55tcge6z6a4x6cc2hnasibnwgq))
      '@open-pioneer/notifier':
        specifier: ^0.3.5
        version: 0.3.5(jm6egaznzwbjnw3xef5jwmctpa)
      '@open-pioneer/runtime':
        specifier: ^2.1.6
        version: 2.1.6(55tcge6z6a4x6cc2hnasibnwgq)
      '@open-pioneer/test-utils':
        specifier: ^1.1.3
        version: 1.1.3(@formatjs/intl@2.10.4(typescript@5.5.4))(@open-pioneer/chakra-integration@1.1.3(@chakra-ui/react@2.8.2(@emotion/react@11.13.0(@types/react@18.3.3)(react@18.3.1))(@emotion/styled@11.13.0(@emotion/react@11.13.0(@types/react@18.3.3)(react@18.3.1))(@types/react@18.3.3)(react@18.3.1))(@types/react@18.3.3)(framer-motion@10.18.0(react-dom@18.3.1(react@18.3.1))(react@18.3.1))(react-dom@18.3.1(react@18.3.1))(react@18.3.1))(@emotion/cache@11.13.0)(@emotion/react@11.13.0(@types/react@18.3.3)(react@18.3.1))(@emotion/styled@11.13.0(@emotion/react@11.13.0(@types/react@18.3.3)(react@18.3.1))(@types/react@18.3.3)(react@18.3.1))(framer-motion@10.18.0(react-dom@18.3.1(react@18.3.1))(react@18.3.1))(react-dom@18.3.1(react@18.3.1))(react@18.3.1))(@open-pioneer/runtime-react-support@1.0.2(react@18.3.1))(@testing-library/dom@9.3.4)(@testing-library/react@14.3.1(react-dom@18.3.1(react@18.3.1))(react@18.3.1))(react-dom@18.3.1(react@18.3.1))(react@18.3.1)
      framer-motion:
        specifier: ^10.17.4
        version: 10.18.0(react-dom@18.3.1(react@18.3.1))(react@18.3.1)
      html2canvas:
        specifier: ^1.4.1
        version: 1.4.1
      jspdf:
        specifier: ^2.5.1
        version: 2.5.1
      ol:
        specifier: ^9.2.4
        version: 9.2.4
      react:
        specifier: ^18.3.1
        version: 18.3.1
      react-dom:
        specifier: ^18.3.1
        version: 18.3.1(react@18.3.1)
      react-select:
        specifier: ^5.8.0
        version: 5.8.0(patch_hash=dmr4eel47u7r4xswxh72mgmyuq)(@types/react@18.3.3)(react-dom@18.3.1(react@18.3.1))(react@18.3.1)
      react-use:
        specifier: ^17.5.1
        version: 17.5.1(react-dom@18.3.1(react@18.3.1))(react@18.3.1)
    devDependencies:
      '@changesets/cli':
        specifier: 2.26.2
        version: 2.26.2
      '@open-pioneer/build-package-cli':
        specifier: ^2.1.0
        version: 2.1.0(sass@1.77.8)(typescript@5.5.4)
      '@open-pioneer/build-support':
        specifier: ^2.0.2
        version: 2.0.2
      '@open-pioneer/tag-current-versions':
        specifier: ^2.0.2
        version: 2.0.2
      '@open-pioneer/vite-plugin-pioneer':
        specifier: ^3.0.4
        version: 3.0.4(@open-pioneer/runtime@2.1.6(55tcge6z6a4x6cc2hnasibnwgq))(sass@1.77.8)(vite@5.3.4(@types/node@18.19.41)(sass@1.77.8))
      '@testing-library/dom':
        specifier: ^9.3.4
        version: 9.3.4
      '@testing-library/jest-dom':
        specifier: ^6.4.7
        version: 6.4.7(vitest@2.0.4(@types/node@18.19.41)(happy-dom@14.12.3)(jsdom@24.1.1)(sass@1.77.8))
      '@testing-library/react':
        specifier: ^14.3.1
        version: 14.3.1(react-dom@18.3.1(react@18.3.1))(react@18.3.1)
      '@testing-library/user-event':
        specifier: ^14.5.2
        version: 14.5.2(@testing-library/dom@9.3.4)
      '@types/js-yaml':
        specifier: ^4.0.9
        version: 4.0.9
      '@types/node':
        specifier: ^18.19.41
        version: 18.19.41
      '@types/react':
        specifier: ^18.3.3
        version: 18.3.3
      '@types/react-dom':
        specifier: ^18.3.0
        version: 18.3.0
      '@typescript-eslint/eslint-plugin':
        specifier: ^7.17.0
        version: 7.17.0(@typescript-eslint/parser@7.17.0(eslint@8.57.0)(typescript@5.5.4))(eslint@8.57.0)(typescript@5.5.4)
      '@typescript-eslint/parser':
        specifier: ^7.17.0
        version: 7.17.0(eslint@8.57.0)(typescript@5.5.4)
      '@vitejs/plugin-react-swc':
        specifier: ^3.7.0
        version: 3.7.0(vite@5.3.4(@types/node@18.19.41)(sass@1.77.8))
      eslint:
        specifier: ^8.57.0
        version: 8.57.0
      eslint-config-prettier:
        specifier: ^9.1.0
        version: 9.1.0(eslint@8.57.0)
      eslint-import-resolver-typescript:
        specifier: ^3.6.1
        version: 3.6.1(@typescript-eslint/parser@7.17.0(eslint@8.57.0)(typescript@5.5.4))(eslint-plugin-import@2.29.1)(eslint@8.57.0)
      eslint-plugin-header:
        specifier: ^3.1.1
        version: 3.1.1(eslint@8.57.0)
      eslint-plugin-import:
        specifier: ^2.29.1
        version: 2.29.1(@typescript-eslint/parser@7.17.0(eslint@8.57.0)(typescript@5.5.4))(eslint-import-resolver-typescript@3.6.1)(eslint@8.57.0)
      eslint-plugin-jsx-a11y:
        specifier: ^6.9.0
        version: 6.9.0(eslint@8.57.0)
      eslint-plugin-react:
        specifier: ^7.35.0
        version: 7.35.0(eslint@8.57.0)
      eslint-plugin-react-hooks:
        specifier: ^4.6.2
        version: 4.6.2(eslint@8.57.0)
      eslint-plugin-unused-imports:
        specifier: ^3.2.0
        version: 3.2.0(@typescript-eslint/eslint-plugin@7.17.0(@typescript-eslint/parser@7.17.0(eslint@8.57.0)(typescript@5.5.4))(eslint@8.57.0)(typescript@5.5.4))(eslint@8.57.0)
      fast-glob:
        specifier: ^3.3.2
        version: 3.3.2
      handlebars:
        specifier: ^4.7.8
        version: 4.7.8
      happy-dom:
        specifier: ^14.12.3
        version: 14.12.3
      husky:
        specifier: ^9.1.1
        version: 9.1.1
      js-yaml:
        specifier: ^4.1.0
        version: 4.1.0
      jsdom:
        specifier: ^24.1.1
        version: 24.1.1
      lint-staged:
        specifier: ^15.2.7
        version: 15.2.7
      prettier:
        specifier: ^3.3.3
        version: 3.3.3
      resize-observer-polyfill:
        specifier: ^1.5.1
        version: 1.5.1
      rimraf:
        specifier: ^5.0.9
        version: 5.0.9
      sass:
        specifier: ^1.77.8
        version: 1.77.8
      syncpack:
        specifier: 12.3.0
        version: 12.3.0(typescript@5.5.4)
      tsx:
        specifier: ^4.16.2
        version: 4.16.2
      typedoc:
        specifier: ^0.26.5
        version: 0.26.5(typescript@5.5.4)
      typescript:
        specifier: ~5.5.4
        version: 5.5.4
      vite:
        specifier: ^5.3.4
        version: 5.3.4(@types/node@18.19.41)(sass@1.77.8)
      vite-plugin-eslint:
        specifier: ^1.8.1
        version: 1.8.1(eslint@8.57.0)(vite@5.3.4(@types/node@18.19.41)(sass@1.77.8))
      vitest:
        specifier: ^2.0.4
        version: 2.0.4(@types/node@18.19.41)(happy-dom@14.12.3)(jsdom@24.1.1)(sass@1.77.8)

  src/experimental-packages/layout-sidebar:
    dependencies:
      '@chakra-ui/icons':
        specifier: ^2.1.1
        version: 2.1.1(@chakra-ui/system@2.6.2(@emotion/react@11.13.0(@types/react@18.3.3)(react@18.3.1))(@emotion/styled@11.13.0(@emotion/react@11.13.0(@types/react@18.3.3)(react@18.3.1))(@types/react@18.3.3)(react@18.3.1))(react@18.3.1))(react@18.3.1)
      '@chakra-ui/system':
        specifier: ^2.6.2
        version: 2.6.2(@emotion/react@11.13.0(@types/react@18.3.3)(react@18.3.1))(@emotion/styled@11.13.0(@emotion/react@11.13.0(@types/react@18.3.3)(react@18.3.1))(@types/react@18.3.3)(react@18.3.1))(react@18.3.1)
      '@emotion/react':
        specifier: ^11.13.0
        version: 11.13.0(@types/react@18.3.3)(react@18.3.1)
      '@emotion/styled':
        specifier: ^11.13.0
        version: 11.13.0(@emotion/react@11.13.0(@types/react@18.3.3)(react@18.3.1))(@types/react@18.3.3)(react@18.3.1)
      '@open-pioneer/chakra-integration':
        specifier: ^1.1.3
        version: 1.1.3(@chakra-ui/react@2.8.2(@emotion/react@11.13.0(@types/react@18.3.3)(react@18.3.1))(@emotion/styled@11.13.0(@emotion/react@11.13.0(@types/react@18.3.3)(react@18.3.1))(@types/react@18.3.3)(react@18.3.1))(@types/react@18.3.3)(framer-motion@10.18.0(react-dom@18.3.1(react@18.3.1))(react@18.3.1))(react-dom@18.3.1(react@18.3.1))(react@18.3.1))(@emotion/cache@11.13.0)(@emotion/react@11.13.0(@types/react@18.3.3)(react@18.3.1))(@emotion/styled@11.13.0(@emotion/react@11.13.0(@types/react@18.3.3)(react@18.3.1))(@types/react@18.3.3)(react@18.3.1))(framer-motion@10.18.0(react-dom@18.3.1(react@18.3.1))(react@18.3.1))(react-dom@18.3.1(react@18.3.1))(react@18.3.1)
      '@open-pioneer/runtime':
        specifier: ^2.1.6
        version: 2.1.6(55tcge6z6a4x6cc2hnasibnwgq)
      react:
        specifier: ^18.3.1
        version: 18.3.1
    devDependencies:
      openlayers-base-packages:
        specifier: workspace:*
        version: link:../../..
    publishDirectory: dist

  src/packages/basemap-switcher:
    dependencies:
      '@open-pioneer/chakra-integration':
        specifier: ^1.1.3
        version: 1.1.3(@chakra-ui/react@2.8.2(@emotion/react@11.13.0(@types/react@18.3.3)(react@18.3.1))(@emotion/styled@11.13.0(@emotion/react@11.13.0(@types/react@18.3.3)(react@18.3.1))(@types/react@18.3.3)(react@18.3.1))(@types/react@18.3.3)(framer-motion@10.18.0(react-dom@18.3.1(react@18.3.1))(react@18.3.1))(react-dom@18.3.1(react@18.3.1))(react@18.3.1))(@emotion/cache@11.13.0)(@emotion/react@11.13.0(@types/react@18.3.3)(react@18.3.1))(@emotion/styled@11.13.0(@emotion/react@11.13.0(@types/react@18.3.3)(react@18.3.1))(@types/react@18.3.3)(react@18.3.1))(framer-motion@10.18.0(react-dom@18.3.1(react@18.3.1))(react@18.3.1))(react-dom@18.3.1(react@18.3.1))(react@18.3.1)
      '@open-pioneer/map':
        specifier: workspace:^
        version: link:../map
      '@open-pioneer/react-utils':
        specifier: ^1.0.0
        version: 1.0.0(@open-pioneer/chakra-integration@1.1.3(@chakra-ui/react@2.8.2(@emotion/react@11.13.0(@types/react@18.3.3)(react@18.3.1))(@emotion/styled@11.13.0(@emotion/react@11.13.0(@types/react@18.3.3)(react@18.3.1))(@types/react@18.3.3)(react@18.3.1))(@types/react@18.3.3)(framer-motion@10.18.0(react-dom@18.3.1(react@18.3.1))(react@18.3.1))(react-dom@18.3.1(react@18.3.1))(react@18.3.1))(@emotion/cache@11.13.0)(@emotion/react@11.13.0(@types/react@18.3.3)(react@18.3.1))(@emotion/styled@11.13.0(@emotion/react@11.13.0(@types/react@18.3.3)(react@18.3.1))(@types/react@18.3.3)(react@18.3.1))(framer-motion@10.18.0(react-dom@18.3.1(react@18.3.1))(react@18.3.1))(react-dom@18.3.1(react@18.3.1))(react@18.3.1))(@open-pioneer/core@1.2.3)(classnames@2.5.1)(react@18.3.1)
      '@open-pioneer/runtime':
        specifier: ^2.1.6
        version: 2.1.6(55tcge6z6a4x6cc2hnasibnwgq)
      chakra-react-select:
        specifier: ^4.7.6
        version: 4.9.1(6vrbkner5szlt747fs26nu2iqa)
      ol:
        specifier: ^9.2.4
        version: 9.2.4
      react:
        specifier: ^18.3.1
        version: 18.3.1
      react-icons:
        specifier: ^5.2.1
        version: 5.2.1(react@18.3.1)
    devDependencies:
      '@open-pioneer/map-test-utils':
        specifier: workspace:^
        version: link:../map-test-utils
      '@open-pioneer/test-utils':
        specifier: ^1.1.3
        version: 1.1.3(@formatjs/intl@2.10.4(typescript@5.5.4))(@open-pioneer/chakra-integration@1.1.3(@chakra-ui/react@2.8.2(@emotion/react@11.13.0(@types/react@18.3.3)(react@18.3.1))(@emotion/styled@11.13.0(@emotion/react@11.13.0(@types/react@18.3.3)(react@18.3.1))(@types/react@18.3.3)(react@18.3.1))(@types/react@18.3.3)(framer-motion@10.18.0(react-dom@18.3.1(react@18.3.1))(react@18.3.1))(react-dom@18.3.1(react@18.3.1))(react@18.3.1))(@emotion/cache@11.13.0)(@emotion/react@11.13.0(@types/react@18.3.3)(react@18.3.1))(@emotion/styled@11.13.0(@emotion/react@11.13.0(@types/react@18.3.3)(react@18.3.1))(@types/react@18.3.3)(react@18.3.1))(framer-motion@10.18.0(react-dom@18.3.1(react@18.3.1))(react@18.3.1))(react-dom@18.3.1(react@18.3.1))(react@18.3.1))(@open-pioneer/runtime-react-support@1.0.2(react@18.3.1))(@testing-library/dom@9.3.4)(@testing-library/react@14.3.1(react-dom@18.3.1(react@18.3.1))(react@18.3.1))(react-dom@18.3.1(react@18.3.1))(react@18.3.1)
      openlayers-base-packages:
        specifier: workspace:*
        version: link:../../..
    publishDirectory: dist

  src/packages/coordinate-viewer:
    dependencies:
      '@open-pioneer/chakra-integration':
        specifier: ^1.1.3
        version: 1.1.3(@chakra-ui/react@2.8.2(@emotion/react@11.13.0(@types/react@18.3.3)(react@18.3.1))(@emotion/styled@11.13.0(@emotion/react@11.13.0(@types/react@18.3.3)(react@18.3.1))(@types/react@18.3.3)(react@18.3.1))(@types/react@18.3.3)(framer-motion@10.18.0(react-dom@18.3.1(react@18.3.1))(react@18.3.1))(react-dom@18.3.1(react@18.3.1))(react@18.3.1))(@emotion/cache@11.13.0)(@emotion/react@11.13.0(@types/react@18.3.3)(react@18.3.1))(@emotion/styled@11.13.0(@emotion/react@11.13.0(@types/react@18.3.3)(react@18.3.1))(@types/react@18.3.3)(react@18.3.1))(framer-motion@10.18.0(react-dom@18.3.1(react@18.3.1))(react@18.3.1))(react-dom@18.3.1(react@18.3.1))(react@18.3.1)
      '@open-pioneer/map':
        specifier: workspace:^
        version: link:../map
      '@open-pioneer/react-utils':
        specifier: ^1.0.0
        version: 1.0.0(@open-pioneer/chakra-integration@1.1.3(@chakra-ui/react@2.8.2(@emotion/react@11.13.0(@types/react@18.3.3)(react@18.3.1))(@emotion/styled@11.13.0(@emotion/react@11.13.0(@types/react@18.3.3)(react@18.3.1))(@types/react@18.3.3)(react@18.3.1))(@types/react@18.3.3)(framer-motion@10.18.0(react-dom@18.3.1(react@18.3.1))(react@18.3.1))(react-dom@18.3.1(react@18.3.1))(react@18.3.1))(@emotion/cache@11.13.0)(@emotion/react@11.13.0(@types/react@18.3.3)(react@18.3.1))(@emotion/styled@11.13.0(@emotion/react@11.13.0(@types/react@18.3.3)(react@18.3.1))(@types/react@18.3.3)(react@18.3.1))(framer-motion@10.18.0(react-dom@18.3.1(react@18.3.1))(react@18.3.1))(react-dom@18.3.1(react@18.3.1))(react@18.3.1))(@open-pioneer/core@1.2.3)(classnames@2.5.1)(react@18.3.1)
      '@open-pioneer/runtime':
        specifier: ^2.1.6
        version: 2.1.6(55tcge6z6a4x6cc2hnasibnwgq)
      ol:
        specifier: ^9.2.4
        version: 9.2.4
      proj4:
        specifier: ^2.9.0
        version: 2.11.0
      react:
        specifier: ^18.3.1
        version: 18.3.1
    devDependencies:
      '@open-pioneer/map-test-utils':
        specifier: workspace:^
        version: link:../map-test-utils
      '@open-pioneer/test-utils':
        specifier: ^1.1.3
        version: 1.1.3(@formatjs/intl@2.10.4(typescript@5.5.4))(@open-pioneer/chakra-integration@1.1.3(@chakra-ui/react@2.8.2(@emotion/react@11.13.0(@types/react@18.3.3)(react@18.3.1))(@emotion/styled@11.13.0(@emotion/react@11.13.0(@types/react@18.3.3)(react@18.3.1))(@types/react@18.3.3)(react@18.3.1))(@types/react@18.3.3)(framer-motion@10.18.0(react-dom@18.3.1(react@18.3.1))(react@18.3.1))(react-dom@18.3.1(react@18.3.1))(react@18.3.1))(@emotion/cache@11.13.0)(@emotion/react@11.13.0(@types/react@18.3.3)(react@18.3.1))(@emotion/styled@11.13.0(@emotion/react@11.13.0(@types/react@18.3.3)(react@18.3.1))(@types/react@18.3.3)(react@18.3.1))(framer-motion@10.18.0(react-dom@18.3.1(react@18.3.1))(react@18.3.1))(react-dom@18.3.1(react@18.3.1))(react@18.3.1))(@open-pioneer/runtime-react-support@1.0.2(react@18.3.1))(@testing-library/dom@9.3.4)(@testing-library/react@14.3.1(react-dom@18.3.1(react@18.3.1))(react@18.3.1))(react-dom@18.3.1(react@18.3.1))(react@18.3.1)
      openlayers-base-packages:
        specifier: workspace:*
        version: link:../../..
    publishDirectory: dist

  src/packages/editing:
    dependencies:
      '@open-pioneer/core':
        specifier: ^1.2.3
        version: 1.2.3
      '@open-pioneer/http':
        specifier: ^2.1.8
        version: 2.1.8(@open-pioneer/core@1.2.3)(@open-pioneer/runtime@2.1.6(55tcge6z6a4x6cc2hnasibnwgq))
      '@open-pioneer/map':
        specifier: workspace:^
        version: link:../map
      '@open-pioneer/runtime':
        specifier: ^2.1.6
        version: 2.1.6(55tcge6z6a4x6cc2hnasibnwgq)
      ol:
        specifier: ^9.2.4
        version: 9.2.4
    devDependencies:
      '@open-pioneer/map-test-utils':
        specifier: workspace:^
        version: link:../map-test-utils
      openlayers-base-packages:
        specifier: workspace:*
        version: link:../../..
    publishDirectory: dist

  src/packages/geolocation:
    dependencies:
      '@open-pioneer/chakra-integration':
        specifier: ^1.1.3
        version: 1.1.3(@chakra-ui/react@2.8.2(@emotion/react@11.13.0(@types/react@18.3.3)(react@18.3.1))(@emotion/styled@11.13.0(@emotion/react@11.13.0(@types/react@18.3.3)(react@18.3.1))(@types/react@18.3.3)(react@18.3.1))(@types/react@18.3.3)(framer-motion@10.18.0(react-dom@18.3.1(react@18.3.1))(react@18.3.1))(react-dom@18.3.1(react@18.3.1))(react@18.3.1))(@emotion/cache@11.13.0)(@emotion/react@11.13.0(@types/react@18.3.3)(react@18.3.1))(@emotion/styled@11.13.0(@emotion/react@11.13.0(@types/react@18.3.3)(react@18.3.1))(@types/react@18.3.3)(react@18.3.1))(framer-motion@10.18.0(react-dom@18.3.1(react@18.3.1))(react@18.3.1))(react-dom@18.3.1(react@18.3.1))(react@18.3.1)
      '@open-pioneer/core':
        specifier: ^1.2.3
        version: 1.2.3
      '@open-pioneer/map':
        specifier: workspace:^
        version: link:../map
      '@open-pioneer/map-ui-components':
        specifier: workspace:^
        version: link:../map-ui-components
      '@open-pioneer/notifier':
        specifier: ^0.3.5
        version: 0.3.5(jm6egaznzwbjnw3xef5jwmctpa)
      '@open-pioneer/react-utils':
        specifier: ^1.0.0
        version: 1.0.0(@open-pioneer/chakra-integration@1.1.3(@chakra-ui/react@2.8.2(@emotion/react@11.13.0(@types/react@18.3.3)(react@18.3.1))(@emotion/styled@11.13.0(@emotion/react@11.13.0(@types/react@18.3.3)(react@18.3.1))(@types/react@18.3.3)(react@18.3.1))(@types/react@18.3.3)(framer-motion@10.18.0(react-dom@18.3.1(react@18.3.1))(react@18.3.1))(react-dom@18.3.1(react@18.3.1))(react@18.3.1))(@emotion/cache@11.13.0)(@emotion/react@11.13.0(@types/react@18.3.3)(react@18.3.1))(@emotion/styled@11.13.0(@emotion/react@11.13.0(@types/react@18.3.3)(react@18.3.1))(@types/react@18.3.3)(react@18.3.1))(framer-motion@10.18.0(react-dom@18.3.1(react@18.3.1))(react@18.3.1))(react-dom@18.3.1(react@18.3.1))(react@18.3.1))(@open-pioneer/core@1.2.3)(classnames@2.5.1)(react@18.3.1)
      '@open-pioneer/runtime':
        specifier: ^2.1.6
        version: 2.1.6(55tcge6z6a4x6cc2hnasibnwgq)
      ol:
        specifier: ^9.2.4
        version: 9.2.4
      react:
        specifier: ^18.3.1
        version: 18.3.1
      react-icons:
        specifier: ^5.2.1
        version: 5.2.1(react@18.3.1)
    devDependencies:
      '@open-pioneer/map-test-utils':
        specifier: workspace:^
        version: link:../map-test-utils
      '@open-pioneer/test-utils':
        specifier: ^1.1.3
        version: 1.1.3(@formatjs/intl@2.10.4(typescript@5.5.4))(@open-pioneer/chakra-integration@1.1.3(@chakra-ui/react@2.8.2(@emotion/react@11.13.0(@types/react@18.3.3)(react@18.3.1))(@emotion/styled@11.13.0(@emotion/react@11.13.0(@types/react@18.3.3)(react@18.3.1))(@types/react@18.3.3)(react@18.3.1))(@types/react@18.3.3)(framer-motion@10.18.0(react-dom@18.3.1(react@18.3.1))(react@18.3.1))(react-dom@18.3.1(react@18.3.1))(react@18.3.1))(@emotion/cache@11.13.0)(@emotion/react@11.13.0(@types/react@18.3.3)(react@18.3.1))(@emotion/styled@11.13.0(@emotion/react@11.13.0(@types/react@18.3.3)(react@18.3.1))(@types/react@18.3.3)(react@18.3.1))(framer-motion@10.18.0(react-dom@18.3.1(react@18.3.1))(react@18.3.1))(react-dom@18.3.1(react@18.3.1))(react@18.3.1))(@open-pioneer/runtime-react-support@1.0.2(react@18.3.1))(@testing-library/dom@9.3.4)(@testing-library/react@14.3.1(react-dom@18.3.1(react@18.3.1))(react@18.3.1))(react-dom@18.3.1(react@18.3.1))(react@18.3.1)
      openlayers-base-packages:
        specifier: workspace:*
        version: link:../../..
    publishDirectory: dist

  src/packages/legend:
    dependencies:
      '@chakra-ui/icons':
        specifier: ^2.1.1
        version: 2.1.1(@chakra-ui/system@2.6.2(@emotion/react@11.13.0(@types/react@18.3.3)(react@18.3.1))(@emotion/styled@11.13.0(@emotion/react@11.13.0(@types/react@18.3.3)(react@18.3.1))(@types/react@18.3.3)(react@18.3.1))(react@18.3.1))(react@18.3.1)
      '@open-pioneer/chakra-integration':
        specifier: ^1.1.3
        version: 1.1.3(@chakra-ui/react@2.8.2(@emotion/react@11.13.0(@types/react@18.3.3)(react@18.3.1))(@emotion/styled@11.13.0(@emotion/react@11.13.0(@types/react@18.3.3)(react@18.3.1))(@types/react@18.3.3)(react@18.3.1))(@types/react@18.3.3)(framer-motion@10.18.0(react-dom@18.3.1(react@18.3.1))(react@18.3.1))(react-dom@18.3.1(react@18.3.1))(react@18.3.1))(@emotion/cache@11.13.0)(@emotion/react@11.13.0(@types/react@18.3.3)(react@18.3.1))(@emotion/styled@11.13.0(@emotion/react@11.13.0(@types/react@18.3.3)(react@18.3.1))(@types/react@18.3.3)(react@18.3.1))(framer-motion@10.18.0(react-dom@18.3.1(react@18.3.1))(react@18.3.1))(react-dom@18.3.1(react@18.3.1))(react@18.3.1)
      '@open-pioneer/map':
        specifier: workspace:^
        version: link:../map
      '@open-pioneer/react-utils':
        specifier: ^1.0.0
        version: 1.0.0(@open-pioneer/chakra-integration@1.1.3(@chakra-ui/react@2.8.2(@emotion/react@11.13.0(@types/react@18.3.3)(react@18.3.1))(@emotion/styled@11.13.0(@emotion/react@11.13.0(@types/react@18.3.3)(react@18.3.1))(@types/react@18.3.3)(react@18.3.1))(@types/react@18.3.3)(framer-motion@10.18.0(react-dom@18.3.1(react@18.3.1))(react@18.3.1))(react-dom@18.3.1(react@18.3.1))(react@18.3.1))(@emotion/cache@11.13.0)(@emotion/react@11.13.0(@types/react@18.3.3)(react@18.3.1))(@emotion/styled@11.13.0(@emotion/react@11.13.0(@types/react@18.3.3)(react@18.3.1))(@types/react@18.3.3)(react@18.3.1))(framer-motion@10.18.0(react-dom@18.3.1(react@18.3.1))(react@18.3.1))(react-dom@18.3.1(react@18.3.1))(react@18.3.1))(@open-pioneer/core@1.2.3)(classnames@2.5.1)(react@18.3.1)
      '@open-pioneer/runtime':
        specifier: ^2.1.6
        version: 2.1.6(55tcge6z6a4x6cc2hnasibnwgq)
      classnames:
        specifier: ^2.3.2
        version: 2.5.1
      ol:
        specifier: ^9.2.4
        version: 9.2.4
      react:
        specifier: ^18.3.1
        version: 18.3.1
    devDependencies:
      '@open-pioneer/map-test-utils':
        specifier: workspace:^
        version: link:../map-test-utils
      '@open-pioneer/test-utils':
        specifier: ^1.1.3
        version: 1.1.3(@formatjs/intl@2.10.4(typescript@5.5.4))(@open-pioneer/chakra-integration@1.1.3(@chakra-ui/react@2.8.2(@emotion/react@11.13.0(@types/react@18.3.3)(react@18.3.1))(@emotion/styled@11.13.0(@emotion/react@11.13.0(@types/react@18.3.3)(react@18.3.1))(@types/react@18.3.3)(react@18.3.1))(@types/react@18.3.3)(framer-motion@10.18.0(react-dom@18.3.1(react@18.3.1))(react@18.3.1))(react-dom@18.3.1(react@18.3.1))(react@18.3.1))(@emotion/cache@11.13.0)(@emotion/react@11.13.0(@types/react@18.3.3)(react@18.3.1))(@emotion/styled@11.13.0(@emotion/react@11.13.0(@types/react@18.3.3)(react@18.3.1))(@types/react@18.3.3)(react@18.3.1))(framer-motion@10.18.0(react-dom@18.3.1(react@18.3.1))(react@18.3.1))(react-dom@18.3.1(react@18.3.1))(react@18.3.1))(@open-pioneer/runtime-react-support@1.0.2(react@18.3.1))(@testing-library/dom@9.3.4)(@testing-library/react@14.3.1(react-dom@18.3.1(react@18.3.1))(react@18.3.1))(react-dom@18.3.1(react@18.3.1))(react@18.3.1)
      openlayers-base-packages:
        specifier: workspace:*
        version: link:../../..
    publishDirectory: dist

  src/packages/map:
    dependencies:
      '@open-pioneer/chakra-integration':
        specifier: ^1.1.3
        version: 1.1.3(@chakra-ui/react@2.8.2(@emotion/react@11.13.0(@types/react@18.3.3)(react@18.3.1))(@emotion/styled@11.13.0(@emotion/react@11.13.0(@types/react@18.3.3)(react@18.3.1))(@types/react@18.3.3)(react@18.3.1))(@types/react@18.3.3)(framer-motion@10.18.0(react-dom@18.3.1(react@18.3.1))(react@18.3.1))(react-dom@18.3.1(react@18.3.1))(react@18.3.1))(@emotion/cache@11.13.0)(@emotion/react@11.13.0(@types/react@18.3.3)(react@18.3.1))(@emotion/styled@11.13.0(@emotion/react@11.13.0(@types/react@18.3.3)(react@18.3.1))(@types/react@18.3.3)(react@18.3.1))(framer-motion@10.18.0(react-dom@18.3.1(react@18.3.1))(react@18.3.1))(react-dom@18.3.1(react@18.3.1))(react@18.3.1)
      '@open-pioneer/core':
        specifier: ^1.2.3
        version: 1.2.3
      '@open-pioneer/http':
        specifier: ^2.1.8
        version: 2.1.8(@open-pioneer/core@1.2.3)(@open-pioneer/runtime@2.1.6(55tcge6z6a4x6cc2hnasibnwgq))
      '@open-pioneer/react-utils':
        specifier: ^1.0.0
        version: 1.0.0(@open-pioneer/chakra-integration@1.1.3(@chakra-ui/react@2.8.2(@emotion/react@11.13.0(@types/react@18.3.3)(react@18.3.1))(@emotion/styled@11.13.0(@emotion/react@11.13.0(@types/react@18.3.3)(react@18.3.1))(@types/react@18.3.3)(react@18.3.1))(@types/react@18.3.3)(framer-motion@10.18.0(react-dom@18.3.1(react@18.3.1))(react@18.3.1))(react-dom@18.3.1(react@18.3.1))(react@18.3.1))(@emotion/cache@11.13.0)(@emotion/react@11.13.0(@types/react@18.3.3)(react@18.3.1))(@emotion/styled@11.13.0(@emotion/react@11.13.0(@types/react@18.3.3)(react@18.3.1))(@types/react@18.3.3)(react@18.3.1))(framer-motion@10.18.0(react-dom@18.3.1(react@18.3.1))(react@18.3.1))(react-dom@18.3.1(react@18.3.1))(react@18.3.1))(@open-pioneer/core@1.2.3)(classnames@2.5.1)(react@18.3.1)
      '@open-pioneer/runtime':
        specifier: ^2.1.6
        version: 2.1.6(55tcge6z6a4x6cc2hnasibnwgq)
      '@types/proj4':
        specifier: ^2.5.2
        version: 2.5.5
      ol:
        specifier: ^9.2.4
        version: 9.2.4
      proj4:
        specifier: ^2.9.0
        version: 2.11.0
      react:
        specifier: ^18.3.1
        version: 18.3.1
      react-dom:
        specifier: ^18.3.1
        version: 18.3.1(react@18.3.1)
      react-use:
        specifier: ^17.5.1
        version: 17.5.1(react-dom@18.3.1(react@18.3.1))(react@18.3.1)
      uuid:
        specifier: ^10.0.0
        version: 10.0.0
    devDependencies:
      '@open-pioneer/map-test-utils':
        specifier: workspace:^
        version: link:../map-test-utils
      '@types/jsdom':
        specifier: ^21.1.7
        version: 21.1.7
      '@types/uuid':
        specifier: ^10.0.0
        version: 10.0.0
      openlayers-base-packages:
        specifier: workspace:*
        version: link:../../..
    publishDirectory: dist

  src/packages/map-navigation:
    dependencies:
      '@open-pioneer/chakra-integration':
        specifier: ^1.1.3
        version: 1.1.3(@chakra-ui/react@2.8.2(@emotion/react@11.13.0(@types/react@18.3.3)(react@18.3.1))(@emotion/styled@11.13.0(@emotion/react@11.13.0(@types/react@18.3.3)(react@18.3.1))(@types/react@18.3.3)(react@18.3.1))(@types/react@18.3.3)(framer-motion@10.18.0(react-dom@18.3.1(react@18.3.1))(react@18.3.1))(react-dom@18.3.1(react@18.3.1))(react@18.3.1))(@emotion/cache@11.13.0)(@emotion/react@11.13.0(@types/react@18.3.3)(react@18.3.1))(@emotion/styled@11.13.0(@emotion/react@11.13.0(@types/react@18.3.3)(react@18.3.1))(@types/react@18.3.3)(react@18.3.1))(framer-motion@10.18.0(react-dom@18.3.1(react@18.3.1))(react@18.3.1))(react-dom@18.3.1(react@18.3.1))(react@18.3.1)
      '@open-pioneer/map':
        specifier: workspace:^
        version: link:../map
      '@open-pioneer/map-ui-components':
        specifier: workspace:^
        version: link:../map-ui-components
      '@open-pioneer/react-utils':
        specifier: ^1.0.0
        version: 1.0.0(@open-pioneer/chakra-integration@1.1.3(@chakra-ui/react@2.8.2(@emotion/react@11.13.0(@types/react@18.3.3)(react@18.3.1))(@emotion/styled@11.13.0(@emotion/react@11.13.0(@types/react@18.3.3)(react@18.3.1))(@types/react@18.3.3)(react@18.3.1))(@types/react@18.3.3)(framer-motion@10.18.0(react-dom@18.3.1(react@18.3.1))(react@18.3.1))(react-dom@18.3.1(react@18.3.1))(react@18.3.1))(@emotion/cache@11.13.0)(@emotion/react@11.13.0(@types/react@18.3.3)(react@18.3.1))(@emotion/styled@11.13.0(@emotion/react@11.13.0(@types/react@18.3.3)(react@18.3.1))(@types/react@18.3.3)(react@18.3.1))(framer-motion@10.18.0(react-dom@18.3.1(react@18.3.1))(react@18.3.1))(react-dom@18.3.1(react@18.3.1))(react@18.3.1))(@open-pioneer/core@1.2.3)(classnames@2.5.1)(react@18.3.1)
      '@open-pioneer/runtime':
        specifier: ^2.1.6
        version: 2.1.6(55tcge6z6a4x6cc2hnasibnwgq)
      classnames:
        specifier: ^2.3.2
        version: 2.5.1
      ol:
        specifier: ^9.2.4
        version: 9.2.4
      react:
        specifier: ^18.3.1
        version: 18.3.1
      react-icons:
        specifier: ^5.2.1
        version: 5.2.1(react@18.3.1)
    devDependencies:
      '@open-pioneer/map-test-utils':
        specifier: workspace:^
        version: link:../map-test-utils
      '@open-pioneer/test-utils':
        specifier: ^1.1.3
        version: 1.1.3(@formatjs/intl@2.10.4(typescript@5.5.4))(@open-pioneer/chakra-integration@1.1.3(@chakra-ui/react@2.8.2(@emotion/react@11.13.0(@types/react@18.3.3)(react@18.3.1))(@emotion/styled@11.13.0(@emotion/react@11.13.0(@types/react@18.3.3)(react@18.3.1))(@types/react@18.3.3)(react@18.3.1))(@types/react@18.3.3)(framer-motion@10.18.0(react-dom@18.3.1(react@18.3.1))(react@18.3.1))(react-dom@18.3.1(react@18.3.1))(react@18.3.1))(@emotion/cache@11.13.0)(@emotion/react@11.13.0(@types/react@18.3.3)(react@18.3.1))(@emotion/styled@11.13.0(@emotion/react@11.13.0(@types/react@18.3.3)(react@18.3.1))(@types/react@18.3.3)(react@18.3.1))(framer-motion@10.18.0(react-dom@18.3.1(react@18.3.1))(react@18.3.1))(react-dom@18.3.1(react@18.3.1))(react@18.3.1))(@open-pioneer/runtime-react-support@1.0.2(react@18.3.1))(@testing-library/dom@9.3.4)(@testing-library/react@14.3.1(react-dom@18.3.1(react@18.3.1))(react@18.3.1))(react-dom@18.3.1(react@18.3.1))(react@18.3.1)
      openlayers-base-packages:
        specifier: workspace:*
        version: link:../../..
    publishDirectory: dist

  src/packages/map-test-utils:
    dependencies:
      '@open-pioneer/map':
        specifier: workspace:^
        version: link:../map
      '@open-pioneer/test-utils':
        specifier: ^1.1.3
        version: 1.1.3(@formatjs/intl@2.10.4(typescript@5.5.4))(@open-pioneer/chakra-integration@1.1.3(@chakra-ui/react@2.8.2(@emotion/react@11.13.0(@types/react@18.3.3)(react@18.3.1))(@emotion/styled@11.13.0(@emotion/react@11.13.0(@types/react@18.3.3)(react@18.3.1))(@types/react@18.3.3)(react@18.3.1))(@types/react@18.3.3)(framer-motion@10.18.0(react-dom@18.3.1(react@18.3.1))(react@18.3.1))(react-dom@18.3.1(react@18.3.1))(react@18.3.1))(@emotion/cache@11.13.0)(@emotion/react@11.13.0(@types/react@18.3.3)(react@18.3.1))(@emotion/styled@11.13.0(@emotion/react@11.13.0(@types/react@18.3.3)(react@18.3.1))(@types/react@18.3.3)(react@18.3.1))(framer-motion@10.18.0(react-dom@18.3.1(react@18.3.1))(react@18.3.1))(react-dom@18.3.1(react@18.3.1))(react@18.3.1))(@open-pioneer/runtime-react-support@1.0.2(react@18.3.1))(@testing-library/dom@9.3.4)(@testing-library/react@14.3.1(react-dom@18.3.1(react@18.3.1))(react@18.3.1))(react-dom@18.3.1(react@18.3.1))(react@18.3.1)
      '@testing-library/react':
        specifier: ^14.3.1
        version: 14.3.1(react-dom@18.3.1(react@18.3.1))(react@18.3.1)
      ol:
        specifier: ^9.2.4
        version: 9.2.4
    devDependencies:
      openlayers-base-packages:
        specifier: workspace:*
        version: link:../../..
    publishDirectory: dist

  src/packages/map-ui-components:
    dependencies:
      '@open-pioneer/chakra-integration':
        specifier: ^1.1.3
        version: 1.1.3(@chakra-ui/react@2.8.2(@emotion/react@11.13.0(@types/react@18.3.3)(react@18.3.1))(@emotion/styled@11.13.0(@emotion/react@11.13.0(@types/react@18.3.3)(react@18.3.1))(@types/react@18.3.3)(react@18.3.1))(@types/react@18.3.3)(framer-motion@10.18.0(react-dom@18.3.1(react@18.3.1))(react@18.3.1))(react-dom@18.3.1(react@18.3.1))(react@18.3.1))(@emotion/cache@11.13.0)(@emotion/react@11.13.0(@types/react@18.3.3)(react@18.3.1))(@emotion/styled@11.13.0(@emotion/react@11.13.0(@types/react@18.3.3)(react@18.3.1))(@types/react@18.3.3)(react@18.3.1))(framer-motion@10.18.0(react-dom@18.3.1(react@18.3.1))(react@18.3.1))(react-dom@18.3.1(react@18.3.1))(react@18.3.1)
      '@open-pioneer/react-utils':
        specifier: ^1.0.0
        version: 1.0.0(@open-pioneer/chakra-integration@1.1.3(@chakra-ui/react@2.8.2(@emotion/react@11.13.0(@types/react@18.3.3)(react@18.3.1))(@emotion/styled@11.13.0(@emotion/react@11.13.0(@types/react@18.3.3)(react@18.3.1))(@types/react@18.3.3)(react@18.3.1))(@types/react@18.3.3)(framer-motion@10.18.0(react-dom@18.3.1(react@18.3.1))(react@18.3.1))(react-dom@18.3.1(react@18.3.1))(react@18.3.1))(@emotion/cache@11.13.0)(@emotion/react@11.13.0(@types/react@18.3.3)(react@18.3.1))(@emotion/styled@11.13.0(@emotion/react@11.13.0(@types/react@18.3.3)(react@18.3.1))(@types/react@18.3.3)(react@18.3.1))(framer-motion@10.18.0(react-dom@18.3.1(react@18.3.1))(react@18.3.1))(react-dom@18.3.1(react@18.3.1))(react@18.3.1))(@open-pioneer/core@1.2.3)(classnames@2.5.1)(react@18.3.1)
      classnames:
        specifier: ^2.3.2
        version: 2.5.1
      react:
        specifier: ^18.3.1
        version: 18.3.1
    devDependencies:
      '@open-pioneer/test-utils':
        specifier: ^1.1.3
        version: 1.1.3(@formatjs/intl@2.10.4(typescript@5.5.4))(@open-pioneer/chakra-integration@1.1.3(@chakra-ui/react@2.8.2(@emotion/react@11.13.0(@types/react@18.3.3)(react@18.3.1))(@emotion/styled@11.13.0(@emotion/react@11.13.0(@types/react@18.3.3)(react@18.3.1))(@types/react@18.3.3)(react@18.3.1))(@types/react@18.3.3)(framer-motion@10.18.0(react-dom@18.3.1(react@18.3.1))(react@18.3.1))(react-dom@18.3.1(react@18.3.1))(react@18.3.1))(@emotion/cache@11.13.0)(@emotion/react@11.13.0(@types/react@18.3.3)(react@18.3.1))(@emotion/styled@11.13.0(@emotion/react@11.13.0(@types/react@18.3.3)(react@18.3.1))(@types/react@18.3.3)(react@18.3.1))(framer-motion@10.18.0(react-dom@18.3.1(react@18.3.1))(react@18.3.1))(react-dom@18.3.1(react@18.3.1))(react@18.3.1))(@open-pioneer/runtime-react-support@1.0.2(react@18.3.1))(@testing-library/dom@9.3.4)(@testing-library/react@14.3.1(react-dom@18.3.1(react@18.3.1))(react@18.3.1))(react-dom@18.3.1(react@18.3.1))(react@18.3.1)
      '@testing-library/react':
        specifier: ^14.3.1
        version: 14.3.1(react-dom@18.3.1(react@18.3.1))(react@18.3.1)
      openlayers-base-packages:
        specifier: workspace:*
        version: link:../../..
    publishDirectory: dist

  src/packages/measurement:
    dependencies:
      '@open-pioneer/chakra-integration':
        specifier: ^1.1.3
        version: 1.1.3(@chakra-ui/react@2.8.2(@emotion/react@11.13.0(@types/react@18.3.3)(react@18.3.1))(@emotion/styled@11.13.0(@emotion/react@11.13.0(@types/react@18.3.3)(react@18.3.1))(@types/react@18.3.3)(react@18.3.1))(@types/react@18.3.3)(framer-motion@10.18.0(react-dom@18.3.1(react@18.3.1))(react@18.3.1))(react-dom@18.3.1(react@18.3.1))(react@18.3.1))(@emotion/cache@11.13.0)(@emotion/react@11.13.0(@types/react@18.3.3)(react@18.3.1))(@emotion/styled@11.13.0(@emotion/react@11.13.0(@types/react@18.3.3)(react@18.3.1))(@types/react@18.3.3)(react@18.3.1))(framer-motion@10.18.0(react-dom@18.3.1(react@18.3.1))(react@18.3.1))(react-dom@18.3.1(react@18.3.1))(react@18.3.1)
      '@open-pioneer/map':
        specifier: workspace:^
        version: link:../map
      '@open-pioneer/react-utils':
        specifier: ^1.0.0
        version: 1.0.0(@open-pioneer/chakra-integration@1.1.3(@chakra-ui/react@2.8.2(@emotion/react@11.13.0(@types/react@18.3.3)(react@18.3.1))(@emotion/styled@11.13.0(@emotion/react@11.13.0(@types/react@18.3.3)(react@18.3.1))(@types/react@18.3.3)(react@18.3.1))(@types/react@18.3.3)(framer-motion@10.18.0(react-dom@18.3.1(react@18.3.1))(react@18.3.1))(react-dom@18.3.1(react@18.3.1))(react@18.3.1))(@emotion/cache@11.13.0)(@emotion/react@11.13.0(@types/react@18.3.3)(react@18.3.1))(@emotion/styled@11.13.0(@emotion/react@11.13.0(@types/react@18.3.3)(react@18.3.1))(@types/react@18.3.3)(react@18.3.1))(framer-motion@10.18.0(react-dom@18.3.1(react@18.3.1))(react@18.3.1))(react-dom@18.3.1(react@18.3.1))(react@18.3.1))(@open-pioneer/core@1.2.3)(classnames@2.5.1)(react@18.3.1)
      '@open-pioneer/runtime':
        specifier: ^2.1.6
        version: 2.1.6(55tcge6z6a4x6cc2hnasibnwgq)
      classnames:
        specifier: ^2.3.2
        version: 2.5.1
      ol:
        specifier: ^9.2.4
        version: 9.2.4
      react:
        specifier: ^18.3.1
        version: 18.3.1
    devDependencies:
      '@open-pioneer/map-test-utils':
        specifier: workspace:^
        version: link:../map-test-utils
      '@open-pioneer/test-utils':
        specifier: ^1.1.3
        version: 1.1.3(@formatjs/intl@2.10.4(typescript@5.5.4))(@open-pioneer/chakra-integration@1.1.3(@chakra-ui/react@2.8.2(@emotion/react@11.13.0(@types/react@18.3.3)(react@18.3.1))(@emotion/styled@11.13.0(@emotion/react@11.13.0(@types/react@18.3.3)(react@18.3.1))(@types/react@18.3.3)(react@18.3.1))(@types/react@18.3.3)(framer-motion@10.18.0(react-dom@18.3.1(react@18.3.1))(react@18.3.1))(react-dom@18.3.1(react@18.3.1))(react@18.3.1))(@emotion/cache@11.13.0)(@emotion/react@11.13.0(@types/react@18.3.3)(react@18.3.1))(@emotion/styled@11.13.0(@emotion/react@11.13.0(@types/react@18.3.3)(react@18.3.1))(@types/react@18.3.3)(react@18.3.1))(framer-motion@10.18.0(react-dom@18.3.1(react@18.3.1))(react@18.3.1))(react-dom@18.3.1(react@18.3.1))(react@18.3.1))(@open-pioneer/runtime-react-support@1.0.2(react@18.3.1))(@testing-library/dom@9.3.4)(@testing-library/react@14.3.1(react-dom@18.3.1(react@18.3.1))(react@18.3.1))(react-dom@18.3.1(react@18.3.1))(react@18.3.1)
      openlayers-base-packages:
        specifier: workspace:*
        version: link:../../..
    publishDirectory: dist

  src/packages/ogc-features:
    dependencies:
      '@open-pioneer/core':
        specifier: ^1.2.3
        version: 1.2.3
      '@open-pioneer/http':
        specifier: ^2.1.8
        version: 2.1.8(@open-pioneer/core@1.2.3)(@open-pioneer/runtime@2.1.6(55tcge6z6a4x6cc2hnasibnwgq))
      '@open-pioneer/search':
        specifier: workspace:^
        version: link:../search
      ol:
        specifier: ^9.2.4
        version: 9.2.4
      uuid:
        specifier: ^10.0.0
        version: 10.0.0
    devDependencies:
      '@open-pioneer/map-test-utils':
        specifier: workspace:^
        version: link:../map-test-utils
      '@open-pioneer/test-utils':
        specifier: ^1.1.3
        version: 1.1.3(@formatjs/intl@2.10.4(typescript@5.5.4))(@open-pioneer/chakra-integration@1.1.3(@chakra-ui/react@2.8.2(@emotion/react@11.13.0(@types/react@18.3.3)(react@18.3.1))(@emotion/styled@11.13.0(@emotion/react@11.13.0(@types/react@18.3.3)(react@18.3.1))(@types/react@18.3.3)(react@18.3.1))(@types/react@18.3.3)(framer-motion@10.18.0(react-dom@18.3.1(react@18.3.1))(react@18.3.1))(react-dom@18.3.1(react@18.3.1))(react@18.3.1))(@emotion/cache@11.13.0)(@emotion/react@11.13.0(@types/react@18.3.3)(react@18.3.1))(@emotion/styled@11.13.0(@emotion/react@11.13.0(@types/react@18.3.3)(react@18.3.1))(@types/react@18.3.3)(react@18.3.1))(framer-motion@10.18.0(react-dom@18.3.1(react@18.3.1))(react@18.3.1))(react-dom@18.3.1(react@18.3.1))(react@18.3.1))(@open-pioneer/runtime-react-support@1.0.2(react@18.3.1))(@testing-library/dom@9.3.4)(@testing-library/react@14.3.1(react-dom@18.3.1(react@18.3.1))(react@18.3.1))(react-dom@18.3.1(react@18.3.1))(react@18.3.1)
      openlayers-base-packages:
        specifier: workspace:*
        version: link:../../..
    publishDirectory: dist

  src/packages/overview-map:
    dependencies:
      '@open-pioneer/chakra-integration':
        specifier: ^1.1.3
        version: 1.1.3(@chakra-ui/react@2.8.2(@emotion/react@11.13.0(@types/react@18.3.3)(react@18.3.1))(@emotion/styled@11.13.0(@emotion/react@11.13.0(@types/react@18.3.3)(react@18.3.1))(@types/react@18.3.3)(react@18.3.1))(@types/react@18.3.3)(framer-motion@10.18.0(react-dom@18.3.1(react@18.3.1))(react@18.3.1))(react-dom@18.3.1(react@18.3.1))(react@18.3.1))(@emotion/cache@11.13.0)(@emotion/react@11.13.0(@types/react@18.3.3)(react@18.3.1))(@emotion/styled@11.13.0(@emotion/react@11.13.0(@types/react@18.3.3)(react@18.3.1))(@types/react@18.3.3)(react@18.3.1))(framer-motion@10.18.0(react-dom@18.3.1(react@18.3.1))(react@18.3.1))(react-dom@18.3.1(react@18.3.1))(react@18.3.1)
      '@open-pioneer/map':
        specifier: workspace:^
        version: link:../map
      '@open-pioneer/react-utils':
        specifier: ^1.0.0
        version: 1.0.0(@open-pioneer/chakra-integration@1.1.3(@chakra-ui/react@2.8.2(@emotion/react@11.13.0(@types/react@18.3.3)(react@18.3.1))(@emotion/styled@11.13.0(@emotion/react@11.13.0(@types/react@18.3.3)(react@18.3.1))(@types/react@18.3.3)(react@18.3.1))(@types/react@18.3.3)(framer-motion@10.18.0(react-dom@18.3.1(react@18.3.1))(react@18.3.1))(react-dom@18.3.1(react@18.3.1))(react@18.3.1))(@emotion/cache@11.13.0)(@emotion/react@11.13.0(@types/react@18.3.3)(react@18.3.1))(@emotion/styled@11.13.0(@emotion/react@11.13.0(@types/react@18.3.3)(react@18.3.1))(@types/react@18.3.3)(react@18.3.1))(framer-motion@10.18.0(react-dom@18.3.1(react@18.3.1))(react@18.3.1))(react-dom@18.3.1(react@18.3.1))(react@18.3.1))(@open-pioneer/core@1.2.3)(classnames@2.5.1)(react@18.3.1)
      '@open-pioneer/runtime':
        specifier: ^2.1.6
        version: 2.1.6(55tcge6z6a4x6cc2hnasibnwgq)
      ol:
        specifier: ^9.2.4
        version: 9.2.4
      react:
        specifier: ^18.3.1
        version: 18.3.1
    devDependencies:
      '@open-pioneer/map-test-utils':
        specifier: workspace:^
        version: link:../map-test-utils
      '@open-pioneer/test-utils':
        specifier: ^1.1.3
        version: 1.1.3(@formatjs/intl@2.10.4(typescript@5.5.4))(@open-pioneer/chakra-integration@1.1.3(@chakra-ui/react@2.8.2(@emotion/react@11.13.0(@types/react@18.3.3)(react@18.3.1))(@emotion/styled@11.13.0(@emotion/react@11.13.0(@types/react@18.3.3)(react@18.3.1))(@types/react@18.3.3)(react@18.3.1))(@types/react@18.3.3)(framer-motion@10.18.0(react-dom@18.3.1(react@18.3.1))(react@18.3.1))(react-dom@18.3.1(react@18.3.1))(react@18.3.1))(@emotion/cache@11.13.0)(@emotion/react@11.13.0(@types/react@18.3.3)(react@18.3.1))(@emotion/styled@11.13.0(@emotion/react@11.13.0(@types/react@18.3.3)(react@18.3.1))(@types/react@18.3.3)(react@18.3.1))(framer-motion@10.18.0(react-dom@18.3.1(react@18.3.1))(react@18.3.1))(react-dom@18.3.1(react@18.3.1))(react@18.3.1))(@open-pioneer/runtime-react-support@1.0.2(react@18.3.1))(@testing-library/dom@9.3.4)(@testing-library/react@14.3.1(react-dom@18.3.1(react@18.3.1))(react@18.3.1))(react-dom@18.3.1(react@18.3.1))(react@18.3.1)
      openlayers-base-packages:
        specifier: workspace:*
        version: link:../../..
    publishDirectory: dist

  src/packages/printing:
    dependencies:
      '@open-pioneer/chakra-integration':
        specifier: ^1.1.3
        version: 1.1.3(@chakra-ui/react@2.8.2(@emotion/react@11.13.0(@types/react@18.3.3)(react@18.3.1))(@emotion/styled@11.13.0(@emotion/react@11.13.0(@types/react@18.3.3)(react@18.3.1))(@types/react@18.3.3)(react@18.3.1))(@types/react@18.3.3)(framer-motion@10.18.0(react-dom@18.3.1(react@18.3.1))(react@18.3.1))(react-dom@18.3.1(react@18.3.1))(react@18.3.1))(@emotion/cache@11.13.0)(@emotion/react@11.13.0(@types/react@18.3.3)(react@18.3.1))(@emotion/styled@11.13.0(@emotion/react@11.13.0(@types/react@18.3.3)(react@18.3.1))(@types/react@18.3.3)(react@18.3.1))(framer-motion@10.18.0(react-dom@18.3.1(react@18.3.1))(react@18.3.1))(react-dom@18.3.1(react@18.3.1))(react@18.3.1)
      '@open-pioneer/core':
        specifier: ^1.2.3
        version: 1.2.3
      '@open-pioneer/map':
        specifier: workspace:^
        version: link:../map
      '@open-pioneer/notifier':
        specifier: ^0.3.5
        version: 0.3.5(jm6egaznzwbjnw3xef5jwmctpa)
      '@open-pioneer/react-utils':
        specifier: ^1.0.0
        version: 1.0.0(@open-pioneer/chakra-integration@1.1.3(@chakra-ui/react@2.8.2(@emotion/react@11.13.0(@types/react@18.3.3)(react@18.3.1))(@emotion/styled@11.13.0(@emotion/react@11.13.0(@types/react@18.3.3)(react@18.3.1))(@types/react@18.3.3)(react@18.3.1))(@types/react@18.3.3)(framer-motion@10.18.0(react-dom@18.3.1(react@18.3.1))(react@18.3.1))(react-dom@18.3.1(react@18.3.1))(react@18.3.1))(@emotion/cache@11.13.0)(@emotion/react@11.13.0(@types/react@18.3.3)(react@18.3.1))(@emotion/styled@11.13.0(@emotion/react@11.13.0(@types/react@18.3.3)(react@18.3.1))(@types/react@18.3.3)(react@18.3.1))(framer-motion@10.18.0(react-dom@18.3.1(react@18.3.1))(react@18.3.1))(react-dom@18.3.1(react@18.3.1))(react@18.3.1))(@open-pioneer/core@1.2.3)(classnames@2.5.1)(react@18.3.1)
      '@open-pioneer/runtime':
        specifier: ^2.1.6
        version: 2.1.6(55tcge6z6a4x6cc2hnasibnwgq)
      classnames:
        specifier: ^2.3.2
        version: 2.5.1
      html2canvas:
        specifier: ^1.4.1
        version: 1.4.1
      jspdf:
        specifier: ^2.5.1
        version: 2.5.1
      ol:
        specifier: ^9.2.4
        version: 9.2.4
      react:
        specifier: ^18.3.1
        version: 18.3.1
    devDependencies:
      '@open-pioneer/map-test-utils':
        specifier: workspace:^
        version: link:../map-test-utils
      '@open-pioneer/test-utils':
        specifier: ^1.1.3
        version: 1.1.3(@formatjs/intl@2.10.4(typescript@5.5.4))(@open-pioneer/chakra-integration@1.1.3(@chakra-ui/react@2.8.2(@emotion/react@11.13.0(@types/react@18.3.3)(react@18.3.1))(@emotion/styled@11.13.0(@emotion/react@11.13.0(@types/react@18.3.3)(react@18.3.1))(@types/react@18.3.3)(react@18.3.1))(@types/react@18.3.3)(framer-motion@10.18.0(react-dom@18.3.1(react@18.3.1))(react@18.3.1))(react-dom@18.3.1(react@18.3.1))(react@18.3.1))(@emotion/cache@11.13.0)(@emotion/react@11.13.0(@types/react@18.3.3)(react@18.3.1))(@emotion/styled@11.13.0(@emotion/react@11.13.0(@types/react@18.3.3)(react@18.3.1))(@types/react@18.3.3)(react@18.3.1))(framer-motion@10.18.0(react-dom@18.3.1(react@18.3.1))(react@18.3.1))(react-dom@18.3.1(react@18.3.1))(react@18.3.1))(@open-pioneer/runtime-react-support@1.0.2(react@18.3.1))(@testing-library/dom@9.3.4)(@testing-library/react@14.3.1(react-dom@18.3.1(react@18.3.1))(react@18.3.1))(react-dom@18.3.1(react@18.3.1))(react@18.3.1)
      openlayers-base-packages:
        specifier: workspace:*
        version: link:../../..
      test-utils:
        specifier: workspace:*
        version: link:../../testing/test-utils
    publishDirectory: dist

  src/packages/result-list:
    dependencies:
      '@chakra-ui/icons':
        specifier: ^2.1.1
        version: 2.1.1(@chakra-ui/system@2.6.2(@emotion/react@11.13.0(@types/react@18.3.3)(react@18.3.1))(@emotion/styled@11.13.0(@emotion/react@11.13.0(@types/react@18.3.3)(react@18.3.1))(@types/react@18.3.3)(react@18.3.1))(react@18.3.1))(react@18.3.1)
      '@open-pioneer/chakra-integration':
        specifier: ^1.1.3
        version: 1.1.3(@chakra-ui/react@2.8.2(@emotion/react@11.13.0(@types/react@18.3.3)(react@18.3.1))(@emotion/styled@11.13.0(@emotion/react@11.13.0(@types/react@18.3.3)(react@18.3.1))(@types/react@18.3.3)(react@18.3.1))(@types/react@18.3.3)(framer-motion@10.18.0(react-dom@18.3.1(react@18.3.1))(react@18.3.1))(react-dom@18.3.1(react@18.3.1))(react@18.3.1))(@emotion/cache@11.13.0)(@emotion/react@11.13.0(@types/react@18.3.3)(react@18.3.1))(@emotion/styled@11.13.0(@emotion/react@11.13.0(@types/react@18.3.3)(react@18.3.1))(@types/react@18.3.3)(react@18.3.1))(framer-motion@10.18.0(react-dom@18.3.1(react@18.3.1))(react@18.3.1))(react-dom@18.3.1(react@18.3.1))(react@18.3.1)
      '@open-pioneer/core':
        specifier: ^1.2.3
        version: 1.2.3
      '@open-pioneer/map':
        specifier: workspace:^
        version: link:../map
      '@open-pioneer/react-utils':
        specifier: ^1.0.0
        version: 1.0.0(@open-pioneer/chakra-integration@1.1.3(@chakra-ui/react@2.8.2(@emotion/react@11.13.0(@types/react@18.3.3)(react@18.3.1))(@emotion/styled@11.13.0(@emotion/react@11.13.0(@types/react@18.3.3)(react@18.3.1))(@types/react@18.3.3)(react@18.3.1))(@types/react@18.3.3)(framer-motion@10.18.0(react-dom@18.3.1(react@18.3.1))(react@18.3.1))(react-dom@18.3.1(react@18.3.1))(react@18.3.1))(@emotion/cache@11.13.0)(@emotion/react@11.13.0(@types/react@18.3.3)(react@18.3.1))(@emotion/styled@11.13.0(@emotion/react@11.13.0(@types/react@18.3.3)(react@18.3.1))(@types/react@18.3.3)(react@18.3.1))(framer-motion@10.18.0(react-dom@18.3.1(react@18.3.1))(react@18.3.1))(react-dom@18.3.1(react@18.3.1))(react@18.3.1))(@open-pioneer/core@1.2.3)(classnames@2.5.1)(react@18.3.1)
      '@open-pioneer/runtime':
        specifier: ^2.1.6
        version: 2.1.6(55tcge6z6a4x6cc2hnasibnwgq)
      '@tanstack/react-table':
        specifier: ^8.11.6
        version: 8.19.3(react-dom@18.3.1(react@18.3.1))(react@18.3.1)
      classnames:
        specifier: ^2.3.2
        version: 2.5.1
      ol:
        specifier: ^9.2.4
        version: 9.2.4
      react:
        specifier: ^18.3.1
        version: 18.3.1
      react-use:
        specifier: ^17.5.1
        version: 17.5.1(react-dom@18.3.1(react@18.3.1))(react@18.3.1)
    devDependencies:
      '@open-pioneer/map-test-utils':
        specifier: workspace:^
        version: link:../map-test-utils
      '@open-pioneer/test-utils':
        specifier: ^1.1.3
        version: 1.1.3(@formatjs/intl@2.10.4(typescript@5.5.4))(@open-pioneer/chakra-integration@1.1.3(@chakra-ui/react@2.8.2(@emotion/react@11.13.0(@types/react@18.3.3)(react@18.3.1))(@emotion/styled@11.13.0(@emotion/react@11.13.0(@types/react@18.3.3)(react@18.3.1))(@types/react@18.3.3)(react@18.3.1))(@types/react@18.3.3)(framer-motion@10.18.0(react-dom@18.3.1(react@18.3.1))(react@18.3.1))(react-dom@18.3.1(react@18.3.1))(react@18.3.1))(@emotion/cache@11.13.0)(@emotion/react@11.13.0(@types/react@18.3.3)(react@18.3.1))(@emotion/styled@11.13.0(@emotion/react@11.13.0(@types/react@18.3.3)(react@18.3.1))(@types/react@18.3.3)(react@18.3.1))(framer-motion@10.18.0(react-dom@18.3.1(react@18.3.1))(react@18.3.1))(react-dom@18.3.1(react@18.3.1))(react@18.3.1))(@open-pioneer/runtime-react-support@1.0.2(react@18.3.1))(@testing-library/dom@9.3.4)(@testing-library/react@14.3.1(react-dom@18.3.1(react@18.3.1))(react@18.3.1))(react-dom@18.3.1(react@18.3.1))(react@18.3.1)
      openlayers-base-packages:
        specifier: workspace:*
        version: link:../../..
    publishDirectory: dist

  src/packages/scale-bar:
    dependencies:
      '@open-pioneer/chakra-integration':
        specifier: ^1.1.3
        version: 1.1.3(@chakra-ui/react@2.8.2(@emotion/react@11.13.0(@types/react@18.3.3)(react@18.3.1))(@emotion/styled@11.13.0(@emotion/react@11.13.0(@types/react@18.3.3)(react@18.3.1))(@types/react@18.3.3)(react@18.3.1))(@types/react@18.3.3)(framer-motion@10.18.0(react-dom@18.3.1(react@18.3.1))(react@18.3.1))(react-dom@18.3.1(react@18.3.1))(react@18.3.1))(@emotion/cache@11.13.0)(@emotion/react@11.13.0(@types/react@18.3.3)(react@18.3.1))(@emotion/styled@11.13.0(@emotion/react@11.13.0(@types/react@18.3.3)(react@18.3.1))(@types/react@18.3.3)(react@18.3.1))(framer-motion@10.18.0(react-dom@18.3.1(react@18.3.1))(react@18.3.1))(react-dom@18.3.1(react@18.3.1))(react@18.3.1)
      '@open-pioneer/map':
        specifier: workspace:^
        version: link:../map
      '@open-pioneer/react-utils':
        specifier: ^1.0.0
        version: 1.0.0(@open-pioneer/chakra-integration@1.1.3(@chakra-ui/react@2.8.2(@emotion/react@11.13.0(@types/react@18.3.3)(react@18.3.1))(@emotion/styled@11.13.0(@emotion/react@11.13.0(@types/react@18.3.3)(react@18.3.1))(@types/react@18.3.3)(react@18.3.1))(@types/react@18.3.3)(framer-motion@10.18.0(react-dom@18.3.1(react@18.3.1))(react@18.3.1))(react-dom@18.3.1(react@18.3.1))(react@18.3.1))(@emotion/cache@11.13.0)(@emotion/react@11.13.0(@types/react@18.3.3)(react@18.3.1))(@emotion/styled@11.13.0(@emotion/react@11.13.0(@types/react@18.3.3)(react@18.3.1))(@types/react@18.3.3)(react@18.3.1))(framer-motion@10.18.0(react-dom@18.3.1(react@18.3.1))(react@18.3.1))(react-dom@18.3.1(react@18.3.1))(react@18.3.1))(@open-pioneer/core@1.2.3)(classnames@2.5.1)(react@18.3.1)
      '@open-pioneer/runtime':
        specifier: ^2.1.6
        version: 2.1.6(55tcge6z6a4x6cc2hnasibnwgq)
      ol:
        specifier: ^9.2.4
        version: 9.2.4
      react:
        specifier: ^18.3.1
        version: 18.3.1
    devDependencies:
      '@open-pioneer/map-test-utils':
        specifier: workspace:^
        version: link:../map-test-utils
      '@open-pioneer/test-utils':
        specifier: ^1.1.3
        version: 1.1.3(@formatjs/intl@2.10.4(typescript@5.5.4))(@open-pioneer/chakra-integration@1.1.3(@chakra-ui/react@2.8.2(@emotion/react@11.13.0(@types/react@18.3.3)(react@18.3.1))(@emotion/styled@11.13.0(@emotion/react@11.13.0(@types/react@18.3.3)(react@18.3.1))(@types/react@18.3.3)(react@18.3.1))(@types/react@18.3.3)(framer-motion@10.18.0(react-dom@18.3.1(react@18.3.1))(react@18.3.1))(react-dom@18.3.1(react@18.3.1))(react@18.3.1))(@emotion/cache@11.13.0)(@emotion/react@11.13.0(@types/react@18.3.3)(react@18.3.1))(@emotion/styled@11.13.0(@emotion/react@11.13.0(@types/react@18.3.3)(react@18.3.1))(@types/react@18.3.3)(react@18.3.1))(framer-motion@10.18.0(react-dom@18.3.1(react@18.3.1))(react@18.3.1))(react-dom@18.3.1(react@18.3.1))(react@18.3.1))(@open-pioneer/runtime-react-support@1.0.2(react@18.3.1))(@testing-library/dom@9.3.4)(@testing-library/react@14.3.1(react-dom@18.3.1(react@18.3.1))(react@18.3.1))(react-dom@18.3.1(react@18.3.1))(react@18.3.1)
      openlayers-base-packages:
        specifier: workspace:*
        version: link:../../..
    publishDirectory: dist

  src/packages/scale-viewer:
    dependencies:
      '@open-pioneer/chakra-integration':
        specifier: ^1.1.3
        version: 1.1.3(@chakra-ui/react@2.8.2(@emotion/react@11.13.0(@types/react@18.3.3)(react@18.3.1))(@emotion/styled@11.13.0(@emotion/react@11.13.0(@types/react@18.3.3)(react@18.3.1))(@types/react@18.3.3)(react@18.3.1))(@types/react@18.3.3)(framer-motion@10.18.0(react-dom@18.3.1(react@18.3.1))(react@18.3.1))(react-dom@18.3.1(react@18.3.1))(react@18.3.1))(@emotion/cache@11.13.0)(@emotion/react@11.13.0(@types/react@18.3.3)(react@18.3.1))(@emotion/styled@11.13.0(@emotion/react@11.13.0(@types/react@18.3.3)(react@18.3.1))(@types/react@18.3.3)(react@18.3.1))(framer-motion@10.18.0(react-dom@18.3.1(react@18.3.1))(react@18.3.1))(react-dom@18.3.1(react@18.3.1))(react@18.3.1)
      '@open-pioneer/map':
        specifier: workspace:^
        version: link:../map
      '@open-pioneer/react-utils':
        specifier: ^1.0.0
        version: 1.0.0(@open-pioneer/chakra-integration@1.1.3(@chakra-ui/react@2.8.2(@emotion/react@11.13.0(@types/react@18.3.3)(react@18.3.1))(@emotion/styled@11.13.0(@emotion/react@11.13.0(@types/react@18.3.3)(react@18.3.1))(@types/react@18.3.3)(react@18.3.1))(@types/react@18.3.3)(framer-motion@10.18.0(react-dom@18.3.1(react@18.3.1))(react@18.3.1))(react-dom@18.3.1(react@18.3.1))(react@18.3.1))(@emotion/cache@11.13.0)(@emotion/react@11.13.0(@types/react@18.3.3)(react@18.3.1))(@emotion/styled@11.13.0(@emotion/react@11.13.0(@types/react@18.3.3)(react@18.3.1))(@types/react@18.3.3)(react@18.3.1))(framer-motion@10.18.0(react-dom@18.3.1(react@18.3.1))(react@18.3.1))(react-dom@18.3.1(react@18.3.1))(react@18.3.1))(@open-pioneer/core@1.2.3)(classnames@2.5.1)(react@18.3.1)
      '@open-pioneer/runtime':
        specifier: ^2.1.6
        version: 2.1.6(55tcge6z6a4x6cc2hnasibnwgq)
      react:
        specifier: ^18.3.1
        version: 18.3.1
    devDependencies:
      '@open-pioneer/map-test-utils':
        specifier: workspace:^
        version: link:../map-test-utils
      '@open-pioneer/test-utils':
        specifier: ^1.1.3
        version: 1.1.3(@formatjs/intl@2.10.4(typescript@5.5.4))(@open-pioneer/chakra-integration@1.1.3(@chakra-ui/react@2.8.2(@emotion/react@11.13.0(@types/react@18.3.3)(react@18.3.1))(@emotion/styled@11.13.0(@emotion/react@11.13.0(@types/react@18.3.3)(react@18.3.1))(@types/react@18.3.3)(react@18.3.1))(@types/react@18.3.3)(framer-motion@10.18.0(react-dom@18.3.1(react@18.3.1))(react@18.3.1))(react-dom@18.3.1(react@18.3.1))(react@18.3.1))(@emotion/cache@11.13.0)(@emotion/react@11.13.0(@types/react@18.3.3)(react@18.3.1))(@emotion/styled@11.13.0(@emotion/react@11.13.0(@types/react@18.3.3)(react@18.3.1))(@types/react@18.3.3)(react@18.3.1))(framer-motion@10.18.0(react-dom@18.3.1(react@18.3.1))(react@18.3.1))(react-dom@18.3.1(react@18.3.1))(react@18.3.1))(@open-pioneer/runtime-react-support@1.0.2(react@18.3.1))(@testing-library/dom@9.3.4)(@testing-library/react@14.3.1(react-dom@18.3.1(react@18.3.1))(react@18.3.1))(react-dom@18.3.1(react@18.3.1))(react@18.3.1)
      openlayers-base-packages:
        specifier: workspace:*
        version: link:../../..
    publishDirectory: dist

  src/packages/search:
    dependencies:
      '@chakra-ui/icons':
        specifier: ^2.1.1
        version: 2.1.1(@chakra-ui/system@2.6.2(@emotion/react@11.13.0(@types/react@18.3.3)(react@18.3.1))(@emotion/styled@11.13.0(@emotion/react@11.13.0(@types/react@18.3.3)(react@18.3.1))(@types/react@18.3.3)(react@18.3.1))(react@18.3.1))(react@18.3.1)
      '@open-pioneer/chakra-integration':
        specifier: ^1.1.3
        version: 1.1.3(@chakra-ui/react@2.8.2(@emotion/react@11.13.0(@types/react@18.3.3)(react@18.3.1))(@emotion/styled@11.13.0(@emotion/react@11.13.0(@types/react@18.3.3)(react@18.3.1))(@types/react@18.3.3)(react@18.3.1))(@types/react@18.3.3)(framer-motion@10.18.0(react-dom@18.3.1(react@18.3.1))(react@18.3.1))(react-dom@18.3.1(react@18.3.1))(react@18.3.1))(@emotion/cache@11.13.0)(@emotion/react@11.13.0(@types/react@18.3.3)(react@18.3.1))(@emotion/styled@11.13.0(@emotion/react@11.13.0(@types/react@18.3.3)(react@18.3.1))(@types/react@18.3.3)(react@18.3.1))(framer-motion@10.18.0(react-dom@18.3.1(react@18.3.1))(react@18.3.1))(react-dom@18.3.1(react@18.3.1))(react@18.3.1)
      '@open-pioneer/core':
        specifier: ^1.2.3
        version: 1.2.3
      '@open-pioneer/map':
        specifier: workspace:^
        version: link:../map
      '@open-pioneer/react-utils':
        specifier: ^1.0.0
        version: 1.0.0(@open-pioneer/chakra-integration@1.1.3(@chakra-ui/react@2.8.2(@emotion/react@11.13.0(@types/react@18.3.3)(react@18.3.1))(@emotion/styled@11.13.0(@emotion/react@11.13.0(@types/react@18.3.3)(react@18.3.1))(@types/react@18.3.3)(react@18.3.1))(@types/react@18.3.3)(framer-motion@10.18.0(react-dom@18.3.1(react@18.3.1))(react@18.3.1))(react-dom@18.3.1(react@18.3.1))(react@18.3.1))(@emotion/cache@11.13.0)(@emotion/react@11.13.0(@types/react@18.3.3)(react@18.3.1))(@emotion/styled@11.13.0(@emotion/react@11.13.0(@types/react@18.3.3)(react@18.3.1))(@types/react@18.3.3)(react@18.3.1))(framer-motion@10.18.0(react-dom@18.3.1(react@18.3.1))(react@18.3.1))(react-dom@18.3.1(react@18.3.1))(react@18.3.1))(@open-pioneer/core@1.2.3)(classnames@2.5.1)(react@18.3.1)
      '@open-pioneer/runtime':
        specifier: ^2.1.6
        version: 2.1.6(55tcge6z6a4x6cc2hnasibnwgq)
      chakra-react-select:
        specifier: ^4.7.6
        version: 4.9.1(6vrbkner5szlt747fs26nu2iqa)
      classnames:
        specifier: ^2.3.2
        version: 2.5.1
      ol:
        specifier: ^9.2.4
        version: 9.2.4
      react:
        specifier: ^18.3.1
        version: 18.3.1
    devDependencies:
      '@open-pioneer/map-test-utils':
        specifier: workspace:^
        version: link:../map-test-utils
      '@open-pioneer/test-utils':
        specifier: ^1.1.3
        version: 1.1.3(@formatjs/intl@2.10.4(typescript@5.5.4))(@open-pioneer/chakra-integration@1.1.3(@chakra-ui/react@2.8.2(@emotion/react@11.13.0(@types/react@18.3.3)(react@18.3.1))(@emotion/styled@11.13.0(@emotion/react@11.13.0(@types/react@18.3.3)(react@18.3.1))(@types/react@18.3.3)(react@18.3.1))(@types/react@18.3.3)(framer-motion@10.18.0(react-dom@18.3.1(react@18.3.1))(react@18.3.1))(react-dom@18.3.1(react@18.3.1))(react@18.3.1))(@emotion/cache@11.13.0)(@emotion/react@11.13.0(@types/react@18.3.3)(react@18.3.1))(@emotion/styled@11.13.0(@emotion/react@11.13.0(@types/react@18.3.3)(react@18.3.1))(@types/react@18.3.3)(react@18.3.1))(framer-motion@10.18.0(react-dom@18.3.1(react@18.3.1))(react@18.3.1))(react-dom@18.3.1(react@18.3.1))(react@18.3.1))(@open-pioneer/runtime-react-support@1.0.2(react@18.3.1))(@testing-library/dom@9.3.4)(@testing-library/react@14.3.1(react-dom@18.3.1(react@18.3.1))(react@18.3.1))(react-dom@18.3.1(react@18.3.1))(react@18.3.1)
      openlayers-base-packages:
        specifier: workspace:*
        version: link:../../..
      test-utils:
        specifier: workspace:*
        version: link:../../testing/test-utils
    publishDirectory: dist

  src/packages/selection:
    dependencies:
      '@chakra-ui/icons':
        specifier: ^2.1.1
        version: 2.1.1(@chakra-ui/system@2.6.2(@emotion/react@11.13.0(@types/react@18.3.3)(react@18.3.1))(@emotion/styled@11.13.0(@emotion/react@11.13.0(@types/react@18.3.3)(react@18.3.1))(@types/react@18.3.3)(react@18.3.1))(react@18.3.1))(react@18.3.1)
      '@open-pioneer/chakra-integration':
        specifier: ^1.1.3
        version: 1.1.3(@chakra-ui/react@2.8.2(@emotion/react@11.13.0(@types/react@18.3.3)(react@18.3.1))(@emotion/styled@11.13.0(@emotion/react@11.13.0(@types/react@18.3.3)(react@18.3.1))(@types/react@18.3.3)(react@18.3.1))(@types/react@18.3.3)(framer-motion@10.18.0(react-dom@18.3.1(react@18.3.1))(react@18.3.1))(react-dom@18.3.1(react@18.3.1))(react@18.3.1))(@emotion/cache@11.13.0)(@emotion/react@11.13.0(@types/react@18.3.3)(react@18.3.1))(@emotion/styled@11.13.0(@emotion/react@11.13.0(@types/react@18.3.3)(react@18.3.1))(@types/react@18.3.3)(react@18.3.1))(framer-motion@10.18.0(react-dom@18.3.1(react@18.3.1))(react@18.3.1))(react-dom@18.3.1(react@18.3.1))(react@18.3.1)
      '@open-pioneer/core':
        specifier: ^1.2.3
        version: 1.2.3
      '@open-pioneer/map':
        specifier: workspace:^
        version: link:../map
      '@open-pioneer/notifier':
        specifier: ^0.3.5
        version: 0.3.5(jm6egaznzwbjnw3xef5jwmctpa)
      '@open-pioneer/react-utils':
        specifier: ^1.0.0
        version: 1.0.0(@open-pioneer/chakra-integration@1.1.3(@chakra-ui/react@2.8.2(@emotion/react@11.13.0(@types/react@18.3.3)(react@18.3.1))(@emotion/styled@11.13.0(@emotion/react@11.13.0(@types/react@18.3.3)(react@18.3.1))(@types/react@18.3.3)(react@18.3.1))(@types/react@18.3.3)(framer-motion@10.18.0(react-dom@18.3.1(react@18.3.1))(react@18.3.1))(react-dom@18.3.1(react@18.3.1))(react@18.3.1))(@emotion/cache@11.13.0)(@emotion/react@11.13.0(@types/react@18.3.3)(react@18.3.1))(@emotion/styled@11.13.0(@emotion/react@11.13.0(@types/react@18.3.3)(react@18.3.1))(@types/react@18.3.3)(react@18.3.1))(framer-motion@10.18.0(react-dom@18.3.1(react@18.3.1))(react@18.3.1))(react-dom@18.3.1(react@18.3.1))(react@18.3.1))(@open-pioneer/core@1.2.3)(classnames@2.5.1)(react@18.3.1)
      '@open-pioneer/runtime':
        specifier: ^2.1.6
        version: 2.1.6(55tcge6z6a4x6cc2hnasibnwgq)
      chakra-react-select:
        specifier: ^4.7.6
        version: 4.9.1(6vrbkner5szlt747fs26nu2iqa)
      classnames:
        specifier: ^2.3.2
        version: 2.5.1
      ol:
        specifier: ^9.2.4
        version: 9.2.4
      react:
        specifier: ^18.3.1
        version: 18.3.1
      react-icons:
        specifier: ^5.2.1
        version: 5.2.1(react@18.3.1)
      uuid:
        specifier: ^10.0.0
        version: 10.0.0
    devDependencies:
      '@open-pioneer/map-test-utils':
        specifier: workspace:^
        version: link:../map-test-utils
      '@open-pioneer/test-utils':
        specifier: ^1.1.3
        version: 1.1.3(@formatjs/intl@2.10.4(typescript@5.5.4))(@open-pioneer/chakra-integration@1.1.3(@chakra-ui/react@2.8.2(@emotion/react@11.13.0(@types/react@18.3.3)(react@18.3.1))(@emotion/styled@11.13.0(@emotion/react@11.13.0(@types/react@18.3.3)(react@18.3.1))(@types/react@18.3.3)(react@18.3.1))(@types/react@18.3.3)(framer-motion@10.18.0(react-dom@18.3.1(react@18.3.1))(react@18.3.1))(react-dom@18.3.1(react@18.3.1))(react@18.3.1))(@emotion/cache@11.13.0)(@emotion/react@11.13.0(@types/react@18.3.3)(react@18.3.1))(@emotion/styled@11.13.0(@emotion/react@11.13.0(@types/react@18.3.3)(react@18.3.1))(@types/react@18.3.3)(react@18.3.1))(framer-motion@10.18.0(react-dom@18.3.1(react@18.3.1))(react@18.3.1))(react-dom@18.3.1(react@18.3.1))(react@18.3.1))(@open-pioneer/runtime-react-support@1.0.2(react@18.3.1))(@testing-library/dom@9.3.4)(@testing-library/react@14.3.1(react-dom@18.3.1(react@18.3.1))(react@18.3.1))(react-dom@18.3.1(react@18.3.1))(react@18.3.1)
      openlayers-base-packages:
        specifier: workspace:*
        version: link:../../..
    publishDirectory: dist

  src/packages/spatial-bookmarks:
    dependencies:
      '@chakra-ui/icons':
        specifier: ^2.1.1
        version: 2.1.1(@chakra-ui/system@2.6.2(@emotion/react@11.13.0(@types/react@18.3.3)(react@18.3.1))(@emotion/styled@11.13.0(@emotion/react@11.13.0(@types/react@18.3.3)(react@18.3.1))(@types/react@18.3.3)(react@18.3.1))(react@18.3.1))(react@18.3.1)
      '@open-pioneer/chakra-integration':
        specifier: ^1.1.3
        version: 1.1.3(@chakra-ui/react@2.8.2(@emotion/react@11.13.0(@types/react@18.3.3)(react@18.3.1))(@emotion/styled@11.13.0(@emotion/react@11.13.0(@types/react@18.3.3)(react@18.3.1))(@types/react@18.3.3)(react@18.3.1))(@types/react@18.3.3)(framer-motion@10.18.0(react-dom@18.3.1(react@18.3.1))(react@18.3.1))(react-dom@18.3.1(react@18.3.1))(react@18.3.1))(@emotion/cache@11.13.0)(@emotion/react@11.13.0(@types/react@18.3.3)(react@18.3.1))(@emotion/styled@11.13.0(@emotion/react@11.13.0(@types/react@18.3.3)(react@18.3.1))(@types/react@18.3.3)(react@18.3.1))(framer-motion@10.18.0(react-dom@18.3.1(react@18.3.1))(react@18.3.1))(react-dom@18.3.1(react@18.3.1))(react@18.3.1)
      '@open-pioneer/core':
        specifier: ^1.2.3
        version: 1.2.3
      '@open-pioneer/local-storage':
        specifier: ^0.3.1
        version: 0.3.5(@open-pioneer/core@1.2.3)(@open-pioneer/runtime@2.1.6(55tcge6z6a4x6cc2hnasibnwgq))
      '@open-pioneer/map':
        specifier: workspace:^
        version: link:../map
      '@open-pioneer/react-utils':
        specifier: ^1.0.0
        version: 1.0.0(@open-pioneer/chakra-integration@1.1.3(@chakra-ui/react@2.8.2(@emotion/react@11.13.0(@types/react@18.3.3)(react@18.3.1))(@emotion/styled@11.13.0(@emotion/react@11.13.0(@types/react@18.3.3)(react@18.3.1))(@types/react@18.3.3)(react@18.3.1))(@types/react@18.3.3)(framer-motion@10.18.0(react-dom@18.3.1(react@18.3.1))(react@18.3.1))(react-dom@18.3.1(react@18.3.1))(react@18.3.1))(@emotion/cache@11.13.0)(@emotion/react@11.13.0(@types/react@18.3.3)(react@18.3.1))(@emotion/styled@11.13.0(@emotion/react@11.13.0(@types/react@18.3.3)(react@18.3.1))(@types/react@18.3.3)(react@18.3.1))(framer-motion@10.18.0(react-dom@18.3.1(react@18.3.1))(react@18.3.1))(react-dom@18.3.1(react@18.3.1))(react@18.3.1))(@open-pioneer/core@1.2.3)(classnames@2.5.1)(react@18.3.1)
      '@open-pioneer/runtime':
        specifier: ^2.1.6
        version: 2.1.6(55tcge6z6a4x6cc2hnasibnwgq)
      classnames:
        specifier: ^2.3.2
        version: 2.5.1
      jotai:
        specifier: ^2.9.0
        version: 2.9.0(@types/react@18.3.3)(react@18.3.1)
      ol:
        specifier: ^9.2.4
        version: 9.2.4
      react:
        specifier: ^18.3.1
        version: 18.3.1
      react-icons:
        specifier: ^5.2.1
        version: 5.2.1(react@18.3.1)
      uuid:
        specifier: ^10.0.0
        version: 10.0.0
    devDependencies:
      '@open-pioneer/map-test-utils':
        specifier: workspace:^
        version: link:../map-test-utils
      '@open-pioneer/test-utils':
        specifier: ^1.1.3
        version: 1.1.3(@formatjs/intl@2.10.4(typescript@5.5.4))(@open-pioneer/chakra-integration@1.1.3(@chakra-ui/react@2.8.2(@emotion/react@11.13.0(@types/react@18.3.3)(react@18.3.1))(@emotion/styled@11.13.0(@emotion/react@11.13.0(@types/react@18.3.3)(react@18.3.1))(@types/react@18.3.3)(react@18.3.1))(@types/react@18.3.3)(framer-motion@10.18.0(react-dom@18.3.1(react@18.3.1))(react@18.3.1))(react-dom@18.3.1(react@18.3.1))(react@18.3.1))(@emotion/cache@11.13.0)(@emotion/react@11.13.0(@types/react@18.3.3)(react@18.3.1))(@emotion/styled@11.13.0(@emotion/react@11.13.0(@types/react@18.3.3)(react@18.3.1))(@types/react@18.3.3)(react@18.3.1))(framer-motion@10.18.0(react-dom@18.3.1(react@18.3.1))(react@18.3.1))(react-dom@18.3.1(react@18.3.1))(react@18.3.1))(@open-pioneer/runtime-react-support@1.0.2(react@18.3.1))(@testing-library/dom@9.3.4)(@testing-library/react@14.3.1(react-dom@18.3.1(react@18.3.1))(react@18.3.1))(react-dom@18.3.1(react@18.3.1))(react@18.3.1)
      '@types/uuid':
        specifier: ^10.0.0
        version: 10.0.0
      openlayers-base-packages:
        specifier: workspace:*
        version: link:../../..
    publishDirectory: dist

  src/packages/theme:
    dependencies:
      '@open-pioneer/base-theme':
        specifier: ^0.3.2
        version: 0.3.2(@open-pioneer/chakra-integration@1.1.3(@chakra-ui/react@2.8.2(@emotion/react@11.13.0(@types/react@18.3.3)(react@18.3.1))(@emotion/styled@11.13.0(@emotion/react@11.13.0(@types/react@18.3.3)(react@18.3.1))(@types/react@18.3.3)(react@18.3.1))(@types/react@18.3.3)(framer-motion@10.18.0(react-dom@18.3.1(react@18.3.1))(react@18.3.1))(react-dom@18.3.1(react@18.3.1))(react@18.3.1))(@emotion/cache@11.13.0)(@emotion/react@11.13.0(@types/react@18.3.3)(react@18.3.1))(@emotion/styled@11.13.0(@emotion/react@11.13.0(@types/react@18.3.3)(react@18.3.1))(@types/react@18.3.3)(react@18.3.1))(framer-motion@10.18.0(react-dom@18.3.1(react@18.3.1))(react@18.3.1))(react-dom@18.3.1(react@18.3.1))(react@18.3.1))
      '@open-pioneer/chakra-integration':
        specifier: ^1.1.3
        version: 1.1.3(@chakra-ui/react@2.8.2(@emotion/react@11.13.0(@types/react@18.3.3)(react@18.3.1))(@emotion/styled@11.13.0(@emotion/react@11.13.0(@types/react@18.3.3)(react@18.3.1))(@types/react@18.3.3)(react@18.3.1))(@types/react@18.3.3)(framer-motion@10.18.0(react-dom@18.3.1(react@18.3.1))(react@18.3.1))(react-dom@18.3.1(react@18.3.1))(react@18.3.1))(@emotion/cache@11.13.0)(@emotion/react@11.13.0(@types/react@18.3.3)(react@18.3.1))(@emotion/styled@11.13.0(@emotion/react@11.13.0(@types/react@18.3.3)(react@18.3.1))(@types/react@18.3.3)(react@18.3.1))(framer-motion@10.18.0(react-dom@18.3.1(react@18.3.1))(react@18.3.1))(react-dom@18.3.1(react@18.3.1))(react@18.3.1)
      '@open-pioneer/runtime':
        specifier: ^2.1.6
        version: 2.1.6(55tcge6z6a4x6cc2hnasibnwgq)
    devDependencies:
      openlayers-base-packages:
        specifier: workspace:*
        version: link:../../..
    publishDirectory: dist

  src/packages/toc:
    dependencies:
      '@open-pioneer/basemap-switcher':
        specifier: workspace:^
        version: link:../basemap-switcher
      '@open-pioneer/chakra-integration':
        specifier: ^1.1.3
        version: 1.1.3(@chakra-ui/react@2.8.2(@emotion/react@11.13.0(@types/react@18.3.3)(react@18.3.1))(@emotion/styled@11.13.0(@emotion/react@11.13.0(@types/react@18.3.3)(react@18.3.1))(@types/react@18.3.3)(react@18.3.1))(@types/react@18.3.3)(framer-motion@10.18.0(react-dom@18.3.1(react@18.3.1))(react@18.3.1))(react-dom@18.3.1(react@18.3.1))(react@18.3.1))(@emotion/cache@11.13.0)(@emotion/react@11.13.0(@types/react@18.3.3)(react@18.3.1))(@emotion/styled@11.13.0(@emotion/react@11.13.0(@types/react@18.3.3)(react@18.3.1))(@types/react@18.3.3)(react@18.3.1))(framer-motion@10.18.0(react-dom@18.3.1(react@18.3.1))(react@18.3.1))(react-dom@18.3.1(react@18.3.1))(react@18.3.1)
      '@open-pioneer/map':
        specifier: workspace:^
        version: link:../map
      '@open-pioneer/react-utils':
        specifier: ^1.0.0
        version: 1.0.0(@open-pioneer/chakra-integration@1.1.3(@chakra-ui/react@2.8.2(@emotion/react@11.13.0(@types/react@18.3.3)(react@18.3.1))(@emotion/styled@11.13.0(@emotion/react@11.13.0(@types/react@18.3.3)(react@18.3.1))(@types/react@18.3.3)(react@18.3.1))(@types/react@18.3.3)(framer-motion@10.18.0(react-dom@18.3.1(react@18.3.1))(react@18.3.1))(react-dom@18.3.1(react@18.3.1))(react@18.3.1))(@emotion/cache@11.13.0)(@emotion/react@11.13.0(@types/react@18.3.3)(react@18.3.1))(@emotion/styled@11.13.0(@emotion/react@11.13.0(@types/react@18.3.3)(react@18.3.1))(@types/react@18.3.3)(react@18.3.1))(framer-motion@10.18.0(react-dom@18.3.1(react@18.3.1))(react@18.3.1))(react-dom@18.3.1(react@18.3.1))(react@18.3.1))(@open-pioneer/core@1.2.3)(classnames@2.5.1)(react@18.3.1)
      '@open-pioneer/runtime':
        specifier: ^2.1.6
        version: 2.1.6(55tcge6z6a4x6cc2hnasibnwgq)
      classnames:
        specifier: ^2.3.2
        version: 2.5.1
      ol:
        specifier: ^9.2.4
        version: 9.2.4
      react:
        specifier: ^18.3.1
        version: 18.3.1
      react-icons:
        specifier: ^5.2.1
        version: 5.2.1(react@18.3.1)
    devDependencies:
      '@open-pioneer/map-test-utils':
        specifier: workspace:^
        version: link:../map-test-utils
      '@open-pioneer/test-utils':
        specifier: ^1.1.3
        version: 1.1.3(@formatjs/intl@2.10.4(typescript@5.5.4))(@open-pioneer/chakra-integration@1.1.3(@chakra-ui/react@2.8.2(@emotion/react@11.13.0(@types/react@18.3.3)(react@18.3.1))(@emotion/styled@11.13.0(@emotion/react@11.13.0(@types/react@18.3.3)(react@18.3.1))(@types/react@18.3.3)(react@18.3.1))(@types/react@18.3.3)(framer-motion@10.18.0(react-dom@18.3.1(react@18.3.1))(react@18.3.1))(react-dom@18.3.1(react@18.3.1))(react@18.3.1))(@emotion/cache@11.13.0)(@emotion/react@11.13.0(@types/react@18.3.3)(react@18.3.1))(@emotion/styled@11.13.0(@emotion/react@11.13.0(@types/react@18.3.3)(react@18.3.1))(@types/react@18.3.3)(react@18.3.1))(framer-motion@10.18.0(react-dom@18.3.1(react@18.3.1))(react@18.3.1))(react-dom@18.3.1(react@18.3.1))(react@18.3.1))(@open-pioneer/runtime-react-support@1.0.2(react@18.3.1))(@testing-library/dom@9.3.4)(@testing-library/react@14.3.1(react-dom@18.3.1(react@18.3.1))(react@18.3.1))(react-dom@18.3.1(react@18.3.1))(react@18.3.1)
      openlayers-base-packages:
        specifier: workspace:*
        version: link:../../..
      resize-observer-polyfill:
        specifier: ^1.5.1
        version: 1.5.1
    publishDirectory: dist

  src/samples/experimental-sidebar/sidebar-app:
    dependencies:
      '@chakra-ui/icons':
        specifier: ^2.1.1
        version: 2.1.1(@chakra-ui/system@2.6.2(@emotion/react@11.13.0(@types/react@18.3.3)(react@18.3.1))(@emotion/styled@11.13.0(@emotion/react@11.13.0(@types/react@18.3.3)(react@18.3.1))(@types/react@18.3.3)(react@18.3.1))(react@18.3.1))(react@18.3.1)
      '@chakra-ui/system':
        specifier: ^2.6.2
        version: 2.6.2(@emotion/react@11.13.0(@types/react@18.3.3)(react@18.3.1))(@emotion/styled@11.13.0(@emotion/react@11.13.0(@types/react@18.3.3)(react@18.3.1))(@types/react@18.3.3)(react@18.3.1))(react@18.3.1)
      '@emotion/react':
        specifier: ^11.13.0
        version: 11.13.0(@types/react@18.3.3)(react@18.3.1)
      '@emotion/styled':
        specifier: ^11.13.0
        version: 11.13.0(@emotion/react@11.13.0(@types/react@18.3.3)(react@18.3.1))(@types/react@18.3.3)(react@18.3.1)
      '@open-pioneer/basemap-switcher':
        specifier: workspace:^
        version: link:../../../packages/basemap-switcher
      '@open-pioneer/chakra-integration':
        specifier: ^1.1.3
        version: 1.1.3(@chakra-ui/react@2.8.2(@emotion/react@11.13.0(@types/react@18.3.3)(react@18.3.1))(@emotion/styled@11.13.0(@emotion/react@11.13.0(@types/react@18.3.3)(react@18.3.1))(@types/react@18.3.3)(react@18.3.1))(@types/react@18.3.3)(framer-motion@10.18.0(react-dom@18.3.1(react@18.3.1))(react@18.3.1))(react-dom@18.3.1(react@18.3.1))(react@18.3.1))(@emotion/cache@11.13.0)(@emotion/react@11.13.0(@types/react@18.3.3)(react@18.3.1))(@emotion/styled@11.13.0(@emotion/react@11.13.0(@types/react@18.3.3)(react@18.3.1))(@types/react@18.3.3)(react@18.3.1))(framer-motion@10.18.0(react-dom@18.3.1(react@18.3.1))(react@18.3.1))(react-dom@18.3.1(react@18.3.1))(react@18.3.1)
      '@open-pioneer/experimental-layout-sidebar':
        specifier: workspace:^
        version: link:../../../experimental-packages/layout-sidebar
      '@open-pioneer/map':
        specifier: workspace:^
        version: link:../../../packages/map
      '@open-pioneer/react-utils':
        specifier: ^1.0.0
        version: 1.0.0(@open-pioneer/chakra-integration@1.1.3(@chakra-ui/react@2.8.2(@emotion/react@11.13.0(@types/react@18.3.3)(react@18.3.1))(@emotion/styled@11.13.0(@emotion/react@11.13.0(@types/react@18.3.3)(react@18.3.1))(@types/react@18.3.3)(react@18.3.1))(@types/react@18.3.3)(framer-motion@10.18.0(react-dom@18.3.1(react@18.3.1))(react@18.3.1))(react-dom@18.3.1(react@18.3.1))(react@18.3.1))(@emotion/cache@11.13.0)(@emotion/react@11.13.0(@types/react@18.3.3)(react@18.3.1))(@emotion/styled@11.13.0(@emotion/react@11.13.0(@types/react@18.3.3)(react@18.3.1))(@types/react@18.3.3)(react@18.3.1))(framer-motion@10.18.0(react-dom@18.3.1(react@18.3.1))(react@18.3.1))(react-dom@18.3.1(react@18.3.1))(react@18.3.1))(@open-pioneer/core@1.2.3)(classnames@2.5.1)(react@18.3.1)
      '@open-pioneer/runtime':
        specifier: ^2.1.6
        version: 2.1.6(55tcge6z6a4x6cc2hnasibnwgq)
      '@open-pioneer/theme':
        specifier: workspace:^
        version: link:../../../packages/theme
      ol:
        specifier: ^9.2.4
        version: 9.2.4
      react:
        specifier: ^18.3.1
        version: 18.3.1
      react-dom:
        specifier: ^18.3.1
        version: 18.3.1(react@18.3.1)
      react-icons:
        specifier: ^5.2.1
        version: 5.2.1(react@18.3.1)
      react-use:
        specifier: ^17.5.1
        version: 17.5.1(react-dom@18.3.1(react@18.3.1))(react@18.3.1)

  src/samples/map-sample/ol-app:
    dependencies:
      '@chakra-ui/icons':
        specifier: ^2.1.1
        version: 2.1.1(@chakra-ui/system@2.6.2(@emotion/react@11.13.0(@types/react@18.3.3)(react@18.3.1))(@emotion/styled@11.13.0(@emotion/react@11.13.0(@types/react@18.3.3)(react@18.3.1))(@types/react@18.3.3)(react@18.3.1))(react@18.3.1))(react@18.3.1)
      '@chakra-ui/system':
        specifier: ^2.6.2
<<<<<<< HEAD
        version: 2.6.2(@emotion/react@11.11.4(@types/react@18.3.3)(react@18.3.1))(@emotion/styled@11.11.5(@emotion/react@11.11.4(@types/react@18.3.3)(react@18.3.1))(@types/react@18.3.3)(react@18.3.1))(react@18.3.1)
      '@conterra/reactivity-core':
        specifier: ^0.4.0
        version: 0.4.0
=======
        version: 2.6.2(@emotion/react@11.13.0(@types/react@18.3.3)(react@18.3.1))(@emotion/styled@11.13.0(@emotion/react@11.13.0(@types/react@18.3.3)(react@18.3.1))(@types/react@18.3.3)(react@18.3.1))(react@18.3.1)
>>>>>>> 28e092aa
      '@emotion/react':
        specifier: ^11.13.0
        version: 11.13.0(@types/react@18.3.3)(react@18.3.1)
      '@emotion/styled':
        specifier: ^11.13.0
        version: 11.13.0(@emotion/react@11.13.0(@types/react@18.3.3)(react@18.3.1))(@types/react@18.3.3)(react@18.3.1)
      '@open-pioneer/chakra-integration':
        specifier: ^1.1.3
        version: 1.1.3(@chakra-ui/react@2.8.2(@emotion/react@11.13.0(@types/react@18.3.3)(react@18.3.1))(@emotion/styled@11.13.0(@emotion/react@11.13.0(@types/react@18.3.3)(react@18.3.1))(@types/react@18.3.3)(react@18.3.1))(@types/react@18.3.3)(framer-motion@10.18.0(react-dom@18.3.1(react@18.3.1))(react@18.3.1))(react-dom@18.3.1(react@18.3.1))(react@18.3.1))(@emotion/cache@11.13.0)(@emotion/react@11.13.0(@types/react@18.3.3)(react@18.3.1))(@emotion/styled@11.13.0(@emotion/react@11.13.0(@types/react@18.3.3)(react@18.3.1))(@types/react@18.3.3)(react@18.3.1))(framer-motion@10.18.0(react-dom@18.3.1(react@18.3.1))(react@18.3.1))(react-dom@18.3.1(react@18.3.1))(react@18.3.1)
      '@open-pioneer/coordinate-viewer':
        specifier: workspace:^
        version: link:../../../packages/coordinate-viewer
      '@open-pioneer/editing':
        specifier: workspace:^
        version: link:../../../packages/editing
      '@open-pioneer/http':
        specifier: ^2.1.8
        version: 2.1.8(@open-pioneer/core@1.2.3)(@open-pioneer/runtime@2.1.6(55tcge6z6a4x6cc2hnasibnwgq))
      '@open-pioneer/legend':
        specifier: workspace:^
        version: link:../../../packages/legend
      '@open-pioneer/map':
        specifier: workspace:^
        version: link:../../../packages/map
      '@open-pioneer/map-navigation':
        specifier: workspace:^
        version: link:../../../packages/map-navigation
      '@open-pioneer/map-ui-components':
        specifier: workspace:^
        version: link:../../../packages/map-ui-components
      '@open-pioneer/measurement':
        specifier: workspace:^
        version: link:../../../packages/measurement
      '@open-pioneer/notifier':
        specifier: ^0.3.5
        version: 0.3.5(jm6egaznzwbjnw3xef5jwmctpa)
      '@open-pioneer/ogc-features':
        specifier: workspace:^
        version: link:../../../packages/ogc-features
      '@open-pioneer/react-utils':
<<<<<<< HEAD
        specifier: workspace:^
        version: link:../../../packages/react-utils
      '@open-pioneer/reactivity':
        specifier: ^0.1.0
        version: 0.1.0(@conterra/reactivity-core@0.4.0)(react@18.3.1)
=======
        specifier: ^1.0.0
        version: 1.0.0(@open-pioneer/chakra-integration@1.1.3(@chakra-ui/react@2.8.2(@emotion/react@11.13.0(@types/react@18.3.3)(react@18.3.1))(@emotion/styled@11.13.0(@emotion/react@11.13.0(@types/react@18.3.3)(react@18.3.1))(@types/react@18.3.3)(react@18.3.1))(@types/react@18.3.3)(framer-motion@10.18.0(react-dom@18.3.1(react@18.3.1))(react@18.3.1))(react-dom@18.3.1(react@18.3.1))(react@18.3.1))(@emotion/cache@11.13.0)(@emotion/react@11.13.0(@types/react@18.3.3)(react@18.3.1))(@emotion/styled@11.13.0(@emotion/react@11.13.0(@types/react@18.3.3)(react@18.3.1))(@types/react@18.3.3)(react@18.3.1))(framer-motion@10.18.0(react-dom@18.3.1(react@18.3.1))(react@18.3.1))(react-dom@18.3.1(react@18.3.1))(react@18.3.1))(@open-pioneer/core@1.2.3)(classnames@2.5.1)(react@18.3.1)
>>>>>>> 28e092aa
      '@open-pioneer/result-list':
        specifier: workspace:^
        version: link:../../../packages/result-list
      '@open-pioneer/runtime':
        specifier: ^2.1.6
        version: 2.1.6(55tcge6z6a4x6cc2hnasibnwgq)
      '@open-pioneer/scale-bar':
        specifier: workspace:^
        version: link:../../../packages/scale-bar
      '@open-pioneer/scale-viewer':
        specifier: workspace:^
        version: link:../../../packages/scale-viewer
      '@open-pioneer/search':
        specifier: workspace:^
        version: link:../../../packages/search
      '@open-pioneer/selection':
        specifier: workspace:^
        version: link:../../../packages/selection
      '@open-pioneer/theme':
        specifier: workspace:^
        version: link:../../../packages/theme
      '@open-pioneer/toc':
        specifier: workspace:^
        version: link:../../../packages/toc
      ol:
        specifier: ^9.2.4
        version: 9.2.4
      react:
        specifier: ^18.3.1
        version: 18.3.1
      react-dom:
        specifier: ^18.3.1
        version: 18.3.1(react@18.3.1)
      react-icons:
        specifier: ^5.2.1
        version: 5.2.1(react@18.3.1)
      react-use:
<<<<<<< HEAD
        specifier: ^17.4.2
        version: 17.5.0(react-dom@18.3.1(react@18.3.1))(react@18.3.1)
=======
        specifier: ^17.5.1
        version: 17.5.1(react-dom@18.3.1(react@18.3.1))(react@18.3.1)
      valtio:
        specifier: ^1.12.1
        version: 1.13.2(@types/react@18.3.3)(react@18.3.1)
>>>>>>> 28e092aa

  src/samples/ogc-api-sample/ogc-app:
    dependencies:
      '@open-pioneer/basemap-switcher':
        specifier: workspace:^
        version: link:../../../packages/basemap-switcher
      '@open-pioneer/chakra-integration':
        specifier: ^1.1.3
        version: 1.1.3(@chakra-ui/react@2.8.2(@emotion/react@11.13.0(@types/react@18.3.3)(react@18.3.1))(@emotion/styled@11.13.0(@emotion/react@11.13.0(@types/react@18.3.3)(react@18.3.1))(@types/react@18.3.3)(react@18.3.1))(@types/react@18.3.3)(framer-motion@10.18.0(react-dom@18.3.1(react@18.3.1))(react@18.3.1))(react-dom@18.3.1(react@18.3.1))(react@18.3.1))(@emotion/cache@11.13.0)(@emotion/react@11.13.0(@types/react@18.3.3)(react@18.3.1))(@emotion/styled@11.13.0(@emotion/react@11.13.0(@types/react@18.3.3)(react@18.3.1))(@types/react@18.3.3)(react@18.3.1))(framer-motion@10.18.0(react-dom@18.3.1(react@18.3.1))(react@18.3.1))(react-dom@18.3.1(react@18.3.1))(react@18.3.1)
      '@open-pioneer/http':
        specifier: ^2.1.8
        version: 2.1.8(@open-pioneer/core@1.2.3)(@open-pioneer/runtime@2.1.6(55tcge6z6a4x6cc2hnasibnwgq))
      '@open-pioneer/map':
        specifier: workspace:^
        version: link:../../../packages/map
      '@open-pioneer/map-navigation':
        specifier: workspace:^
        version: link:../../../packages/map-navigation
      '@open-pioneer/ogc-features':
        specifier: workspace:^
        version: link:../../../packages/ogc-features
      '@open-pioneer/react-utils':
        specifier: ^1.0.0
        version: 1.0.0(@open-pioneer/chakra-integration@1.1.3(@chakra-ui/react@2.8.2(@emotion/react@11.13.0(@types/react@18.3.3)(react@18.3.1))(@emotion/styled@11.13.0(@emotion/react@11.13.0(@types/react@18.3.3)(react@18.3.1))(@types/react@18.3.3)(react@18.3.1))(@types/react@18.3.3)(framer-motion@10.18.0(react-dom@18.3.1(react@18.3.1))(react@18.3.1))(react-dom@18.3.1(react@18.3.1))(react@18.3.1))(@emotion/cache@11.13.0)(@emotion/react@11.13.0(@types/react@18.3.3)(react@18.3.1))(@emotion/styled@11.13.0(@emotion/react@11.13.0(@types/react@18.3.3)(react@18.3.1))(@types/react@18.3.3)(react@18.3.1))(framer-motion@10.18.0(react-dom@18.3.1(react@18.3.1))(react@18.3.1))(react-dom@18.3.1(react@18.3.1))(react@18.3.1))(@open-pioneer/core@1.2.3)(classnames@2.5.1)(react@18.3.1)
      '@open-pioneer/runtime':
        specifier: ^2.1.6
        version: 2.1.6(55tcge6z6a4x6cc2hnasibnwgq)
      '@open-pioneer/theme':
        specifier: workspace:^
        version: link:../../../packages/theme
      '@open-pioneer/toc':
        specifier: workspace:^
        version: link:../../../packages/toc
      ol:
        specifier: ^9.2.4
        version: 9.2.4
      ol-mapbox-style:
        specifier: ^12.3.4
        version: 12.3.4(ol@9.2.4)
      react:
        specifier: ^18.3.1
        version: 18.3.1

  src/samples/showcase/showcase-app:
    dependencies:
      '@conterra/reactivity-core':
        specifier: ^0.4.0
        version: 0.4.0
      '@emotion/react':
        specifier: ^11.13.0
        version: 11.13.0(@types/react@18.3.3)(react@18.3.1)
      '@emotion/styled':
        specifier: ^11.13.0
        version: 11.13.0(@emotion/react@11.13.0(@types/react@18.3.3)(react@18.3.1))(@types/react@18.3.3)(react@18.3.1)
      '@open-pioneer/chakra-integration':
        specifier: ^1.1.3
        version: 1.1.3(@chakra-ui/react@2.8.2(@emotion/react@11.13.0(@types/react@18.3.3)(react@18.3.1))(@emotion/styled@11.13.0(@emotion/react@11.13.0(@types/react@18.3.3)(react@18.3.1))(@types/react@18.3.3)(react@18.3.1))(@types/react@18.3.3)(framer-motion@10.18.0(react-dom@18.3.1(react@18.3.1))(react@18.3.1))(react-dom@18.3.1(react@18.3.1))(react@18.3.1))(@emotion/cache@11.13.0)(@emotion/react@11.13.0(@types/react@18.3.3)(react@18.3.1))(@emotion/styled@11.13.0(@emotion/react@11.13.0(@types/react@18.3.3)(react@18.3.1))(@types/react@18.3.3)(react@18.3.1))(framer-motion@10.18.0(react-dom@18.3.1(react@18.3.1))(react@18.3.1))(react-dom@18.3.1(react@18.3.1))(react@18.3.1)
      '@open-pioneer/coordinate-viewer':
        specifier: workspace:^
        version: link:../../../packages/coordinate-viewer
      '@open-pioneer/geolocation':
        specifier: workspace:^
        version: link:../../../packages/geolocation
      '@open-pioneer/http':
        specifier: ^2.1.8
        version: 2.1.8(@open-pioneer/core@1.2.3)(@open-pioneer/runtime@2.1.6(55tcge6z6a4x6cc2hnasibnwgq))
      '@open-pioneer/legend':
        specifier: workspace:^
        version: link:../../../packages/legend
      '@open-pioneer/map':
        specifier: workspace:^
        version: link:../../../packages/map
      '@open-pioneer/map-navigation':
        specifier: workspace:^
        version: link:../../../packages/map-navigation
      '@open-pioneer/measurement':
        specifier: workspace:^
        version: link:../../../packages/measurement
      '@open-pioneer/notifier':
        specifier: ^0.3.5
        version: 0.3.5(jm6egaznzwbjnw3xef5jwmctpa)
      '@open-pioneer/ogc-features':
        specifier: workspace:^
        version: link:../../../packages/ogc-features
      '@open-pioneer/overview-map':
        specifier: workspace:^
        version: link:../../../packages/overview-map
      '@open-pioneer/printing':
        specifier: workspace:^
        version: link:../../../packages/printing
      '@open-pioneer/react-utils':
        specifier: ^1.0.0
        version: 1.0.0(@open-pioneer/chakra-integration@1.1.3(@chakra-ui/react@2.8.2(@emotion/react@11.13.0(@types/react@18.3.3)(react@18.3.1))(@emotion/styled@11.13.0(@emotion/react@11.13.0(@types/react@18.3.3)(react@18.3.1))(@types/react@18.3.3)(react@18.3.1))(@types/react@18.3.3)(framer-motion@10.18.0(react-dom@18.3.1(react@18.3.1))(react@18.3.1))(react-dom@18.3.1(react@18.3.1))(react@18.3.1))(@emotion/cache@11.13.0)(@emotion/react@11.13.0(@types/react@18.3.3)(react@18.3.1))(@emotion/styled@11.13.0(@emotion/react@11.13.0(@types/react@18.3.3)(react@18.3.1))(@types/react@18.3.3)(react@18.3.1))(framer-motion@10.18.0(react-dom@18.3.1(react@18.3.1))(react@18.3.1))(react-dom@18.3.1(react@18.3.1))(react@18.3.1))(@open-pioneer/core@1.2.3)(classnames@2.5.1)(react@18.3.1)
      '@open-pioneer/reactivity':
        specifier: ^0.1.0
        version: 0.1.0(@conterra/reactivity-core@0.4.0)(react@18.3.1)
      '@open-pioneer/result-list':
        specifier: workspace:^
        version: link:../../../packages/result-list
      '@open-pioneer/runtime':
        specifier: ^2.1.6
        version: 2.1.6(55tcge6z6a4x6cc2hnasibnwgq)
      '@open-pioneer/scale-bar':
        specifier: workspace:^
        version: link:../../../packages/scale-bar
      '@open-pioneer/scale-viewer':
        specifier: workspace:^
        version: link:../../../packages/scale-viewer
      '@open-pioneer/search':
        specifier: workspace:^
        version: link:../../../packages/search
      '@open-pioneer/selection':
        specifier: workspace:^
        version: link:../../../packages/selection
      '@open-pioneer/spatial-bookmarks':
        specifier: workspace:^
        version: link:../../../packages/spatial-bookmarks
      '@open-pioneer/toc':
        specifier: workspace:^
        version: link:../../../packages/toc
      ol:
        specifier: ^9.2.4
        version: 9.2.4
      react:
        specifier: ^18.3.1
        version: 18.3.1
      react-dom:
        specifier: ^18.3.1
        version: 18.3.1(react@18.3.1)

  src/samples/test-basemap-switcher/basemap-switcher-app:
    dependencies:
      '@open-pioneer/basemap-switcher':
        specifier: workspace:^
        version: link:../../../packages/basemap-switcher
      '@open-pioneer/chakra-integration':
        specifier: ^1.1.3
        version: 1.1.3(@chakra-ui/react@2.8.2(@emotion/react@11.13.0(@types/react@18.3.3)(react@18.3.1))(@emotion/styled@11.13.0(@emotion/react@11.13.0(@types/react@18.3.3)(react@18.3.1))(@types/react@18.3.3)(react@18.3.1))(@types/react@18.3.3)(framer-motion@10.18.0(react-dom@18.3.1(react@18.3.1))(react@18.3.1))(react-dom@18.3.1(react@18.3.1))(react@18.3.1))(@emotion/cache@11.13.0)(@emotion/react@11.13.0(@types/react@18.3.3)(react@18.3.1))(@emotion/styled@11.13.0(@emotion/react@11.13.0(@types/react@18.3.3)(react@18.3.1))(@types/react@18.3.3)(react@18.3.1))(framer-motion@10.18.0(react-dom@18.3.1(react@18.3.1))(react@18.3.1))(react-dom@18.3.1(react@18.3.1))(react@18.3.1)
      '@open-pioneer/map':
        specifier: workspace:^
        version: link:../../../packages/map
      '@open-pioneer/react-utils':
        specifier: ^1.0.0
        version: 1.0.0(@open-pioneer/chakra-integration@1.1.3(@chakra-ui/react@2.8.2(@emotion/react@11.13.0(@types/react@18.3.3)(react@18.3.1))(@emotion/styled@11.13.0(@emotion/react@11.13.0(@types/react@18.3.3)(react@18.3.1))(@types/react@18.3.3)(react@18.3.1))(@types/react@18.3.3)(framer-motion@10.18.0(react-dom@18.3.1(react@18.3.1))(react@18.3.1))(react-dom@18.3.1(react@18.3.1))(react@18.3.1))(@emotion/cache@11.13.0)(@emotion/react@11.13.0(@types/react@18.3.3)(react@18.3.1))(@emotion/styled@11.13.0(@emotion/react@11.13.0(@types/react@18.3.3)(react@18.3.1))(@types/react@18.3.3)(react@18.3.1))(framer-motion@10.18.0(react-dom@18.3.1(react@18.3.1))(react@18.3.1))(react-dom@18.3.1(react@18.3.1))(react@18.3.1))(@open-pioneer/core@1.2.3)(classnames@2.5.1)(react@18.3.1)
      '@open-pioneer/runtime':
        specifier: ^2.1.6
        version: 2.1.6(55tcge6z6a4x6cc2hnasibnwgq)
      '@open-pioneer/theme':
        specifier: workspace:^
        version: link:../../../packages/theme
      react:
        specifier: ^18.3.1
        version: 18.3.1

  src/samples/test-highlight-and-zoom/highlight-and-zoom-app:
    dependencies:
      '@open-pioneer/chakra-integration':
        specifier: ^1.1.3
        version: 1.1.3(@chakra-ui/react@2.8.2(@emotion/react@11.13.0(@types/react@18.3.3)(react@18.3.1))(@emotion/styled@11.13.0(@emotion/react@11.13.0(@types/react@18.3.3)(react@18.3.1))(@types/react@18.3.3)(react@18.3.1))(@types/react@18.3.3)(framer-motion@10.18.0(react-dom@18.3.1(react@18.3.1))(react@18.3.1))(react-dom@18.3.1(react@18.3.1))(react@18.3.1))(@emotion/cache@11.13.0)(@emotion/react@11.13.0(@types/react@18.3.3)(react@18.3.1))(@emotion/styled@11.13.0(@emotion/react@11.13.0(@types/react@18.3.3)(react@18.3.1))(@types/react@18.3.3)(react@18.3.1))(framer-motion@10.18.0(react-dom@18.3.1(react@18.3.1))(react@18.3.1))(react-dom@18.3.1(react@18.3.1))(react@18.3.1)
      '@open-pioneer/map':
        specifier: workspace:^
        version: link:../../../packages/map
      '@open-pioneer/react-utils':
        specifier: ^1.0.0
        version: 1.0.0(@open-pioneer/chakra-integration@1.1.3(@chakra-ui/react@2.8.2(@emotion/react@11.13.0(@types/react@18.3.3)(react@18.3.1))(@emotion/styled@11.13.0(@emotion/react@11.13.0(@types/react@18.3.3)(react@18.3.1))(@types/react@18.3.3)(react@18.3.1))(@types/react@18.3.3)(framer-motion@10.18.0(react-dom@18.3.1(react@18.3.1))(react@18.3.1))(react-dom@18.3.1(react@18.3.1))(react@18.3.1))(@emotion/cache@11.13.0)(@emotion/react@11.13.0(@types/react@18.3.3)(react@18.3.1))(@emotion/styled@11.13.0(@emotion/react@11.13.0(@types/react@18.3.3)(react@18.3.1))(@types/react@18.3.3)(react@18.3.1))(framer-motion@10.18.0(react-dom@18.3.1(react@18.3.1))(react@18.3.1))(react-dom@18.3.1(react@18.3.1))(react@18.3.1))(@open-pioneer/core@1.2.3)(classnames@2.5.1)(react@18.3.1)
      '@open-pioneer/runtime':
        specifier: ^2.1.6
        version: 2.1.6(55tcge6z6a4x6cc2hnasibnwgq)
      react:
        specifier: ^18.3.1
        version: 18.3.1

  src/samples/test-menu-fix/menu-fix-app:
    dependencies:
      '@open-pioneer/chakra-integration':
        specifier: ^1.1.3
        version: 1.1.3(@chakra-ui/react@2.8.2(@emotion/react@11.13.0(@types/react@18.3.3)(react@18.3.1))(@emotion/styled@11.13.0(@emotion/react@11.13.0(@types/react@18.3.3)(react@18.3.1))(@types/react@18.3.3)(react@18.3.1))(@types/react@18.3.3)(framer-motion@10.18.0(react-dom@18.3.1(react@18.3.1))(react@18.3.1))(react-dom@18.3.1(react@18.3.1))(react@18.3.1))(@emotion/cache@11.13.0)(@emotion/react@11.13.0(@types/react@18.3.3)(react@18.3.1))(@emotion/styled@11.13.0(@emotion/react@11.13.0(@types/react@18.3.3)(react@18.3.1))(@types/react@18.3.3)(react@18.3.1))(framer-motion@10.18.0(react-dom@18.3.1(react@18.3.1))(react@18.3.1))(react-dom@18.3.1(react@18.3.1))(react@18.3.1)
      '@open-pioneer/runtime':
        specifier: ^2.1.6
        version: 2.1.6(55tcge6z6a4x6cc2hnasibnwgq)
      react:
        specifier: ^18.3.1
        version: 18.3.1

  src/samples/test-printing-api/printing-api-app:
    dependencies:
      '@open-pioneer/chakra-integration':
        specifier: ^1.1.3
        version: 1.1.3(@chakra-ui/react@2.8.2(@emotion/react@11.13.0(@types/react@18.3.3)(react@18.3.1))(@emotion/styled@11.13.0(@emotion/react@11.13.0(@types/react@18.3.3)(react@18.3.1))(@types/react@18.3.3)(react@18.3.1))(@types/react@18.3.3)(framer-motion@10.18.0(react-dom@18.3.1(react@18.3.1))(react@18.3.1))(react-dom@18.3.1(react@18.3.1))(react@18.3.1))(@emotion/cache@11.13.0)(@emotion/react@11.13.0(@types/react@18.3.3)(react@18.3.1))(@emotion/styled@11.13.0(@emotion/react@11.13.0(@types/react@18.3.3)(react@18.3.1))(@types/react@18.3.3)(react@18.3.1))(framer-motion@10.18.0(react-dom@18.3.1(react@18.3.1))(react@18.3.1))(react-dom@18.3.1(react@18.3.1))(react@18.3.1)
      '@open-pioneer/map':
        specifier: workspace:^
        version: link:../../../packages/map
      '@open-pioneer/printing':
        specifier: workspace:^
        version: link:../../../packages/printing
      '@open-pioneer/react-utils':
        specifier: ^1.0.0
        version: 1.0.0(@open-pioneer/chakra-integration@1.1.3(@chakra-ui/react@2.8.2(@emotion/react@11.13.0(@types/react@18.3.3)(react@18.3.1))(@emotion/styled@11.13.0(@emotion/react@11.13.0(@types/react@18.3.3)(react@18.3.1))(@types/react@18.3.3)(react@18.3.1))(@types/react@18.3.3)(framer-motion@10.18.0(react-dom@18.3.1(react@18.3.1))(react@18.3.1))(react-dom@18.3.1(react@18.3.1))(react@18.3.1))(@emotion/cache@11.13.0)(@emotion/react@11.13.0(@types/react@18.3.3)(react@18.3.1))(@emotion/styled@11.13.0(@emotion/react@11.13.0(@types/react@18.3.3)(react@18.3.1))(@types/react@18.3.3)(react@18.3.1))(framer-motion@10.18.0(react-dom@18.3.1(react@18.3.1))(react@18.3.1))(react-dom@18.3.1(react@18.3.1))(react@18.3.1))(@open-pioneer/core@1.2.3)(classnames@2.5.1)(react@18.3.1)
      '@open-pioneer/runtime':
        specifier: ^2.1.6
        version: 2.1.6(55tcge6z6a4x6cc2hnasibnwgq)
      '@open-pioneer/theme':
        specifier: workspace:^
        version: link:../../../packages/theme
      react:
        specifier: ^18.3.1
        version: 18.3.1

  src/samples/test-result-list/result-list-app:
    dependencies:
      '@open-pioneer/chakra-integration':
        specifier: ^1.1.3
        version: 1.1.3(@chakra-ui/react@2.8.2(@emotion/react@11.13.0(@types/react@18.3.3)(react@18.3.1))(@emotion/styled@11.13.0(@emotion/react@11.13.0(@types/react@18.3.3)(react@18.3.1))(@types/react@18.3.3)(react@18.3.1))(@types/react@18.3.3)(framer-motion@10.18.0(react-dom@18.3.1(react@18.3.1))(react@18.3.1))(react-dom@18.3.1(react@18.3.1))(react@18.3.1))(@emotion/cache@11.13.0)(@emotion/react@11.13.0(@types/react@18.3.3)(react@18.3.1))(@emotion/styled@11.13.0(@emotion/react@11.13.0(@types/react@18.3.3)(react@18.3.1))(@types/react@18.3.3)(react@18.3.1))(framer-motion@10.18.0(react-dom@18.3.1(react@18.3.1))(react@18.3.1))(react-dom@18.3.1(react@18.3.1))(react@18.3.1)
      '@open-pioneer/map':
        specifier: workspace:^
        version: link:../../../packages/map
      '@open-pioneer/react-utils':
        specifier: ^1.0.0
        version: 1.0.0(@open-pioneer/chakra-integration@1.1.3(@chakra-ui/react@2.8.2(@emotion/react@11.13.0(@types/react@18.3.3)(react@18.3.1))(@emotion/styled@11.13.0(@emotion/react@11.13.0(@types/react@18.3.3)(react@18.3.1))(@types/react@18.3.3)(react@18.3.1))(@types/react@18.3.3)(framer-motion@10.18.0(react-dom@18.3.1(react@18.3.1))(react@18.3.1))(react-dom@18.3.1(react@18.3.1))(react@18.3.1))(@emotion/cache@11.13.0)(@emotion/react@11.13.0(@types/react@18.3.3)(react@18.3.1))(@emotion/styled@11.13.0(@emotion/react@11.13.0(@types/react@18.3.3)(react@18.3.1))(@types/react@18.3.3)(react@18.3.1))(framer-motion@10.18.0(react-dom@18.3.1(react@18.3.1))(react@18.3.1))(react-dom@18.3.1(react@18.3.1))(react@18.3.1))(@open-pioneer/core@1.2.3)(classnames@2.5.1)(react@18.3.1)
      '@open-pioneer/result-list':
        specifier: workspace:^
        version: link:../../../packages/result-list
      '@open-pioneer/runtime':
        specifier: ^2.1.6
        version: 2.1.6(55tcge6z6a4x6cc2hnasibnwgq)
      '@open-pioneer/theme':
        specifier: workspace:^
        version: link:../../../packages/theme
      react:
        specifier: ^18.3.1
        version: 18.3.1

  src/samples/test-toc/toc-app:
    dependencies:
      '@chakra-ui/icons':
        specifier: ^2.1.1
        version: 2.1.1(@chakra-ui/system@2.6.2(@emotion/react@11.13.0(@types/react@18.3.3)(react@18.3.1))(@emotion/styled@11.13.0(@emotion/react@11.13.0(@types/react@18.3.3)(react@18.3.1))(@types/react@18.3.3)(react@18.3.1))(react@18.3.1))(react@18.3.1)
      '@chakra-ui/system':
        specifier: ^2.6.2
        version: 2.6.2(@emotion/react@11.13.0(@types/react@18.3.3)(react@18.3.1))(@emotion/styled@11.13.0(@emotion/react@11.13.0(@types/react@18.3.3)(react@18.3.1))(@types/react@18.3.3)(react@18.3.1))(react@18.3.1)
      '@emotion/react':
        specifier: ^11.13.0
        version: 11.13.0(@types/react@18.3.3)(react@18.3.1)
      '@emotion/styled':
        specifier: ^11.13.0
        version: 11.13.0(@emotion/react@11.13.0(@types/react@18.3.3)(react@18.3.1))(@types/react@18.3.3)(react@18.3.1)
      '@open-pioneer/chakra-integration':
        specifier: ^1.1.3
        version: 1.1.3(@chakra-ui/react@2.8.2(@emotion/react@11.13.0(@types/react@18.3.3)(react@18.3.1))(@emotion/styled@11.13.0(@emotion/react@11.13.0(@types/react@18.3.3)(react@18.3.1))(@types/react@18.3.3)(react@18.3.1))(@types/react@18.3.3)(framer-motion@10.18.0(react-dom@18.3.1(react@18.3.1))(react@18.3.1))(react-dom@18.3.1(react@18.3.1))(react@18.3.1))(@emotion/cache@11.13.0)(@emotion/react@11.13.0(@types/react@18.3.3)(react@18.3.1))(@emotion/styled@11.13.0(@emotion/react@11.13.0(@types/react@18.3.3)(react@18.3.1))(@types/react@18.3.3)(react@18.3.1))(framer-motion@10.18.0(react-dom@18.3.1(react@18.3.1))(react@18.3.1))(react-dom@18.3.1(react@18.3.1))(react@18.3.1)
      '@open-pioneer/map':
        specifier: workspace:^
        version: link:../../../packages/map
      '@open-pioneer/map-ui-components':
        specifier: workspace:^
        version: link:../../../packages/map-ui-components
      '@open-pioneer/react-utils':
        specifier: ^1.0.0
        version: 1.0.0(@open-pioneer/chakra-integration@1.1.3(@chakra-ui/react@2.8.2(@emotion/react@11.13.0(@types/react@18.3.3)(react@18.3.1))(@emotion/styled@11.13.0(@emotion/react@11.13.0(@types/react@18.3.3)(react@18.3.1))(@types/react@18.3.3)(react@18.3.1))(@types/react@18.3.3)(framer-motion@10.18.0(react-dom@18.3.1(react@18.3.1))(react@18.3.1))(react-dom@18.3.1(react@18.3.1))(react@18.3.1))(@emotion/cache@11.13.0)(@emotion/react@11.13.0(@types/react@18.3.3)(react@18.3.1))(@emotion/styled@11.13.0(@emotion/react@11.13.0(@types/react@18.3.3)(react@18.3.1))(@types/react@18.3.3)(react@18.3.1))(framer-motion@10.18.0(react-dom@18.3.1(react@18.3.1))(react@18.3.1))(react-dom@18.3.1(react@18.3.1))(react@18.3.1))(@open-pioneer/core@1.2.3)(classnames@2.5.1)(react@18.3.1)
      '@open-pioneer/runtime':
        specifier: ^2.1.6
        version: 2.1.6(55tcge6z6a4x6cc2hnasibnwgq)
      '@open-pioneer/toc':
        specifier: workspace:^
        version: link:../../../packages/toc
      ol:
        specifier: ^9.2.4
        version: 9.2.4
      react:
        specifier: ^18.3.1
        version: 18.3.1
      react-dom:
        specifier: ^18.3.1
        version: 18.3.1(react@18.3.1)
      react-icons:
        specifier: ^5.2.1
        version: 5.2.1(react@18.3.1)

  src/testing/test-utils: {}

  support/disabled-package: {}

packages:

  '@adobe/css-tools@4.4.0':
    resolution: {integrity: sha512-Ff9+ksdQQB3rMncgqDK78uLznstjyfIf2Arnh22pW8kBpLs6rpKDwgnZT46hin5Hl1WzazzK64DOrhSwYpS7bQ==}

  '@ampproject/remapping@2.3.0':
    resolution: {integrity: sha512-30iZtAPgz+LTIYoeivqYo853f02jBYSd5uGnGpkFV0M3xOt9aN73erkgYAmZU43x4VfqcnLxW9Kpg3R5LC4YYw==}
    engines: {node: '>=6.0.0'}

  '@babel/code-frame@7.24.7':
    resolution: {integrity: sha512-BcYH1CVJBO9tvyIZ2jVeXgSIMvGZ2FDRvDdOIVQyuklNKSsx+eppDEBq/g47Ayw+RqNFE+URvOShmf+f/qwAlA==}
    engines: {node: '>=6.9.0'}

  '@babel/generator@7.24.10':
    resolution: {integrity: sha512-o9HBZL1G2129luEUlG1hB4N/nlYNWHnpwlND9eOMclRqqu1YDy2sSYVCFUZwl8I1Gxh+QSRrP2vD7EpUmFVXxg==}
    engines: {node: '>=6.9.0'}

  '@babel/helper-environment-visitor@7.24.7':
    resolution: {integrity: sha512-DoiN84+4Gnd0ncbBOM9AZENV4a5ZiL39HYMyZJGZ/AZEykHYdJw0wW3kdcsh9/Kn+BRXHLkkklZ51ecPKmI1CQ==}
    engines: {node: '>=6.9.0'}

  '@babel/helper-function-name@7.24.7':
    resolution: {integrity: sha512-FyoJTsj/PEUWu1/TYRiXTIHc8lbw+TDYkZuoE43opPS5TrI7MyONBE1oNvfguEXAD9yhQRrVBnXdXzSLQl9XnA==}
    engines: {node: '>=6.9.0'}

  '@babel/helper-hoist-variables@7.24.7':
    resolution: {integrity: sha512-MJJwhkoGy5c4ehfoRyrJ/owKeMl19U54h27YYftT0o2teQ3FJ3nQUf/I3LlJsX4l3qlw7WRXUmiyajvHXoTubQ==}
    engines: {node: '>=6.9.0'}

  '@babel/helper-module-imports@7.24.7':
    resolution: {integrity: sha512-8AyH3C+74cgCVVXow/myrynrAGv+nTVg5vKu2nZph9x7RcRwzmh0VFallJuFTZ9mx6u4eSdXZfcOzSqTUm0HCA==}
    engines: {node: '>=6.9.0'}

  '@babel/helper-split-export-declaration@7.24.7':
    resolution: {integrity: sha512-oy5V7pD+UvfkEATUKvIjvIAH/xCzfsFVw7ygW2SI6NClZzquT+mwdTfgfdbUiceh6iQO0CHtCPsyze/MZ2YbAA==}
    engines: {node: '>=6.9.0'}

  '@babel/helper-string-parser@7.24.8':
    resolution: {integrity: sha512-pO9KhhRcuUyGnJWwyEgnRJTSIZHiT+vMD0kPeD+so0l7mxkMT19g3pjY9GTnHySck/hDzq+dtW/4VgnMkippsQ==}
    engines: {node: '>=6.9.0'}

  '@babel/helper-validator-identifier@7.24.7':
    resolution: {integrity: sha512-rR+PBcQ1SMQDDyF6X0wxtG8QyLCgUB0eRAGguqRLfkCA87l7yAP7ehq8SNj96OOGTO8OBV70KhuFYcIkHXOg0w==}
    engines: {node: '>=6.9.0'}

  '@babel/highlight@7.24.7':
    resolution: {integrity: sha512-EStJpq4OuY8xYfhGVXngigBJRWxftKX9ksiGDnmlY3o7B/V7KIAc9X4oiK87uPJSc/vs5L869bem5fhZa8caZw==}
    engines: {node: '>=6.9.0'}

  '@babel/parser@7.24.8':
    resolution: {integrity: sha512-WzfbgXOkGzZiXXCqk43kKwZjzwx4oulxZi3nq2TYL9mOjQv6kYwul9mz6ID36njuL7Xkp6nJEfok848Zj10j/w==}
    engines: {node: '>=6.0.0'}
    hasBin: true

  '@babel/runtime@7.24.8':
    resolution: {integrity: sha512-5F7SDGs1T72ZczbRwbGO9lQi0NLjQxzl6i4lJxLxfW9U5UluCSyEJeniWvnhl3/euNiqQVbo8zruhsDfid0esA==}
    engines: {node: '>=6.9.0'}

  '@babel/template@7.24.7':
    resolution: {integrity: sha512-jYqfPrU9JTF0PmPy1tLYHW4Mp4KlgxJD9l2nP9fD6yT/ICi554DmrWBAEYpIelzjHf1msDP3PxJIRt/nFNfBig==}
    engines: {node: '>=6.9.0'}

  '@babel/traverse@7.24.8':
    resolution: {integrity: sha512-t0P1xxAPzEDcEPmjprAQq19NWum4K0EQPjMwZQZbHt+GiZqvjCHjj755Weq1YRPVzBI+3zSfvScfpnuIecVFJQ==}
    engines: {node: '>=6.9.0'}

  '@babel/types@7.24.9':
    resolution: {integrity: sha512-xm8XrMKz0IlUdocVbYJe0Z9xEgidU7msskG8BbhnTPK/HZ2z/7FP7ykqPgrUH+C+r414mNfNWam1f2vqOjqjYQ==}
    engines: {node: '>=6.9.0'}

  '@chakra-ui/accordion@2.3.1':
    resolution: {integrity: sha512-FSXRm8iClFyU+gVaXisOSEw0/4Q+qZbFRiuhIAkVU6Boj0FxAMrlo9a8AV5TuF77rgaHytCdHk0Ng+cyUijrag==}
    peerDependencies:
      '@chakra-ui/system': '>=2.0.0'
      framer-motion: '>=4.0.0'
      react: '>=18'

  '@chakra-ui/alert@2.2.2':
    resolution: {integrity: sha512-jHg4LYMRNOJH830ViLuicjb3F+v6iriE/2G5T+Sd0Hna04nukNJ1MxUmBPE+vI22me2dIflfelu2v9wdB6Pojw==}
    peerDependencies:
      '@chakra-ui/system': '>=2.0.0'
      react: '>=18'

  '@chakra-ui/anatomy@2.2.2':
    resolution: {integrity: sha512-MV6D4VLRIHr4PkW4zMyqfrNS1mPlCTiCXwvYGtDFQYr+xHFfonhAuf9WjsSc0nyp2m0OdkSLnzmVKkZFLo25Tg==}

  '@chakra-ui/avatar@2.3.0':
    resolution: {integrity: sha512-8gKSyLfygnaotbJbDMHDiJoF38OHXUYVme4gGxZ1fLnQEdPVEaIWfH+NndIjOM0z8S+YEFnT9KyGMUtvPrBk3g==}
    peerDependencies:
      '@chakra-ui/system': '>=2.0.0'
      react: '>=18'

  '@chakra-ui/breadcrumb@2.2.0':
    resolution: {integrity: sha512-4cWCG24flYBxjruRi4RJREWTGF74L/KzI2CognAW/d/zWR0CjiScuJhf37Am3LFbCySP6WSoyBOtTIoTA4yLEA==}
    peerDependencies:
      '@chakra-ui/system': '>=2.0.0'
      react: '>=18'

  '@chakra-ui/breakpoint-utils@2.0.8':
    resolution: {integrity: sha512-Pq32MlEX9fwb5j5xx8s18zJMARNHlQZH2VH1RZgfgRDpp7DcEgtRW5AInfN5CfqdHLO1dGxA7I3MqEuL5JnIsA==}

  '@chakra-ui/button@2.1.0':
    resolution: {integrity: sha512-95CplwlRKmmUXkdEp/21VkEWgnwcx2TOBG6NfYlsuLBDHSLlo5FKIiE2oSi4zXc4TLcopGcWPNcm/NDaSC5pvA==}
    peerDependencies:
      '@chakra-ui/system': '>=2.0.0'
      react: '>=18'

  '@chakra-ui/card@2.2.0':
    resolution: {integrity: sha512-xUB/k5MURj4CtPAhdSoXZidUbm8j3hci9vnc+eZJVDqhDOShNlD6QeniQNRPRys4lWAQLCbFcrwL29C8naDi6g==}
    peerDependencies:
      '@chakra-ui/system': '>=2.0.0'
      react: '>=18'

  '@chakra-ui/checkbox@2.3.2':
    resolution: {integrity: sha512-85g38JIXMEv6M+AcyIGLh7igNtfpAN6KGQFYxY9tBj0eWvWk4NKQxvqqyVta0bSAyIl1rixNIIezNpNWk2iO4g==}
    peerDependencies:
      '@chakra-ui/system': '>=2.0.0'
      react: '>=18'

  '@chakra-ui/clickable@2.1.0':
    resolution: {integrity: sha512-flRA/ClPUGPYabu+/GLREZVZr9j2uyyazCAUHAdrTUEdDYCr31SVGhgh7dgKdtq23bOvAQJpIJjw/0Bs0WvbXw==}
    peerDependencies:
      react: '>=18'

  '@chakra-ui/close-button@2.1.1':
    resolution: {integrity: sha512-gnpENKOanKexswSVpVz7ojZEALl2x5qjLYNqSQGbxz+aP9sOXPfUS56ebyBrre7T7exuWGiFeRwnM0oVeGPaiw==}
    peerDependencies:
      '@chakra-ui/system': '>=2.0.0'
      react: '>=18'

  '@chakra-ui/color-mode@2.2.0':
    resolution: {integrity: sha512-niTEA8PALtMWRI9wJ4LL0CSBDo8NBfLNp4GD6/0hstcm3IlbBHTVKxN6HwSaoNYfphDQLxCjT4yG+0BJA5tFpg==}
    peerDependencies:
      react: '>=18'

  '@chakra-ui/control-box@2.1.0':
    resolution: {integrity: sha512-gVrRDyXFdMd8E7rulL0SKeoljkLQiPITFnsyMO8EFHNZ+AHt5wK4LIguYVEq88APqAGZGfHFWXr79RYrNiE3Mg==}
    peerDependencies:
      '@chakra-ui/system': '>=2.0.0'
      react: '>=18'

  '@chakra-ui/counter@2.1.0':
    resolution: {integrity: sha512-s6hZAEcWT5zzjNz2JIWUBzRubo9la/oof1W7EKZVVfPYHERnl5e16FmBC79Yfq8p09LQ+aqFKm/etYoJMMgghw==}
    peerDependencies:
      react: '>=18'

  '@chakra-ui/css-reset@2.3.0':
    resolution: {integrity: sha512-cQwwBy5O0jzvl0K7PLTLgp8ijqLPKyuEMiDXwYzl95seD3AoeuoCLyzZcJtVqaUZ573PiBdAbY/IlZcwDOItWg==}
    peerDependencies:
      '@emotion/react': '>=10.0.35'
      react: '>=18'

  '@chakra-ui/descendant@3.1.0':
    resolution: {integrity: sha512-VxCIAir08g5w27klLyi7PVo8BxhW4tgU/lxQyujkmi4zx7hT9ZdrcQLAted/dAa+aSIZ14S1oV0Q9lGjsAdxUQ==}
    peerDependencies:
      react: '>=18'

  '@chakra-ui/dom-utils@2.1.0':
    resolution: {integrity: sha512-ZmF2qRa1QZ0CMLU8M1zCfmw29DmPNtfjR9iTo74U5FPr3i1aoAh7fbJ4qAlZ197Xw9eAW28tvzQuoVWeL5C7fQ==}

  '@chakra-ui/editable@3.1.0':
    resolution: {integrity: sha512-j2JLrUL9wgg4YA6jLlbU88370eCRyor7DZQD9lzpY95tSOXpTljeg3uF9eOmDnCs6fxp3zDWIfkgMm/ExhcGTg==}
    peerDependencies:
      '@chakra-ui/system': '>=2.0.0'
      react: '>=18'

  '@chakra-ui/event-utils@2.0.8':
    resolution: {integrity: sha512-IGM/yGUHS+8TOQrZGpAKOJl/xGBrmRYJrmbHfUE7zrG3PpQyXvbLDP1M+RggkCFVgHlJi2wpYIf0QtQlU0XZfw==}

  '@chakra-ui/focus-lock@2.1.0':
    resolution: {integrity: sha512-EmGx4PhWGjm4dpjRqM4Aa+rCWBxP+Rq8Uc/nAVnD4YVqkEhBkrPTpui2lnjsuxqNaZ24fIAZ10cF1hlpemte/w==}
    peerDependencies:
      react: '>=18'

  '@chakra-ui/form-control@2.2.0':
    resolution: {integrity: sha512-wehLC1t4fafCVJ2RvJQT2jyqsAwX7KymmiGqBu7nQoQz8ApTkGABWpo/QwDh3F/dBLrouHDoOvGmYTqft3Mirw==}
    peerDependencies:
      '@chakra-ui/system': '>=2.0.0'
      react: '>=18'

  '@chakra-ui/hooks@2.2.1':
    resolution: {integrity: sha512-RQbTnzl6b1tBjbDPf9zGRo9rf/pQMholsOudTxjy4i9GfTfz6kgp5ValGjQm2z7ng6Z31N1cnjZ1AlSzQ//ZfQ==}
    peerDependencies:
      react: '>=18'

  '@chakra-ui/icon@3.2.0':
    resolution: {integrity: sha512-xxjGLvlX2Ys4H0iHrI16t74rG9EBcpFvJ3Y3B7KMQTrnW34Kf7Da/UC8J67Gtx85mTHW020ml85SVPKORWNNKQ==}
    peerDependencies:
      '@chakra-ui/system': '>=2.0.0'
      react: '>=18'

  '@chakra-ui/icons@2.1.1':
    resolution: {integrity: sha512-3p30hdo4LlRZTT5CwoAJq3G9fHI0wDc0pBaMHj4SUn0yomO+RcDRlzhdXqdr5cVnzax44sqXJVnf3oQG0eI+4g==}
    peerDependencies:
      '@chakra-ui/system': '>=2.0.0'
      react: '>=18'

  '@chakra-ui/image@2.1.0':
    resolution: {integrity: sha512-bskumBYKLiLMySIWDGcz0+D9Th0jPvmX6xnRMs4o92tT3Od/bW26lahmV2a2Op2ItXeCmRMY+XxJH5Gy1i46VA==}
    peerDependencies:
      '@chakra-ui/system': '>=2.0.0'
      react: '>=18'

  '@chakra-ui/input@2.1.2':
    resolution: {integrity: sha512-GiBbb3EqAA8Ph43yGa6Mc+kUPjh4Spmxp1Pkelr8qtudpc3p2PJOOebLpd90mcqw8UePPa+l6YhhPtp6o0irhw==}
    peerDependencies:
      '@chakra-ui/system': '>=2.0.0'
      react: '>=18'

  '@chakra-ui/layout@2.3.1':
    resolution: {integrity: sha512-nXuZ6WRbq0WdgnRgLw+QuxWAHuhDtVX8ElWqcTK+cSMFg/52eVP47czYBE5F35YhnoW2XBwfNoNgZ7+e8Z01Rg==}
    peerDependencies:
      '@chakra-ui/system': '>=2.0.0'
      react: '>=18'

  '@chakra-ui/lazy-utils@2.0.5':
    resolution: {integrity: sha512-UULqw7FBvcckQk2n3iPO56TMJvDsNv0FKZI6PlUNJVaGsPbsYxK/8IQ60vZgaTVPtVcjY6BE+y6zg8u9HOqpyg==}

  '@chakra-ui/live-region@2.1.0':
    resolution: {integrity: sha512-ZOxFXwtaLIsXjqnszYYrVuswBhnIHHP+XIgK1vC6DePKtyK590Wg+0J0slDwThUAd4MSSIUa/nNX84x1GMphWw==}
    peerDependencies:
      react: '>=18'

  '@chakra-ui/media-query@3.3.0':
    resolution: {integrity: sha512-IsTGgFLoICVoPRp9ykOgqmdMotJG0CnPsKvGQeSFOB/dZfIujdVb14TYxDU4+MURXry1MhJ7LzZhv+Ml7cr8/g==}
    peerDependencies:
      '@chakra-ui/system': '>=2.0.0'
      react: '>=18'

  '@chakra-ui/menu@2.2.1':
    resolution: {integrity: sha512-lJS7XEObzJxsOwWQh7yfG4H8FzFPRP5hVPN/CL+JzytEINCSBvsCDHrYPQGp7jzpCi8vnTqQQGQe0f8dwnXd2g==}
    peerDependencies:
      '@chakra-ui/system': '>=2.0.0'
      framer-motion: '>=4.0.0'
      react: '>=18'

  '@chakra-ui/modal@2.3.1':
    resolution: {integrity: sha512-TQv1ZaiJMZN+rR9DK0snx/OPwmtaGH1HbZtlYt4W4s6CzyK541fxLRTjIXfEzIGpvNW+b6VFuFjbcR78p4DEoQ==}
    peerDependencies:
      '@chakra-ui/system': '>=2.0.0'
      framer-motion: '>=4.0.0'
      react: '>=18'
      react-dom: '>=18'

  '@chakra-ui/number-input@2.1.2':
    resolution: {integrity: sha512-pfOdX02sqUN0qC2ysuvgVDiws7xZ20XDIlcNhva55Jgm095xjm8eVdIBfNm3SFbSUNxyXvLTW/YQanX74tKmuA==}
    peerDependencies:
      '@chakra-ui/system': '>=2.0.0'
      react: '>=18'

  '@chakra-ui/number-utils@2.0.7':
    resolution: {integrity: sha512-yOGxBjXNvLTBvQyhMDqGU0Oj26s91mbAlqKHiuw737AXHt0aPllOthVUqQMeaYLwLCjGMg0jtI7JReRzyi94Dg==}

  '@chakra-ui/object-utils@2.1.0':
    resolution: {integrity: sha512-tgIZOgLHaoti5PYGPTwK3t/cqtcycW0owaiOXoZOcpwwX/vlVb+H1jFsQyWiiwQVPt9RkoSLtxzXamx+aHH+bQ==}

  '@chakra-ui/pin-input@2.1.0':
    resolution: {integrity: sha512-x4vBqLStDxJFMt+jdAHHS8jbh294O53CPQJoL4g228P513rHylV/uPscYUHrVJXRxsHfRztQO9k45jjTYaPRMw==}
    peerDependencies:
      '@chakra-ui/system': '>=2.0.0'
      react: '>=18'

  '@chakra-ui/popover@2.2.1':
    resolution: {integrity: sha512-K+2ai2dD0ljvJnlrzesCDT9mNzLifE3noGKZ3QwLqd/K34Ym1W/0aL1ERSynrcG78NKoXS54SdEzkhCZ4Gn/Zg==}
    peerDependencies:
      '@chakra-ui/system': '>=2.0.0'
      framer-motion: '>=4.0.0'
      react: '>=18'

  '@chakra-ui/popper@3.1.0':
    resolution: {integrity: sha512-ciDdpdYbeFG7og6/6J8lkTFxsSvwTdMLFkpVylAF6VNC22jssiWfquj2eyD4rJnzkRFPvIWJq8hvbfhsm+AjSg==}
    peerDependencies:
      react: '>=18'

  '@chakra-ui/portal@2.1.0':
    resolution: {integrity: sha512-9q9KWf6SArEcIq1gGofNcFPSWEyl+MfJjEUg/un1SMlQjaROOh3zYr+6JAwvcORiX7tyHosnmWC3d3wI2aPSQg==}
    peerDependencies:
      react: '>=18'
      react-dom: '>=18'

  '@chakra-ui/progress@2.2.0':
    resolution: {integrity: sha512-qUXuKbuhN60EzDD9mHR7B67D7p/ZqNS2Aze4Pbl1qGGZfulPW0PY8Rof32qDtttDQBkzQIzFGE8d9QpAemToIQ==}
    peerDependencies:
      '@chakra-ui/system': '>=2.0.0'
      react: '>=18'

  '@chakra-ui/provider@2.4.2':
    resolution: {integrity: sha512-w0Tef5ZCJK1mlJorcSjItCSbyvVuqpvyWdxZiVQmE6fvSJR83wZof42ux0+sfWD+I7rHSfj+f9nzhNaEWClysw==}
    peerDependencies:
      '@emotion/react': ^11.0.0
      '@emotion/styled': ^11.0.0
      react: '>=18'
      react-dom: '>=18'

  '@chakra-ui/radio@2.1.2':
    resolution: {integrity: sha512-n10M46wJrMGbonaghvSRnZ9ToTv/q76Szz284gv4QUWvyljQACcGrXIONUnQ3BIwbOfkRqSk7Xl/JgZtVfll+w==}
    peerDependencies:
      '@chakra-ui/system': '>=2.0.0'
      react: '>=18'

  '@chakra-ui/react-children-utils@2.0.6':
    resolution: {integrity: sha512-QVR2RC7QsOsbWwEnq9YduhpqSFnZGvjjGREV8ygKi8ADhXh93C8azLECCUVgRJF2Wc+So1fgxmjLcbZfY2VmBA==}
    peerDependencies:
      react: '>=18'

  '@chakra-ui/react-context@2.1.0':
    resolution: {integrity: sha512-iahyStvzQ4AOwKwdPReLGfDesGG+vWJfEsn0X/NoGph/SkN+HXtv2sCfYFFR9k7bb+Kvc6YfpLlSuLvKMHi2+w==}
    peerDependencies:
      react: '>=18'

  '@chakra-ui/react-env@3.1.0':
    resolution: {integrity: sha512-Vr96GV2LNBth3+IKzr/rq1IcnkXv+MLmwjQH6C8BRtn3sNskgDFD5vLkVXcEhagzZMCh8FR3V/bzZPojBOyNhw==}
    peerDependencies:
      react: '>=18'

  '@chakra-ui/react-types@2.0.7':
    resolution: {integrity: sha512-12zv2qIZ8EHwiytggtGvo4iLT0APris7T0qaAWqzpUGS0cdUtR8W+V1BJ5Ocq+7tA6dzQ/7+w5hmXih61TuhWQ==}
    peerDependencies:
      react: '>=18'

  '@chakra-ui/react-use-animation-state@2.1.0':
    resolution: {integrity: sha512-CFZkQU3gmDBwhqy0vC1ryf90BVHxVN8cTLpSyCpdmExUEtSEInSCGMydj2fvn7QXsz/za8JNdO2xxgJwxpLMtg==}
    peerDependencies:
      react: '>=18'

  '@chakra-ui/react-use-callback-ref@2.1.0':
    resolution: {integrity: sha512-efnJrBtGDa4YaxDzDE90EnKD3Vkh5a1t3w7PhnRQmsphLy3g2UieasoKTlT2Hn118TwDjIv5ZjHJW6HbzXA9wQ==}
    peerDependencies:
      react: '>=18'

  '@chakra-ui/react-use-controllable-state@2.1.0':
    resolution: {integrity: sha512-QR/8fKNokxZUs4PfxjXuwl0fj/d71WPrmLJvEpCTkHjnzu7LnYvzoe2wB867IdooQJL0G1zBxl0Dq+6W1P3jpg==}
    peerDependencies:
      react: '>=18'

  '@chakra-ui/react-use-disclosure@2.1.0':
    resolution: {integrity: sha512-Ax4pmxA9LBGMyEZJhhUZobg9C0t3qFE4jVF1tGBsrLDcdBeLR9fwOogIPY9Hf0/wqSlAryAimICbr5hkpa5GSw==}
    peerDependencies:
      react: '>=18'

  '@chakra-ui/react-use-event-listener@2.1.0':
    resolution: {integrity: sha512-U5greryDLS8ISP69DKDsYcsXRtAdnTQT+jjIlRYZ49K/XhUR/AqVZCK5BkR1spTDmO9H8SPhgeNKI70ODuDU/Q==}
    peerDependencies:
      react: '>=18'

  '@chakra-ui/react-use-focus-effect@2.1.0':
    resolution: {integrity: sha512-xzVboNy7J64xveLcxTIJ3jv+lUJKDwRM7Szwn9tNzUIPD94O3qwjV7DDCUzN2490nSYDF4OBMt/wuDBtaR3kUQ==}
    peerDependencies:
      react: '>=18'

  '@chakra-ui/react-use-focus-on-pointer-down@2.1.0':
    resolution: {integrity: sha512-2jzrUZ+aiCG/cfanrolsnSMDykCAbv9EK/4iUyZno6BYb3vziucmvgKuoXbMPAzWNtwUwtuMhkby8rc61Ue+Lg==}
    peerDependencies:
      react: '>=18'

  '@chakra-ui/react-use-interval@2.1.0':
    resolution: {integrity: sha512-8iWj+I/+A0J08pgEXP1J1flcvhLBHkk0ln7ZvGIyXiEyM6XagOTJpwNhiu+Bmk59t3HoV/VyvyJTa+44sEApuw==}
    peerDependencies:
      react: '>=18'

  '@chakra-ui/react-use-latest-ref@2.1.0':
    resolution: {integrity: sha512-m0kxuIYqoYB0va9Z2aW4xP/5b7BzlDeWwyXCH6QpT2PpW3/281L3hLCm1G0eOUcdVlayqrQqOeD6Mglq+5/xoQ==}
    peerDependencies:
      react: '>=18'

  '@chakra-ui/react-use-merge-refs@2.1.0':
    resolution: {integrity: sha512-lERa6AWF1cjEtWSGjxWTaSMvneccnAVH4V4ozh8SYiN9fSPZLlSG3kNxfNzdFvMEhM7dnP60vynF7WjGdTgQbQ==}
    peerDependencies:
      react: '>=18'

  '@chakra-ui/react-use-outside-click@2.2.0':
    resolution: {integrity: sha512-PNX+s/JEaMneijbgAM4iFL+f3m1ga9+6QK0E5Yh4s8KZJQ/bLwZzdhMz8J/+mL+XEXQ5J0N8ivZN28B82N1kNw==}
    peerDependencies:
      react: '>=18'

  '@chakra-ui/react-use-pan-event@2.1.0':
    resolution: {integrity: sha512-xmL2qOHiXqfcj0q7ZK5s9UjTh4Gz0/gL9jcWPA6GVf+A0Od5imEDa/Vz+533yQKWiNSm1QGrIj0eJAokc7O4fg==}
    peerDependencies:
      react: '>=18'

  '@chakra-ui/react-use-previous@2.1.0':
    resolution: {integrity: sha512-pjxGwue1hX8AFcmjZ2XfrQtIJgqbTF3Qs1Dy3d1krC77dEsiCUbQ9GzOBfDc8pfd60DrB5N2tg5JyHbypqh0Sg==}
    peerDependencies:
      react: '>=18'

  '@chakra-ui/react-use-safe-layout-effect@2.1.0':
    resolution: {integrity: sha512-Knbrrx/bcPwVS1TorFdzrK/zWA8yuU/eaXDkNj24IrKoRlQrSBFarcgAEzlCHtzuhufP3OULPkELTzz91b0tCw==}
    peerDependencies:
      react: '>=18'

  '@chakra-ui/react-use-size@2.1.0':
    resolution: {integrity: sha512-tbLqrQhbnqOjzTaMlYytp7wY8BW1JpL78iG7Ru1DlV4EWGiAmXFGvtnEt9HftU0NJ0aJyjgymkxfVGI55/1Z4A==}
    peerDependencies:
      react: '>=18'

  '@chakra-ui/react-use-timeout@2.1.0':
    resolution: {integrity: sha512-cFN0sobKMM9hXUhyCofx3/Mjlzah6ADaEl/AXl5Y+GawB5rgedgAcu2ErAgarEkwvsKdP6c68CKjQ9dmTQlJxQ==}
    peerDependencies:
      react: '>=18'

  '@chakra-ui/react-use-update-effect@2.1.0':
    resolution: {integrity: sha512-ND4Q23tETaR2Qd3zwCKYOOS1dfssojPLJMLvUtUbW5M9uW1ejYWgGUobeAiOVfSplownG8QYMmHTP86p/v0lbA==}
    peerDependencies:
      react: '>=18'

  '@chakra-ui/react-utils@2.0.12':
    resolution: {integrity: sha512-GbSfVb283+YA3kA8w8xWmzbjNWk14uhNpntnipHCftBibl0lxtQ9YqMFQLwuFOO0U2gYVocszqqDWX+XNKq9hw==}
    peerDependencies:
      react: '>=18'

  '@chakra-ui/react@2.8.2':
    resolution: {integrity: sha512-Hn0moyxxyCDKuR9ywYpqgX8dvjqwu9ArwpIb9wHNYjnODETjLwazgNIliCVBRcJvysGRiV51U2/JtJVrpeCjUQ==}
    peerDependencies:
      '@emotion/react': ^11.0.0
      '@emotion/styled': ^11.0.0
      framer-motion: '>=4.0.0'
      react: '>=18'
      react-dom: '>=18'

  '@chakra-ui/select@2.1.2':
    resolution: {integrity: sha512-ZwCb7LqKCVLJhru3DXvKXpZ7Pbu1TDZ7N0PdQ0Zj1oyVLJyrpef1u9HR5u0amOpqcH++Ugt0f5JSmirjNlctjA==}
    peerDependencies:
      '@chakra-ui/system': '>=2.0.0'
      react: '>=18'

  '@chakra-ui/shared-utils@2.0.5':
    resolution: {integrity: sha512-4/Wur0FqDov7Y0nCXl7HbHzCg4aq86h+SXdoUeuCMD3dSj7dpsVnStLYhng1vxvlbUnLpdF4oz5Myt3i/a7N3Q==}

  '@chakra-ui/skeleton@2.1.0':
    resolution: {integrity: sha512-JNRuMPpdZGd6zFVKjVQ0iusu3tXAdI29n4ZENYwAJEMf/fN0l12sVeirOxkJ7oEL0yOx2AgEYFSKdbcAgfUsAQ==}
    peerDependencies:
      '@chakra-ui/system': '>=2.0.0'
      react: '>=18'

  '@chakra-ui/skip-nav@2.1.0':
    resolution: {integrity: sha512-Hk+FG+vadBSH0/7hwp9LJnLjkO0RPGnx7gBJWI4/SpoJf3e4tZlWYtwGj0toYY4aGKl93jVghuwGbDBEMoHDug==}
    peerDependencies:
      '@chakra-ui/system': '>=2.0.0'
      react: '>=18'

  '@chakra-ui/slider@2.1.0':
    resolution: {integrity: sha512-lUOBcLMCnFZiA/s2NONXhELJh6sY5WtbRykPtclGfynqqOo47lwWJx+VP7xaeuhDOPcWSSecWc9Y1BfPOCz9cQ==}
    peerDependencies:
      '@chakra-ui/system': '>=2.0.0'
      react: '>=18'

  '@chakra-ui/spinner@2.1.0':
    resolution: {integrity: sha512-hczbnoXt+MMv/d3gE+hjQhmkzLiKuoTo42YhUG7Bs9OSv2lg1fZHW1fGNRFP3wTi6OIbD044U1P9HK+AOgFH3g==}
    peerDependencies:
      '@chakra-ui/system': '>=2.0.0'
      react: '>=18'

  '@chakra-ui/stat@2.1.1':
    resolution: {integrity: sha512-LDn0d/LXQNbAn2KaR3F1zivsZCewY4Jsy1qShmfBMKwn6rI8yVlbvu6SiA3OpHS0FhxbsZxQI6HefEoIgtqY6Q==}
    peerDependencies:
      '@chakra-ui/system': '>=2.0.0'
      react: '>=18'

  '@chakra-ui/stepper@2.3.1':
    resolution: {integrity: sha512-ky77lZbW60zYkSXhYz7kbItUpAQfEdycT0Q4bkHLxfqbuiGMf8OmgZOQkOB9uM4v0zPwy2HXhe0vq4Dd0xa55Q==}
    peerDependencies:
      '@chakra-ui/system': '>=2.0.0'
      react: '>=18'

  '@chakra-ui/styled-system@2.9.2':
    resolution: {integrity: sha512-To/Z92oHpIE+4nk11uVMWqo2GGRS86coeMmjxtpnErmWRdLcp1WVCVRAvn+ZwpLiNR+reWFr2FFqJRsREuZdAg==}

  '@chakra-ui/switch@2.1.2':
    resolution: {integrity: sha512-pgmi/CC+E1v31FcnQhsSGjJnOE2OcND4cKPyTE+0F+bmGm48Q/b5UmKD9Y+CmZsrt/7V3h8KNczowupfuBfIHA==}
    peerDependencies:
      '@chakra-ui/system': '>=2.0.0'
      framer-motion: '>=4.0.0'
      react: '>=18'

  '@chakra-ui/system@2.6.2':
    resolution: {integrity: sha512-EGtpoEjLrUu4W1fHD+a62XR+hzC5YfsWm+6lO0Kybcga3yYEij9beegO0jZgug27V+Rf7vns95VPVP6mFd/DEQ==}
    peerDependencies:
      '@emotion/react': ^11.0.0
      '@emotion/styled': ^11.0.0
      react: '>=18'

  '@chakra-ui/table@2.1.0':
    resolution: {integrity: sha512-o5OrjoHCh5uCLdiUb0Oc0vq9rIAeHSIRScc2ExTC9Qg/uVZl2ygLrjToCaKfaaKl1oQexIeAcZDKvPG8tVkHyQ==}
    peerDependencies:
      '@chakra-ui/system': '>=2.0.0'
      react: '>=18'

  '@chakra-ui/tabs@3.0.0':
    resolution: {integrity: sha512-6Mlclp8L9lqXmsGWF5q5gmemZXOiOYuh0SGT/7PgJVNPz3LXREXlXg2an4MBUD8W5oTkduCX+3KTMCwRrVrDYw==}
    peerDependencies:
      '@chakra-ui/system': '>=2.0.0'
      react: '>=18'

  '@chakra-ui/tag@3.1.1':
    resolution: {integrity: sha512-Bdel79Dv86Hnge2PKOU+t8H28nm/7Y3cKd4Kfk9k3lOpUh4+nkSGe58dhRzht59lEqa4N9waCgQiBdkydjvBXQ==}
    peerDependencies:
      '@chakra-ui/system': '>=2.0.0'
      react: '>=18'

  '@chakra-ui/textarea@2.1.2':
    resolution: {integrity: sha512-ip7tvklVCZUb2fOHDb23qPy/Fr2mzDOGdkrpbNi50hDCiV4hFX02jdQJdi3ydHZUyVgZVBKPOJ+lT9i7sKA2wA==}
    peerDependencies:
      '@chakra-ui/system': '>=2.0.0'
      react: '>=18'

  '@chakra-ui/theme-tools@2.1.2':
    resolution: {integrity: sha512-Qdj8ajF9kxY4gLrq7gA+Azp8CtFHGO9tWMN2wfF9aQNgG9AuMhPrUzMq9AMQ0MXiYcgNq/FD3eegB43nHVmXVA==}
    peerDependencies:
      '@chakra-ui/styled-system': '>=2.0.0'

  '@chakra-ui/theme-utils@2.0.21':
    resolution: {integrity: sha512-FjH5LJbT794r0+VSCXB3lT4aubI24bLLRWB+CuRKHijRvsOg717bRdUN/N1fEmEpFnRVrbewttWh/OQs0EWpWw==}

  '@chakra-ui/theme@3.3.1':
    resolution: {integrity: sha512-Hft/VaT8GYnItGCBbgWd75ICrIrIFrR7lVOhV/dQnqtfGqsVDlrztbSErvMkoPKt0UgAkd9/o44jmZ6X4U2nZQ==}
    peerDependencies:
      '@chakra-ui/styled-system': '>=2.8.0'

  '@chakra-ui/toast@7.0.2':
    resolution: {integrity: sha512-yvRP8jFKRs/YnkuE41BVTq9nB2v/KDRmje9u6dgDmE5+1bFt3bwjdf9gVbif4u5Ve7F7BGk5E093ARRVtvLvXA==}
    peerDependencies:
      '@chakra-ui/system': 2.6.2
      framer-motion: '>=4.0.0'
      react: '>=18'
      react-dom: '>=18'

  '@chakra-ui/tooltip@2.3.1':
    resolution: {integrity: sha512-Rh39GBn/bL4kZpuEMPPRwYNnccRCL+w9OqamWHIB3Qboxs6h8cOyXfIdGxjo72lvhu1QI/a4KFqkM3St+WfC0A==}
    peerDependencies:
      '@chakra-ui/system': '>=2.0.0'
      framer-motion: '>=4.0.0'
      react: '>=18'
      react-dom: '>=18'

  '@chakra-ui/transition@2.1.0':
    resolution: {integrity: sha512-orkT6T/Dt+/+kVwJNy7zwJ+U2xAZ3EU7M3XCs45RBvUnZDr/u9vdmaM/3D/rOpmQJWgQBwKPJleUXrYWUagEDQ==}
    peerDependencies:
      framer-motion: '>=4.0.0'
      react: '>=18'

  '@chakra-ui/utils@2.0.15':
    resolution: {integrity: sha512-El4+jL0WSaYYs+rJbuYFDbjmfCcfGDmRY95GO4xwzit6YAPZBLcR65rOEwLps+XWluZTy1xdMrusg/hW0c1aAA==}

  '@chakra-ui/visually-hidden@2.2.0':
    resolution: {integrity: sha512-KmKDg01SrQ7VbTD3+cPWf/UfpF5MSwm3v7MWi0n5t8HnnadT13MF0MJCDSXbBWnzLv1ZKJ6zlyAOeARWX+DpjQ==}
    peerDependencies:
      '@chakra-ui/system': '>=2.0.0'
      react: '>=18'

  '@changesets/apply-release-plan@6.1.4':
    resolution: {integrity: sha512-FMpKF1fRlJyCZVYHr3CbinpZZ+6MwvOtWUuO8uo+svcATEoc1zRDcj23pAurJ2TZ/uVz1wFHH6K3NlACy0PLew==}

  '@changesets/assemble-release-plan@5.2.4':
    resolution: {integrity: sha512-xJkWX+1/CUaOUWTguXEbCDTyWJFECEhmdtbkjhn5GVBGxdP/JwaHBIU9sW3FR6gD07UwZ7ovpiPclQZs+j+mvg==}

  '@changesets/changelog-git@0.1.14':
    resolution: {integrity: sha512-+vRfnKtXVWsDDxGctOfzJsPhaCdXRYoe+KyWYoq5X/GqoISREiat0l3L8B0a453B2B4dfHGcZaGyowHbp9BSaA==}

  '@changesets/cli@2.26.2':
    resolution: {integrity: sha512-dnWrJTmRR8bCHikJHl9b9HW3gXACCehz4OasrXpMp7sx97ECuBGGNjJhjPhdZNCvMy9mn4BWdplI323IbqsRig==}
    hasBin: true

  '@changesets/config@2.3.1':
    resolution: {integrity: sha512-PQXaJl82CfIXddUOppj4zWu+987GCw2M+eQcOepxN5s+kvnsZOwjEJO3DH9eVy+OP6Pg/KFEWdsECFEYTtbg6w==}

  '@changesets/errors@0.1.4':
    resolution: {integrity: sha512-HAcqPF7snsUJ/QzkWoKfRfXushHTu+K5KZLJWPb34s4eCZShIf8BFO3fwq6KU8+G7L5KdtN2BzQAXOSXEyiY9Q==}

  '@changesets/errors@0.2.0':
    resolution: {integrity: sha512-6BLOQUscTpZeGljvyQXlWOItQyU71kCdGz7Pi8H8zdw6BI0g3m43iL4xKUVPWtG+qrrL9DTjpdn8eYuCQSRpow==}

  '@changesets/get-dependents-graph@1.3.6':
    resolution: {integrity: sha512-Q/sLgBANmkvUm09GgRsAvEtY3p1/5OCzgBE5vX3vgb5CvW0j7CEljocx5oPXeQSNph6FXulJlXV3Re/v3K3P3Q==}

  '@changesets/get-release-plan@3.0.17':
    resolution: {integrity: sha512-6IwKTubNEgoOZwDontYc2x2cWXfr6IKxP3IhKeK+WjyD6y3M4Gl/jdQvBw+m/5zWILSOCAaGLu2ZF6Q+WiPniw==}

  '@changesets/get-version-range-type@0.3.2':
    resolution: {integrity: sha512-SVqwYs5pULYjYT4op21F2pVbcrca4qA/bAA3FmFXKMN7Y+HcO8sbZUTx3TAy2VXulP2FACd1aC7f2nTuqSPbqg==}

  '@changesets/git@2.0.0':
    resolution: {integrity: sha512-enUVEWbiqUTxqSnmesyJGWfzd51PY4H7mH9yUw0hPVpZBJ6tQZFMU3F3mT/t9OJ/GjyiM4770i+sehAn6ymx6A==}

  '@changesets/git@3.0.0':
    resolution: {integrity: sha512-vvhnZDHe2eiBNRFHEgMiGd2CT+164dfYyrJDhwwxTVD/OW0FUD6G7+4DIx1dNwkwjHyzisxGAU96q0sVNBns0w==}

  '@changesets/logger@0.0.5':
    resolution: {integrity: sha512-gJyZHomu8nASHpaANzc6bkQMO9gU/ib20lqew1rVx753FOxffnCrJlGIeQVxNWCqM+o6OOleCo/ivL8UAO5iFw==}

  '@changesets/logger@0.1.0':
    resolution: {integrity: sha512-pBrJm4CQm9VqFVwWnSqKEfsS2ESnwqwH+xR7jETxIErZcfd1u2zBSqrHbRHR7xjhSgep9x2PSKFKY//FAshA3g==}

  '@changesets/parse@0.3.16':
    resolution: {integrity: sha512-127JKNd167ayAuBjUggZBkmDS5fIKsthnr9jr6bdnuUljroiERW7FBTDNnNVyJ4l69PzR57pk6mXQdtJyBCJKg==}

  '@changesets/pre@1.0.14':
    resolution: {integrity: sha512-dTsHmxQWEQekHYHbg+M1mDVYFvegDh9j/kySNuDKdylwfMEevTeDouR7IfHNyVodxZXu17sXoJuf2D0vi55FHQ==}

  '@changesets/read@0.5.9':
    resolution: {integrity: sha512-T8BJ6JS6j1gfO1HFq50kU3qawYxa4NTbI/ASNVVCBTsKquy2HYwM9r7ZnzkiMe8IEObAJtUVGSrePCOxAK2haQ==}

  '@changesets/types@4.1.0':
    resolution: {integrity: sha512-LDQvVDv5Kb50ny2s25Fhm3d9QSZimsoUGBsUioj6MC3qbMUCuC8GPIvk/M6IvXx3lYhAs0lwWUQLb+VIEUCECw==}

  '@changesets/types@5.2.1':
    resolution: {integrity: sha512-myLfHbVOqaq9UtUKqR/nZA/OY7xFjQMdfgfqeZIBK4d0hA6pgxArvdv8M+6NUzzBsjWLOtvApv8YHr4qM+Kpfg==}

  '@changesets/types@6.0.0':
    resolution: {integrity: sha512-b1UkfNulgKoWfqyHtzKS5fOZYSJO+77adgL7DLRDr+/7jhChN+QcHnbjiQVOz/U+Ts3PGNySq7diAItzDgugfQ==}

  '@changesets/write@0.2.3':
    resolution: {integrity: sha512-Dbamr7AIMvslKnNYsLFafaVORx4H0pvCA2MHqgtNCySMe1blImEyAEOzDmcgKAkgz4+uwoLz7demIrX+JBr/Xw==}

  '@conterra/reactivity-core@0.4.0':
    resolution: {integrity: sha512-QNwXBtFrL8NDm2k51qWGD/776geyWU9CeS0sJYBF4/itqB2l4+/7MwBxzdlXcxzaFU+YiVGMUcohvr8RZUObCw==}

  '@effect/schema@0.56.1':
    resolution: {integrity: sha512-cfEyHLXPdzSKzJU/yYrPjFd0iVHPydh+NT0sgTe4bzXbcvOsKZuvQ86cAAwXN7lxY0N5cPes9ACxUxTdkEaNlw==}
    peerDependencies:
      effect: 2.0.0-next.62
      fast-check: ^3.13.2

  '@emotion/babel-plugin@11.12.0':
    resolution: {integrity: sha512-y2WQb+oP8Jqvvclh8Q55gLUyb7UFvgv7eJfsj7td5TToBrIUtPay2kMrZi4xjq9qw2vD0ZR5fSho0yqoFgX7Rw==}

  '@emotion/cache@11.13.0':
    resolution: {integrity: sha512-hPV345J/tH0Cwk2wnU/3PBzORQ9HeX+kQSbwI+jslzpRCHE6fSGTohswksA/Ensr8znPzwfzKZCmAM9Lmlhp7g==}

  '@emotion/hash@0.9.2':
    resolution: {integrity: sha512-MyqliTZGuOm3+5ZRSaaBGP3USLw6+EGykkwZns2EPC5g8jJ4z9OrdZY9apkl3+UP9+sdz76YYkwCKP5gh8iY3g==}

  '@emotion/is-prop-valid@0.8.8':
    resolution: {integrity: sha512-u5WtneEAr5IDG2Wv65yhunPSMLIpuKsbuOktRojfrEiEvRyC85LgPMZI63cr7NUqT8ZIGdSVg8ZKGxIug4lXcA==}

  '@emotion/is-prop-valid@1.3.0':
    resolution: {integrity: sha512-SHetuSLvJDzuNbOdtPVbq6yMMMlLoW5Q94uDqJZqy50gcmAjxFkVqmzqSGEFq9gT2iMuIeKV1PXVWmvUhuZLlQ==}

  '@emotion/memoize@0.7.4':
    resolution: {integrity: sha512-Ja/Vfqe3HpuzRsG1oBtWTHk2PGZ7GR+2Vz5iYGelAw8dx32K0y7PjVuxK6z1nMpZOqAFsRUPCkK1YjJ56qJlgw==}

  '@emotion/memoize@0.9.0':
    resolution: {integrity: sha512-30FAj7/EoJ5mwVPOWhAyCX+FPfMDrVecJAM+Iw9NRoSl4BBAQeqj4cApHHUXOVvIPgLVDsCFoz/hGD+5QQD1GQ==}

  '@emotion/react@11.13.0':
    resolution: {integrity: sha512-WkL+bw1REC2VNV1goQyfxjx1GYJkcc23CRQkXX+vZNLINyfI7o+uUn/rTGPt/xJ3bJHd5GcljgnxHf4wRw5VWQ==}
    peerDependencies:
      '@types/react': '*'
      react: '>=16.8.0'
    peerDependenciesMeta:
      '@types/react':
        optional: true

  '@emotion/serialize@1.3.0':
    resolution: {integrity: sha512-jACuBa9SlYajnpIVXB+XOXnfJHyckDfe6fOpORIM6yhBDlqGuExvDdZYHDQGoDf3bZXGv7tNr+LpLjJqiEQ6EA==}

  '@emotion/sheet@1.4.0':
    resolution: {integrity: sha512-fTBW9/8r2w3dXWYM4HCB1Rdp8NLibOw2+XELH5m5+AkWiL/KqYX6dc0kKYlaYyKjrQ6ds33MCdMPEwgs2z1rqg==}

  '@emotion/styled@11.13.0':
    resolution: {integrity: sha512-tkzkY7nQhW/zC4hztlwucpT8QEZ6eUzpXDRhww/Eej4tFfO0FxQYWRyg/c5CCXa4d/f174kqeXYjuQRnhzf6dA==}
    peerDependencies:
      '@emotion/react': ^11.0.0-rc.0
      '@types/react': '*'
      react: '>=16.8.0'
    peerDependenciesMeta:
      '@types/react':
        optional: true

  '@emotion/unitless@0.9.0':
    resolution: {integrity: sha512-TP6GgNZtmtFaFcsOgExdnfxLLpRDla4Q66tnenA9CktvVSdNKDvMVuUah4QvWPIpNjrWsGg3qeGo9a43QooGZQ==}

  '@emotion/use-insertion-effect-with-fallbacks@1.1.0':
    resolution: {integrity: sha512-+wBOcIV5snwGgI2ya3u99D7/FJquOIniQT1IKyDsBmEgwvpxMNeS65Oib7OnE2d2aY+3BU4OiH+0Wchf8yk3Hw==}
    peerDependencies:
      react: '>=16.8.0'

  '@emotion/utils@1.4.0':
    resolution: {integrity: sha512-spEnrA1b6hDR/C68lC2M7m6ALPUHZC0lIY7jAS/B/9DuuO1ZP04eov8SMv/6fwRd8pzmsn2AuJEznRREWlQrlQ==}

  '@emotion/weak-memoize@0.4.0':
    resolution: {integrity: sha512-snKqtPW01tN0ui7yu9rGv69aJXr/a/Ywvl11sUjNtEcRc+ng/mQriFL0wLXMef74iHa/EkftbDzU9F8iFbH+zg==}

  '@esbuild/aix-ppc64@0.21.5':
    resolution: {integrity: sha512-1SDgH6ZSPTlggy1yI6+Dbkiz8xzpHJEVAlF/AM1tHPLsf5STom9rwtjE4hKAF20FfXXNTFqEYXyJNWh1GiZedQ==}
    engines: {node: '>=12'}
    cpu: [ppc64]
    os: [aix]

  '@esbuild/android-arm64@0.21.5':
    resolution: {integrity: sha512-c0uX9VAUBQ7dTDCjq+wdyGLowMdtR/GoC2U5IYk/7D1H1JYC0qseD7+11iMP2mRLN9RcCMRcjC4YMclCzGwS/A==}
    engines: {node: '>=12'}
    cpu: [arm64]
    os: [android]

  '@esbuild/android-arm@0.21.5':
    resolution: {integrity: sha512-vCPvzSjpPHEi1siZdlvAlsPxXl7WbOVUBBAowWug4rJHb68Ox8KualB+1ocNvT5fjv6wpkX6o/iEpbDrf68zcg==}
    engines: {node: '>=12'}
    cpu: [arm]
    os: [android]

  '@esbuild/android-x64@0.21.5':
    resolution: {integrity: sha512-D7aPRUUNHRBwHxzxRvp856rjUHRFW1SdQATKXH2hqA0kAZb1hKmi02OpYRacl0TxIGz/ZmXWlbZgjwWYaCakTA==}
    engines: {node: '>=12'}
    cpu: [x64]
    os: [android]

  '@esbuild/darwin-arm64@0.21.5':
    resolution: {integrity: sha512-DwqXqZyuk5AiWWf3UfLiRDJ5EDd49zg6O9wclZ7kUMv2WRFr4HKjXp/5t8JZ11QbQfUS6/cRCKGwYhtNAY88kQ==}
    engines: {node: '>=12'}
    cpu: [arm64]
    os: [darwin]

  '@esbuild/darwin-x64@0.21.5':
    resolution: {integrity: sha512-se/JjF8NlmKVG4kNIuyWMV/22ZaerB+qaSi5MdrXtd6R08kvs2qCN4C09miupktDitvh8jRFflwGFBQcxZRjbw==}
    engines: {node: '>=12'}
    cpu: [x64]
    os: [darwin]

  '@esbuild/freebsd-arm64@0.21.5':
    resolution: {integrity: sha512-5JcRxxRDUJLX8JXp/wcBCy3pENnCgBR9bN6JsY4OmhfUtIHe3ZW0mawA7+RDAcMLrMIZaf03NlQiX9DGyB8h4g==}
    engines: {node: '>=12'}
    cpu: [arm64]
    os: [freebsd]

  '@esbuild/freebsd-x64@0.21.5':
    resolution: {integrity: sha512-J95kNBj1zkbMXtHVH29bBriQygMXqoVQOQYA+ISs0/2l3T9/kj42ow2mpqerRBxDJnmkUDCaQT/dfNXWX/ZZCQ==}
    engines: {node: '>=12'}
    cpu: [x64]
    os: [freebsd]

  '@esbuild/linux-arm64@0.21.5':
    resolution: {integrity: sha512-ibKvmyYzKsBeX8d8I7MH/TMfWDXBF3db4qM6sy+7re0YXya+K1cem3on9XgdT2EQGMu4hQyZhan7TeQ8XkGp4Q==}
    engines: {node: '>=12'}
    cpu: [arm64]
    os: [linux]

  '@esbuild/linux-arm@0.21.5':
    resolution: {integrity: sha512-bPb5AHZtbeNGjCKVZ9UGqGwo8EUu4cLq68E95A53KlxAPRmUyYv2D6F0uUI65XisGOL1hBP5mTronbgo+0bFcA==}
    engines: {node: '>=12'}
    cpu: [arm]
    os: [linux]

  '@esbuild/linux-ia32@0.21.5':
    resolution: {integrity: sha512-YvjXDqLRqPDl2dvRODYmmhz4rPeVKYvppfGYKSNGdyZkA01046pLWyRKKI3ax8fbJoK5QbxblURkwK/MWY18Tg==}
    engines: {node: '>=12'}
    cpu: [ia32]
    os: [linux]

  '@esbuild/linux-loong64@0.21.5':
    resolution: {integrity: sha512-uHf1BmMG8qEvzdrzAqg2SIG/02+4/DHB6a9Kbya0XDvwDEKCoC8ZRWI5JJvNdUjtciBGFQ5PuBlpEOXQj+JQSg==}
    engines: {node: '>=12'}
    cpu: [loong64]
    os: [linux]

  '@esbuild/linux-mips64el@0.21.5':
    resolution: {integrity: sha512-IajOmO+KJK23bj52dFSNCMsz1QP1DqM6cwLUv3W1QwyxkyIWecfafnI555fvSGqEKwjMXVLokcV5ygHW5b3Jbg==}
    engines: {node: '>=12'}
    cpu: [mips64el]
    os: [linux]

  '@esbuild/linux-ppc64@0.21.5':
    resolution: {integrity: sha512-1hHV/Z4OEfMwpLO8rp7CvlhBDnjsC3CttJXIhBi+5Aj5r+MBvy4egg7wCbe//hSsT+RvDAG7s81tAvpL2XAE4w==}
    engines: {node: '>=12'}
    cpu: [ppc64]
    os: [linux]

  '@esbuild/linux-riscv64@0.21.5':
    resolution: {integrity: sha512-2HdXDMd9GMgTGrPWnJzP2ALSokE/0O5HhTUvWIbD3YdjME8JwvSCnNGBnTThKGEB91OZhzrJ4qIIxk/SBmyDDA==}
    engines: {node: '>=12'}
    cpu: [riscv64]
    os: [linux]

  '@esbuild/linux-s390x@0.21.5':
    resolution: {integrity: sha512-zus5sxzqBJD3eXxwvjN1yQkRepANgxE9lgOW2qLnmr8ikMTphkjgXu1HR01K4FJg8h1kEEDAqDcZQtbrRnB41A==}
    engines: {node: '>=12'}
    cpu: [s390x]
    os: [linux]

  '@esbuild/linux-x64@0.21.5':
    resolution: {integrity: sha512-1rYdTpyv03iycF1+BhzrzQJCdOuAOtaqHTWJZCWvijKD2N5Xu0TtVC8/+1faWqcP9iBCWOmjmhoH94dH82BxPQ==}
    engines: {node: '>=12'}
    cpu: [x64]
    os: [linux]

  '@esbuild/netbsd-x64@0.21.5':
    resolution: {integrity: sha512-Woi2MXzXjMULccIwMnLciyZH4nCIMpWQAs049KEeMvOcNADVxo0UBIQPfSmxB3CWKedngg7sWZdLvLczpe0tLg==}
    engines: {node: '>=12'}
    cpu: [x64]
    os: [netbsd]

  '@esbuild/openbsd-x64@0.21.5':
    resolution: {integrity: sha512-HLNNw99xsvx12lFBUwoT8EVCsSvRNDVxNpjZ7bPn947b8gJPzeHWyNVhFsaerc0n3TsbOINvRP2byTZ5LKezow==}
    engines: {node: '>=12'}
    cpu: [x64]
    os: [openbsd]

  '@esbuild/sunos-x64@0.21.5':
    resolution: {integrity: sha512-6+gjmFpfy0BHU5Tpptkuh8+uw3mnrvgs+dSPQXQOv3ekbordwnzTVEb4qnIvQcYXq6gzkyTnoZ9dZG+D4garKg==}
    engines: {node: '>=12'}
    cpu: [x64]
    os: [sunos]

  '@esbuild/win32-arm64@0.21.5':
    resolution: {integrity: sha512-Z0gOTd75VvXqyq7nsl93zwahcTROgqvuAcYDUr+vOv8uHhNSKROyU961kgtCD1e95IqPKSQKH7tBTslnS3tA8A==}
    engines: {node: '>=12'}
    cpu: [arm64]
    os: [win32]

  '@esbuild/win32-ia32@0.21.5':
    resolution: {integrity: sha512-SWXFF1CL2RVNMaVs+BBClwtfZSvDgtL//G/smwAc5oVK/UPu2Gu9tIaRgFmYFFKrmg3SyAjSrElf0TiJ1v8fYA==}
    engines: {node: '>=12'}
    cpu: [ia32]
    os: [win32]

  '@esbuild/win32-x64@0.21.5':
    resolution: {integrity: sha512-tQd/1efJuzPC6rCFwEvLtci/xNFcTZknmXs98FYDfGE4wP9ClFV98nyKrzJKVPMhdDnjzLhdUyMX4PsQAPjwIw==}
    engines: {node: '>=12'}
    cpu: [x64]
    os: [win32]

  '@eslint-community/eslint-utils@4.4.0':
    resolution: {integrity: sha512-1/sA4dwrzBAyeUoQ6oxahHKmrZvsnLCg4RfxW3ZFGGmQkSNQPFNLV9CUEFQP1x9EYXHTo5p6xdhZM1Ne9p/AfA==}
    engines: {node: ^12.22.0 || ^14.17.0 || >=16.0.0}
    peerDependencies:
      eslint: ^6.0.0 || ^7.0.0 || >=8.0.0

  '@eslint-community/regexpp@4.11.0':
    resolution: {integrity: sha512-G/M/tIiMrTAxEWRfLfQJMmGNX28IxBg4PBz8XqQhqUHLFI6TL2htpIB1iQCj144V5ee/JaKyT9/WZ0MGZWfA7A==}
    engines: {node: ^12.0.0 || ^14.0.0 || >=16.0.0}

  '@eslint/eslintrc@2.1.4':
    resolution: {integrity: sha512-269Z39MS6wVJtsoUl10L60WdkhJVdPG24Q4eZTH3nnF6lpvSShEK3wQjDX9JRWAUPvPh7COouPpU9IrqaZFvtQ==}
    engines: {node: ^12.22.0 || ^14.17.0 || >=16.0.0}

  '@eslint/js@8.57.0':
    resolution: {integrity: sha512-Ys+3g2TaW7gADOJzPt83SJtCDhMjndcDMFVQ/Tj9iA1BfJzFKD9mAUXT3OenpuPHbI6P/myECxRJrofUsDx/5g==}
    engines: {node: ^12.22.0 || ^14.17.0 || >=16.0.0}

  '@floating-ui/core@1.6.5':
    resolution: {integrity: sha512-8GrTWmoFhm5BsMZOTHeGD2/0FLKLQQHvO/ZmQga4tKempYRLz8aqJGqXVuQgisnMObq2YZ2SgkwctN1LOOxcqA==}

  '@floating-ui/dom@1.6.8':
    resolution: {integrity: sha512-kx62rP19VZ767Q653wsP1XZCGIirkE09E0QUGNYTM/ttbbQHqcGPdSfWFxUyyNLc/W6aoJRBajOSXhP6GXjC0Q==}

  '@floating-ui/utils@0.2.5':
    resolution: {integrity: sha512-sTcG+QZ6fdEUObICavU+aB3Mp8HY4n14wYHdxK4fXjPmv3PXZZeY5RaguJmGyeH/CJQhX3fqKUtS4qc1LoHwhQ==}

  '@formatjs/ecma402-abstract@2.0.0':
    resolution: {integrity: sha512-rRqXOqdFmk7RYvj4khklyqzcfQl9vEL/usogncBHRZfZBDOwMGuSRNFl02fu5KGHXdbinju+YXyuR+Nk8xlr/g==}

  '@formatjs/fast-memoize@2.2.0':
    resolution: {integrity: sha512-hnk/nY8FyrL5YxwP9e4r9dqeM6cAbo8PeU9UjyXojZMNvVad2Z06FAVHyR3Ecw6fza+0GH7vdJgiKIVXTMbSBA==}

  '@formatjs/icu-messageformat-parser@2.7.8':
    resolution: {integrity: sha512-nBZJYmhpcSX0WeJ5SDYUkZ42AgR3xiyhNCsQweFx3cz/ULJjym8bHAzWKvG5e2+1XO98dBYC0fWeeAECAVSwLA==}

  '@formatjs/icu-skeleton-parser@1.8.2':
    resolution: {integrity: sha512-k4ERKgw7aKGWJZgTarIcNEmvyTVD9FYh0mTrrBMHZ1b8hUu6iOJ4SzsZlo3UNAvHYa+PnvntIwRPt1/vy4nA9Q==}

  '@formatjs/intl-displaynames@6.6.8':
    resolution: {integrity: sha512-Lgx6n5KxN16B3Pb05z3NLEBQkGoXnGjkTBNCZI+Cn17YjHJ3fhCeEJJUqRlIZmJdmaXQhjcQVDp6WIiNeRYT5g==}

  '@formatjs/intl-listformat@7.5.7':
    resolution: {integrity: sha512-MG2TSChQJQT9f7Rlv+eXwUFiG24mKSzmF144PLb8m8OixyXqn4+YWU+5wZracZGCgVTVmx8viCf7IH3QXoiB2g==}

  '@formatjs/intl-localematcher@0.5.4':
    resolution: {integrity: sha512-zTwEpWOzZ2CiKcB93BLngUX59hQkuZjT2+SAQEscSm52peDW/getsawMcWF1rGRpMCX6D7nSJA3CzJ8gn13N/g==}

  '@formatjs/intl@2.10.4':
    resolution: {integrity: sha512-56483O+HVcL0c7VucAS2tyH020mt9XTozZO67cwtGg0a7KWDukS/FzW3OnvaHmTHDuYsoPIzO+ZHVfU6fT/bJw==}
    peerDependencies:
      typescript: ^4.7 || 5
    peerDependenciesMeta:
      typescript:
        optional: true

  '@humanwhocodes/config-array@0.11.14':
    resolution: {integrity: sha512-3T8LkOmg45BV5FICb15QQMsyUSWrQ8AygVfC7ZG32zOalnqrilm018ZVCw0eapXux8FtA33q8PSRSstjee3jSg==}
    engines: {node: '>=10.10.0'}
    deprecated: Use @eslint/config-array instead

  '@humanwhocodes/module-importer@1.0.1':
    resolution: {integrity: sha512-bxveV4V8v5Yb4ncFTT3rPSgZBOpCkjfK0y4oVVVJwIuDVBRMDXrPyXRL988i5ap9m9bnyEEjWfm5WkBmtffLfA==}
    engines: {node: '>=12.22'}

  '@humanwhocodes/object-schema@2.0.3':
    resolution: {integrity: sha512-93zYdMES/c1D69yZiKDBj0V24vqNzB/koF26KPaagAfd3P/4gUlh3Dys5ogAK+Exi9QyzlD8x/08Zt7wIKcDcA==}
    deprecated: Use @eslint/object-schema instead

  '@isaacs/cliui@8.0.2':
    resolution: {integrity: sha512-O8jcjabXaleOG9DQ0+ARXWZBTfnP4WNAqzuiJK7ll44AmxGKv/J2M4TPjxjY3znBCfvBXFzucm1twdyFybFqEA==}
    engines: {node: '>=12'}

  '@jridgewell/gen-mapping@0.3.5':
    resolution: {integrity: sha512-IzL8ZoEDIBRWEzlCcRhOaCupYyN5gdIK+Q6fbFdPDg6HqX6jpkItn7DFIpW9LQzXG6Df9sA7+OKnq0qlz/GaQg==}
    engines: {node: '>=6.0.0'}

  '@jridgewell/resolve-uri@3.1.2':
    resolution: {integrity: sha512-bRISgCIjP20/tbWSPWMEi54QVPRZExkuD9lJL+UIxUKtwVJA8wW1Trb1jMs1RFXo1CBTNZ/5hpC9QvmKWdopKw==}
    engines: {node: '>=6.0.0'}

  '@jridgewell/set-array@1.2.1':
    resolution: {integrity: sha512-R8gLRTZeyp03ymzP/6Lil/28tGeGEzhx1q2k703KGWRAI1VdvPIXdG70VJc2pAMw3NA6JKL5hhFu1sJX0Mnn/A==}
    engines: {node: '>=6.0.0'}

  '@jridgewell/sourcemap-codec@1.5.0':
    resolution: {integrity: sha512-gv3ZRaISU3fjPAgNsriBRqGWQL6quFx04YMPW/zD8XMLsU32mhCCbfbO6KZFLjvYpCZ8zyDEgqsgf+PwPaM7GQ==}

  '@jridgewell/trace-mapping@0.3.25':
    resolution: {integrity: sha512-vNk6aEwybGtawWmy/PzwnGDOjCkLWSD2wqvjGGAgOAwCGWySYXfYoxt00IJkTF+8Lb57DwOb3Aa0o9CApepiYQ==}

  '@manypkg/find-root@1.1.0':
    resolution: {integrity: sha512-mki5uBvhHzO8kYYix/WRy2WX8S3B5wdVSc9D6KcU5lQNglP2yt58/VfLuAK49glRXChosY8ap2oJ1qgma3GUVA==}

  '@manypkg/find-root@2.2.2':
    resolution: {integrity: sha512-guhclSR8MCzjRHrFdhDBppjqofGbcv5St5PM4DITT9s0mEsxFbsAusp+L5UCsed+Pd6qTi73Sr7EdQS23nmBHA==}
    engines: {node: '>=14.18.0'}

  '@manypkg/get-packages@1.1.3':
    resolution: {integrity: sha512-fo+QhuU3qE/2TQMQmbVMqaQ6EWbMhi4ABWP+O4AM1NqPBuy0OrApV5LO6BrrgnhtAHS2NH6RrVk9OL181tTi8A==}

  '@manypkg/get-packages@2.2.2':
    resolution: {integrity: sha512-3+Zd8kLZmsyJFmWTBtY0MAuCErI7yKB2cjMBlujvSVKZ2R/BMXi0kjCXu2dtRlSq/ML86t1FkumT0yreQ3n8OQ==}
    engines: {node: '>=14.18.0'}

  '@manypkg/tools@1.1.1':
    resolution: {integrity: sha512-lpqC/HVb/fWljyphkEdifkr7vSfxHURnwLwKbJma7KvAkX2dl6xTsKLxwt4EpfxxuHhX7gaFOCCcs9Gqj//lEA==}
    engines: {node: '>=14.18.0'}

  '@mapbox/jsonlint-lines-primitives@2.0.2':
    resolution: {integrity: sha512-rY0o9A5ECsTQRVhv7tL/OyDpGAoUB4tTvLiW1DSzQGq4bvTPhNw1VpSNjDJc5GFZ2XuyOtSWSVN05qOtcD71qQ==}
    engines: {node: '>= 0.6'}

  '@mapbox/unitbezier@0.0.1':
    resolution: {integrity: sha512-nMkuDXFv60aBr9soUG5q+GvZYL+2KZHVvsqFCzqnkGEf46U2fvmytHaEVc1/YZbiLn8X+eR3QzX1+dwDO1lxlw==}

  '@maplibre/maplibre-gl-style-spec@20.3.0':
    resolution: {integrity: sha512-eSiQ3E5LUSxAOY9ABXGyfNhout2iEa6mUxKeaQ9nJ8NL1NuaQYU7zKqzx/LEYcXe1neT4uYAgM1wYZj3fTSXtA==}
    hasBin: true

  '@nodelib/fs.scandir@2.1.5':
    resolution: {integrity: sha512-vq24Bq3ym5HEQm2NKCr3yXDwjc7vTsEThRDnkp2DK9p1uqLR+DHurm/NOTo0KG7HYHU7eppKZj3MyqYuMBf62g==}
    engines: {node: '>= 8'}

  '@nodelib/fs.stat@2.0.5':
    resolution: {integrity: sha512-RkhPPp2zrqDAQA/2jNhnztcPAlv64XdhIp7a7454A5ovI7Bukxgt7MX7udwAu3zg1DcpPU0rz3VV1SeaqvY4+A==}
    engines: {node: '>= 8'}

  '@nodelib/fs.walk@1.2.8':
    resolution: {integrity: sha512-oGB+UxlgWcgQkgwo8GcEGwemoTFt3FIO9ababBmaGwXIoBKZ+GTy0pP185beGg7Llih/NSHSV2XAs1lnznocSg==}
    engines: {node: '>= 8'}

  '@open-pioneer/base-theme@0.3.2':
    resolution: {integrity: sha512-EgkYCFbBsV/7zhtYwAxtlppF4q6wBr8sMPmyEL41kknDYw9cFbL86ecQgjNafpHIs79AFUinxr2TTyywmXd1jQ==}
    peerDependencies:
      '@open-pioneer/chakra-integration': ^1.1.3

  '@open-pioneer/build-common@2.0.4':
    resolution: {integrity: sha512-kylyZDyItRzsrF/4gM6cZ7+48kMvAC/AJBnPl/t5xbo/s3kMwRijT9tp9x3NxQpDaBNWc7Uyx63+6PBQXVqo+A==}
    engines: {node: '>= 18'}

  '@open-pioneer/build-package-cli@2.1.0':
    resolution: {integrity: sha512-rTLcqcQDsCWaLeftbnC/K/HeiP16tZ0+pl0mzCpQCP60L5ge9/qf7J+2tsN0tMv0mkMBZPzT3y3/yl/KeHmRYw==}
    engines: {node: '>= 18'}
    hasBin: true

  '@open-pioneer/build-package@3.0.0':
    resolution: {integrity: sha512-xkbdEc4Z4T0/siWRGzXDCW9dA5jekWQNgvZLeeAE3+iaheYSIaXJG2bvZInjcXGle46U94gVFEW91f0CE+AGfQ==}
    engines: {node: '>= 18'}
    peerDependencies:
      sass: '*'
      typescript: '*'
    peerDependenciesMeta:
      sass:
        optional: true
      typescript:
        optional: true

  '@open-pioneer/build-support@2.0.2':
    resolution: {integrity: sha512-+9lWYqbsPsYefAH5leuOVYBmCrMMPzbuALZysh1b7u6AJ8BhntGapw8Q4hvaZ0qxPYW1BaVAAZfiGTk0fAPt4A==}
    engines: {node: '>= 18'}

  '@open-pioneer/chakra-integration@1.1.3':
    resolution: {integrity: sha512-d85bIOp64QgVvIQZEb77xTFdAGEKicqkwhRtpJZHpu/OrY0HKE4C6PX+/8wVqXk8IvNVFp05K/rvm+jKeBf5+w==}
    peerDependencies:
      '@chakra-ui/react': ^2.8.2
      '@emotion/cache': ^11.11.0
      '@emotion/react': ^11.11.1
      '@emotion/styled': ^11.11.0
      framer-motion: '>=4.0.0'
      react: ^18.3.1
      react-dom: ^18.2.0

  '@open-pioneer/core@1.2.3':
    resolution: {integrity: sha512-njXfwwFS/VKNcF7cPv7PahhtvVmKl7TtDdn+0vFAp6qMW45OjOTmMJ03ZU1bf/ItljPszrT8H9QvYPUbQospWQ==}

  '@open-pioneer/http@2.1.8':
    resolution: {integrity: sha512-azbUlOyb8UMcOUznjhF7TKpgwPJ0FLuXCqeFB2ISYso7yp7tc1TSrb9ic3xdUyVtgseHd36m8XX+skseGb4+qA==}
    peerDependencies:
      '@open-pioneer/core': ^1.2.3
      '@open-pioneer/runtime': ^2.1.6

  '@open-pioneer/integration@2.0.9':
    resolution: {integrity: sha512-Ju9lWO07LL974o9FZf3Ta+6Zswoyj++jZSxRA/TLFIK8pkH1Oip54IDRXW8jl2I/X/jeBX0rzvi9aQlWmEc2sA==}
    peerDependencies:
      '@open-pioneer/runtime': ^2.1.6

  '@open-pioneer/local-storage@0.3.5':
    resolution: {integrity: sha512-zd5cj6cxv0AqimX7uj2IAFBMohUoHjp1o/MzQJGfg3Nd5THb9JdpTSz0h1jv6IZ4j3QVMhN7Pi/R/0ixBZus/g==}
    peerDependencies:
      '@open-pioneer/core': ^1.2.3
      '@open-pioneer/runtime': ^2.1.6

  '@open-pioneer/notifier@0.3.5':
    resolution: {integrity: sha512-mhWRi4LP9wUmoT9Hsj/eNiDKIZ7xJI3GxcnUXcBN/H3h+oHj15bwuEaaESYEM19U88aEioFEl78DfQ9oDUIKoQ==}
    peerDependencies:
      '@chakra-ui/icons': ^2.1.1
      '@open-pioneer/chakra-integration': ^1.1.3
      '@open-pioneer/core': ^1.2.3
      '@open-pioneer/react-utils': ^1.0.0
      '@open-pioneer/runtime': ^2.1.6
      react: ^18.3.1

  '@open-pioneer/react-utils@1.0.0':
    resolution: {integrity: sha512-4/eETXkijnc6/0ubH/9XqM1YMt7ujFMIza2DwlB7pPBNi9wl6O4Q4i2GE+n5o9pCJKvSodQiPF3hj2mpOLJ0oQ==}
    peerDependencies:
      '@open-pioneer/chakra-integration': ^1.1.3
      '@open-pioneer/core': ^1.2.3
      classnames: ^2.3.2
      react: ^18.3.1

  '@open-pioneer/reactivity@0.1.0':
    resolution: {integrity: sha512-NdqcV/jC3agYMJ7M1jEF/5YocO469XK2z9zBYT1O6Hh4FyM0AsQWEHcNdoZzz0YDAMYFdF0dlb3pjmOewIfSfg==}
    peerDependencies:
      '@conterra/reactivity-core': ^0.4.0
      react: ^18.3.1

  '@open-pioneer/runtime-react-support@1.0.2':
    resolution: {integrity: sha512-Ilv+IZTYphM2cd97BrIOeq7NW6pa9TnMOUCEqn784w9XtYlPEh2f50Mh3eurOkcKPxzQgzrWaOUGzJE8Q04Oaw==}
    peerDependencies:
      react: ^18.3.1

  '@open-pioneer/runtime@2.1.6':
    resolution: {integrity: sha512-3BS+1zngbhI9D0rqvhy1C9twqmm0nKkv3naophPLbfCjOVaMOj4ZmC9N85IWSvni+c3ZUkJDL1iH9n6Xs2L5zA==}
    peerDependencies:
      '@formatjs/intl': ^2.9.9
      '@open-pioneer/base-theme': ^0.3.2
      '@open-pioneer/chakra-integration': ^1.1.3
      '@open-pioneer/core': ^1.2.3
      '@open-pioneer/runtime-react-support': ^1.0.2
      react: ^18.3.1
      react-dom: ^18.2.0

  '@open-pioneer/tag-current-versions@2.0.2':
    resolution: {integrity: sha512-1okbGoAO9POHgyi9d7wLJ772dGvzMZpiL434X8RFKQIdg6b8fxobblmJ+j3qFt/+0Ba1UwZB1aDG+KA6nQt/7w==}
    engines: {node: '>= 18'}
    hasBin: true

  '@open-pioneer/test-utils@1.1.3':
    resolution: {integrity: sha512-ZuQ5NMBwAtZP35HuVApsSZjvPEhcX2B22evhJFGYMPI29TjTDureiVZ0DLklcC5bQv+L00wxLaP/FmQj0oQtNg==}
    peerDependencies:
      '@formatjs/intl': ^2.9.9
      '@open-pioneer/chakra-integration': ^1.1.3
      '@open-pioneer/runtime-react-support': ^1.0.2
      '@testing-library/dom': ^9.3.3
      '@testing-library/react': ^14.1.2
      react: ^18.3.1
      react-dom: ^18.2.0

  '@open-pioneer/vite-plugin-pioneer@3.0.4':
    resolution: {integrity: sha512-km1OD24ZgUsxwHH1h6dkMTjWQuNZni1PMg6fH3J61uU16meXzJjqlObs+WHbX3Zh++g1slsZ+r3TJfEi9+dlcg==}
    engines: {node: '>= 18'}
    peerDependencies:
      '@open-pioneer/runtime': '*'
      sass: ^1.58.3
      vite: ^5.0.0

  '@petamoriken/float16@3.8.7':
    resolution: {integrity: sha512-/Ri4xDDpe12NT6Ex/DRgHzLlobiQXEW/hmG08w1wj/YU7hLemk97c+zHQFp0iZQ9r7YqgLEXZR2sls4HxBf9NA==}

  '@pkgjs/parseargs@0.11.0':
    resolution: {integrity: sha512-+1VkjdD0QBLPodGrJUeqarH8VAIvQODIbwh9XpP5Syisf7YoQgsJKPNFoqqLQlu+VQ/tVSshMR6loPMn8U+dPg==}
    engines: {node: '>=14'}

  '@popperjs/core@2.11.8':
    resolution: {integrity: sha512-P1st0aksCrn9sGZhp8GMYwBnQsbvAWsZAX44oXNNvLHGqAOcoVxmjZiohstwQ7SqKnbR47akdNi+uleWD8+g6A==}

  '@preact/signals-core@1.7.0':
    resolution: {integrity: sha512-bEZLgmJGSBVP5PUPDowhPW3bVdMmp9Tr5OEl+SQK+8Tv9T7UsIfyN905cfkmmeqw8z4xp8T6zrl4M1uj9+HAfg==}

  '@rollup/plugin-node-resolve@15.2.3':
    resolution: {integrity: sha512-j/lym8nf5E21LwBT4Df1VD6hRO2L2iwUeUmP7litikRsVp1H6NWx20NEp0Y7su+7XGc476GnXXc4kFeZNGmaSQ==}
    engines: {node: '>=14.0.0'}
    peerDependencies:
      rollup: ^2.78.0||^3.0.0||^4.0.0
    peerDependenciesMeta:
      rollup:
        optional: true

  '@rollup/pluginutils@4.2.1':
    resolution: {integrity: sha512-iKnFXr7NkdZAIHiIWE+BX5ULi/ucVFYWD6TbAV+rZctiRTY2PL6tsIKhoIOaoskiWAkgu+VsbXgUVDNLHf+InQ==}
    engines: {node: '>= 8.0.0'}

  '@rollup/pluginutils@5.1.0':
    resolution: {integrity: sha512-XTIWOPPcpvyKI6L1NHo0lFlCyznUEyPmPY1mc3KpPVDYulHSTvyeLNVW00QTLIAFNhR3kYnJTQHeGqU4M3n09g==}
    engines: {node: '>=14.0.0'}
    peerDependencies:
      rollup: ^1.20.0||^2.0.0||^3.0.0||^4.0.0
    peerDependenciesMeta:
      rollup:
        optional: true

  '@rollup/rollup-android-arm-eabi@4.19.0':
    resolution: {integrity: sha512-JlPfZ/C7yn5S5p0yKk7uhHTTnFlvTgLetl2VxqE518QgyM7C9bSfFTYvB/Q/ftkq0RIPY4ySxTz+/wKJ/dXC0w==}
    cpu: [arm]
    os: [android]

  '@rollup/rollup-android-arm64@4.19.0':
    resolution: {integrity: sha512-RDxUSY8D1tWYfn00DDi5myxKgOk6RvWPxhmWexcICt/MEC6yEMr4HNCu1sXXYLw8iAsg0D44NuU+qNq7zVWCrw==}
    cpu: [arm64]
    os: [android]

  '@rollup/rollup-darwin-arm64@4.19.0':
    resolution: {integrity: sha512-emvKHL4B15x6nlNTBMtIaC9tLPRpeA5jMvRLXVbl/W9Ie7HhkrE7KQjvgS9uxgatL1HmHWDXk5TTS4IaNJxbAA==}
    cpu: [arm64]
    os: [darwin]

  '@rollup/rollup-darwin-x64@4.19.0':
    resolution: {integrity: sha512-fO28cWA1dC57qCd+D0rfLC4VPbh6EOJXrreBmFLWPGI9dpMlER2YwSPZzSGfq11XgcEpPukPTfEVFtw2q2nYJg==}
    cpu: [x64]
    os: [darwin]

  '@rollup/rollup-linux-arm-gnueabihf@4.19.0':
    resolution: {integrity: sha512-2Rn36Ubxdv32NUcfm0wB1tgKqkQuft00PtM23VqLuCUR4N5jcNWDoV5iBC9jeGdgS38WK66ElncprqgMUOyomw==}
    cpu: [arm]
    os: [linux]

  '@rollup/rollup-linux-arm-musleabihf@4.19.0':
    resolution: {integrity: sha512-gJuzIVdq/X1ZA2bHeCGCISe0VWqCoNT8BvkQ+BfsixXwTOndhtLUpOg0A1Fcx/+eA6ei6rMBzlOz4JzmiDw7JQ==}
    cpu: [arm]
    os: [linux]

  '@rollup/rollup-linux-arm64-gnu@4.19.0':
    resolution: {integrity: sha512-0EkX2HYPkSADo9cfeGFoQ7R0/wTKb7q6DdwI4Yn/ULFE1wuRRCHybxpl2goQrx4c/yzK3I8OlgtBu4xvted0ug==}
    cpu: [arm64]
    os: [linux]

  '@rollup/rollup-linux-arm64-musl@4.19.0':
    resolution: {integrity: sha512-GlIQRj9px52ISomIOEUq/IojLZqzkvRpdP3cLgIE1wUWaiU5Takwlzpz002q0Nxxr1y2ZgxC2obWxjr13lvxNQ==}
    cpu: [arm64]
    os: [linux]

  '@rollup/rollup-linux-powerpc64le-gnu@4.19.0':
    resolution: {integrity: sha512-N6cFJzssruDLUOKfEKeovCKiHcdwVYOT1Hs6dovDQ61+Y9n3Ek4zXvtghPPelt6U0AH4aDGnDLb83uiJMkWYzQ==}
    cpu: [ppc64]
    os: [linux]

  '@rollup/rollup-linux-riscv64-gnu@4.19.0':
    resolution: {integrity: sha512-2DnD3mkS2uuam/alF+I7M84koGwvn3ZVD7uG+LEWpyzo/bq8+kKnus2EVCkcvh6PlNB8QPNFOz6fWd5N8o1CYg==}
    cpu: [riscv64]
    os: [linux]

  '@rollup/rollup-linux-s390x-gnu@4.19.0':
    resolution: {integrity: sha512-D6pkaF7OpE7lzlTOFCB2m3Ngzu2ykw40Nka9WmKGUOTS3xcIieHe82slQlNq69sVB04ch73thKYIWz/Ian8DUA==}
    cpu: [s390x]
    os: [linux]

  '@rollup/rollup-linux-x64-gnu@4.19.0':
    resolution: {integrity: sha512-HBndjQLP8OsdJNSxpNIN0einbDmRFg9+UQeZV1eiYupIRuZsDEoeGU43NQsS34Pp166DtwQOnpcbV/zQxM+rWA==}
    cpu: [x64]
    os: [linux]

  '@rollup/rollup-linux-x64-musl@4.19.0':
    resolution: {integrity: sha512-HxfbvfCKJe/RMYJJn0a12eiOI9OOtAUF4G6ozrFUK95BNyoJaSiBjIOHjZskTUffUrB84IPKkFG9H9nEvJGW6A==}
    cpu: [x64]
    os: [linux]

  '@rollup/rollup-win32-arm64-msvc@4.19.0':
    resolution: {integrity: sha512-HxDMKIhmcguGTiP5TsLNolwBUK3nGGUEoV/BO9ldUBoMLBssvh4J0X8pf11i1fTV7WShWItB1bKAKjX4RQeYmg==}
    cpu: [arm64]
    os: [win32]

  '@rollup/rollup-win32-ia32-msvc@4.19.0':
    resolution: {integrity: sha512-xItlIAZZaiG/u0wooGzRsx11rokP4qyc/79LkAOdznGRAbOFc+SfEdfUOszG1odsHNgwippUJavag/+W/Etc6Q==}
    cpu: [ia32]
    os: [win32]

  '@rollup/rollup-win32-x64-msvc@4.19.0':
    resolution: {integrity: sha512-xNo5fV5ycvCCKqiZcpB65VMR11NJB+StnxHz20jdqRAktfdfzhgjTiJ2doTDQE/7dqGaV5I7ZGqKpgph6lCIag==}
    cpu: [x64]
    os: [win32]

  '@shikijs/core@1.11.0':
    resolution: {integrity: sha512-VbEhDAhT/2ozO0TPr5/ZQBO/NWLqtk4ZiBf6NplYpF38mKjNfMMied5fNEfIfYfN+cdKvhDB4VMcKvG/g9c3zg==}

  '@swc/core-darwin-arm64@1.7.0':
    resolution: {integrity: sha512-2ylhM7f0HwUwLrFYZAe/dse8PCbPsYcJS3Dt7Q8NT3PUn7vy6QOMxNcOPPuDrnmaXqQQO3oxdmRapguTxaat9g==}
    engines: {node: '>=10'}
    cpu: [arm64]
    os: [darwin]

  '@swc/core-darwin-x64@1.7.0':
    resolution: {integrity: sha512-SgVnN4gT1Rb9YfTkp4FCUITqSs7Yj0uB2SUciu5CV3HuGvS5YXCUzh+KrwpLFtx8NIgivISKcNnb41mJi98X8Q==}
    engines: {node: '>=10'}
    cpu: [x64]
    os: [darwin]

  '@swc/core-linux-arm-gnueabihf@1.7.0':
    resolution: {integrity: sha512-+Z9Dayart1iKJQEJJ9N/KS4z5EdXJE3WPFikY0jonKTo4Dd8RuyVz5yLvqcIMeVdz/SwximATaL6iJXw7hZS9A==}
    engines: {node: '>=10'}
    cpu: [arm]
    os: [linux]

  '@swc/core-linux-arm64-gnu@1.7.0':
    resolution: {integrity: sha512-UnLrCiZ1EI4shznJn0xP6DLgsXUSwtfsdgHhGYCrvbgVBBve3S9iFgVFEB3SPl7Q/TdowNbrN4zHU0oChfiNfw==}
    engines: {node: '>=10'}
    cpu: [arm64]
    os: [linux]

  '@swc/core-linux-arm64-musl@1.7.0':
    resolution: {integrity: sha512-H724UANA+ptsfwKRr9mnaDa9cb5fw0oFysiGKTgb3DMYcgk3Od0jMTnXVPFSVpo7FlmyxeC9K8ueUPBOoOK6XA==}
    engines: {node: '>=10'}
    cpu: [arm64]
    os: [linux]

  '@swc/core-linux-x64-gnu@1.7.0':
    resolution: {integrity: sha512-SY3HA0K0Dpqt1HIfMLGpwL4hd4UaL2xHP5oZXPlRQPhUDZrbb4PbI3ZJnh66c63eL4ZR8EJ+HRFI0Alx5p69Zw==}
    engines: {node: '>=10'}
    cpu: [x64]
    os: [linux]

  '@swc/core-linux-x64-musl@1.7.0':
    resolution: {integrity: sha512-cEJ2ebtV1v/5Ilb55E05J6F5SrHKQWzUttIhR5Mkayyo+yvPslcpByuFC3D+J7X1ebziTOBpWuMpUdjLfh3SMQ==}
    engines: {node: '>=10'}
    cpu: [x64]
    os: [linux]

  '@swc/core-win32-arm64-msvc@1.7.0':
    resolution: {integrity: sha512-ecQOOmzEssz+m0pR4xDYCGuvn3E/l0nQ3tk5jp1NA1lsAy4bMV0YbYCHjptYvWL/UjhIerIp3IlCJ8x5DodSog==}
    engines: {node: '>=10'}
    cpu: [arm64]
    os: [win32]

  '@swc/core-win32-ia32-msvc@1.7.0':
    resolution: {integrity: sha512-gz81seZkRn3zMnVOc7L5k6F4vQC82gIxmHiL+GedK+A37XI/X26AASU3zxvORnqQbwQYXQ+AEVckxBmFlz3v2g==}
    engines: {node: '>=10'}
    cpu: [ia32]
    os: [win32]

  '@swc/core-win32-x64-msvc@1.7.0':
    resolution: {integrity: sha512-b5Fd1xEOw9uqBpj2lqsaR4Iq9UhiL84hNDcEsi6DQA7Y1l85waQAslTbS0E4/pJ1PISAs0jW0zIGLco1eaWBOg==}
    engines: {node: '>=10'}
    cpu: [x64]
    os: [win32]

  '@swc/core@1.7.0':
    resolution: {integrity: sha512-d4vMzH6ICllDwlPuhset2h8gu/USHdbyfJim+2hQEdxC0UONtfpmu38XBgNqRjStrji1Q5M10jfeUZL3cu1i8g==}
    engines: {node: '>=10'}
    peerDependencies:
      '@swc/helpers': '*'
    peerDependenciesMeta:
      '@swc/helpers':
        optional: true

  '@swc/counter@0.1.3':
    resolution: {integrity: sha512-e2BR4lsJkkRlKZ/qCHPw9ZaSxc0MVUd7gtbtaB7aMvHeJVYe8sOB8DBZkP2DtISHGSku9sCK6T6cnY0CtXrOCQ==}

  '@swc/types@0.1.12':
    resolution: {integrity: sha512-wBJA+SdtkbFhHjTMYH+dEH1y4VpfGdAc2Kw/LK09i9bXd/K6j6PkDcFCEzb6iVfZMkPRrl/q0e3toqTAJdkIVA==}

  '@tanstack/react-table@8.19.3':
    resolution: {integrity: sha512-MtgPZc4y+cCRtU16y1vh1myuyZ2OdkWgMEBzyjYsoMWMicKZGZvcDnub3Zwb6XF2pj9iRMvm1SO1n57lS0vXLw==}
    engines: {node: '>=12'}
    peerDependencies:
      react: '>=16.8'
      react-dom: '>=16.8'

  '@tanstack/table-core@8.19.3':
    resolution: {integrity: sha512-IqREj9ADoml9zCAouIG/5kCGoyIxPFdqdyoxis9FisXFi5vT+iYfEfLosq4xkU/iDbMcEuAj+X8dWRLvKYDNoQ==}
    engines: {node: '>=12'}

  '@testing-library/dom@9.3.4':
    resolution: {integrity: sha512-FlS4ZWlp97iiNWig0Muq8p+3rVDjRiYE+YKGbAqXOu9nwJFFOdL00kFpz42M+4huzYi86vAK1sOOfyOG45muIQ==}
    engines: {node: '>=14'}

  '@testing-library/jest-dom@6.4.7':
    resolution: {integrity: sha512-GaKJ0nijoNf30dWSOOzQEBkWBRk4rG3C/efw8zKrimNuZpnS/6/AEwo0WvZHgJxG84cNCgxt+mtbe1fsvfLp2A==}
    engines: {node: '>=14', npm: '>=6', yarn: '>=1'}
    peerDependencies:
      '@jest/globals': '>= 28'
      '@types/bun': latest
      '@types/jest': '>= 28'
      jest: '>= 28'
      vitest: '>= 0.32'
    peerDependenciesMeta:
      '@jest/globals':
        optional: true
      '@types/bun':
        optional: true
      '@types/jest':
        optional: true
      jest:
        optional: true
      vitest:
        optional: true

  '@testing-library/react@14.3.1':
    resolution: {integrity: sha512-H99XjUhWQw0lTgyMN05W3xQG1Nh4lq574D8keFf1dDoNTJgp66VbJozRaczoF+wsiaPJNt/TcnfpLGufGxSrZQ==}
    engines: {node: '>=14'}
    peerDependencies:
      react: ^18.0.0
      react-dom: ^18.0.0

  '@testing-library/user-event@14.5.2':
    resolution: {integrity: sha512-YAh82Wh4TIrxYLmfGcixwD18oIjyC1pFQC2Y01F2lzV2HTMiYrI0nze0FD0ocB//CKS/7jIUgae+adPqxK5yCQ==}
    engines: {node: '>=12', npm: '>=6'}
    peerDependencies:
      '@testing-library/dom': '>=7.21.4'

  '@types/aria-query@5.0.4':
    resolution: {integrity: sha512-rfT93uj5s0PRL7EzccGMs3brplhcrghnDoV26NqKhCAS1hVo+WdNsPvE/yb6ilfr5hi2MEk6d5EWJTKdxg8jVw==}

  '@types/eslint@8.56.11':
    resolution: {integrity: sha512-sVBpJMf7UPo/wGecYOpk2aQya2VUGeHhe38WG7/mN5FufNSubf5VT9Uh9Uyp8/eLJpu1/tuhJ/qTo4mhSB4V4Q==}

  '@types/estree@1.0.5':
    resolution: {integrity: sha512-/kYRxGDLWzHOB7q+wtSUQlFrtcdUccpfy+X+9iMBpHK8QLLhx2wIPYuS5DYtR9Wa/YlZAbIovy7qVdB1Aq6Lyw==}

  '@types/hast@3.0.4':
    resolution: {integrity: sha512-WPs+bbQw5aCj+x6laNGWLH3wviHtoCv/P3+otBhbOhJgG8qtpdAMlTCxLtsTWA7LH1Oh/bFCHsBn0TPS5m30EQ==}

  '@types/is-ci@3.0.4':
    resolution: {integrity: sha512-AkCYCmwlXeuH89DagDCzvCAyltI2v9lh3U3DqSg/GrBYoReAaWwxfXCqMx9UV5MajLZ4ZFwZzV4cABGIxk2XRw==}

  '@types/js-cookie@2.2.7':
    resolution: {integrity: sha512-aLkWa0C0vO5b4Sr798E26QgOkss68Un0bLjs7u9qxzPT5CG+8DuNTffWES58YzJs3hrVAOs1wonycqEBqNJubA==}

  '@types/js-yaml@4.0.9':
    resolution: {integrity: sha512-k4MGaQl5TGo/iipqb2UDG2UwjXziSWkh0uysQelTlJpX1qGlpUZYm8PnO4DxG1qBomtJUdYJ6qR6xdIah10JLg==}

  '@types/jsdom@21.1.7':
    resolution: {integrity: sha512-yOriVnggzrnQ3a9OKOCxaVuSug3w3/SbOj5i7VwXWZEyUNl3bLF9V3MfxGbZKuwqJOQyRfqXyROBB1CoZLFWzA==}

  '@types/json-schema@7.0.15':
    resolution: {integrity: sha512-5+fP8P8MFNC+AyZCDxrB2pkZFPGzqQWUzpSeuuVLvm8VMcorNYavBqoFcxK8bQz4Qsbn4oUEEem4wDLfcysGHA==}

  '@types/json5@0.0.29':
    resolution: {integrity: sha512-dRLjCWHYg4oaA77cxO64oO+7JwCwnIzkZPdrrC71jQmQtlhM556pwKo5bUzqvZndkVbeFLIIi+9TC40JNF5hNQ==}

  '@types/lodash.mergewith@4.6.7':
    resolution: {integrity: sha512-3m+lkO5CLRRYU0fhGRp7zbsGi6+BZj0uTVSwvcKU+nSlhjA9/QRNfuSGnD2mX6hQA7ZbmcCkzk5h4ZYGOtk14A==}

  '@types/lodash@4.17.7':
    resolution: {integrity: sha512-8wTvZawATi/lsmNu10/j2hk1KEP0IvjubqPE3cu1Xz7xfXXt5oCq3SNUz4fMIP4XGF9Ky+Ue2tBA3hcS7LSBlA==}

  '@types/minimist@1.2.5':
    resolution: {integrity: sha512-hov8bUuiLiyFPGyFPE1lwWhmzYbirOXQNNo40+y3zow8aFVTeyn3VWL0VFFfdNddA8S4Vf0Tc062rzyNr7Paag==}

  '@types/node@12.20.55':
    resolution: {integrity: sha512-J8xLz7q2OFulZ2cyGTLE1TbbZcjpno7FaN6zdJNrgAdrJ+DZzh/uFR6YrTb4C+nXakvud8Q4+rbhoIWlYQbUFQ==}

  '@types/node@18.19.41':
    resolution: {integrity: sha512-LX84pRJ+evD2e2nrgYCHObGWkiQJ1mL+meAgbvnwk/US6vmMY7S2ygBTGV2Jw91s9vUsLSXeDEkUHZIJGLrhsg==}

  '@types/normalize-package-data@2.4.4':
    resolution: {integrity: sha512-37i+OaWTh9qeK4LSHPsyRC7NahnGotNuZvjLSgcPzblpHB3rrCJxAOgI5gCdKm7coonsaX1Of0ILiTcnZjbfxA==}

  '@types/parse-json@4.0.2':
    resolution: {integrity: sha512-dISoDXWWQwUquiKsyZ4Ng+HX2KsPL7LyHKHQwgGFEA3IaKac4Obd+h2a/a6waisAoepJlBcx9paWqjA8/HVjCw==}

  '@types/proj4@2.5.5':
    resolution: {integrity: sha512-y4tHUVVoMEOm2nxRLQ2/ET8upj/pBmoutGxFw2LZJTQWPgWXI+cbxVEUFFmIzr/bpFR83hGDOTSXX6HBeObvZA==}

  '@types/prop-types@15.7.12':
    resolution: {integrity: sha512-5zvhXYtRNRluoE/jAp4GVsSduVUzNWKkOZrCDBWYtE7biZywwdC2AcEzg+cSMLFRfVgeAFqpfNabiPjxFddV1Q==}

  '@types/raf@3.4.3':
    resolution: {integrity: sha512-c4YAvMedbPZ5tEyxzQdMoOhhJ4RD3rngZIdwC2/qDN3d7JpEhB6fiBRKVY1lg5B7Wk+uPBjn5f39j1/2MY1oOw==}

  '@types/react-dom@18.3.0':
    resolution: {integrity: sha512-EhwApuTmMBmXuFOikhQLIBUn6uFg81SwLMOAUgodJF14SOBOCMdU04gDoYi0WOJJHD144TL32z4yDqCW3dnkQg==}

  '@types/react-transition-group@4.4.10':
    resolution: {integrity: sha512-hT/+s0VQs2ojCX823m60m5f0sL5idt9SO6Tj6Dg+rdphGPIeJbJ6CxvBYkgkGKrYeDjvIpKTR38UzmtHJOGW3Q==}

  '@types/react@18.3.3':
    resolution: {integrity: sha512-hti/R0pS0q1/xx+TsI73XIqk26eBsISZ2R0wUijXIngRK9R/e7Xw/cXVxQK7R5JjW+SV4zGcn5hXjudkN/pLIw==}

  '@types/resolve@1.20.2':
    resolution: {integrity: sha512-60BCwRFOZCQhDncwQdxxeOEEkbc5dIMccYLwbxsS4TUNeVECQ/pBJ0j09mrHOl/JJvpRPGwO9SvE4nR2Nb/a4Q==}

  '@types/semver@7.5.8':
    resolution: {integrity: sha512-I8EUhyrgfLrcTkzV3TSsGyl1tSuPrEDzr0yd5m90UgNxQkyDXULk3b6MlQqTCpZpNtWe1K0hzclnZkTcLBe2UQ==}

  '@types/tough-cookie@4.0.5':
    resolution: {integrity: sha512-/Ad8+nIOV7Rl++6f1BdKxFSMgmoqEoYbHRpPcx3JEfv8VRsQe9Z4mCXeJBzxs7mbHY/XOZZuXlRNfhpVPbs6ZA==}

  '@types/unist@3.0.2':
    resolution: {integrity: sha512-dqId9J8K/vGi5Zr7oo212BGii5m3q5Hxlkwy3WpYuKPklmBEvsbMYYyLxAQpSffdLl/gdW0XUpKWFvYmyoWCoQ==}

  '@types/uuid@10.0.0':
    resolution: {integrity: sha512-7gqG38EyHgyP1S+7+xomFtL+ZNHcKv6DwNaCZmJmo1vgMugyF3TCnXVg4t1uk89mLNwnLtnY3TpOpCOyp1/xHQ==}

  '@typescript-eslint/eslint-plugin@7.17.0':
    resolution: {integrity: sha512-pyiDhEuLM3PuANxH7uNYan1AaFs5XE0zw1hq69JBvGvE7gSuEoQl1ydtEe/XQeoC3GQxLXyOVa5kNOATgM638A==}
    engines: {node: ^18.18.0 || >=20.0.0}
    peerDependencies:
      '@typescript-eslint/parser': ^7.0.0
      eslint: ^8.56.0
      typescript: '*'
    peerDependenciesMeta:
      typescript:
        optional: true

  '@typescript-eslint/parser@7.17.0':
    resolution: {integrity: sha512-puiYfGeg5Ydop8eusb/Hy1k7QmOU6X3nvsqCgzrB2K4qMavK//21+PzNE8qeECgNOIoertJPUC1SpegHDI515A==}
    engines: {node: ^18.18.0 || >=20.0.0}
    peerDependencies:
      eslint: ^8.56.0
      typescript: '*'
    peerDependenciesMeta:
      typescript:
        optional: true

  '@typescript-eslint/scope-manager@7.17.0':
    resolution: {integrity: sha512-0P2jTTqyxWp9HiKLu/Vemr2Rg1Xb5B7uHItdVZ6iAenXmPo4SZ86yOPCJwMqpCyaMiEHTNqizHfsbmCFT1x9SA==}
    engines: {node: ^18.18.0 || >=20.0.0}

  '@typescript-eslint/type-utils@7.17.0':
    resolution: {integrity: sha512-XD3aaBt+orgkM/7Cei0XNEm1vwUxQ958AOLALzPlbPqb8C1G8PZK85tND7Jpe69Wualri81PLU+Zc48GVKIMMA==}
    engines: {node: ^18.18.0 || >=20.0.0}
    peerDependencies:
      eslint: ^8.56.0
      typescript: '*'
    peerDependenciesMeta:
      typescript:
        optional: true

  '@typescript-eslint/types@7.17.0':
    resolution: {integrity: sha512-a29Ir0EbyKTKHnZWbNsrc/gqfIBqYPwj3F2M+jWE/9bqfEHg0AMtXzkbUkOG6QgEScxh2+Pz9OXe11jHDnHR7A==}
    engines: {node: ^18.18.0 || >=20.0.0}

  '@typescript-eslint/typescript-estree@7.17.0':
    resolution: {integrity: sha512-72I3TGq93t2GoSBWI093wmKo0n6/b7O4j9o8U+f65TVD0FS6bI2180X5eGEr8MA8PhKMvYe9myZJquUT2JkCZw==}
    engines: {node: ^18.18.0 || >=20.0.0}
    peerDependencies:
      typescript: '*'
    peerDependenciesMeta:
      typescript:
        optional: true

  '@typescript-eslint/utils@7.17.0':
    resolution: {integrity: sha512-r+JFlm5NdB+JXc7aWWZ3fKSm1gn0pkswEwIYsrGPdsT2GjsRATAKXiNtp3vgAAO1xZhX8alIOEQnNMl3kbTgJw==}
    engines: {node: ^18.18.0 || >=20.0.0}
    peerDependencies:
      eslint: ^8.56.0

  '@typescript-eslint/visitor-keys@7.17.0':
    resolution: {integrity: sha512-RVGC9UhPOCsfCdI9pU++K4nD7to+jTcMIbXTSOcrLqUEW6gF2pU1UUbYJKc9cvcRSK1UDeMJ7pdMxf4bhMpV/A==}
    engines: {node: ^18.18.0 || >=20.0.0}

  '@ungap/structured-clone@1.2.0':
    resolution: {integrity: sha512-zuVdFrMJiuCDQUMCzQaD6KL28MjnqqN8XnAqiEq9PNm/hCPTSGfrXCOfwj1ow4LFb/tNymJPwsNbVePc1xFqrQ==}

  '@vitejs/plugin-react-swc@3.7.0':
    resolution: {integrity: sha512-yrknSb3Dci6svCd/qhHqhFPDSw0QtjumcqdKMoNNzmOl5lMXTTiqzjWtG4Qask2HdvvzaNgSunbQGet8/GrKdA==}
    peerDependencies:
      vite: ^4 || ^5

  '@vitest/expect@2.0.4':
    resolution: {integrity: sha512-39jr5EguIoanChvBqe34I8m1hJFI4+jxvdOpD7gslZrVQBKhh8H9eD7J/LJX4zakrw23W+dITQTDqdt43xVcJw==}

  '@vitest/pretty-format@2.0.4':
    resolution: {integrity: sha512-RYZl31STbNGqf4l2eQM1nvKPXE0NhC6Eq0suTTePc4mtMQ1Fn8qZmjV4emZdEdG2NOWGKSCrHZjmTqDCDoeFBw==}

  '@vitest/runner@2.0.4':
    resolution: {integrity: sha512-Gk+9Su/2H2zNfNdeJR124gZckd5st4YoSuhF1Rebi37qTXKnqYyFCd9KP4vl2cQHbtuVKjfEKrNJxHHCW8thbQ==}

  '@vitest/snapshot@2.0.4':
    resolution: {integrity: sha512-or6Mzoz/pD7xTvuJMFYEtso1vJo1S5u6zBTinfl+7smGUhqybn6VjzCDMhmTyVOFWwkCMuNjmNNxnyXPgKDoPw==}

  '@vitest/spy@2.0.4':
    resolution: {integrity: sha512-uTXU56TNoYrTohb+6CseP8IqNwlNdtPwEO0AWl+5j7NelS6x0xZZtP0bDWaLvOfUbaYwhhWp1guzXUxkC7mW7Q==}

  '@vitest/utils@2.0.4':
    resolution: {integrity: sha512-Zc75QuuoJhOBnlo99ZVUkJIuq4Oj0zAkrQ2VzCqNCx6wAwViHEh5Fnp4fiJTE9rA+sAoXRf00Z9xGgfEzV6fzQ==}

  '@xobotyi/scrollbar-width@1.9.5':
    resolution: {integrity: sha512-N8tkAACJx2ww8vFMneJmaAgmjAG1tnVBZJRLRcx061tmsLRZHSEZSLuGWnwPtunsSLvSqXQ2wfp7Mgqg1I+2dQ==}

  '@zag-js/dom-query@0.16.0':
    resolution: {integrity: sha512-Oqhd6+biWyKnhKwFFuZrrf6lxBz2tX2pRQe6grUnYwO6HJ8BcbqZomy2lpOdr+3itlaUqx+Ywj5E5ZZDr/LBfQ==}

  '@zag-js/element-size@0.10.5':
    resolution: {integrity: sha512-uQre5IidULANvVkNOBQ1tfgwTQcGl4hliPSe69Fct1VfYb2Fd0jdAcGzqQgPhfrXFpR62MxLPB7erxJ/ngtL8w==}

  '@zag-js/focus-visible@0.16.0':
    resolution: {integrity: sha512-a7U/HSopvQbrDU4GLerpqiMcHKEkQkNPeDZJWz38cw/6Upunh41GjHetq5TB84hxyCaDzJ6q2nEdNoBQfC0FKA==}

  acorn-jsx@5.3.2:
    resolution: {integrity: sha512-rq9s+JNhf0IChjtDXxllJ7g41oZk5SlXtp0LHwyA5cejwn7vKmKp4pPri6YEePv2PU65sAsegbXtIinmDFDXgQ==}
    peerDependencies:
      acorn: ^6.0.0 || ^7.0.0 || ^8.0.0

  acorn@8.12.1:
    resolution: {integrity: sha512-tcpGyI9zbizT9JbV6oYE477V6mTlXvvi0T0G3SNIYE2apm/G5huBa1+K89VGeovbg+jycCrfhl3ADxErOuO6Jg==}
    engines: {node: '>=0.4.0'}
    hasBin: true

  agent-base@7.1.1:
    resolution: {integrity: sha512-H0TSyFNDMomMNJQBn8wFV5YC/2eJ+VXECwOadZJT554xP6cODZHPX3H9QMQECxvrgiSOP1pHjy1sMWQVYJOUOA==}
    engines: {node: '>= 14'}

  ajv@6.12.6:
    resolution: {integrity: sha512-j3fVLgvTo527anyYyJOGTYJbG+vnnQYvE0m5mmkc1TK+nxAppkCLMIL0aZ4dblVCNoGShhm+kzE4ZUykBoMg4g==}

  ansi-colors@4.1.3:
    resolution: {integrity: sha512-/6w/C21Pm1A7aZitlI5Ni/2J6FFQN8i1Cvz3kHABAAbw93v/NlvKdVOqz7CCWz/3iv/JplRSEEZ83XION15ovw==}
    engines: {node: '>=6'}

  ansi-escapes@6.2.1:
    resolution: {integrity: sha512-4nJ3yixlEthEJ9Rk4vPcdBRkZvQZlYyu8j4/Mqz5sgIkddmEnH2Yj2ZrnP9S3tQOvSNRUIgVNF/1yPpRAGNRig==}
    engines: {node: '>=14.16'}

  ansi-regex@5.0.1:
    resolution: {integrity: sha512-quJQXlTSUGL2LH9SUXo8VwsY4soanhgo6LNSm84E1LBcE8s3O0wpdiRzyR9z/ZZJMlMWv37qOOb9pdJlMUEKFQ==}
    engines: {node: '>=8'}

  ansi-regex@6.0.1:
    resolution: {integrity: sha512-n5M855fKb2SsfMIiFFoVrABHJC8QtHwVx+mHWP3QcEqBHYienj5dHSgjbxtC0WEZXYt4wcD6zrQElDPhFuZgfA==}
    engines: {node: '>=12'}

  ansi-styles@3.2.1:
    resolution: {integrity: sha512-VT0ZI6kZRdTh8YyJw3SMbYm/u+NqfsAxEpWO0Pf9sq8/e94WxxOpPKx9FR1FlyCtOVDNOQ+8ntlqFxiRc+r5qA==}
    engines: {node: '>=4'}

  ansi-styles@4.3.0:
    resolution: {integrity: sha512-zbB9rCJAT1rbjiVDb2hqKFHNYLxgtk8NURxZ3IZwD3F6NtxbXZQCnnSi1Lkx+IDohdPlFp222wVALIheZJQSEg==}
    engines: {node: '>=8'}

  ansi-styles@5.2.0:
    resolution: {integrity: sha512-Cxwpt2SfTzTtXcfOlzGEee8O+c+MmUgGrNiBcXnuWxuFJHe6a5Hz7qwhwe5OgaSYI0IJvkLqWX1ASG+cJOkEiA==}
    engines: {node: '>=10'}

  ansi-styles@6.2.1:
    resolution: {integrity: sha512-bN798gFfQX+viw3R7yrGWRqnrN2oRkEkUjjl4JNn4E8GxxbjtG3FbrEIIY3l8/hrwUwIeCZvi4QuOTP4MErVug==}
    engines: {node: '>=12'}

  anymatch@3.1.3:
    resolution: {integrity: sha512-KMReFUr0B4t+D+OBkjR3KYqvocp2XaSzO55UcB6mgQMd3KbcE+mWTyvVV7D/zsdEbNnV6acZUutkiHQXvTr1Rw==}
    engines: {node: '>= 8'}

  argparse@1.0.10:
    resolution: {integrity: sha512-o5Roy6tNG4SL/FOkCAN6RzjiakZS25RLYFrcMttJqbdd8BWrnA+fGz57iN5Pb06pvBGvl5gQ0B48dJlslXvoTg==}

  argparse@2.0.1:
    resolution: {integrity: sha512-8+9WqebbFzpX9OR+Wa6O29asIogeRMzcGtAINdpMHHyAg10f05aSFVBbcEqGf/PXw1EjAZ+q2/bEBg3DvurK3Q==}

  aria-hidden@1.2.4:
    resolution: {integrity: sha512-y+CcFFwelSXpLZk/7fMB2mUbGtX9lKycf1MWJ7CaTIERyitVlyQx6C+sxcROU2BAJ24OiZyK+8wj2i8AlBoS3A==}
    engines: {node: '>=10'}

  aria-query@5.1.3:
    resolution: {integrity: sha512-R5iJ5lkuHybztUfuOAznmboyjWq8O6sqNqtK7CLOqdydi54VNbORp49mb14KbWgG1QD3JFO9hJdZ+y4KutfdOQ==}

  aria-query@5.3.0:
    resolution: {integrity: sha512-b0P0sZPKtyu8HkeRAfCq0IfURZK+SuwMjY1UXGBU27wpAiTwQAIlq56IbIO+ytk/JjS1fMR14ee5WBBfKi5J6A==}

  arr-union@3.1.0:
    resolution: {integrity: sha512-sKpyeERZ02v1FeCZT8lrfJq5u6goHCtpTAzPwJYe7c8SPFOboNjNg1vz2L4VTn9T4PQxEx13TbXLmYUcS6Ug7Q==}
    engines: {node: '>=0.10.0'}

  array-buffer-byte-length@1.0.1:
    resolution: {integrity: sha512-ahC5W1xgou+KTXix4sAO8Ki12Q+jf4i0+tmk3sC+zgcynshkHxzpXdImBehiUYKKKDwvfFiJl1tZt6ewscS1Mg==}
    engines: {node: '>= 0.4'}

  array-includes@3.1.8:
    resolution: {integrity: sha512-itaWrbYbqpGXkGhZPGUulwnhVf5Hpy1xiCFsGqyIGglbBxmG5vSjxQen3/WGOjPpNEv1RtBLKxbmVXm8HpJStQ==}
    engines: {node: '>= 0.4'}

  array-union@2.1.0:
    resolution: {integrity: sha512-HGyxoOTYUyCM6stUe6EJgnd4EoewAI7zMdfqO+kGjnlZmBDz/cR5pf8r/cR4Wq60sL/p0IkcjUEEPwS3GFrIyw==}
    engines: {node: '>=8'}

  array.prototype.findlast@1.2.5:
    resolution: {integrity: sha512-CVvd6FHg1Z3POpBLxO6E6zr+rSKEQ9L6rZHAaY7lLfhKsWYUBBOuMs0e9o24oopj6H+geRCX0YJ+TJLBK2eHyQ==}
    engines: {node: '>= 0.4'}

  array.prototype.findlastindex@1.2.5:
    resolution: {integrity: sha512-zfETvRFA8o7EiNn++N5f/kaCw221hrpGsDmcpndVupkPzEc1Wuf3VgC0qby1BbHs7f5DVYjgtEU2LLh5bqeGfQ==}
    engines: {node: '>= 0.4'}

  array.prototype.flat@1.3.2:
    resolution: {integrity: sha512-djYB+Zx2vLewY8RWlNCUdHjDXs2XOgm602S9E7P/UpHgfeHL00cRiIF+IN/G/aUJ7kGPb6yO/ErDI5V2s8iycA==}
    engines: {node: '>= 0.4'}

  array.prototype.flatmap@1.3.2:
    resolution: {integrity: sha512-Ewyx0c9PmpcsByhSW4r+9zDU7sGjFc86qf/kKtuSCRdhfbk0SNLLkaT5qvcHnRGgc5NP/ly/y+qkXkqONX54CQ==}
    engines: {node: '>= 0.4'}

  array.prototype.tosorted@1.1.4:
    resolution: {integrity: sha512-p6Fx8B7b7ZhL/gmUsAy0D15WhvDccw3mnGNbZpi3pmeJdxtWsj2jEaI4Y6oo3XiHfzuSgPwKc04MYt6KgvC/wA==}
    engines: {node: '>= 0.4'}

  arraybuffer.prototype.slice@1.0.3:
    resolution: {integrity: sha512-bMxMKAjg13EBSVscxTaYA4mRc5t1UAXa2kXiGTNfZ079HIWXEkKmkgFrh/nJqamaLSrXO5H4WFFkPEaLJWbs3A==}
    engines: {node: '>= 0.4'}

  arrify@1.0.1:
    resolution: {integrity: sha512-3CYzex9M9FGQjCGMGyi6/31c8GJbgb0qGyrx5HWxPd0aCwh4cB2YjMb2Xf9UuoogrMrlO9cTqnB5rI5GHZTcUA==}
    engines: {node: '>=0.10.0'}

  assertion-error@2.0.1:
    resolution: {integrity: sha512-Izi8RQcffqCeNVgFigKli1ssklIbpHnCYc6AknXGYoB6grJqyeby7jv12JUQgmTAnIDnbck1uxksT4dzN3PWBA==}
    engines: {node: '>=12'}

  assign-symbols@1.0.0:
    resolution: {integrity: sha512-Q+JC7Whu8HhmTdBph/Tq59IoRtoy6KAm5zzPv00WdujX82lbAL8K7WVjne7vdCsAmbF4AYaDOPyO3k0kl8qIrw==}
    engines: {node: '>=0.10.0'}

  ast-types-flow@0.0.8:
    resolution: {integrity: sha512-OH/2E5Fg20h2aPrbe+QL8JZQFko0YZaF+j4mnQ7BGhfavO7OpSLa8a0y9sBwomHdSbkhTS8TQNayBfnW5DwbvQ==}

  asynckit@0.4.0:
    resolution: {integrity: sha512-Oei9OH4tRh0YqU3GxhX79dM/mwVgvbZJaSNaRk+bshkj0S5cfHcgYakreBjrHwatXKbz+IoIdYLxrKim2MjW0Q==}

  atob@2.1.2:
    resolution: {integrity: sha512-Wm6ukoaOGJi/73p/cl2GvLjTI5JM1k/O14isD73YML8StrH/7/lRFgmg8nICZgD3bZZvjwCGxtMOD3wWNAu8cg==}
    engines: {node: '>= 4.5.0'}
    hasBin: true

  available-typed-arrays@1.0.7:
    resolution: {integrity: sha512-wvUjBtSGN7+7SjNpq/9M2Tg350UZD3q62IFZLbRAR1bSMlCo1ZaeW+BJ+D090e4hIIZLBcTDWe4Mh4jvUDajzQ==}
    engines: {node: '>= 0.4'}

  axe-core@4.9.1:
    resolution: {integrity: sha512-QbUdXJVTpvUTHU7871ppZkdOLBeGUKBQWHkHrvN2V9IQWGMt61zf3B45BtzjxEJzYuj0JBjBZP/hmYS/R9pmAw==}
    engines: {node: '>=4'}

  axobject-query@3.1.1:
    resolution: {integrity: sha512-goKlv8DZrK9hUh975fnHzhNIO4jUnFCfv/dszV5VwUGDFjI6vQ2VwoyjYjYNEbBE8AH87TduWP5uyDR1D+Iteg==}

  babel-plugin-macros@3.1.0:
    resolution: {integrity: sha512-Cg7TFGpIr01vOQNODXOOaGz2NpCU5gl8x1qJFbb6hbZxR7XrcE2vtbAsTAbJ7/xwJtUuJEw8K8Zr/AE0LHlesg==}
    engines: {node: '>=10', npm: '>=6'}

  balanced-match@1.0.2:
    resolution: {integrity: sha512-3oSeUO0TMV67hN1AmbXsK4yaqU7tjiHlbxRDZOpH0KW9+CeX4bRAaX0Anxt0tx2MrpRpWwQaPwIlISEJhYU5Pw==}

  base64-arraybuffer@1.0.2:
    resolution: {integrity: sha512-I3yl4r9QB5ZRY3XuJVEPfc2XhZO6YweFPI+UovAzn+8/hb3oJ6lnysaFcjVpkCPfVWFUDvoZ8kmVDP7WyRtYtQ==}
    engines: {node: '>= 0.6.0'}

  base64-js@1.5.1:
    resolution: {integrity: sha512-AKpaYlHn8t4SVbOHCy+b5+KKgvR4vrsD8vbvrbiQJps7fKDTkjkDry6ji0rUJjC0kzbNePLwzxq8iypo41qeWA==}

  better-path-resolve@1.0.0:
    resolution: {integrity: sha512-pbnl5XzGBdrFU/wT4jqmJVPn2B6UHPBOhzMQkY/SPUPB6QtUXtmBHBIwCbXJol93mOpGMnQyP/+BB19q04xj7g==}
    engines: {node: '>=4'}

  binary-extensions@2.3.0:
    resolution: {integrity: sha512-Ceh+7ox5qe7LJuLHoY0feh3pHuUDHAcRUeyL2VYghZwfpkNIy/+8Ocg0a3UuSoYzavmylwuLWQOf3hl0jjMMIw==}
    engines: {node: '>=8'}

  bl@4.1.0:
    resolution: {integrity: sha512-1W07cM9gS6DcLperZfFSj+bWLtaPGSOHWhPiGzXmvVJbRLdG82sH/Kn8EtW1VqWVA54AKf2h5k5BbnIbwF3h6w==}

  brace-expansion@1.1.11:
    resolution: {integrity: sha512-iCuPHDFgrHX7H2vEI/5xpz07zSHB00TpugqhmYtVmMO6518mCuRMoOYFldEBl0g187ufozdaHgWKcYFb61qGiA==}

  brace-expansion@2.0.1:
    resolution: {integrity: sha512-XnAIvQ8eM+kC6aULx6wuQiwVsnzsi9d3WxzV3FpWTGA19F621kwdbsAcFKXgKUHZWsy+mY6iL1sHTxWEFCytDA==}

  braces@3.0.3:
    resolution: {integrity: sha512-yQbXgO/OSZVD2IsiLlro+7Hf6Q18EJrKSEsdoMzKePKXct3gvD8oLcOQdIzGupr5Fj+EDe8gO/lxc1BzfMpxvA==}
    engines: {node: '>=8'}

  breakword@1.0.6:
    resolution: {integrity: sha512-yjxDAYyK/pBvws9H4xKYpLDpYKEH6CzrBPAuXq3x18I+c/2MkVtT3qAr7Oloi6Dss9qNhPVueAAVU1CSeNDIXw==}

  btoa@1.2.1:
    resolution: {integrity: sha512-SB4/MIGlsiVkMcHmT+pSmIPoNDoHg+7cMzmt3Uxt628MTz2487DKSqK/fuhFBrkuqrYv5UCEnACpF4dTFNKc/g==}
    engines: {node: '>= 0.4.0'}
    hasBin: true

  buffer@5.7.1:
    resolution: {integrity: sha512-EHcyIPBQ4BSGlvjB16k5KgAJ27CIsHY/2JBmCRReo48y9rQ3MaUzWX3KVlBa4U7MyX02HdVj0K7C3WaB3ju7FQ==}

  builtin-modules@3.3.0:
    resolution: {integrity: sha512-zhaCDicdLuWN5UbN5IMnFqNMhNfo919sH85y2/ea+5Yg9TsTkeZxpL+JLbp6cgYFS4sRLp3YV4S6yDuqVWHYOw==}
    engines: {node: '>=6'}

  bytewise-core@1.2.3:
    resolution: {integrity: sha512-nZD//kc78OOxeYtRlVk8/zXqTB4gf/nlguL1ggWA8FuchMyOxcyHR4QPQZMUmA7czC+YnaBrPUCubqAWe50DaA==}

  bytewise@1.1.0:
    resolution: {integrity: sha512-rHuuseJ9iQ0na6UDhnrRVDh8YnWVlU6xM3VH6q/+yHDeUH2zIhUzP+2/h3LIrhLDBtTqzWpE3p3tP/boefskKQ==}

  cac@6.7.14:
    resolution: {integrity: sha512-b6Ilus+c3RrdDk+JhLKUAQfzzgLEPy6wcXqS7f/xe1EETvsDP6GORG7SFuOs6cID5YkqchW/LXZbX5bc8j7ZcQ==}
    engines: {node: '>=8'}

  call-bind@1.0.7:
    resolution: {integrity: sha512-GHTSNSYICQ7scH7sZ+M2rFopRoLh8t2bLSW6BbgrtLsahOIB5iyAVJf9GjWK3cYTDaMj4XdBpM1cA6pIS0Kv2w==}
    engines: {node: '>= 0.4'}

  callsites@3.1.0:
    resolution: {integrity: sha512-P8BjAsXvZS+VIDUI11hHCQEv74YT67YUi5JJFNWIqL235sBmjX4+qx9Muvls5ivyNENctx46xQLQ3aTuE7ssaQ==}
    engines: {node: '>=6'}

  camelcase-keys@6.2.2:
    resolution: {integrity: sha512-YrwaA0vEKazPBkn0ipTiMpSajYDSe+KjQfrjhcBMxJt/znbvlHd8Pw/Vamaz5EB4Wfhs3SUR3Z9mwRu/P3s3Yg==}
    engines: {node: '>=8'}

  camelcase@5.3.1:
    resolution: {integrity: sha512-L28STB170nwWS63UjtlEOE3dldQApaJXZkOI1uMFfzf3rRuPegHaHesyee+YxQ+W6SvRDQV6UrdOdRiR153wJg==}
    engines: {node: '>=6'}

  canvg@3.0.10:
    resolution: {integrity: sha512-qwR2FRNO9NlzTeKIPIKpnTY6fqwuYSequ8Ru8c0YkYU7U0oW+hLUvWadLvAu1Rl72OMNiFhoLu4f8eUjQ7l/+Q==}
    engines: {node: '>=10.0.0'}

  chai@5.1.1:
    resolution: {integrity: sha512-pT1ZgP8rPNqUgieVaEY+ryQr6Q4HXNg8Ei9UnLUrjN4IA7dvQC5JB+/kxVcPNDHyBcc/26CXPkbNzq3qwrOEKA==}
    engines: {node: '>=12'}

  chakra-react-select@4.9.1:
    resolution: {integrity: sha512-jmgfN+S/wnTaCp3pW30GYDIZ5J8jWcT1gIbhpw6RdKV+atm/U4/sT+gaHOHHhRL8xeaYip+iI/m8MPGREkve0w==}
    peerDependencies:
      '@chakra-ui/form-control': ^2.0.0
      '@chakra-ui/icon': ^3.0.0
      '@chakra-ui/layout': ^2.0.0
      '@chakra-ui/media-query': ^3.0.0
      '@chakra-ui/menu': ^2.0.0
      '@chakra-ui/spinner': ^2.0.0
      '@chakra-ui/system': ^2.0.0
      '@emotion/react': ^11.8.1
      react: ^18.0.0
      react-dom: ^18.0.0

  chalk@2.4.2:
    resolution: {integrity: sha512-Mti+f9lpJNcwF4tWV8/OrTTtF1gZi+f8FqlyAdouralcFWFQWF2+NgCHShjkCb+IFBLq9buZwE1xckQU4peSuQ==}
    engines: {node: '>=4'}

  chalk@3.0.0:
    resolution: {integrity: sha512-4D3B6Wf41KOYRFdszmDqMCGq5VV/uMAB273JILmO+3jAlh8X4qDtdtgCR3fxtbLEMzSx22QdhnDcJvu2u1fVwg==}
    engines: {node: '>=8'}

  chalk@4.1.2:
    resolution: {integrity: sha512-oKnbhFyRIXpUuez8iBMmyEa4nbj4IOQyuhc/wy9kY7/WVPcwIO9VA668Pu8RkO7+0G76SLROeyw9CpQ061i4mA==}
    engines: {node: '>=10'}

  chalk@5.3.0:
    resolution: {integrity: sha512-dLitG79d+GV1Nb/VYcCDFivJeK1hiukt9QjRNVOsUtTy1rR1YJsmpGGTZ3qJos+uw7WmWF4wUwBd9jxjocFC2w==}
    engines: {node: ^12.17.0 || ^14.13 || >=16.0.0}

  chardet@0.7.0:
    resolution: {integrity: sha512-mT8iDcrh03qDGRRmoA2hmBJnxpllMR+0/0qlzjqZES6NdiWDcZkCNAk4rPFZ9Q85r27unkiNNg8ZOiwZXBHwcA==}

  check-error@2.1.1:
    resolution: {integrity: sha512-OAlb+T7V4Op9OwdkjmguYRqncdlx5JiofwOAUkmTF+jNdHwzTaTs4sRAGpzLF3oOz5xAyDGrPgeIDFQmDOTiJw==}
    engines: {node: '>= 16'}

  chokidar@3.6.0:
    resolution: {integrity: sha512-7VT13fmjotKpGipCW9JEQAusEPE+Ei8nl6/g4FBAmIm0GOOLMua9NDDo/DWp0ZAxCr3cPq5ZpBqmPAQgDda2Pw==}
    engines: {node: '>= 8.10.0'}

  ci-info@3.9.0:
    resolution: {integrity: sha512-NIxF55hv4nSqQswkAeiOi1r83xy8JldOFDTWiug55KBu9Jnblncd2U6ViHmYgHf01TPZS77NJBhBMKdWj9HQMQ==}
    engines: {node: '>=8'}

  classnames@2.5.1:
    resolution: {integrity: sha512-saHYOzhIQs6wy2sVxTM6bUDsQO4F50V9RQ22qBpEdCW+I+/Wmke2HOl6lS6dTpdxVhb88/I6+Hs+438c3lfUow==}

  cli-cursor@3.1.0:
    resolution: {integrity: sha512-I/zHAwsKf9FqGoXM4WWRACob9+SNukZTd94DWF57E4toouRulbCxcUh6RKUEOQlYTHJnzkPMySvPNaaSLNfLZw==}
    engines: {node: '>=8'}

  cli-cursor@4.0.0:
    resolution: {integrity: sha512-VGtlMu3x/4DOtIUwEkRezxUZ2lBacNJCHash0N0WeZDBS+7Ux1dm3XWAgWYxLJFMMdOeXMHXorshEFhbMSGelg==}
    engines: {node: ^12.20.0 || ^14.13.1 || >=16.0.0}

  cli-spinners@2.9.2:
    resolution: {integrity: sha512-ywqV+5MmyL4E7ybXgKys4DugZbX0FC6LnwrhjuykIjnK9k8OQacQ7axGKnjDXWNhns0xot3bZI5h55H8yo9cJg==}
    engines: {node: '>=6'}

  cli-truncate@4.0.0:
    resolution: {integrity: sha512-nPdaFdQ0h/GEigbPClz11D0v/ZJEwxmeVZGeMo3Z5StPtUTkA9o1lD6QwoirYiSDzbcwn2XcjwmCp68W1IS4TA==}
    engines: {node: '>=18'}

  cliui@6.0.0:
    resolution: {integrity: sha512-t6wbgtoCXvAzst7QgXxJYqPt0usEfbgQdftEPbLL/cvv6HPE5VgvqCuAIDR0NgU52ds6rFwqrgakNLrHEjCbrQ==}

  cliui@8.0.1:
    resolution: {integrity: sha512-BSeNnyus75C4//NQ9gQt1/csTXyo/8Sb+afLAkzAptFuMsod9HFokGNudZpi/oQV73hnVK+sR+5PVRMd+Dr7YQ==}
    engines: {node: '>=12'}

  clone@1.0.4:
    resolution: {integrity: sha512-JQHZ2QMW6l3aH/j6xCqQThY/9OH4D/9ls34cgkUBiEeocRTU04tHfKPBsUK1PqZCUQM7GiA0IIXJSuXHI64Kbg==}
    engines: {node: '>=0.8'}

  color-convert@1.9.3:
    resolution: {integrity: sha512-QfAUtd+vFdAtFQcC8CCyYt1fYWxSqAiK2cSD6zDB8N3cpsEBAvRxp9zOGg6G/SHHJYAT88/az/IuDGALsNVbGg==}

  color-convert@2.0.1:
    resolution: {integrity: sha512-RRECPsj7iu/xb5oKYcsFHSppFNnsj/52OVTRKb4zP5onXwVF3zVmmToNcOfGC+CRDpfK/U584fMg38ZHCaElKQ==}
    engines: {node: '>=7.0.0'}

  color-name@1.1.3:
    resolution: {integrity: sha512-72fSenhMw2HZMTVHeCA9KCmpEIbzWiQsjN+BHcBbS9vr1mtt+vJjPdksIBNUmKAW8TFUDPJK5SUU3QhE9NEXDw==}

  color-name@1.1.4:
    resolution: {integrity: sha512-dOy+3AuW3a2wNbZHIuMZpTcgjGuLU/uBL/ubcZF9OXbDo8ff4O8yVp5Bf0efS8uEoYo5q4Fx7dY9OgQGXgAsQA==}

  color-name@2.0.0:
    resolution: {integrity: sha512-SbtvAMWvASO5TE2QP07jHBMXKafgdZz8Vrsrn96fiL+O92/FN/PLARzUW5sKt013fjAprK2d2iCn2hk2Xb5oow==}
    engines: {node: '>=12.20'}

  color-parse@2.0.2:
    resolution: {integrity: sha512-eCtOz5w5ttWIUcaKLiktF+DxZO1R9KLNY/xhbV6CkhM7sR3GhVghmt6X6yOnzeaM24po+Z9/S1apbXMwA3Iepw==}

  color-rgba@3.0.0:
    resolution: {integrity: sha512-PPwZYkEY3M2THEHHV6Y95sGUie77S7X8v+h1r6LSAPF3/LL2xJ8duUXSrkic31Nzc4odPwHgUbiX/XuTYzQHQg==}

  color-space@2.0.1:
    resolution: {integrity: sha512-nKqUYlo0vZATVOFHY810BSYjmCARrG7e5R3UE3CQlyjJTvv5kSSmPG1kzm/oDyyqjehM+lW1RnEt9It9GNa5JA==}

  color2k@2.0.3:
    resolution: {integrity: sha512-zW190nQTIoXcGCaU08DvVNFTmQhUpnJfVuAKfWqUQkflXKpaDdpaYoM0iluLS9lgJNHyBF58KKA2FBEwkD7wog==}

  colorette@2.0.20:
    resolution: {integrity: sha512-IfEDxwoWIjkeXL1eXcDiow4UbKjhLdq6/EuSVR9GMN7KVH3r9gQ83e73hsz1Nd1T3ijd5xv1wcWRYO+D6kCI2w==}

  combined-stream@1.0.8:
    resolution: {integrity: sha512-FQN4MRfuJeHf7cBbBMJFXhKSDq+2kAArBlmRBvcvFE5BB1HZKXtSFASDhdlz9zOYwxh8lDdnvmMOe/+5cdoEdg==}
    engines: {node: '>= 0.8'}

  commander@11.1.0:
    resolution: {integrity: sha512-yPVavfyCcRhmorC7rWlkHn15b4wDVgVmBA7kV4QVBsF7kv/9TKJAbAXVTxvTnwP8HHKjRCJDClKbciiYS7p0DQ==}
    engines: {node: '>=16'}

  commander@12.1.0:
    resolution: {integrity: sha512-Vw8qHK3bZM9y/P10u3Vib8o/DdkvA2OtPtZvD871QKjy74Wj1WSKFILMPRPSdUSx5RFK1arlJzEtA4PkFgnbuA==}
    engines: {node: '>=18'}

  compute-scroll-into-view@3.0.3:
    resolution: {integrity: sha512-nadqwNxghAGTamwIqQSG433W6OADZx2vCo3UXHNrzTRHK/htu+7+L0zhjEoaeaQVNAi3YgqWDv8+tzf0hRfR+A==}

  concat-map@0.0.1:
    resolution: {integrity: sha512-/Srv4dswyQNBfohGpz9o6Yb3Gz3SrUDqBH5rTuhGR7ahtlbYKnVxw2bCFMRljaA7EXHaXZ8wsHdodFvbkhKmqg==}

  confbox@0.1.7:
    resolution: {integrity: sha512-uJcB/FKZtBMCJpK8MQji6bJHgu1tixKPxRLeGkNzBoOZzpnZUJm0jm2/sBDWcuBx1dYgxV4JU+g5hmNxCyAmdA==}

  convert-source-map@1.9.0:
    resolution: {integrity: sha512-ASFBup0Mz1uyiIjANan1jzLQami9z1PoYSZCiiYW2FczPbenXc45FZdBZLzOT+r6+iciuEModtmCti+hjaAk0A==}

  copy-to-clipboard@3.3.3:
    resolution: {integrity: sha512-2KV8NhB5JqC3ky0r9PMCAZKbUHSwtEo4CwCs0KXgruG43gX5PMqDEBbVU4OUzw2MuAWUfsuFmWvEKG5QRfSnJA==}

  core-js@3.37.1:
    resolution: {integrity: sha512-Xn6qmxrQZyB0FFY8E3bgRXei3lWDJHhvI+u0q9TKIYM49G8pAr0FgnnrFRAmsbptZL1yxRADVXn+x5AGsbBfyw==}

  cosmiconfig@7.1.0:
    resolution: {integrity: sha512-AdmX6xUzdNASswsFtmwSt7Vj8po9IuqXm0UXz7QKPuEUmPB4XyjGfaAr2PSuELMwkRMVH1EpIkX5bTZGRB3eCA==}
    engines: {node: '>=10'}

  cosmiconfig@9.0.0:
    resolution: {integrity: sha512-itvL5h8RETACmOTFc4UfIyB2RfEHi71Ax6E/PivVxq9NseKbOWpeyHEOIbmAw1rs8Ak0VursQNww7lf7YtUwzg==}
    engines: {node: '>=14'}
    peerDependencies:
      typescript: '>=4.9.5'
    peerDependenciesMeta:
      typescript:
        optional: true

  cross-spawn@5.1.0:
    resolution: {integrity: sha512-pTgQJ5KC0d2hcY8eyL1IzlBPYjTkyH72XRZPnLyKus2mBfNjQs3klqbJU2VILqZryAZUt9JOb3h/mWMy23/f5A==}

  cross-spawn@7.0.3:
    resolution: {integrity: sha512-iRDPJKUPVEND7dHPO8rkbOnPpyDygcDFtWjpeWNCgy8WP2rXcxXL8TskReQl6OrB2G7+UJrags1q15Fudc7G6w==}
    engines: {node: '>= 8'}

  css-box-model@1.2.1:
    resolution: {integrity: sha512-a7Vr4Q/kd/aw96bnJG332W9V9LkJO69JRcaCYDUqjp6/z0w6VcZjgAcTbgFxEPfBgdnAwlh3iwu+hLopa+flJw==}

  css-in-js-utils@3.1.0:
    resolution: {integrity: sha512-fJAcud6B3rRu+KHYk+Bwf+WFL2MDCJJ1XG9x137tJQ0xYxor7XziQtuGFbWNdqrvF4Tk26O3H73nfVqXt/fW1A==}

  css-line-break@2.1.0:
    resolution: {integrity: sha512-FHcKFCZcAha3LwfVBhCQbW2nCNbkZXn7KVUJcsT5/P8YmfsVja0FMPJr0B903j/E69HUphKiV9iQArX8SDYA4w==}

  css-tree@1.1.3:
    resolution: {integrity: sha512-tRpdppF7TRazZrjJ6v3stzv93qxRcSsFmW6cX0Zm2NVKpxE1WV1HblnghVv9TreireHkqI/VDEsfolRF1p6y7Q==}
    engines: {node: '>=8.0.0'}

  css.escape@1.5.1:
    resolution: {integrity: sha512-YUifsXXuknHlUsmlgyY0PKzgPOr7/FjCePfHNt0jxm83wHZi44VDMQ7/fGNkjY3/jV1MC+1CmZbaHzugyeRtpg==}

  cssstyle@4.0.1:
    resolution: {integrity: sha512-8ZYiJ3A/3OkDd093CBT/0UKDWry7ak4BdPTFP2+QEP7cmhouyq/Up709ASSj2cK02BbZiMgk7kYjZNS4QP5qrQ==}
    engines: {node: '>=18'}

  csstype@3.1.3:
    resolution: {integrity: sha512-M1uQkMl8rQK/szD0LNhtqxIPLpimGm8sOBwU7lLnCpSbTyY3yeU1Vc7l4KT5zT4s/yOxHH5O7tIuuLOCnLADRw==}

  csv-generate@3.4.3:
    resolution: {integrity: sha512-w/T+rqR0vwvHqWs/1ZyMDWtHHSJaN06klRqJXBEpDJaM/+dZkso0OKh1VcuuYvK3XM53KysVNq8Ko/epCK8wOw==}

  csv-parse@4.16.3:
    resolution: {integrity: sha512-cO1I/zmz4w2dcKHVvpCr7JVRu8/FymG5OEpmvsZYlccYolPBLoVGKUHgNoc4ZGkFeFlWGEDmMyBM+TTqRdW/wg==}

  csv-stringify@5.6.5:
    resolution: {integrity: sha512-PjiQ659aQ+fUTQqSrd1XEDnOr52jh30RBurfzkscaE2tPaFsDH5wOAHJiw8XAHphRknCwMUE9KRayc4K/NbO8A==}

  csv@5.5.3:
    resolution: {integrity: sha512-QTaY0XjjhTQOdguARF0lGKm5/mEq9PD9/VhZZegHDIBq2tQwgNpHc3dneD4mGo2iJs+fTKv5Bp0fZ+BRuY3Z0g==}
    engines: {node: '>= 0.1.90'}

  damerau-levenshtein@1.0.8:
    resolution: {integrity: sha512-sdQSFB7+llfUcQHUQO3+B8ERRj0Oa4w9POWMI/puGtuf7gFywGmkaLCElnudfTiKZV+NvHqL0ifzdrI8Ro7ESA==}

  data-urls@5.0.0:
    resolution: {integrity: sha512-ZYP5VBHshaDAiVZxjbRVcFJpc+4xGgT0bK3vzy1HLN8jTO975HEbuYzZJcHoQEY5K1a0z8YayJkyVETa08eNTg==}
    engines: {node: '>=18'}

  data-view-buffer@1.0.1:
    resolution: {integrity: sha512-0lht7OugA5x3iJLOWFhWK/5ehONdprk0ISXqVFn/NFrDu+cuc8iADFrGQz5BnRK7LLU3JmkbXSxaqX+/mXYtUA==}
    engines: {node: '>= 0.4'}

  data-view-byte-length@1.0.1:
    resolution: {integrity: sha512-4J7wRJD3ABAzr8wP+OcIcqq2dlUKp4DVflx++hs5h5ZKydWMI6/D/fAot+yh6g2tHh8fLFTvNOaVN357NvSrOQ==}
    engines: {node: '>= 0.4'}

  data-view-byte-offset@1.0.0:
    resolution: {integrity: sha512-t/Ygsytq+R995EJ5PZlD4Cu56sWa8InXySaViRzw9apusqsOO2bQP+SbYzAhR0pFKoB+43lYy8rWban9JSuXnA==}
    engines: {node: '>= 0.4'}

  debug@3.2.7:
    resolution: {integrity: sha512-CFjzYYAi4ThfiQvizrFQevTTXHtnCqWfe7x1AhgEscTz6ZbLbfoLRLPugTQyBth6f8ZERVUSyWHFD/7Wu4t1XQ==}
    peerDependencies:
      supports-color: '*'
    peerDependenciesMeta:
      supports-color:
        optional: true

  debug@4.3.5:
    resolution: {integrity: sha512-pt0bNEmneDIvdL1Xsd9oDQ/wrQRkXDT4AUWlNZNPKvW5x/jyO9VFXkJUP07vQ2upmw5PlaITaPKc31jK13V+jg==}
    engines: {node: '>=6.0'}
    peerDependencies:
      supports-color: '*'
    peerDependenciesMeta:
      supports-color:
        optional: true

  decamelize-keys@1.1.1:
    resolution: {integrity: sha512-WiPxgEirIV0/eIOMcnFBA3/IJZAZqKnwAwWyvvdi4lsr1WCN22nhdf/3db3DoZcUjTV2SqfzIwNyp6y2xs3nmg==}
    engines: {node: '>=0.10.0'}

  decamelize@1.2.0:
    resolution: {integrity: sha512-z2S+W9X73hAUUki+N+9Za2lBlun89zigOyGrsax+KUQ6wKW4ZoWpEYBkGhQjwAjjDCkWxhY0VKEhk8wzY7F5cA==}
    engines: {node: '>=0.10.0'}

  decimal.js@10.4.3:
    resolution: {integrity: sha512-VBBaLc1MgL5XpzgIP7ny5Z6Nx3UrRkIViUkPUdtl9aya5amy3De1gsUUSB1g3+3sExYNjCAsAznmukyxCb1GRA==}

  deep-eql@5.0.2:
    resolution: {integrity: sha512-h5k/5U50IJJFpzfL6nO9jaaumfjO/f2NjK/oYB2Djzm4p9L+3T9qWpZqZ2hAbLPuuYq9wrU08WQyBTL5GbPk5Q==}
    engines: {node: '>=6'}

  deep-equal@2.2.3:
    resolution: {integrity: sha512-ZIwpnevOurS8bpT4192sqAowWM76JDKSHYzMLty3BZGSswgq6pBaH3DhCSW5xVAZICZyKdOBPjwww5wfgT/6PA==}
    engines: {node: '>= 0.4'}

  deep-is@0.1.4:
    resolution: {integrity: sha512-oIPzksmTg4/MriiaYGO+okXDT7ztn/w3Eptv/+gSIdMdKsJo0u4CfYNFJPy+4SKMuCqGw2wxnA+URMg3t8a/bQ==}

  deepmerge@4.3.1:
    resolution: {integrity: sha512-3sUqbMEc77XqpdNO7FRyRog+eW3ph+GYCbj+rK+uYyRMuwsVy0rMiVtPn+QJlKFvWP/1PYpapqYn0Me2knFn+A==}
    engines: {node: '>=0.10.0'}

  defaults@1.0.4:
    resolution: {integrity: sha512-eFuaLoy/Rxalv2kr+lqMlUnrDWV+3j4pljOIJgLIhI058IQfWJ7vXhyEIHu+HtC738klGALYxOKDO0bQP3tg8A==}

  define-data-property@1.1.4:
    resolution: {integrity: sha512-rBMvIzlpA8v6E+SJZoo++HAYqsLrkg7MSfIinMPFhmkorw7X+dOXVJQs+QT69zGkzMyfDnIMN2Wid1+NbL3T+A==}
    engines: {node: '>= 0.4'}

  define-properties@1.2.1:
    resolution: {integrity: sha512-8QmQKqEASLd5nx0U1B1okLElbUuuttJ/AnYmRXbbbGDWh6uS208EjD4Xqq/I9wK7u0v6O08XhTWnt5XtEbR6Dg==}
    engines: {node: '>= 0.4'}

  delayed-stream@1.0.0:
    resolution: {integrity: sha512-ZySD7Nf91aLB0RxL4KGrKHBXl7Eds1DAmEdcoVawXnLD7SDhpNgtuII2aAkg7a7QS41jxPSZ17p4VdGnMHk3MQ==}
    engines: {node: '>=0.4.0'}

  dequal@2.0.3:
    resolution: {integrity: sha512-0je+qPKHEMohvfRTCEo3CrPG6cAzAYgmzKyxRiYSSDkS6eGJdyVJm7WaYA5ECaAD9wLB2T4EEeymA5aFVcYXCA==}
    engines: {node: '>=6'}

  detect-indent@6.1.0:
    resolution: {integrity: sha512-reYkTUJAZb9gUuZ2RvVCNhVHdg62RHnJ7WJl8ftMi4diZ6NWlciOzQN88pUhSELEwflJht4oQDv0F0BMlwaYtA==}
    engines: {node: '>=8'}

  detect-node-es@1.1.0:
    resolution: {integrity: sha512-ypdmJU/TbBby2Dxibuv7ZLW3Bs1QEmM7nHjEANfohJLvE0XVujisn1qPJcZxg+qDucsr+bP6fLD1rPS3AhJ7EQ==}

  dir-glob@3.0.1:
    resolution: {integrity: sha512-WkrWp9GR4KXfKGYzOLmTuGVi1UWFfws377n9cc55/tb6DuqyF6pcQ5AbiHEshaDpY9v6oaSr2XCDidGmMwdzIA==}
    engines: {node: '>=8'}

  doctrine@2.1.0:
    resolution: {integrity: sha512-35mSku4ZXK0vfCuHEDAwt55dg2jNajHZ1odvF+8SSr82EsZY4QmXfuWso8oEd8zRhVObSN18aM0CjSdoBX7zIw==}
    engines: {node: '>=0.10.0'}

  doctrine@3.0.0:
    resolution: {integrity: sha512-yS+Q5i3hBf7GBkd4KG8a7eBNNWNGLTaEwwYWUijIYM7zrlYDM0BFXHjjPWlWZ1Rg7UaddZeIDmi9jF3HmqiQ2w==}
    engines: {node: '>=6.0.0'}

  dom-accessibility-api@0.5.16:
    resolution: {integrity: sha512-X7BJ2yElsnOJ30pZF4uIIDfBEVgF4XEBxL9Bxhy6dnrm5hkzqmsWHGTiHqRiITNhMyFLyAiWndIJP7Z1NTteDg==}

  dom-accessibility-api@0.6.3:
    resolution: {integrity: sha512-7ZgogeTnjuHbo+ct10G9Ffp0mif17idi0IyWNVA/wcwcm7NPOD/WEHVP3n7n3MhXqxoIYm8d6MuZohYWIZ4T3w==}

  dom-helpers@5.2.1:
    resolution: {integrity: sha512-nRCa7CK3VTrM2NmGkIy4cbK7IZlgBE/PYMn55rrXefr5xXDP0LdtfPnblFDoVdcAfslJ7or6iqAUnx0CCGIWQA==}

  dompurify@2.5.6:
    resolution: {integrity: sha512-zUTaUBO8pY4+iJMPE1B9XlO2tXVYIcEA4SNGtvDELzTSCQO7RzH+j7S180BmhmJId78lqGU2z19vgVx2Sxs/PQ==}

  earcut@2.2.4:
    resolution: {integrity: sha512-/pjZsA1b4RPHbeWZQn66SWS8nZZWLQQ23oE3Eam7aroEFGEvwKAsJfZ9ytiEMycfzXWpca4FA9QIOehf7PocBQ==}

  eastasianwidth@0.2.0:
    resolution: {integrity: sha512-I88TYZWc9XiYHRQ4/3c5rjjfgkjhLyW2luGIheGERbNQ6OY7yTybanSpDXZa8y7VUP9YmDcYa+eyq4ca7iLqWA==}

  effect@2.0.0-next.62:
    resolution: {integrity: sha512-fJhLzf5oouL4WZP314ZJgZz5Bel7OHTY+YFxO06sW1mSvqJz0s28y7jDHr5zhtTNM1YRvzbeLYUYfNaJYKqx1A==}

  emoji-regex@10.3.0:
    resolution: {integrity: sha512-QpLs9D9v9kArv4lfDEgg1X/gN5XLnf/A6l9cs8SPZLRZR3ZkY9+kwIQTxm+fsSej5UMYGE8fdoaZVIBlqG0XTw==}

  emoji-regex@8.0.0:
    resolution: {integrity: sha512-MSjYzcWNOA0ewAHpz0MxpYFvwg6yjy1NG3xteoqz644VCo/RPgnr1/GGt+ic3iJTzQ8Eu3TdM14SawnVUmGE6A==}

  emoji-regex@9.2.2:
    resolution: {integrity: sha512-L18DaJsXSUk2+42pv8mLs5jJT2hqFkFE4j21wOmgbUqsZ2hL72NsUU785g9RXgo3s0ZNgVl42TiHp3ZtOv/Vyg==}

  enhanced-resolve@5.17.0:
    resolution: {integrity: sha512-dwDPwZL0dmye8Txp2gzFmA6sxALaSvdRDjPH0viLcKrtlOL3tw62nWWweVD1SdILDTJrbrL6tdWVN58Wo6U3eA==}
    engines: {node: '>=10.13.0'}

  enquirer@2.4.1:
    resolution: {integrity: sha512-rRqJg/6gd538VHvR3PSrdRBb/1Vy2YfzHqzvbhGIQpDRKIa4FgV/54b5Q1xYSxOOwKvjXweS26E0Q+nAMwp2pQ==}
    engines: {node: '>=8.6'}

  entities@4.5.0:
    resolution: {integrity: sha512-V0hjH4dGPh9Ao5p0MoRY6BVqtwCjhz6vI5LT8AJ55H+4g9/4vbHx1I54fS0XuclLhDHArPQCiMjDxjaL8fPxhw==}
    engines: {node: '>=0.12'}

  env-paths@2.2.1:
    resolution: {integrity: sha512-+h1lkLKhZMTYjog1VEpJNG7NZJWcuc2DDk/qsqSTRRCOXiLjeQ1d1/udrUGhqMxUgAlwKNZ0cf2uqan5GLuS2A==}
    engines: {node: '>=6'}

  error-ex@1.3.2:
    resolution: {integrity: sha512-7dFHNmqeFSEt2ZBsCriorKnn3Z2pj+fd9kmI6QoWw4//DL+icEBfc0U7qJCisqrTsKTjw4fNFy2pW9OqStD84g==}

  error-stack-parser@2.1.4:
    resolution: {integrity: sha512-Sk5V6wVazPhq5MhpO+AUxJn5x7XSXGl1R93Vn7i+zS15KDVxQijejNCrz8340/2bgLBjR9GtEG8ZVKONDjcqGQ==}

  es-abstract@1.23.3:
    resolution: {integrity: sha512-e+HfNH61Bj1X9/jLc5v1owaLYuHdeHHSQlkhCBiTK8rBvKaULl/beGMxwrMXjpYrv4pz22BlY570vVePA2ho4A==}
    engines: {node: '>= 0.4'}

  es-define-property@1.0.0:
    resolution: {integrity: sha512-jxayLKShrEqqzJ0eumQbVhTYQM27CfT1T35+gCgDFoL82JLsXqTJ76zv6A0YLOgEnLUMvLzsDsGIrl8NFpT2gQ==}
    engines: {node: '>= 0.4'}

  es-errors@1.3.0:
    resolution: {integrity: sha512-Zf5H2Kxt2xjTvbJvP2ZWLEICxA6j+hAmMzIlypy4xcBg1vKVnx89Wy0GbS+kf5cwCVFFzdCFh2XSCFNULS6csw==}
    engines: {node: '>= 0.4'}

  es-get-iterator@1.1.3:
    resolution: {integrity: sha512-sPZmqHBe6JIiTfN5q2pEi//TwxmAFHwj/XEuYjTuse78i8KxaqMTTzxPoFKuzRpDpTJ+0NAbpfenkmH2rePtuw==}

  es-iterator-helpers@1.0.19:
    resolution: {integrity: sha512-zoMwbCcH5hwUkKJkT8kDIBZSz9I6mVG//+lDCinLCGov4+r7NIy0ld8o03M0cJxl2spVf6ESYVS6/gpIfq1FFw==}
    engines: {node: '>= 0.4'}

  es-module-lexer@1.5.4:
    resolution: {integrity: sha512-MVNK56NiMrOwitFB7cqDwq0CQutbw+0BvLshJSse0MUNU+y1FC3bUS/AQg7oUng+/wKrrki7JfmwtVHkVfPLlw==}

  es-object-atoms@1.0.0:
    resolution: {integrity: sha512-MZ4iQ6JwHOBQjahnjwaC1ZtIBH+2ohjamzAO3oaHcXYup7qxjF2fixyH+Q71voWHeOkI2q/TnJao/KfXYIZWbw==}
    engines: {node: '>= 0.4'}

  es-set-tostringtag@2.0.3:
    resolution: {integrity: sha512-3T8uNMC3OQTHkFUsFq8r/BwAXLHvU/9O9mE0fBc/MY5iq/8H7ncvO947LmYA6ldWw9Uh8Yhf25zu6n7nML5QWQ==}
    engines: {node: '>= 0.4'}

  es-shim-unscopables@1.0.2:
    resolution: {integrity: sha512-J3yBRXCzDu4ULnQwxyToo/OjdMx6akgVC7K6few0a7F/0wLtmKKN7I73AH5T2836UuXRqN7Qg+IIUw/+YJksRw==}

  es-to-primitive@1.2.1:
    resolution: {integrity: sha512-QCOllgZJtaUo9miYBcLChTUaHNjJF3PYs1VidD7AwiEj1kYxKeQTctLAezAOH5ZKRH0g2IgPn6KwB4IT8iRpvA==}
    engines: {node: '>= 0.4'}

  esbuild@0.21.5:
    resolution: {integrity: sha512-mg3OPMV4hXywwpoDxu3Qda5xCKQi+vCTZq8S9J/EpkhB2HzKXq4SNFZE3+NK93JYxc8VMSep+lOUSC/RVKaBqw==}
    engines: {node: '>=12'}
    hasBin: true

  escalade@3.1.2:
    resolution: {integrity: sha512-ErCHMCae19vR8vQGe50xIsVomy19rg6gFu3+r3jkEO46suLMWBksvVyoGgQV+jOfl84ZSOSlmv6Gxa89PmTGmA==}
    engines: {node: '>=6'}

  escape-string-regexp@1.0.5:
    resolution: {integrity: sha512-vbRorB5FUQWvla16U8R/qgaFIya2qGzwDrNmCZuYKrbdSUMG6I1ZCGQRefkRVhuOkIGVne7BQ35DSfo1qvJqFg==}
    engines: {node: '>=0.8.0'}

  escape-string-regexp@4.0.0:
    resolution: {integrity: sha512-TtpcNJ3XAzx3Gq8sWRzJaVajRs0uVxA2YAkdb1jm2YkPz4G6egUFAyA3n5vtEIZefPk5Wa4UXbKuS5fKkJWdgA==}
    engines: {node: '>=10'}

  eslint-config-prettier@9.1.0:
    resolution: {integrity: sha512-NSWl5BFQWEPi1j4TjVNItzYV7dZXZ+wP6I6ZhrBGpChQhZRUaElihE9uRRkcbRnNb76UMKDF3r+WTmNcGPKsqw==}
    hasBin: true
    peerDependencies:
      eslint: '>=7.0.0'

  eslint-import-resolver-node@0.3.9:
    resolution: {integrity: sha512-WFj2isz22JahUv+B788TlO3N6zL3nNJGU8CcZbPZvVEkBPaJdCV4vy5wyghty5ROFbCRnm132v8BScu5/1BQ8g==}

  eslint-import-resolver-typescript@3.6.1:
    resolution: {integrity: sha512-xgdptdoi5W3niYeuQxKmzVDTATvLYqhpwmykwsh7f6HIOStGWEIL9iqZgQDF9u9OEzrRwR8no5q2VT+bjAujTg==}
    engines: {node: ^14.18.0 || >=16.0.0}
    peerDependencies:
      eslint: '*'
      eslint-plugin-import: '*'

  eslint-module-utils@2.8.1:
    resolution: {integrity: sha512-rXDXR3h7cs7dy9RNpUlQf80nX31XWJEyGq1tRMo+6GsO5VmTe4UTwtmonAD4ZkAsrfMVDA2wlGJ3790Ys+D49Q==}
    engines: {node: '>=4'}
    peerDependencies:
      '@typescript-eslint/parser': '*'
      eslint: '*'
      eslint-import-resolver-node: '*'
      eslint-import-resolver-typescript: '*'
      eslint-import-resolver-webpack: '*'
    peerDependenciesMeta:
      '@typescript-eslint/parser':
        optional: true
      eslint:
        optional: true
      eslint-import-resolver-node:
        optional: true
      eslint-import-resolver-typescript:
        optional: true
      eslint-import-resolver-webpack:
        optional: true

  eslint-plugin-header@3.1.1:
    resolution: {integrity: sha512-9vlKxuJ4qf793CmeeSrZUvVClw6amtpghq3CuWcB5cUNnWHQhgcqy5eF8oVKFk1G3Y/CbchGfEaw3wiIJaNmVg==}
    peerDependencies:
      eslint: '>=7.7.0'

  eslint-plugin-import@2.29.1:
    resolution: {integrity: sha512-BbPC0cuExzhiMo4Ff1BTVwHpjjv28C5R+btTOGaCRC7UEz801up0JadwkeSk5Ued6TG34uaczuVuH6qyy5YUxw==}
    engines: {node: '>=4'}
    peerDependencies:
      '@typescript-eslint/parser': '*'
      eslint: ^2 || ^3 || ^4 || ^5 || ^6 || ^7.2.0 || ^8
    peerDependenciesMeta:
      '@typescript-eslint/parser':
        optional: true

  eslint-plugin-jsx-a11y@6.9.0:
    resolution: {integrity: sha512-nOFOCaJG2pYqORjK19lqPqxMO/JpvdCZdPtNdxY3kvom3jTvkAbOvQvD8wuD0G8BYR0IGAGYDlzqWJOh/ybn2g==}
    engines: {node: '>=4.0'}
    peerDependencies:
      eslint: ^3 || ^4 || ^5 || ^6 || ^7 || ^8

  eslint-plugin-react-hooks@4.6.2:
    resolution: {integrity: sha512-QzliNJq4GinDBcD8gPB5v0wh6g8q3SUi6EFF0x8N/BL9PoVs0atuGc47ozMRyOWAKdwaZ5OnbOEa3WR+dSGKuQ==}
    engines: {node: '>=10'}
    peerDependencies:
      eslint: ^3.0.0 || ^4.0.0 || ^5.0.0 || ^6.0.0 || ^7.0.0 || ^8.0.0-0

  eslint-plugin-react@7.35.0:
    resolution: {integrity: sha512-v501SSMOWv8gerHkk+IIQBkcGRGrO2nfybfj5pLxuJNFTPxxA3PSryhXTK+9pNbtkggheDdsC0E9Q8CuPk6JKA==}
    engines: {node: '>=4'}
    peerDependencies:
      eslint: ^3 || ^4 || ^5 || ^6 || ^7 || ^8 || ^9.7

  eslint-plugin-unused-imports@3.2.0:
    resolution: {integrity: sha512-6uXyn6xdINEpxE1MtDjxQsyXB37lfyO2yKGVVgtD7WEWQGORSOZjgrD6hBhvGv4/SO+TOlS+UnC6JppRqbuwGQ==}
    engines: {node: ^12.22.0 || ^14.17.0 || >=16.0.0}
    peerDependencies:
      '@typescript-eslint/eslint-plugin': 6 - 7
      eslint: '8'
    peerDependenciesMeta:
      '@typescript-eslint/eslint-plugin':
        optional: true

  eslint-rule-composer@0.3.0:
    resolution: {integrity: sha512-bt+Sh8CtDmn2OajxvNO+BX7Wn4CIWMpTRm3MaiKPCQcnnlm0CS2mhui6QaoeQugs+3Kj2ESKEEGJUdVafwhiCg==}
    engines: {node: '>=4.0.0'}

  eslint-scope@7.2.2:
    resolution: {integrity: sha512-dOt21O7lTMhDM+X9mB4GX+DZrZtCUJPL/wlcTqxyrx5IvO0IYtILdtrQGQp+8n5S0gwSVmOf9NQrjMOgfQZlIg==}
    engines: {node: ^12.22.0 || ^14.17.0 || >=16.0.0}

  eslint-visitor-keys@3.4.3:
    resolution: {integrity: sha512-wpc+LXeiyiisxPlEkUzU6svyS1frIO3Mgxj1fdy7Pm8Ygzguax2N3Fa/D/ag1WqbOprdI+uY6wMUl8/a2G+iag==}
    engines: {node: ^12.22.0 || ^14.17.0 || >=16.0.0}

  eslint@8.57.0:
    resolution: {integrity: sha512-dZ6+mexnaTIbSBZWgou51U6OmzIhYM2VcNdtiTtI7qPNZm35Akpr0f6vtw3w1Kmn5PYo+tZVfh13WrhpS6oLqQ==}
    engines: {node: ^12.22.0 || ^14.17.0 || >=16.0.0}
    hasBin: true

  espree@9.6.1:
    resolution: {integrity: sha512-oruZaFkjorTpF32kDSI5/75ViwGeZginGGy2NoOSg3Q9bnwlnmDm4HLnkl0RE3n+njDXR037aY1+x58Z/zFdwQ==}
    engines: {node: ^12.22.0 || ^14.17.0 || >=16.0.0}

  esprima@4.0.1:
    resolution: {integrity: sha512-eGuFFw7Upda+g4p+QHvnW0RyTX/SVeJBDM/gCtMARO0cLuT2HcEKnTPvhjV6aGeqrCB/sbNop0Kszm0jsaWU4A==}
    engines: {node: '>=4'}
    hasBin: true

  esquery@1.6.0:
    resolution: {integrity: sha512-ca9pw9fomFcKPvFLXhBKUK90ZvGibiGOvRJNbjljY7s7uq/5YO4BOzcYtJqExdx99rF6aAcnRxHmcUHcz6sQsg==}
    engines: {node: '>=0.10'}

  esrecurse@4.3.0:
    resolution: {integrity: sha512-KmfKL3b6G+RXvP8N1vr3Tq1kL/oCFgn2NYXEtqP8/L3pKapUA4G8cFVaoF3SU323CD4XypR/ffioHmkti6/Tag==}
    engines: {node: '>=4.0'}

  estraverse@5.3.0:
    resolution: {integrity: sha512-MMdARuVEQziNTeJD8DgMqmhwR11BRQ/cBP+pLtYdSTnf3MIO8fFeiINEbX36ZdNlfU/7A9f3gUw49B3oQsvwBA==}
    engines: {node: '>=4.0'}

  estree-walker@2.0.2:
    resolution: {integrity: sha512-Rfkk/Mp/DL7JVje3u18FxFujQlTNR2q6QfMSMB7AvCBx91NGj/ba3kCfza0f6dVDbw7YlRf/nDrn7pQrCCyQ/w==}

  estree-walker@3.0.3:
    resolution: {integrity: sha512-7RUKfXgSMMkzt6ZuXmqapOurLGPPfgj6l9uRZ7lRGolvk0y2yocc35LdcxKC5PQZdn2DMqioAQ2NoWcrTKmm6g==}

  esutils@2.0.3:
    resolution: {integrity: sha512-kVscqXk4OCp68SZ0dkgEKVi6/8ij300KBWTJq32P/dYeWTSwK41WyTxalN1eRmA5Z9UU/LX9D7FWSmV9SAYx6g==}
    engines: {node: '>=0.10.0'}

  eventemitter3@5.0.1:
    resolution: {integrity: sha512-GWkBvjiSZK87ELrYOSESUYeVIc9mvLLf/nXalMOS5dYrgZq9o5OVkbZAVM06CVxYsCwH9BDZFPlQTlPA1j4ahA==}

  execa@8.0.1:
    resolution: {integrity: sha512-VyhnebXciFV2DESc+p6B+y0LjSm0krU4OgJN44qFAhBY0TJ+1V61tYD2+wHusZ6F9n5K+vl8k0sTy7PEfV4qpg==}
    engines: {node: '>=16.17'}

  extend-shallow@2.0.1:
    resolution: {integrity: sha512-zCnTtlxNoAiDc3gqY2aYAWFx7XWWiasuF2K8Me5WbN8otHKTUKBwjPtNpRs/rbUZm7KxWAaNj7P1a/p52GbVug==}
    engines: {node: '>=0.10.0'}

  extend-shallow@3.0.2:
    resolution: {integrity: sha512-BwY5b5Ql4+qZoefgMj2NUmx+tehVTH/Kf4k1ZEtOHNFcm2wSxMRo992l6X3TIgni2eZVTZ85xMOjF31fwZAj6Q==}
    engines: {node: '>=0.10.0'}

  extendable-error@0.1.7:
    resolution: {integrity: sha512-UOiS2in6/Q0FK0R0q6UY9vYpQ21mr/Qn1KOnte7vsACuNJf514WvCCUHSRCPcgjPT2bAhNIJdlE6bVap1GKmeg==}

  external-editor@3.1.0:
    resolution: {integrity: sha512-hMQ4CX1p1izmuLYyZqLMO/qGNw10wSv9QDCPfzXfyFrOaCSSoRfqE1Kf1s5an66J5JZC62NewG+mK49jOCtQew==}
    engines: {node: '>=4'}

  fast-check@3.15.0:
    resolution: {integrity: sha512-iBz6c+EXL6+nI931x/sbZs1JYTZtLG6Cko0ouS8LRTikhDR7+wZk4TYzdRavlnByBs2G6+nuuJ7NYL9QplNt8Q==}
    engines: {node: '>=8.0.0'}

  fast-deep-equal@3.1.3:
    resolution: {integrity: sha512-f3qQ9oQy9j2AhBe/H9VC91wLmKBCCU/gDOnKNAYG5hswO7BLKj09Hc5HYNz9cGI++xlpDCIgDaitVs03ATR84Q==}

  fast-glob@3.3.2:
    resolution: {integrity: sha512-oX2ruAFQwf/Orj8m737Y5adxDQO0LAB7/S5MnxCdTNDd4p6BsyIVsv9JQsATbTSq8KHRpLwIHbVlUNatxd+1Ow==}
    engines: {node: '>=8.6.0'}

  fast-json-stable-stringify@2.1.0:
    resolution: {integrity: sha512-lhd/wF+Lk98HZoTCtlVraHtfh5XYijIjalXck7saUtuanSDyLMxnHhSXEDJqHxD7msR8D0uCmqlkwjCV8xvwHw==}

  fast-levenshtein@2.0.6:
    resolution: {integrity: sha512-DCXu6Ifhqcks7TZKY3Hxp3y6qphY5SJZmrWMDrKcERSOXWQdMhU9Ig/PYrzyw/ul9jOIyh0N4M0tbC5hodg8dw==}

  fast-shallow-equal@1.0.0:
    resolution: {integrity: sha512-HPtaa38cPgWvaCFmRNhlc6NG7pv6NUHqjPgVAkWGoB9mQMwYB27/K0CvOM5Czy+qpT3e8XJ6Q4aPAnzpNpzNaw==}

  fastest-stable-stringify@2.0.2:
    resolution: {integrity: sha512-bijHueCGd0LqqNK9b5oCMHc0MluJAx0cwqASgbWMvkO01lCYgIhacVRLcaDz3QnyYIRNJRDwMb41VuT6pHJ91Q==}

  fastq@1.17.1:
    resolution: {integrity: sha512-sRVD3lWVIXWg6By68ZN7vho9a1pQcN/WBFaAAsDDFzlJjvoGx0P8z7V1t72grFJfJhu3YPZBuu25f7Kaw2jN1w==}

  fflate@0.4.8:
    resolution: {integrity: sha512-FJqqoDBR00Mdj9ppamLa/Y7vxm+PRmNWA67N846RvsoYVMKB4q3y/de5PA7gUmRMYK/8CMz2GDZQmCRN1wBcWA==}

  file-entry-cache@6.0.1:
    resolution: {integrity: sha512-7Gps/XWymbLk2QLYK4NzpMOrYjMhdIxXuIvy2QBsLE6ljuodKvdkWs/cpyJJ3CVIVpH0Oi1Hvg1ovbMzLdFBBg==}
    engines: {node: ^10.12.0 || >=12.0.0}

  fill-range@7.1.1:
    resolution: {integrity: sha512-YsGpe3WHLK8ZYi4tWDg2Jy3ebRz2rXowDxnld4bkQB00cc/1Zw9AWnC0i9ztDJitivtQvaI9KaLyKrc+hBW0yg==}
    engines: {node: '>=8'}

  find-git-root@1.0.4:
    resolution: {integrity: sha512-468fmirKKgcrqfZfPn0xIpwZUUsZQcYXfx0RC2/jX39GPz83TwutQNZZhDrI6HqjO8cRejxQVaUY8GQdXopFfA==}

  find-root@1.1.0:
    resolution: {integrity: sha512-NKfW6bec6GfKc0SGx1e07QZY9PE99u0Bft/0rzSD5k3sO/vwkVUpDUKVm5Gpp5Ue3YfShPFTX2070tDs5kB9Ng==}

  find-up@4.1.0:
    resolution: {integrity: sha512-PpOwAdQ/YlXQ2vj8a3h8IipDuYRi3wceVQQGYWxNINccq40Anw7BlsEXCMbt1Zt+OLA6Fq9suIpIWD0OsnISlw==}
    engines: {node: '>=8'}

  find-up@5.0.0:
    resolution: {integrity: sha512-78/PXT1wlLLDgTzDs7sjq9hzz0vXD+zn+7wypEe4fXQxCmdmqfGsEPQxmiCSQI3ajFV91bVSsvNtrJRiW6nGng==}
    engines: {node: '>=10'}

  find-workspaces@0.3.1:
    resolution: {integrity: sha512-UDkGILGJSA1LN5Aa7McxCid4sqW3/e+UYsVwyxki3dDT0F8+ym0rAfnCkEfkL0rO7M+8/mvkim4t/s3IPHmg+w==}

  find-yarn-workspace-root2@1.2.16:
    resolution: {integrity: sha512-hr6hb1w8ePMpPVUK39S4RlwJzi+xPLuVuG8XlwXU3KD5Yn3qgBWVfy3AzNlDhWvE1EORCE65/Qm26rFQt3VLVA==}

  flat-cache@3.2.0:
    resolution: {integrity: sha512-CYcENa+FtcUKLmhhqyctpclsq7QF38pKjZHsGNiSQF5r4FtoKDWabFDl3hzaEQMvT1LHEysw5twgLvpYYb4vbw==}
    engines: {node: ^10.12.0 || >=12.0.0}

  flatted@3.3.1:
    resolution: {integrity: sha512-X8cqMLLie7KsNUDSdzeN8FYK9rEt4Dt67OsG/DNGnYTSDBG4uFAJFBnUeiV+zCVAvwFy56IjM9sH51jVaEhNxw==}

  focus-lock@1.3.5:
    resolution: {integrity: sha512-QFaHbhv9WPUeLYBDe/PAuLKJ4Dd9OPvKs9xZBr3yLXnUrDNaVXKu2baDBXe3naPY30hgHYSsf2JW4jzas2mDEQ==}
    engines: {node: '>=10'}

  for-each@0.3.3:
    resolution: {integrity: sha512-jqYfLp7mo9vIyQf8ykW2v7A+2N4QjeCeI5+Dz9XraiO1ign81wjiH7Fb9vSOWvQfNtmSa4H2RoQTrrXivdUZmw==}

  foreground-child@3.2.1:
    resolution: {integrity: sha512-PXUUyLqrR2XCWICfv6ukppP96sdFwWbNEnfEMt7jNsISjMsvaLNinAHNDYyvkyU+SZG2BTSbT5NjG+vZslfGTA==}
    engines: {node: '>=14'}

  form-data@4.0.0:
    resolution: {integrity: sha512-ETEklSGi5t0QMZuiXoA/Q6vcnxcLQP5vdugSpuAyi6SVGi2clPPp+xgEhuMaHC+zGgn31Kd235W35f7Hykkaww==}
    engines: {node: '>= 6'}

  framer-motion@10.18.0:
    resolution: {integrity: sha512-oGlDh1Q1XqYPksuTD/usb0I70hq95OUzmL9+6Zd+Hs4XV0oaISBa/UUMSjYiq6m8EUF32132mOJ8xVZS+I0S6w==}
    peerDependencies:
      react: ^18.0.0
      react-dom: ^18.0.0
    peerDependenciesMeta:
      react:
        optional: true
      react-dom:
        optional: true

  framesync@6.1.2:
    resolution: {integrity: sha512-jBTqhX6KaQVDyus8muwZbBeGGP0XgujBRbQ7gM7BRdS3CadCZIHiawyzYLnafYcvZIh5j8WE7cxZKFn7dXhu9g==}

  fs-extra@11.2.0:
    resolution: {integrity: sha512-PmDi3uwK5nFuXh7XDTlVnS17xJS7vW36is2+w3xcv8SVxiB4NyATf4ctkVY5bkSjX0Y4nbvZCq1/EjtEyr9ktw==}
    engines: {node: '>=14.14'}

  fs-extra@7.0.1:
    resolution: {integrity: sha512-YJDaCJZEnBmcbw13fvdAM9AwNOJwOzrE4pqMqBq5nFiEqXUqHwlK4B+3pUw6JNvfSPtX05xFHtYy/1ni01eGCw==}
    engines: {node: '>=6 <7 || >=8'}

  fs-extra@8.1.0:
    resolution: {integrity: sha512-yhlQgA6mnOJUKOsRUFsgJdQCvkKhcz8tlZG5HBQfReYZy46OwLcY+Zia0mtdHsOo9y/hP+CxMN0TU9QxoOtG4g==}
    engines: {node: '>=6 <7 || >=8'}

  fs.realpath@1.0.0:
    resolution: {integrity: sha512-OO0pH2lK6a0hZnAdau5ItzHPI6pUlvI7jMVnxUQRtw4owF2wk8lOSabtGDCTP4Ggrg2MbGnWO9X8K1t4+fGMDw==}

  fsevents@2.3.3:
    resolution: {integrity: sha512-5xoDfX+fL7faATnagmWPpbFtwh/R77WmMMqqHGS65C3vvB0YHrgF+B1YmZ3441tMj5n63k0212XNoJwzlhffQw==}
    engines: {node: ^8.16.0 || ^10.6.0 || >=11.0.0}
    os: [darwin]

  function-bind@1.1.2:
    resolution: {integrity: sha512-7XHNxH7qX9xG5mIwxkhumTox/MIRNcOgDrxWsMt2pAr23WHp6MrRlN7FBSFpCpr+oVO0F744iUgR82nJMfG2SA==}

  function.prototype.name@1.1.6:
    resolution: {integrity: sha512-Z5kx79swU5P27WEayXM1tBi5Ze/lbIyiNgU3qyXUOf9b2rgXYyF9Dy9Cx+IQv/Lc8WCG6L82zwUPpSS9hGehIg==}
    engines: {node: '>= 0.4'}

  functions-have-names@1.2.3:
    resolution: {integrity: sha512-xckBUXyTIqT97tq2x2AMb+g163b5JFysYk0x4qxNFwbfQkmNZoiRHb6sPzI9/QV33WeuvVYBUIiD4NzNIyqaRQ==}

  geotiff@2.1.3:
    resolution: {integrity: sha512-PT6uoF5a1+kbC3tHmZSUsLHBp2QJlHasxxxxPW47QIY1VBKpFB+FcDvX+MxER6UzgLQZ0xDzJ9s48B9JbOCTqA==}
    engines: {node: '>=10.19'}

  get-caller-file@2.0.5:
    resolution: {integrity: sha512-DyFP3BM/3YHTQOCUL/w0OZHR0lpKeGrxotcHWcqNEdnltqFwXVfhEBQ94eIo34AfQpo0rGki4cyIiftY06h2Fg==}
    engines: {node: 6.* || 8.* || >= 10.*}

  get-east-asian-width@1.2.0:
    resolution: {integrity: sha512-2nk+7SIVb14QrgXFHcm84tD4bKQz0RxPuMT8Ag5KPOq7J5fEmAg0UbXdTOSHqNuHSU28k55qnceesxXRZGzKWA==}
    engines: {node: '>=18'}

  get-func-name@2.0.2:
    resolution: {integrity: sha512-8vXOvuE167CtIc3OyItco7N/dpRtBbYOsPsXCz7X/PMnlGjYjSGuZJgM1Y7mmew7BKf9BqvLX2tnOVy1BBUsxQ==}

  get-intrinsic@1.2.4:
    resolution: {integrity: sha512-5uYhsJH8VJBTv7oslg4BznJYhDoRI6waYCxMmCdnTrcCrHA/fCFKoTFz2JKKE0HdDFUF7/oQuhzumXJK7paBRQ==}
    engines: {node: '>= 0.4'}

  get-nonce@1.0.1:
    resolution: {integrity: sha512-FJhYRoDaiatfEkUK8HKlicmu/3SGFD51q3itKDGoSTysQJBnfOcxU5GxnhE1E6soB76MbT0MBtnKJuXyAx+96Q==}
    engines: {node: '>=6'}

  get-stream@8.0.1:
    resolution: {integrity: sha512-VaUJspBffn/LMCJVoMvSAdmscJyS1auj5Zulnn5UoYcY531UWmdwhRWkcGKnGU93m5HSXP9LP2usOryrBtQowA==}
    engines: {node: '>=16'}

  get-symbol-description@1.0.2:
    resolution: {integrity: sha512-g0QYk1dZBxGwk+Ngc+ltRH2IBp2f7zBkBMBJZCDerh6EhlhSR6+9irMCuT/09zD6qkarHUSn529sK/yL4S27mg==}
    engines: {node: '>= 0.4'}

  get-tsconfig@4.7.6:
    resolution: {integrity: sha512-ZAqrLlu18NbDdRaHq+AKXzAmqIUPswPWKUchfytdAjiRFnCe5ojG2bstg6mRiZabkKfCoL/e98pbBELIV/YCeA==}

  get-value@2.0.6:
    resolution: {integrity: sha512-Ln0UQDlxH1BapMu3GPtf7CuYNwRZf2gwCuPqbyG6pB8WfmFpzqcy4xtAaAMUhnNqjMKTiCPZG2oMT3YSx8U2NA==}
    engines: {node: '>=0.10.0'}

  glob-parent@5.1.2:
    resolution: {integrity: sha512-AOIgSQCepiJYwP3ARnGx+5VnTu2HBYdzbGP45eLw1vr3zB3vZLeyed1sC9hnbcOc9/SrMyM5RPQrkGz4aS9Zow==}
    engines: {node: '>= 6'}

  glob-parent@6.0.2:
    resolution: {integrity: sha512-XxwI8EOhVQgWp6iDL+3b0r86f4d6AX6zSU55HfB4ydCEuXLXc5FcYeOu+nnGftS4TEju/11rt4KJPTMgbfmv4A==}
    engines: {node: '>=10.13.0'}

  glob@10.4.5:
    resolution: {integrity: sha512-7Bv8RF0k6xjo7d4A/PxYLbUCfb6c+Vpd2/mB2yRDlew7Jb5hEXiCD9ibfO7wpk8i4sevK6DFny9h7EYbM3/sHg==}
    hasBin: true

  glob@7.2.3:
    resolution: {integrity: sha512-nFR0zLpU2YCaRxwoCJvL6UvCH2JFyFVIvwTLsIf21AuHlMskA1hhTdk+LlYJtOlYt9v6dvszD2BGRqBL+iQK9Q==}
    deprecated: Glob versions prior to v9 are no longer supported

  globals@11.12.0:
    resolution: {integrity: sha512-WOBp/EEGUiIsJSp7wcv/y6MO+lV9UoncWqxuFfm8eBwzWNgyfBd6Gz+IeKQ9jCmyhoH99g15M3T+QaVHFjizVA==}
    engines: {node: '>=4'}

  globals@13.24.0:
    resolution: {integrity: sha512-AhO5QUcj8llrbG09iWhPU2B204J1xnPeL8kQmVorSsy+Sjj1sk8gIyh6cUocGmH4L0UuhAJy+hJMRA4mgA4mFQ==}
    engines: {node: '>=8'}

  globalthis@1.0.4:
    resolution: {integrity: sha512-DpLKbNU4WylpxJykQujfCcwYWiV/Jhm50Goo0wrVILAv5jOr9d+H+UR3PhSCD2rCCEIg0uc+G+muBTwD54JhDQ==}
    engines: {node: '>= 0.4'}

  globby@11.1.0:
    resolution: {integrity: sha512-jhIXaOzy1sb8IyocaruWSn1TjmnBVs8Ayhcy83rmxNJ8q2uWKCAj3CnJY+KpGSXCueAPc0i05kVvVKtP1t9S3g==}
    engines: {node: '>=10'}

  gopd@1.0.1:
    resolution: {integrity: sha512-d65bNlIadxvpb/A2abVdlqKqV563juRnZ1Wtk6s1sIR8uNsXR70xqIzVqxVf1eTqDunwT2MkczEeaezCKTZhwA==}

  graceful-fs@4.2.11:
    resolution: {integrity: sha512-RbJ5/jmFcNNCcDV5o9eTnBLJ/HszWV0P73bc+Ff4nS/rJj+YaS6IGyiOL0VoBYX+l1Wrl3k63h/KrH+nhJ0XvQ==}

  grapheme-splitter@1.0.4:
    resolution: {integrity: sha512-bzh50DW9kTPM00T8y4o8vQg89Di9oLJVLW/KaOGIXJWP/iqCN6WKYkbNOF04vFLJhwcpYUh9ydh/+5vpOqV4YQ==}

  graphemer@1.4.0:
    resolution: {integrity: sha512-EtKwoO6kxCL9WO5xipiHTZlSzBm7WLT627TqC/uVRd0HKmq8NXyebnNYxDoBi7wt8eTWrUrKXCOVaFq9x1kgag==}

  handlebars@4.7.8:
    resolution: {integrity: sha512-vafaFqs8MZkRrSX7sFVUdo3ap/eNiLnb4IakshzvP56X5Nr1iGKAIqdX6tMlm6HcNRIkr6AxO5jFEoJzzpT8aQ==}
    engines: {node: '>=0.4.7'}
    hasBin: true

  happy-dom@14.12.3:
    resolution: {integrity: sha512-vsYlEs3E9gLwA1Hp+w3qzu+RUDFf4VTT8cyKqVICoZ2k7WM++Qyd2LwzyTi5bqMJFiIC/vNpTDYuxdreENRK/g==}
    engines: {node: '>=16.0.0'}

  hard-rejection@2.1.0:
    resolution: {integrity: sha512-VIZB+ibDhx7ObhAe7OVtoEbuP4h/MuOTHJ+J8h/eBXotJYl0fBgR72xDFCKgIh22OJZIOVNxBMWuhAr10r8HdA==}
    engines: {node: '>=6'}

  has-bigints@1.0.2:
    resolution: {integrity: sha512-tSvCKtBr9lkF0Ex0aQiP9N+OpV4zi2r/Nee5VkRDbaqv35RLYMzbwQfFSZZH0kR+Rd6302UJZ2p/bJCEoR3VoQ==}

  has-flag@3.0.0:
    resolution: {integrity: sha512-sKJf1+ceQBr4SMkvQnBDNDtf4TXpVhVGateu0t918bl30FnbE2m4vNLX+VWe/dpjlb+HugGYzW7uQXH98HPEYw==}
    engines: {node: '>=4'}

  has-flag@4.0.0:
    resolution: {integrity: sha512-EykJT/Q1KjTWctppgIAgfSO0tKVuZUjhgMr17kqTumMl6Afv3EISleU7qZUzoXDFTAHTDC4NOoG/ZxU3EvlMPQ==}
    engines: {node: '>=8'}

  has-property-descriptors@1.0.2:
    resolution: {integrity: sha512-55JNKuIW+vq4Ke1BjOTjM2YctQIvCT7GFzHwmfZPGo5wnrgkid0YQtnAleFSqumZm4az3n2BS+erby5ipJdgrg==}

  has-proto@1.0.3:
    resolution: {integrity: sha512-SJ1amZAJUiZS+PhsVLf5tGydlaVB8EdFpaSO4gmiUKUOxk8qzn5AIy4ZeJUmh22znIdk/uMAUT2pl3FxzVUH+Q==}
    engines: {node: '>= 0.4'}

  has-symbols@1.0.3:
    resolution: {integrity: sha512-l3LCuF6MgDNwTDKkdYGEihYjt5pRPbEg46rtlmnSPlUbgmB8LOIrKJbYYFBSbnPaJexMKtiPO8hmeRjRz2Td+A==}
    engines: {node: '>= 0.4'}

  has-tostringtag@1.0.2:
    resolution: {integrity: sha512-NqADB8VjPFLM2V0VvHUewwwsw0ZWBaIdgo+ieHtK3hasLz4qeCRjYcqfB6AQrBggRKppKF8L52/VqdVsO47Dlw==}
    engines: {node: '>= 0.4'}

  hasown@2.0.2:
    resolution: {integrity: sha512-0hJU9SCPvmMzIBdZFqNPXWa6dqh7WdH0cII9y+CyS8rG3nL48Bclra9HmKhVVUHyPWNH5Y7xDwAB7bfgSjkUMQ==}
    engines: {node: '>= 0.4'}

  hoist-non-react-statics@3.3.2:
    resolution: {integrity: sha512-/gGivxi8JPKWNm/W0jSmzcMPpfpPLc3dY/6GxhX2hQ9iGj3aDfklV4ET7NjKpSinLpJ5vafa9iiGIEZg10SfBw==}

  hosted-git-info@2.8.9:
    resolution: {integrity: sha512-mxIDAb9Lsm6DoOJ7xH+5+X4y1LU/4Hi50L9C5sIswK3JzULS4bwk1FvjdBgvYR4bzT4tuUQiC15FE2f5HbLvYw==}

  hosted-git-info@7.0.2:
    resolution: {integrity: sha512-puUZAUKT5m8Zzvs72XWy3HtvVbTWljRE66cP60bxJzAqf2DgICo7lYTY2IHUmLnNpjYvw5bvmoHvPc0QO2a62w==}
    engines: {node: ^16.14.0 || >=18.0.0}

  html-encoding-sniffer@4.0.0:
    resolution: {integrity: sha512-Y22oTqIU4uuPgEemfz7NDJz6OeKf12Lsu+QC+s3BVpda64lTiMYCyGwg5ki4vFxkMwQdeZDl2adZoqUgdFuTgQ==}
    engines: {node: '>=18'}

  html2canvas@1.4.1:
    resolution: {integrity: sha512-fPU6BHNpsyIhr8yyMpTLLxAbkaK8ArIBcmZIRiBLiDhjeqvXolaEmDGmELFuX9I4xDcaKKcJl+TKZLqruBbmWA==}
    engines: {node: '>=8.0.0'}

  http-proxy-agent@7.0.2:
    resolution: {integrity: sha512-T1gkAiYYDWYx3V5Bmyu7HcfcvL7mUrTWiM6yOfa3PIphViJ/gFPbvidQ+veqSOHci/PxBcDabeUNCzpOODJZig==}
    engines: {node: '>= 14'}

  https-proxy-agent@7.0.5:
    resolution: {integrity: sha512-1e4Wqeblerz+tMKPIq2EMGiiWW1dIjZOksyHWSUm1rmuvw/how9hBHZ38lAGj5ID4Ik6EdkOw7NmWPy6LAwalw==}
    engines: {node: '>= 14'}

  human-id@1.0.2:
    resolution: {integrity: sha512-UNopramDEhHJD+VR+ehk8rOslwSfByxPIZyJRfV739NDhN5LF1fa1MqnzKm2lGTQRjNrjK19Q5fhkgIfjlVUKw==}

  human-signals@5.0.0:
    resolution: {integrity: sha512-AXcZb6vzzrFAUE61HnN4mpLqd/cSIwNQjtNWR0euPm6y0iqx3G4gOXaIDdtdDwZmhwe82LA6+zinmW4UBWVePQ==}
    engines: {node: '>=16.17.0'}

  husky@9.1.1:
    resolution: {integrity: sha512-fCqlqLXcBnXa/TJXmT93/A36tJsjdJkibQ1MuIiFyCCYUlpYpIaj2mv1w+3KR6Rzu1IC3slFTje5f6DUp2A2rg==}
    engines: {node: '>=18'}
    hasBin: true

  hyphenate-style-name@1.1.0:
    resolution: {integrity: sha512-WDC/ui2VVRrz3jOVi+XtjqkDjiVjTtFaAGiW37k6b+ohyQ5wYDOGkvCZa8+H0nx3gyvv0+BST9xuOgIyGQ00gw==}

  iconv-lite@0.4.24:
    resolution: {integrity: sha512-v3MXnZAcvnywkTUEZomIActle7RXXeedOR31wwl7VlyoXO4Qi9arvSenNQWne1TcRwhCL1HwLI21bEqdpj8/rA==}
    engines: {node: '>=0.10.0'}

  iconv-lite@0.6.3:
    resolution: {integrity: sha512-4fCk79wshMdzMp2rH06qWrJE4iolqLhCUH+OiuIgU++RB0+94NlDL81atO7GX55uUKueo0txHNtvEyI6D7WdMw==}
    engines: {node: '>=0.10.0'}

  ieee754@1.2.1:
    resolution: {integrity: sha512-dcyqhDvX1C46lXZcVqCpK+FtMRQVdIMN6/Df5js2zouUsqG7I6sFxitIC+7KYK29KdXOLHdu9zL4sFnoVQnqaA==}

  ignore@5.3.1:
    resolution: {integrity: sha512-5Fytz/IraMjqpwfd34ke28PTVMjZjJG2MPn5t7OE4eUCUNf8BAa7b5WUS9/Qvr6mwOQS7Mk6vdsMno5he+T8Xw==}
    engines: {node: '>= 4'}

  immutable@4.3.7:
    resolution: {integrity: sha512-1hqclzwYwjRDFLjcFxOM5AYkkG0rpFPpr1RLPMEuGczoS7YA8gLhy8SWXYRAA/XwfEHpfo3cw5JGioS32fnMRw==}

  import-fresh@3.3.0:
    resolution: {integrity: sha512-veYYhQa+D1QBKznvhUHxb8faxlrwUnxseDAbAp457E0wLNio2bOSKnjYDhMj+YiAq61xrMGhQk9iXVk5FzgQMw==}
    engines: {node: '>=6'}

  import-meta-resolve@4.1.0:
    resolution: {integrity: sha512-I6fiaX09Xivtk+THaMfAwnA3MVA5Big1WHF1Dfx9hFuvNIWpXnorlkzhcQf6ehrqQiiZECRt1poOAkPmer3ruw==}

  imurmurhash@0.1.4:
    resolution: {integrity: sha512-JmXMZ6wuvDmLiHEml9ykzqO6lwFbof0GG4IkcGaENdCRDDmMVnny7s5HsIgHCbaq0w2MyPhDqkhTUgS2LU2PHA==}
    engines: {node: '>=0.8.19'}

  indent-string@4.0.0:
    resolution: {integrity: sha512-EdDDZu4A2OyIK7Lr/2zG+w5jmbuk1DVBnEwREQvBzspBJkCEbRa8GxU1lghYcaGJCnRWibjDXlq779X1/y5xwg==}
    engines: {node: '>=8'}

  inflight@1.0.6:
    resolution: {integrity: sha512-k92I/b08q4wvFscXCLvqfsHCrjrF7yiXsQuIVvVE7N82W3+aqpzuUdBbfhWcy/FZR3/4IgflMgKLOsvPDrGCJA==}
    deprecated: This module is not supported, and leaks memory. Do not use it. Check out lru-cache if you want a good and tested way to coalesce async requests by a key value, which is much more comprehensive and powerful.

  inherits@2.0.4:
    resolution: {integrity: sha512-k/vGaX4/Yla3WzyMCvTQOXYeIHvqOKtnqBduzTHpzpQZzAskKMhZ2K+EnBiSM9zGSoIFeMpXKxa4dYeZIQqewQ==}

  inline-style-prefixer@7.0.1:
    resolution: {integrity: sha512-lhYo5qNTQp3EvSSp3sRvXMbVQTLrvGV6DycRMJ5dm2BLMiJ30wpXKdDdgX+GmJZ5uQMucwRKHamXSst3Sj/Giw==}

  internal-slot@1.0.7:
    resolution: {integrity: sha512-NGnrKwXzSms2qUUih/ILZ5JBqNTSa1+ZmP6flaIp6KmSElgE9qdndzS3cqjrDovwFdmwsGsLdeFgB6suw+1e9g==}
    engines: {node: '>= 0.4'}

  intl-messageformat@10.5.14:
    resolution: {integrity: sha512-IjC6sI0X7YRjjyVH9aUgdftcmZK7WXdHeil4KwbjDnRWjnVitKpAx3rr6t6di1joFp5188VqKcobOPA6mCLG/w==}

  invariant@2.2.4:
    resolution: {integrity: sha512-phJfQVBuaJM5raOpJjSfkiD6BpbCE4Ns//LaXl6wGYtUBY83nWS6Rf9tXm2e8VaK60JEjYldbPif/A2B1C2gNA==}

  is-arguments@1.1.1:
    resolution: {integrity: sha512-8Q7EARjzEnKpt/PCD7e1cgUS0a6X8u5tdSiMqXhojOdoV9TsMsiO+9VLC5vAmO8N7/GmXn7yjR8qnA6bVAEzfA==}
    engines: {node: '>= 0.4'}

  is-array-buffer@3.0.4:
    resolution: {integrity: sha512-wcjaerHw0ydZwfhiKbXJWLDY8A7yV7KhjQOpb83hGgGfId/aQa4TOvwyzn2PuswW2gPCYEL/nEAiSVpdOj1lXw==}
    engines: {node: '>= 0.4'}

  is-arrayish@0.2.1:
    resolution: {integrity: sha512-zz06S8t0ozoDXMG+ube26zeCTNXcKIPJZJi8hBrF4idCLms4CG9QtK7qBl1boi5ODzFpjswb5JPmHCbMpjaYzg==}

  is-async-function@2.0.0:
    resolution: {integrity: sha512-Y1JXKrfykRJGdlDwdKlLpLyMIiWqWvuSd17TvZk68PLAOGOoF4Xyav1z0Xhoi+gCYjZVeC5SI+hYFOfvXmGRCA==}
    engines: {node: '>= 0.4'}

  is-bigint@1.0.4:
    resolution: {integrity: sha512-zB9CruMamjym81i2JZ3UMn54PKGsQzsJeo6xvN3HJJ4CAsQNB6iRutp2To77OfCNuoxspsIhzaPoO1zyCEhFOg==}

  is-binary-path@2.1.0:
    resolution: {integrity: sha512-ZMERYes6pDydyuGidse7OsHxtbI7WVeUEozgR/g7rd0xUimYNlvZRE/K2MgZTjWy725IfelLeVcEM97mmtRGXw==}
    engines: {node: '>=8'}

  is-boolean-object@1.1.2:
    resolution: {integrity: sha512-gDYaKHJmnj4aWxyj6YHyXVpdQawtVLHU5cb+eztPGczf6cjuTdwve5ZIEfgXqH4e57An1D1AKf8CZ3kYrQRqYA==}
    engines: {node: '>= 0.4'}

  is-builtin-module@3.2.1:
    resolution: {integrity: sha512-BSLE3HnV2syZ0FK0iMA/yUGplUeMmNz4AW5fnTunbCIqZi4vG3WjJT9FHMy5D69xmAYBHXQhJdALdpwVxV501A==}
    engines: {node: '>=6'}

  is-callable@1.2.7:
    resolution: {integrity: sha512-1BC0BVFhS/p0qtw6enp8e+8OD0UrK0oFLztSjNzhcKA3WDuJxxAPXzPuPtKkjEY9UUoEWlX/8fgKeu2S8i9JTA==}
    engines: {node: '>= 0.4'}

  is-ci@3.0.1:
    resolution: {integrity: sha512-ZYvCgrefwqoQ6yTyYUbQu64HsITZ3NfKX1lzaEYdkTDcfKzzCI/wthRRYKkdjHKFVgNiXKAKm65Zo1pk2as/QQ==}
    hasBin: true

  is-core-module@2.15.0:
    resolution: {integrity: sha512-Dd+Lb2/zvk9SKy1TGCt1wFJFo/MWBPMX5x7KcvLajWTGuomczdQX61PvY5yK6SVACwpoexWo81IfFyoKY2QnTA==}
    engines: {node: '>= 0.4'}

  is-data-view@1.0.1:
    resolution: {integrity: sha512-AHkaJrsUVW6wq6JS8y3JnM/GJF/9cf+k20+iDzlSaJrinEo5+7vRiteOSwBhHRiAyQATN1AmY4hwzxJKPmYf+w==}
    engines: {node: '>= 0.4'}

  is-date-object@1.0.5:
    resolution: {integrity: sha512-9YQaSxsAiSwcvS33MBk3wTCVnWK+HhF8VZR2jRxehM16QcVOdHqPn4VPHmRK4lSr38n9JriurInLcP90xsYNfQ==}
    engines: {node: '>= 0.4'}

  is-extendable@0.1.1:
    resolution: {integrity: sha512-5BMULNob1vgFX6EjQw5izWDxrecWK9AM72rugNr0TFldMOi0fj6Jk+zeKIt0xGj4cEfQIJth4w3OKWOJ4f+AFw==}
    engines: {node: '>=0.10.0'}

  is-extendable@1.0.1:
    resolution: {integrity: sha512-arnXMxT1hhoKo9k1LZdmlNyJdDDfy2v0fXjFlmok4+i8ul/6WlbVge9bhM74OpNPQPMGUToDtz+KXa1PneJxOA==}
    engines: {node: '>=0.10.0'}

  is-extglob@2.1.1:
    resolution: {integrity: sha512-SbKbANkN603Vi4jEZv49LeVJMn4yGwsbzZworEoyEiutsN3nJYdbO36zfhGJ6QEDpOZIFkDtnq5JRxmvl3jsoQ==}
    engines: {node: '>=0.10.0'}

  is-finalizationregistry@1.0.2:
    resolution: {integrity: sha512-0by5vtUJs8iFQb5TYUHHPudOR+qXYIMKtiUzvLIZITZUjknFmziyBJuLhVRc+Ds0dREFlskDNJKYIdIzu/9pfw==}

  is-fullwidth-code-point@3.0.0:
    resolution: {integrity: sha512-zymm5+u+sCsSWyD9qNaejV3DFvhCKclKdizYaJUuHA83RLjb7nSuGnddCHGv0hk+KY7BMAlsWeK4Ueg6EV6XQg==}
    engines: {node: '>=8'}

  is-fullwidth-code-point@4.0.0:
    resolution: {integrity: sha512-O4L094N2/dZ7xqVdrXhh9r1KODPJpFms8B5sGdJLPy664AgvXsreZUyCQQNItZRDlYug4xStLjNp/sz3HvBowQ==}
    engines: {node: '>=12'}

  is-fullwidth-code-point@5.0.0:
    resolution: {integrity: sha512-OVa3u9kkBbw7b8Xw5F9P+D/T9X+Z4+JruYVNapTjPYZYUznQ5YfWeFkOj606XYYW8yugTfC8Pj0hYqvi4ryAhA==}
    engines: {node: '>=18'}

  is-generator-function@1.0.10:
    resolution: {integrity: sha512-jsEjy9l3yiXEQ+PsXdmBwEPcOxaXWLspKdplFUVI9vq1iZgIekeC0L167qeu86czQaxed3q/Uzuw0swL0irL8A==}
    engines: {node: '>= 0.4'}

  is-glob@4.0.3:
    resolution: {integrity: sha512-xelSayHH36ZgE7ZWhli7pW34hNbNl8Ojv5KVmkJD4hBdD3th8Tfk9vYasLM+mXWOZhFkgZfxhLSnrwRr4elSSg==}
    engines: {node: '>=0.10.0'}

  is-interactive@1.0.0:
    resolution: {integrity: sha512-2HvIEKRoqS62guEC+qBjpvRubdX910WCMuJTZ+I9yvqKU2/12eSL549HMwtabb4oupdj2sMP50k+XJfB/8JE6w==}
    engines: {node: '>=8'}

  is-map@2.0.3:
    resolution: {integrity: sha512-1Qed0/Hr2m+YqxnM09CjA2d/i6YZNfF6R2oRAOj36eUdS6qIV/huPJNSEpKbupewFs+ZsJlxsjjPbc0/afW6Lw==}
    engines: {node: '>= 0.4'}

  is-module@1.0.0:
    resolution: {integrity: sha512-51ypPSPCoTEIN9dy5Oy+h4pShgJmPCygKfyRCISBI+JoWT/2oJvK8QPxmwv7b/p239jXrm9M1mlQbyKJ5A152g==}

  is-negative-zero@2.0.3:
    resolution: {integrity: sha512-5KoIu2Ngpyek75jXodFvnafB6DJgr3u8uuK0LEZJjrU19DrMD3EVERaR8sjz8CCGgpZvxPl9SuE1GMVPFHx1mw==}
    engines: {node: '>= 0.4'}

  is-number-object@1.0.7:
    resolution: {integrity: sha512-k1U0IRzLMo7ZlYIfzRu23Oh6MiIFasgpb9X76eqfFZAqwH44UI4KTBvBYIZ1dSL9ZzChTB9ShHfLkR4pdW5krQ==}
    engines: {node: '>= 0.4'}

  is-number@7.0.0:
    resolution: {integrity: sha512-41Cifkg6e8TylSpdtTpeLVMqvSBEVzTttHvERD741+pnZ8ANv0004MRL43QKPDlK9cGvNp6NZWZUBlbGXYxxng==}
    engines: {node: '>=0.12.0'}

  is-path-inside@3.0.3:
    resolution: {integrity: sha512-Fd4gABb+ycGAmKou8eMftCupSir5lRxqf4aD/vd0cD2qc4HL07OjCeuHMr8Ro4CoMaeCKDB0/ECBOVWjTwUvPQ==}
    engines: {node: '>=8'}

  is-plain-obj@1.1.0:
    resolution: {integrity: sha512-yvkRyxmFKEOQ4pNXCmJG5AEQNlXJS5LaONXo5/cLdTZdWvsZ1ioJEonLGAosKlMWE8lwUy/bJzMjcw8az73+Fg==}
    engines: {node: '>=0.10.0'}

  is-plain-object@2.0.4:
    resolution: {integrity: sha512-h5PpgXkWitc38BBMYawTYMWJHFZJVnBquFE57xFpjB8pJFiF6gZ+bU+WyI/yqXiFR5mdLsgYNaPe8uao6Uv9Og==}
    engines: {node: '>=0.10.0'}

  is-potential-custom-element-name@1.0.1:
    resolution: {integrity: sha512-bCYeRA2rVibKZd+s2625gGnGF/t7DSqDs4dP7CrLA1m7jKWz6pps0LpYLJN8Q64HtmPKJ1hrN3nzPNKFEKOUiQ==}

  is-regex@1.1.4:
    resolution: {integrity: sha512-kvRdxDsxZjhzUX07ZnLydzS1TU/TJlTUHHY4YLL87e37oUA49DfkLqgy+VjFocowy29cKvcSiu+kIv728jTTVg==}
    engines: {node: '>= 0.4'}

  is-set@2.0.3:
    resolution: {integrity: sha512-iPAjerrse27/ygGLxw+EBR9agv9Y6uLeYVJMu+QNCoouJ1/1ri0mGrcWpfCqFZuzzx3WjtwxG098X+n4OuRkPg==}
    engines: {node: '>= 0.4'}

  is-shared-array-buffer@1.0.3:
    resolution: {integrity: sha512-nA2hv5XIhLR3uVzDDfCIknerhx8XUKnstuOERPNNIinXG7v9u+ohXF67vxm4TPTEPU6lm61ZkwP3c9PCB97rhg==}
    engines: {node: '>= 0.4'}

  is-stream@3.0.0:
    resolution: {integrity: sha512-LnQR4bZ9IADDRSkvpqMGvt/tEJWclzklNgSw48V5EAaAeDd6qGvN8ei6k5p0tvxSR171VmGyHuTiAOfxAbr8kA==}
    engines: {node: ^12.20.0 || ^14.13.1 || >=16.0.0}

  is-string@1.0.7:
    resolution: {integrity: sha512-tE2UXzivje6ofPW7l23cjDOMa09gb7xlAqG6jG5ej6uPV32TlWP3NKPigtaGeHNu9fohccRYvIiZMfOOnOYUtg==}
    engines: {node: '>= 0.4'}

  is-subdir@1.2.0:
    resolution: {integrity: sha512-2AT6j+gXe/1ueqbW6fLZJiIw3F8iXGJtt0yDrZaBhAZEG1raiTxKWU+IPqMCzQAXOUCKdA4UDMgacKH25XG2Cw==}
    engines: {node: '>=4'}

  is-symbol@1.0.4:
    resolution: {integrity: sha512-C/CPBqKWnvdcxqIARxyOh4v1UUEOCHpgDa0WYgpKDFMszcrPcffg5uhwSgPCLD2WWxmq6isisz87tzT01tuGhg==}
    engines: {node: '>= 0.4'}

  is-typed-array@1.1.13:
    resolution: {integrity: sha512-uZ25/bUAlUY5fR4OKT4rZQEBrzQWYV9ZJYGGsUmEJ6thodVJ1HX64ePQ6Z0qPWP+m+Uq6e9UugrE38jeYsDSMw==}
    engines: {node: '>= 0.4'}

  is-unicode-supported@0.1.0:
    resolution: {integrity: sha512-knxG2q4UC3u8stRGyAVJCOdxFmv5DZiRcdlIaAQXAbSfJya+OhopNotLQrstBhququ4ZpuKbDc/8S6mgXgPFPw==}
    engines: {node: '>=10'}

  is-weakmap@2.0.2:
    resolution: {integrity: sha512-K5pXYOm9wqY1RgjpL3YTkF39tni1XajUIkawTLUo9EZEVUFga5gSQJF8nNS7ZwJQ02y+1YCNYcMh+HIf1ZqE+w==}
    engines: {node: '>= 0.4'}

  is-weakref@1.0.2:
    resolution: {integrity: sha512-qctsuLZmIQ0+vSSMfoVvyFe2+GSEvnmZ2ezTup1SBse9+twCCeial6EEi3Nc2KFcf6+qz2FBPnjXsk8xhKSaPQ==}

  is-weakset@2.0.3:
    resolution: {integrity: sha512-LvIm3/KWzS9oRFHugab7d+M/GcBXuXX5xZkzPmN+NxihdQlZUQ4dWuSV1xR/sq6upL1TJEDrfBgRepHFdBtSNQ==}
    engines: {node: '>= 0.4'}

  is-windows@1.0.2:
    resolution: {integrity: sha512-eXK1UInq2bPmjyX6e3VHIzMLobc4J94i4AWn+Hpq3OU5KkrRC96OAcR3PRJ/pGu6m8TRnBHP9dkXQVsT/COVIA==}
    engines: {node: '>=0.10.0'}

  isarray@2.0.5:
    resolution: {integrity: sha512-xHjhDr3cNBK0BzdUJSPXZntQUx/mwMS5Rw4A7lPJ90XGAO6ISP/ePDNuo0vhqOZU+UD5JoodwCAAoZQd3FeAKw==}

  isexe@2.0.0:
    resolution: {integrity: sha512-RHxMLp9lnKHGHRng9QFhRCMbYAcVpn69smSGcq3f36xjgVVWThj4qqLbTLlq7Ssj8B+fIQ1EuCEGI2lKsyQeIw==}

  isobject@3.0.1:
    resolution: {integrity: sha512-WhB9zCku7EGTj/HQQRz5aUQEUeoQZH2bWcltRErOpymJ4boYE6wL9Tbr23krRPSZ+C5zqNSrSw+Cc7sZZ4b7vg==}
    engines: {node: '>=0.10.0'}

  iterator.prototype@1.1.2:
    resolution: {integrity: sha512-DR33HMMr8EzwuRL8Y9D3u2BMj8+RqSE850jfGu59kS7tbmPLzGkZmVSfyCFSDxuZiEY6Rzt3T2NA/qU+NwVj1w==}

  jackspeak@3.4.3:
    resolution: {integrity: sha512-OGlZQpz2yfahA/Rd1Y8Cd9SIEsqvXkLVoSw/cgwhnhFMDbsQFeZYoJJ7bIZBS9BcamUW96asq/npPWugM+RQBw==}

  jju@1.4.0:
    resolution: {integrity: sha512-8wb9Yw966OSxApiCt0K3yNJL8pnNeIv+OEq2YMidz4FKP6nonSRoOXc80iXY4JaN2FC11B9qsNmDsm+ZOfMROA==}

  jotai@2.9.0:
    resolution: {integrity: sha512-MioTpMvR78IGfJ+W8EwQj3kwTkb+u0reGnTyg3oJZMWK9rK9v8NBSC9Rhrg9jrrFYA6bGZtzJa96zsuAYF6W3w==}
    engines: {node: '>=12.20.0'}
    peerDependencies:
      '@types/react': '>=17.0.0'
      react: '>=17.0.0'
    peerDependenciesMeta:
      '@types/react':
        optional: true
      react:
        optional: true

  js-cookie@2.2.1:
    resolution: {integrity: sha512-HvdH2LzI/EAZcUwA8+0nKNtWHqS+ZmijLA30RwZA0bo7ToCckjK5MkGhjED9KoRcXO6BaGI3I9UIzSA1FKFPOQ==}

  js-tokens@4.0.0:
    resolution: {integrity: sha512-RdJUflcE3cUzKiMqQgsCu06FPu9UdIJO0beYbPhHN4k6apgJtifcoCtT9bcxOpYBtpD2kCM6Sbzg4CausW/PKQ==}

  js-yaml@3.14.1:
    resolution: {integrity: sha512-okMH7OXXJ7YrN9Ok3/SXrnu4iX9yOk+25nqX4imS2npuvTYDmo/QEZoqwZkYaIDk3jVvBOTOIEgEhaLOynBS9g==}
    hasBin: true

  js-yaml@4.1.0:
    resolution: {integrity: sha512-wpxZs9NoxZaJESJGIZTyDEaYpl0FKSA+FB9aJiyemKhMwkxQg63h4T1KJgUGHpTqPDNRcmmYLugrRjJlBtWvRA==}
    hasBin: true

  jsdom@24.1.1:
    resolution: {integrity: sha512-5O1wWV99Jhq4DV7rCLIoZ/UIhyQeDR7wHVyZAHAshbrvZsLs+Xzz7gtwnlJTJDjleiTKh54F4dXrX70vJQTyJQ==}
    engines: {node: '>=18'}
    peerDependencies:
      canvas: ^2.11.2
    peerDependenciesMeta:
      canvas:
        optional: true

  jsesc@2.5.2:
    resolution: {integrity: sha512-OYu7XEzjkCQ3C5Ps3QIZsQfNpqoJyZZA99wd9aWd05NCtC5pWOkShK2mkL6HXQR6/Cy2lbNdPlZBpuQHXE63gA==}
    engines: {node: '>=4'}
    hasBin: true

  json-buffer@3.0.1:
    resolution: {integrity: sha512-4bV5BfR2mqfQTJm+V5tPPdf+ZpuhiIvTuAB5g8kcrXOZpTT/QwwVRWBywX1ozr6lEuPdbHxwaJlm9G6mI2sfSQ==}

  json-parse-even-better-errors@2.3.1:
    resolution: {integrity: sha512-xyFwyhro/JEof6Ghe2iz2NcXoj2sloNsWr/XsERDK/oiPCfaNhl5ONfp+jQdAZRQQ0IJWNzH9zIZF7li91kh2w==}

  json-schema-traverse@0.4.1:
    resolution: {integrity: sha512-xbbCH5dCYU5T8LcEhhuh7HJ88HXuW3qsI3Y0zOZFKfZEHcpWiHU/Jxzk629Brsab/mMiHQti9wMP+845RPe3Vg==}

  json-stable-stringify-without-jsonify@1.0.1:
    resolution: {integrity: sha512-Bdboy+l7tA3OGW6FjyFHWkP5LuByj1Tk33Ljyq0axyzdk9//JSi2u3fP1QSmd1KNwq6VOKYGlAu87CisVir6Pw==}

  json-stringify-pretty-compact@4.0.0:
    resolution: {integrity: sha512-3CNZ2DnrpByG9Nqj6Xo8vqbjT4F6N+tb4Gb28ESAZjYZ5yqvmc56J+/kuIwkaAMOyblTQhUW7PxMkUb8Q36N3Q==}

  json5@1.0.2:
    resolution: {integrity: sha512-g1MWMLBiz8FKi1e4w0UyVL3w+iJceWAFBAaBnnGKOpNa5f8TLktkbre1+s6oICydWAm+HRUGTmI+//xv2hvXYA==}
    hasBin: true

  jsonfile@4.0.0:
    resolution: {integrity: sha512-m6F1R3z8jjlf2imQHS2Qez5sjKWQzbuuhuJ/FKYFRZvPE3PuHcSMVZzfsLhGVOkfd20obL5SWEBew5ShlquNxg==}

  jsonfile@6.1.0:
    resolution: {integrity: sha512-5dgndWOriYSm5cnYaJNhalLNDKOqFwyDB/rr1E9ZsGciGvKPs8R2xYGCacuf3z6K1YKDz182fd+fY3cn3pMqXQ==}

  jspdf@2.5.1:
    resolution: {integrity: sha512-hXObxz7ZqoyhxET78+XR34Xu2qFGrJJ2I2bE5w4SM8eFaFEkW2xcGRVUss360fYelwRSid/jT078kbNvmoW0QA==}

  jsx-ast-utils@3.3.5:
    resolution: {integrity: sha512-ZZow9HBI5O6EPgSJLUb8n2NKgmVWTwCvHGwFuJlMjvLFqlGG6pjirPhtdsseaLZjSibD8eegzmYpUZwoIlj2cQ==}
    engines: {node: '>=4.0'}

  keyv@4.5.4:
    resolution: {integrity: sha512-oxVHkHR/EJf2CNXnWxRLW6mg7JyCCUcG0DtEGmL2ctUo1PNTin1PUil+r/+4r5MpVgC/fn1kjsx7mjSujKqIpw==}

  kind-of@6.0.3:
    resolution: {integrity: sha512-dcS1ul+9tmeD95T+x28/ehLgd9mENa3LsvDTtzm3vyBEO7RPptvAD+t44WVXaUjTBRcrpFeFlC8WCruUR456hw==}
    engines: {node: '>=0.10.0'}

  kleur@3.0.3:
    resolution: {integrity: sha512-eTIzlVOSUR+JxdDFepEYcBMtZ9Qqdef+rnzWdRZuMbOywu5tO2w2N7rqjoANZ5k9vywhL6Br1VRjUIgTQx4E8w==}
    engines: {node: '>=6'}

  kleur@4.1.5:
    resolution: {integrity: sha512-o+NO+8WrRiQEE4/7nwRJhN1HWpVmJm511pBHUxPLtp0BUISzlBplORYSmTclCnJvQq2tKu/sgl3xVpkc7ZWuQQ==}
    engines: {node: '>=6'}

  language-subtag-registry@0.3.23:
    resolution: {integrity: sha512-0K65Lea881pHotoGEa5gDlMxt3pctLi2RplBb7Ezh4rRdLEOtgi7n4EwK9lamnUCkKBqaeKRVebTq6BAxSkpXQ==}

  language-tags@1.0.9:
    resolution: {integrity: sha512-MbjN408fEndfiQXbFQ1vnd+1NoLDsnQW41410oQBXiyXDMYH5z505juWa4KUE1LqxRC7DgOgZDbKLxHIwm27hA==}
    engines: {node: '>=0.10'}

  lerc@3.0.0:
    resolution: {integrity: sha512-Rm4J/WaHhRa93nCN2mwWDZFoRVF18G1f47C+kvQWyHGEZxFpTUi73p7lMVSAndyxGt6lJ2/CFbOcf9ra5p8aww==}

  levn@0.4.1:
    resolution: {integrity: sha512-+bT2uH4E5LGE7h/n3evcS/sQlJXCpIp6ym8OWJ5eV6+67Dsql/LaaT7qJBAt2rzfoa/5QBGBhxDix1dMt2kQKQ==}
    engines: {node: '>= 0.8.0'}

  lilconfig@3.1.2:
    resolution: {integrity: sha512-eop+wDAvpItUys0FWkHIKeC9ybYrTGbU41U5K7+bttZZeohvnY7M9dZ5kB21GNWiFT2q1OoPTvncPCgSOVO5ow==}
    engines: {node: '>=14'}

  lines-and-columns@1.2.4:
    resolution: {integrity: sha512-7ylylesZQ/PV29jhEDl3Ufjo6ZX7gCqJr5F7PKrqc93v7fzSymt1BpwEU8nAUXs8qzzvqhbjhK5QZg6Mt/HkBg==}

  linkify-it@5.0.0:
    resolution: {integrity: sha512-5aHCbzQRADcdP+ATqnDuhhJ/MRIqDkZX5pyjFHRRysS8vZ5AbqGEoFIb6pYHPZ+L/OC2Lc+xT8uHVVR5CAK/wQ==}

  lint-staged@15.2.7:
    resolution: {integrity: sha512-+FdVbbCZ+yoh7E/RosSdqKJyUM2OEjTciH0TFNkawKgvFp1zbGlEC39RADg+xKBG1R4mhoH2j85myBQZ5wR+lw==}
    engines: {node: '>=18.12.0'}
    hasBin: true

  listr2@8.2.3:
    resolution: {integrity: sha512-Lllokma2mtoniUOS94CcOErHWAug5iu7HOmDrvWgpw8jyQH2fomgB+7lZS4HWZxytUuQwkGOwe49FvwVaA85Xw==}
    engines: {node: '>=18.0.0'}

  load-yaml-file@0.2.0:
    resolution: {integrity: sha512-OfCBkGEw4nN6JLtgRidPX6QxjBQGQf72q3si2uvqyFEMbycSFFHwAZeXx6cJgFM9wmLrf9zBwCP3Ivqa+LLZPw==}
    engines: {node: '>=6'}

  locate-path@5.0.0:
    resolution: {integrity: sha512-t7hw9pI+WvuwNJXwk5zVHpyhIqzg2qTlklJOf0mVxGSbe3Fp2VieZcduNYjaLDoy6p9uGpQEGWG87WpMKlNq8g==}
    engines: {node: '>=8'}

  locate-path@6.0.0:
    resolution: {integrity: sha512-iPZK6eYjbxRu3uB4/WZ3EsEIMJFMqAoopl3R+zuq0UjcAm/MO6KCweDgPfP3elTztoKP3KtnVHxTn2NHBSDVUw==}
    engines: {node: '>=10'}

  lodash.merge@4.6.2:
    resolution: {integrity: sha512-0KpjqXRVvrYyCsX1swR/XTK0va6VQkQM6MNo7PqW77ByjAhoARA8EfrP1N4+KlKj8YS0ZUCtRT/YUuhyYDujIQ==}

  lodash.mergewith@4.6.2:
    resolution: {integrity: sha512-GK3g5RPZWTRSeLSpgP8Xhra+pnjBC56q9FZYe1d5RN3TJ35dbkGy3YqBSMbyCrlbi+CM9Z3Jk5yTL7RCsqboyQ==}

  lodash.startcase@4.4.0:
    resolution: {integrity: sha512-+WKqsK294HMSc2jEbNgpHpd0JfIBhp7rEV4aqXWqFr6AlXov+SlcgB1Fv01y2kGe3Gc8nMW7VA0SrGuSkRfIEg==}

  lodash@4.17.21:
    resolution: {integrity: sha512-v2kDEe57lecTulaDIuNTPy3Ry4gLGJ6Z1O3vE1krgXZNrsQ+LFTGHVxVjcXPs17LhbZVGedAJv8XZ1tvj5FvSg==}

  log-symbols@4.1.0:
    resolution: {integrity: sha512-8XPvpAA8uyhfteu8pIvQxpJZ7SYYdpUivZpGy6sFsBuKRY/7rQGavedeB8aK+Zkyq6upMFVL/9AW6vOYzfRyLg==}
    engines: {node: '>=10'}

  log-update@6.0.0:
    resolution: {integrity: sha512-niTvB4gqvtof056rRIrTZvjNYE4rCUzO6X/X+kYjd7WFxXeJ0NwEFnRxX6ehkvv3jTwrXnNdtAak5XYZuIyPFw==}
    engines: {node: '>=18'}

  loose-envify@1.4.0:
    resolution: {integrity: sha512-lyuxPGr/Wfhrlem2CL/UcnUc1zcqKAImBDzukY7Y5F/yQiNdko6+fRLevlw1HgMySw7f611UIY408EtxRSoK3Q==}
    hasBin: true

  loupe@3.1.1:
    resolution: {integrity: sha512-edNu/8D5MKVfGVFRhFf8aAxiTM6Wumfz5XsaatSxlD3w4R1d/WEKUTydCdPGbl9K7QG/Ca3GnDV2sIKIpXRQcw==}

  lru-cache@10.4.3:
    resolution: {integrity: sha512-JNAzZcXrCt42VGLuYz0zfAzDfAvJWW6AfYlDBQyDV5DClI2m5sAmK+OIO7s59XfsRsWHp02jAJrRadPRGTt6SQ==}

  lru-cache@4.1.5:
    resolution: {integrity: sha512-sWZlbEP2OsHNkXrMl5GYk/jKk70MBng6UU4YI/qGDYbgf6YbP4EvmqISbXCoJiRKs+1bSpFHVgQxvJ17F2li5g==}

  lru-cache@6.0.0:
    resolution: {integrity: sha512-Jo6dJ04CmSjuznwJSS3pUeWmd/H0ffTlkXXgwZi+eq1UCmqQwCh+eLsYOYCwY991i2Fah4h1BEMCx4qThGbsiA==}
    engines: {node: '>=10'}

  lunr@2.3.9:
    resolution: {integrity: sha512-zTU3DaZaF3Rt9rhN3uBMGQD3dD2/vFQqnvZCDv4dl5iOzq2IZQqTxu90r4E5J+nP70J3ilqVCrbho2eWaeW8Ow==}

  lz-string@1.5.0:
    resolution: {integrity: sha512-h5bgJWpxJNswbU7qCrV0tIKQCaS3blPDrqKWx+QxzuzL1zGUzij9XCWLrSLsJPu5t+eWA/ycetzYAO5IOMcWAQ==}
    hasBin: true

  magic-string@0.30.10:
    resolution: {integrity: sha512-iIRwTIf0QKV3UAnYK4PU8uiEc4SRh5jX0mwpIwETPpHdhVM4f53RSwS/vXvN1JhGX+Cs7B8qIq3d6AH49O5fAQ==}

  map-obj@1.0.1:
    resolution: {integrity: sha512-7N/q3lyZ+LVCp7PzuxrJr4KMbBE2hW7BT7YNia330OFxIf4d3r5zVpicP2650l7CPN6RM9zOJRl3NGpqSiw3Eg==}
    engines: {node: '>=0.10.0'}

  map-obj@4.3.0:
    resolution: {integrity: sha512-hdN1wVrZbb29eBGiGjJbeP8JbKjq1urkHJ/LIP/NY48MZ1QVXUsQBV1G1zvYFHn1XE06cwjBsOI2K3Ulnj1YXQ==}
    engines: {node: '>=8'}

  mapbox-to-css-font@2.4.5:
    resolution: {integrity: sha512-VJ6nB8emkO9VODI0Fk+TQ/0zKBTqmf/Pkt8Xv0kHstoc0iXRajA00DAid4Kc3K5xeFIOoiZrVxijEzj0GLVO2w==}

  markdown-it@14.1.0:
    resolution: {integrity: sha512-a54IwgWPaeBCAAsv13YgmALOF1elABB08FxO9i+r4VFk5Vl4pKokRPeX8u5TCgSsPi6ec1otfLjdOpVcgbpshg==}
    hasBin: true

  mdn-data@2.0.14:
    resolution: {integrity: sha512-dn6wd0uw5GsdswPFfsgMp5NSB0/aDe6fK94YJV/AJDYXL6HVLWBsxeq7js7Ad+mU2K9LAlwpk6kN2D5mwCPVow==}

  mdurl@2.0.0:
    resolution: {integrity: sha512-Lf+9+2r+Tdp5wXDXC4PcIBjTDtq4UKjCPMQhKIuzpJNW0b96kVqSwW0bT7FhRSfmAiFYgP+SCRvdrDozfh0U5w==}

  memoize-one@6.0.0:
    resolution: {integrity: sha512-rkpe71W0N0c0Xz6QD0eJETuWAJGnJ9afsl1srmwPrI+yBCkge5EycXXbYRyvL29zZVUWQCY7InPRCv3GDXuZNw==}

  meow@6.1.1:
    resolution: {integrity: sha512-3YffViIt2QWgTy6Pale5QpopX/IvU3LPL03jOTqp6pGj3VjesdO/U8CuHMKpnQr4shCNCM5fd5XFFvIIl6JBHg==}
    engines: {node: '>=8'}

  merge-stream@2.0.0:
    resolution: {integrity: sha512-abv/qOcuPfk3URPfDzmZU1LKmuw8kT+0nIHvKrKgFrwifol/doWcdA4ZqsWQ8ENrFKkd67Mfpo/LovbIUsbt3w==}

  merge2@1.4.1:
    resolution: {integrity: sha512-8q7VEgMJW4J8tcfVPy8g09NcQwZdbwFEqhe/WZkoIzjn/3TGDwtOCYtXGxA3O8tPzpczCCDgv+P2P5y00ZJOOg==}
    engines: {node: '>= 8'}

  mgrs@1.0.0:
    resolution: {integrity: sha512-awNbTOqCxK1DBGjalK3xqWIstBZgN6fxsMSiXLs9/spqWkF2pAhb2rrYCFSsr1/tT7PhcDGjZndG8SWYn0byYA==}

  micromatch@4.0.7:
    resolution: {integrity: sha512-LPP/3KorzCwBxfeUuZmaR6bG2kdeHSbe0P2tY3FLRU4vYrjYz5hI4QZwV0njUx3jeuKe67YukQ1LSPZBKDqO/Q==}
    engines: {node: '>=8.6'}

  mime-db@1.52.0:
    resolution: {integrity: sha512-sPU4uV7dYlvtWJxwwxHD0PuihVNiE7TyAbQ5SWxDCB9mUYvOgroQOwYQQOKPJ8CIbE+1ETVlOoK1UC2nU3gYvg==}
    engines: {node: '>= 0.6'}

  mime-types@2.1.35:
    resolution: {integrity: sha512-ZDY+bPm5zTTF+YpCrAU9nK0UgICYPT0QtT1NZWFv4s++TNkcgVaT0g6+4R2uI4MjQjzysHB1zxuWL50hzaeXiw==}
    engines: {node: '>= 0.6'}

  mimic-fn@2.1.0:
    resolution: {integrity: sha512-OqbOk5oEQeAZ8WXWydlu9HJjz9WVdEIvamMCcXmuqUYjTknH/sqsWvhQ3vgwKFRR1HpjvNBKQ37nbJgYzGqGcg==}
    engines: {node: '>=6'}

  mimic-fn@4.0.0:
    resolution: {integrity: sha512-vqiC06CuhBTUdZH+RYl8sFrL096vA45Ok5ISO6sE/Mr1jRbGH4Csnhi8f3wKVl7x8mO4Au7Ir9D3Oyv1VYMFJw==}
    engines: {node: '>=12'}

  min-indent@1.0.1:
    resolution: {integrity: sha512-I9jwMn07Sy/IwOj3zVkVik2JTvgpaykDZEigL6Rx6N9LbMywwUSMtxET+7lVoDLLd3O3IXwJwvuuns8UB/HeAg==}
    engines: {node: '>=4'}

  minimatch@3.1.2:
    resolution: {integrity: sha512-J7p63hRiAjw1NDEww1W7i37+ByIrOWO5XQQAzZ3VOcL0PNybwpfmV/N05zFAzwQ9USyEcX6t3UO+K5aqBQOIHw==}

  minimatch@9.0.3:
    resolution: {integrity: sha512-RHiac9mvaRw0x3AYRgDC1CxAP7HTcNrrECeA8YYJeWnpo+2Q5CegtZjaotWTWxDG3UeGA1coE05iH1mPjT/2mg==}
    engines: {node: '>=16 || 14 >=14.17'}

  minimatch@9.0.5:
    resolution: {integrity: sha512-G6T0ZX48xgozx7587koeX9Ys2NYy6Gmv//P89sEte9V9whIapMNF4idKxnW2QtCcLiTWlb/wfCabAtAFWhhBow==}
    engines: {node: '>=16 || 14 >=14.17'}

  minimist-options@4.1.0:
    resolution: {integrity: sha512-Q4r8ghd80yhO/0j1O3B2BjweX3fiHg9cdOwjJd2J76Q135c+NDxGCqdYKQ1SKBuFfgWbAUzBfvYjPUEeNgqN1A==}
    engines: {node: '>= 6'}

  minimist@1.2.8:
    resolution: {integrity: sha512-2yyAR8qBkN3YuheJanUpWC5U3bb5osDywNB8RzDVlDwDHbocAJveqqj1u8+SVD7jkWT4yvsHCpWqqWqAxb0zCA==}

  minipass@7.1.2:
    resolution: {integrity: sha512-qOOzS1cBTWYF4BH8fVePDBOO9iptMnGUEZwNc/cMWnTV2nVLZ7VoNWEPHkYczZA0pdoA7dl6e7FL659nX9S2aw==}
    engines: {node: '>=16 || 14 >=14.17'}

  mixme@0.5.10:
    resolution: {integrity: sha512-5H76ANWinB1H3twpJ6JY8uvAtpmFvHNArpilJAjXRKXSDDLPIMoZArw5SH0q9z+lLs8IrMw7Q2VWpWimFKFT1Q==}
    engines: {node: '>= 8.0.0'}

  mlly@1.7.1:
    resolution: {integrity: sha512-rrVRZRELyQzrIUAVMHxP97kv+G786pHmOKzuFII8zDYahFBS7qnHh2AlYSl1GAHhaMPCz6/oHjVMcfFYgFYHgA==}

  ms@2.1.2:
    resolution: {integrity: sha512-sGkPx+VjMtmA6MX27oA4FBFELFCZZ4S4XqeGOXCv68tT+jb3vk/RyaKWP0PTKyWtmLSM0b+adUTEvbs1PEaH2w==}

  ms@2.1.3:
    resolution: {integrity: sha512-6FlzubTLZG3J2a/NVCAleEhjzq5oxgHyaCU9yYXvcLsvoVaHJq/s5xXI6/XXP6tz7R9xAOtHnSO/tXtF3WRTlA==}

  nano-css@5.6.2:
    resolution: {integrity: sha512-+6bHaC8dSDGALM1HJjOHVXpuastdu2xFoZlC77Jh4cg+33Zcgm+Gxd+1xsnpZK14eyHObSp82+ll5y3SX75liw==}
    peerDependencies:
      react: '*'
      react-dom: '*'

  nanoid@3.3.7:
    resolution: {integrity: sha512-eSRppjcPIatRIMC1U6UngP8XFcz8MQWGQdt1MTBQ7NaAmvXDfvNxbvWV3x2y6CdEUciCSsDHDQZbhYaB8QEo2g==}
    engines: {node: ^10 || ^12 || ^13.7 || ^14 || >=15.0.1}
    hasBin: true

  natural-compare@1.4.0:
    resolution: {integrity: sha512-OWND8ei3VtNC9h7V60qff3SVobHr996CTwgxubgyQYEpg290h9J0buyECNNJexkFm5sOajh5G116RYA1c8ZMSw==}

  neo-async@2.6.2:
    resolution: {integrity: sha512-Yd3UES5mWCSqR+qNT93S3UoYUkqAZ9lLg8a7g9rimsWmYGK8cVToA4/sF3RrshdyV3sAGMXVUmpMYOw+dLpOuw==}

  normalize-package-data@2.5.0:
    resolution: {integrity: sha512-/5CMN3T0R4XTj4DcGaexo+roZSdSFW/0AOOTROrjxzCG1wrWXEsGbRKevjlIL+ZDE4sZlJr5ED4YW0yqmkK+eA==}

  normalize-path@3.0.0:
    resolution: {integrity: sha512-6eZs5Ls3WtCisHWp9S2GUy8dqkpGi4BVSz3GaqiE6ezub0512ESztXUwUB6C6IKbQkY2Pnb/mD4WYojCRwcwLA==}
    engines: {node: '>=0.10.0'}

  npm-package-arg@11.0.1:
    resolution: {integrity: sha512-M7s1BD4NxdAvBKUPqqRW957Xwcl/4Zvo8Aj+ANrzvIPzGJZElrH7Z//rSaec2ORcND6FHHLnZeY8qgTpXDMFQQ==}
    engines: {node: ^16.14.0 || >=18.0.0}

  npm-run-path@5.3.0:
    resolution: {integrity: sha512-ppwTtiJZq0O/ai0z7yfudtBpWIoxM8yE6nHi1X47eFR2EWORqfbu6CnPlNsjeN683eT0qG6H/Pyf9fCcvjnnnQ==}
    engines: {node: ^12.20.0 || ^14.13.1 || >=16.0.0}

  nwsapi@2.2.12:
    resolution: {integrity: sha512-qXDmcVlZV4XRtKFzddidpfVP4oMSGhga+xdMc25mv8kaLUHtgzCDhUxkrN8exkGdTlLNaXj7CV3GtON7zuGZ+w==}

  object-assign@4.1.1:
    resolution: {integrity: sha512-rJgTQnkUnH1sFw8yT6VSU3zD3sWmu6sZhIseY8VX+GRu3P6F7Fu+JNDoXfklElbLJSnc3FUQHVe4cU5hj+BcUg==}
    engines: {node: '>=0.10.0'}

  object-inspect@1.13.2:
    resolution: {integrity: sha512-IRZSRuzJiynemAXPYtPe5BoI/RESNYR7TYm50MC5Mqbd3Jmw5y790sErYw3V6SryFJD64b74qQQs9wn5Bg/k3g==}
    engines: {node: '>= 0.4'}

  object-is@1.1.6:
    resolution: {integrity: sha512-F8cZ+KfGlSGi09lJT7/Nd6KJZ9ygtvYC0/UYYLI9nmQKLMnydpB9yvbv9K1uSkEu7FU9vYPmVwLg328tX+ot3Q==}
    engines: {node: '>= 0.4'}

  object-keys@1.1.1:
    resolution: {integrity: sha512-NuAESUOUMrlIXOfHKzD6bpPu3tYt3xvjNdRIQ+FeT0lNb4K8WR70CaDxhuNguS2XG+GjkyMwOzsN5ZktImfhLA==}
    engines: {node: '>= 0.4'}

  object.assign@4.1.5:
    resolution: {integrity: sha512-byy+U7gp+FVwmyzKPYhW2h5l3crpmGsxl7X2s8y43IgxvG4g3QZ6CffDtsNQy1WsmZpQbO+ybo0AlW7TY6DcBQ==}
    engines: {node: '>= 0.4'}

  object.entries@1.1.8:
    resolution: {integrity: sha512-cmopxi8VwRIAw/fkijJohSfpef5PdN0pMQJN6VC/ZKvn0LIknWD8KtgY6KlQdEc4tIjcQ3HxSMmnvtzIscdaYQ==}
    engines: {node: '>= 0.4'}

  object.fromentries@2.0.8:
    resolution: {integrity: sha512-k6E21FzySsSK5a21KRADBd/NGneRegFO5pLHfdQLpRDETUNJueLXs3WCzyQ3tFRDYgbq3KHGXfTbi2bs8WQ6rQ==}
    engines: {node: '>= 0.4'}

  object.groupby@1.0.3:
    resolution: {integrity: sha512-+Lhy3TQTuzXI5hevh8sBGqbmurHbbIjAi0Z4S63nthVLmLxfbj4T54a4CfZrXIrt9iP4mVAPYMo/v99taj3wjQ==}
    engines: {node: '>= 0.4'}

  object.values@1.2.0:
    resolution: {integrity: sha512-yBYjY9QX2hnRmZHAjG/f13MzmBzxzYgQhFrke06TTyKY5zSTEqkOeukBzIdVA3j3ulu8Qa3MbVFShV7T2RmGtQ==}
    engines: {node: '>= 0.4'}

  ol-mapbox-style@12.3.4:
    resolution: {integrity: sha512-TxGJZw4hmvc6n5dHSyAE8ZpgALJ6hVG5Q9yl0j2Q1KmLS9iq4wMpb383TAitWiG86SvJV4oDkWMGkyyMLfVyew==}
    peerDependencies:
      ol: '*'

  ol@9.2.4:
    resolution: {integrity: sha512-bsbu4ObaAlbELMIZWnYEvX4Z9jO+OyCBshtODhDKmqYTPEfnKOX3RieCr97tpJkqWTZvyV4tS9UQDvHoCdxS+A==}

  once@1.4.0:
    resolution: {integrity: sha512-lNaJgI+2Q5URQBkccEKHTQOPaXdUxnZZElQTZY0MFUAuaEqe1E+Nyvgdz/aIyNi6Z9MzO5dv1H8n58/GELp3+w==}

  onetime@5.1.2:
    resolution: {integrity: sha512-kbpaSSGJTWdAY5KPVeMOKXSrPtr8C8C7wodJbcsd51jRnmD+GZu8Y0VoU6Dm5Z4vWr0Ig/1NKuWRKf7j5aaYSg==}
    engines: {node: '>=6'}

  onetime@6.0.0:
    resolution: {integrity: sha512-1FlR+gjXK7X+AsAHso35MnyN5KqGwJRi/31ft6x0M194ht7S+rWAvd7PHss9xSKMzE0asv1pyIHaJYq+BbacAQ==}
    engines: {node: '>=12'}

  optionator@0.9.4:
    resolution: {integrity: sha512-6IpQ7mKUxRcZNLIObR0hz7lxsapSSIYNZJwXPGeF0mTVqGKFIXj1DQcMoT22S3ROcLyY/rz0PWaWZ9ayWmad9g==}
    engines: {node: '>= 0.8.0'}

  ora@5.4.1:
    resolution: {integrity: sha512-5b6Y85tPxZZ7QytO+BQzysW31HJku27cRIlkbAXaNx+BdcVi+LlRFmVXzeF6a7JCwJpyw5c4b+YSVImQIrBpuQ==}
    engines: {node: '>=10'}

  os-tmpdir@1.0.2:
    resolution: {integrity: sha512-D2FR03Vir7FIu45XBY20mTb+/ZSWB00sjU9jdQXt83gDrI4Ztz5Fs7/yy74g2N5SVQY4xY1qDr4rNddwYRVX0g==}
    engines: {node: '>=0.10.0'}

  outdent@0.5.0:
    resolution: {integrity: sha512-/jHxFIzoMXdqPzTaCpFzAAWhpkSjZPF4Vsn6jAfNpmbH/ymsmd7Qc6VE9BGn0L6YMj6uwpQLxCECpus4ukKS9Q==}

  p-filter@2.1.0:
    resolution: {integrity: sha512-ZBxxZ5sL2HghephhpGAQdoskxplTwr7ICaehZwLIlfL6acuVgZPm8yBNuRAFBGEqtD/hmUeq9eqLg2ys9Xr/yw==}
    engines: {node: '>=8'}

  p-limit@2.3.0:
    resolution: {integrity: sha512-//88mFWSJx8lxCzwdAABTJL2MyWB12+eIY7MDL2SqLmAkeKU9qxRvWuSyTjm3FUmpBEMuFfckAIqEaVGUDxb6w==}
    engines: {node: '>=6'}

  p-limit@3.1.0:
    resolution: {integrity: sha512-TYOanM3wGwNGsZN2cVTYPArw454xnXj5qmWF1bEoAc4+cU/ol7GVh7odevjp1FNHduHc3KZMcFduxU5Xc6uJRQ==}
    engines: {node: '>=10'}

  p-locate@4.1.0:
    resolution: {integrity: sha512-R79ZZ/0wAxKGu3oYMlz8jy/kbhsNrS7SKZ7PxEHBgJ5+F2mtFW2fK2cOtBh1cHYkQsbzFV7I+EoRKe6Yt0oK7A==}
    engines: {node: '>=8'}

  p-locate@5.0.0:
    resolution: {integrity: sha512-LaNjtRWUBY++zB5nE/NwcaoMylSPk+S+ZHNB1TzdbMJMny6dynpAGt7X/tl/QYq3TIeE6nxHppbo2LGymrG5Pw==}
    engines: {node: '>=10'}

  p-map@2.1.0:
    resolution: {integrity: sha512-y3b8Kpd8OAN444hxfBbFfj1FY/RjtTd8tzYwhUqNYXx0fXx2iX4maP4Qr6qhIKbQXI02wTLAda4fYUbDagTUFw==}
    engines: {node: '>=6'}

  p-try@2.2.0:
    resolution: {integrity: sha512-R4nPAVTAU0B9D35/Gk3uJf/7XYbQcyohSKdvAxIRSNghFl4e71hVoGnBNQz9cWaXxO2I10KTC+3jMdvvoKw6dQ==}
    engines: {node: '>=6'}

  package-json-from-dist@1.0.0:
    resolution: {integrity: sha512-dATvCeZN/8wQsGywez1mzHtTlP22H8OEfPrVMLNr4/eGa+ijtLn/6M5f0dY8UKNrC2O9UCU6SSoG3qRKnt7STw==}

  pako@2.1.0:
    resolution: {integrity: sha512-w+eufiZ1WuJYgPXbV/PO3NCMEc3xqylkKHzp8bxp1uW4qaSNQUkwmLLEc3kKsfz8lpV1F8Ht3U1Cm+9Srog2ug==}

  parent-module@1.0.1:
    resolution: {integrity: sha512-GQ2EWRpQV8/o+Aw8YqtfZZPfNRWZYkbidE9k5rpl/hC3vtHHBfGm2Ifi6qWV+coDGkrUKZAxE3Lot5kcsRlh+g==}
    engines: {node: '>=6'}

  parse-headers@2.0.5:
    resolution: {integrity: sha512-ft3iAoLOB/MlwbNXgzy43SWGP6sQki2jQvAyBg/zDFAgr9bfNWZIUj42Kw2eJIl8kEi4PbgE6U1Zau/HwI75HA==}

  parse-json@5.2.0:
    resolution: {integrity: sha512-ayCKvm/phCGxOkYRSCM82iDwct8/EonSEgCSxWxD7ve6jHggsFl4fZVQBPRNgQoKiuV/odhFrGzQXZwbifC8Rg==}
    engines: {node: '>=8'}

  parse5@7.1.2:
    resolution: {integrity: sha512-Czj1WaSVpaoj0wbhMzLmWD69anp2WH7FXMB9n1Sy8/ZFF9jolSQVMu1Ij5WIyGmcBmhk7EOndpO4mIpihVqAXw==}

  path-exists@4.0.0:
    resolution: {integrity: sha512-ak9Qy5Q7jYb2Wwcey5Fpvg2KoAc/ZIhLSLOSBmRmygPsGwkVVt0fZa0qrtMz+m6tJTAHfZQ8FnmB4MG4LWy7/w==}
    engines: {node: '>=8'}

  path-is-absolute@1.0.1:
    resolution: {integrity: sha512-AVbw3UJ2e9bq64vSaS9Am0fje1Pa8pbGqTTsmXfaIiMpnr5DlDhfJOuLj9Sf95ZPVDAUerDfEk88MPmPe7UCQg==}
    engines: {node: '>=0.10.0'}

  path-key@3.1.1:
    resolution: {integrity: sha512-ojmeN0qd+y0jszEtoY48r0Peq5dwMEkIlCOu6Q5f41lfkswXuKtYrhgoTpLnyIcHm24Uhqx+5Tqm2InSwLhE6Q==}
    engines: {node: '>=8'}

  path-key@4.0.0:
    resolution: {integrity: sha512-haREypq7xkM7ErfgIyA0z+Bj4AGKlMSdlQE2jvJo6huWD1EdkKYV+G/T4nq0YEF2vgTT8kqMFKo1uHn950r4SQ==}
    engines: {node: '>=12'}

  path-parse@1.0.7:
    resolution: {integrity: sha512-LDJzPVEEEPR+y48z93A0Ed0yXb8pAByGWo/k5YYdYgpY2/2EsOsksJrq7lOHxryrVOn1ejG6oAp8ahvOIQD8sw==}

  path-scurry@1.11.1:
    resolution: {integrity: sha512-Xa4Nw17FS9ApQFJ9umLiJS4orGjm7ZzwUrwamcGQuHSzDyth9boKDaycYdDcZDuqYATXw4HFXgaqWTctW/v1HA==}
    engines: {node: '>=16 || 14 >=14.18'}

  path-type@4.0.0:
    resolution: {integrity: sha512-gDKb8aZMDeD/tZWs9P6+q0J9Mwkdl6xMV8TjnGP3qJVJ06bdMgkbBlLU8IdfOsIsFz2BW1rNVT3XuNEl8zPAvw==}
    engines: {node: '>=8'}

  pathe@1.1.2:
    resolution: {integrity: sha512-whLdWMYL2TwI08hn8/ZqAbrVemu0LNaNNJZX73O6qaIdCTfXutsLhMkjdENX0qhsQ9uIimo4/aQOmXkoon2nDQ==}

  pathval@2.0.0:
    resolution: {integrity: sha512-vE7JKRyES09KiunauX7nd2Q9/L7lhok4smP9RZTDeD4MVs72Dp2qNFVz39Nz5a0FVEW0BJR6C0DYrq6unoziZA==}
    engines: {node: '>= 14.16'}

  pbf@3.2.1:
    resolution: {integrity: sha512-ClrV7pNOn7rtmoQVF4TS1vyU0WhYRnP92fzbfF75jAIwpnzdJXf8iTd4CMEqO4yUenH6NDqLiwjqlh6QgZzgLQ==}
    hasBin: true

  performance-now@2.1.0:
    resolution: {integrity: sha512-7EAHlyLHI56VEIdK57uwHdHKIaAGbnXPiw0yWbarQZOKaKpvUIgW0jWRVLiatnM+XXlSwsanIBH/hzGMJulMow==}

  picocolors@1.0.1:
    resolution: {integrity: sha512-anP1Z8qwhkbmu7MFP5iTt+wQKXgwzf7zTyGlcdzabySa9vd0Xt392U0rVmz9poOaBj0uHJKyyo9/upk0HrEQew==}

  picomatch@2.3.1:
    resolution: {integrity: sha512-JU3teHTNjmE2VCGFzuY8EXzCDVwEqB2a8fsIvwaStHhAWJEeVd1o1QD80CU6+ZdEXXSLbSsuLwJjkCBWqRQUVA==}
    engines: {node: '>=8.6'}

  pidtree@0.6.0:
    resolution: {integrity: sha512-eG2dWTVw5bzqGRztnHExczNxt5VGsE6OwTeCG3fdUf9KBsZzO3R5OIIIzWR+iZA0NtZ+RDVdaoE2dK1cn6jH4g==}
    engines: {node: '>=0.10'}
    hasBin: true

  pify@2.3.0:
    resolution: {integrity: sha512-udgsAY+fTnvv7kI7aaxbqwWNb0AHiB0qBO89PZKPkoTmGOgdbrHDKD+0B2X4uTfJ/FT1R09r9gTsjUjNJotuog==}
    engines: {node: '>=0.10.0'}

  pify@4.0.1:
    resolution: {integrity: sha512-uB80kBFb/tfd68bVleG9T5GGsGPjJrLAUpR5PZIrhBnIaRTQRjqdJSsIKkOP6OAIFbj7GOrcudc5pNjZ+geV2g==}
    engines: {node: '>=6'}

  pkg-dir@4.2.0:
    resolution: {integrity: sha512-HRDzbaKjC+AOWVXxAU/x54COGeIv9eb+6CkDSQoNTt4XyWoIJvuPsXizxu/Fr23EiekbtZwmh1IcIG/l/a10GQ==}
    engines: {node: '>=8'}

  pkg-types@1.1.3:
    resolution: {integrity: sha512-+JrgthZG6m3ckicaOB74TwQ+tBWsFl3qVQg7mN8ulwSOElJ7gBhKzj2VkCPnZ4NlF6kEquYU+RIYNVAvzd54UA==}

  possible-typed-array-names@1.0.0:
    resolution: {integrity: sha512-d7Uw+eZoloe0EHDIYoe+bQ5WXnGMOpmiZFTuMWCwpjzzkL2nTjcKiAk4hh8TjnGye2TwWOk3UXucZ+3rbmBa8Q==}
    engines: {node: '>= 0.4'}

  postcss-import@16.1.0:
    resolution: {integrity: sha512-7hsAZ4xGXl4MW+OKEWCnF6T5jqBw80/EE9aXg1r2yyn1RsVEU8EtKXbijEODa+rg7iih4bKf7vlvTGYR4CnPNg==}
    engines: {node: '>=18.0.0'}
    peerDependencies:
      postcss: ^8.0.0

  postcss-value-parser@4.2.0:
    resolution: {integrity: sha512-1NNCs6uurfkVbeXG4S8JFT9t19m45ICnif8zWLd5oPSZ50QnwMfK+H3jv408d4jw/7Bttv5axS5IiHoLaVNHeQ==}

  postcss@8.4.39:
    resolution: {integrity: sha512-0vzE+lAiG7hZl1/9I8yzKLx3aR9Xbof3fBHKunvMfOCYAtMhrsnccJY2iTURb9EZd5+pLuiNV9/c/GZJOHsgIw==}
    engines: {node: ^10 || ^12 || >=14}

  preferred-pm@3.1.4:
    resolution: {integrity: sha512-lEHd+yEm22jXdCphDrkvIJQU66EuLojPPtvZkpKIkiD+l0DMThF/niqZKJSoU8Vl7iuvtmzyMhir9LdVy5WMnA==}
    engines: {node: '>=10'}

  prelude-ls@1.2.1:
    resolution: {integrity: sha512-vkcDPrRZo1QZLbn5RLGPpg/WmIQ65qoWWhcGKf/b5eplkkarX0m9z8ppCat4mlOqUsWpyNuYgO3VRyrYHSzX5g==}
    engines: {node: '>= 0.8.0'}

  prettier@2.8.8:
    resolution: {integrity: sha512-tdN8qQGvNjw4CHbY+XXk0JgCXn9QiF21a55rBe5LJAU+kDyC4WQn4+awm2Xfk2lQMk5fKup9XgzTZtGkjBdP9Q==}
    engines: {node: '>=10.13.0'}
    hasBin: true

  prettier@3.3.3:
    resolution: {integrity: sha512-i2tDNA0O5IrMO757lfrdQZCc2jPNDVntV0m/+4whiDfWaTKfMNgR7Qz0NAeGz/nRqF4m5/6CLzbP4/liHt12Ew==}
    engines: {node: '>=14'}
    hasBin: true

  pretty-format@27.5.1:
    resolution: {integrity: sha512-Qb1gy5OrP5+zDf2Bvnzdl3jsTf1qXVMazbvCoKhtKqVs4/YK4ozX4gKQJJVyNe+cajNPn0KoC0MC3FUmaHWEmQ==}
    engines: {node: ^10.13.0 || ^12.13.0 || ^14.15.0 || >=15.0.0}

  proc-log@3.0.0:
    resolution: {integrity: sha512-++Vn7NS4Xf9NacaU9Xq3URUuqZETPsf8L4j5/ckhaRYsfPeRyzGw+iDjFhV/Jr3uNmTvvddEJFWh5R1gRgUH8A==}
    engines: {node: ^14.17.0 || ^16.13.0 || >=18.0.0}

  proj4@2.11.0:
    resolution: {integrity: sha512-SasuTkAx8HnWQHfIyhkdUNJorSJqINHAN3EyMWYiQRVorftz9DHz650YraFgczwgtHOxqnfuDxSNv3C8MUnHeg==}

  prompts@2.4.2:
    resolution: {integrity: sha512-NxNv/kLguCA7p3jE8oL2aEBsrJWgAakBpgmgK6lpPWV+WuOmY6r2/zbAVnP+T8bQlA0nzHXSJSJW0Hq7ylaD2Q==}
    engines: {node: '>= 6'}

  prop-types@15.8.1:
    resolution: {integrity: sha512-oj87CgZICdulUohogVAR7AjlC0327U4el4L6eAvOqCeudMDVU0NThNaV+b9Df4dXgSP1gXMTnPdhfe/2qDH5cg==}

  protocol-buffers-schema@3.6.0:
    resolution: {integrity: sha512-TdDRD+/QNdrCGCE7v8340QyuXd4kIWIgapsE2+n/SaGiSSbomYl4TjHlvIoCWRpE7wFt02EpB35VVA2ImcBVqw==}

  pseudomap@1.0.2:
    resolution: {integrity: sha512-b/YwNhb8lk1Zz2+bXXpS/LK9OisiZZ1SNsSLxN1x2OXVEhW2Ckr/7mWE5vrC1ZTiJlD9g19jWszTmJsB+oEpFQ==}

  psl@1.9.0:
    resolution: {integrity: sha512-E/ZsdU4HLs/68gYzgGTkMicWTLPdAftJLfJFlLUAAKZGkStNU72sZjT66SnMDVOfOWY/YAoiD7Jxa9iHvngcag==}

  punycode.js@2.3.1:
    resolution: {integrity: sha512-uxFIHU0YlHYhDQtV4R9J6a52SLx28BCjT+4ieh7IGbgwVJWO+km431c4yRlREUAsAmt/uMjQUyQHNEPf0M39CA==}
    engines: {node: '>=6'}

  punycode@2.3.1:
    resolution: {integrity: sha512-vYt7UD1U9Wg6138shLtLOvdAu+8DsC/ilFtEVHcH+wydcSpNE20AfSOduf6MkRFahL5FY7X1oU7nKVZFtfq8Fg==}
    engines: {node: '>=6'}

  pure-rand@6.1.0:
    resolution: {integrity: sha512-bVWawvoZoBYpp6yIoQtQXHZjmz35RSVHnUOTefl8Vcjr8snTPY1wnpSPMWekcFwbxI6gtmT7rSYPFvz71ldiOA==}

  querystringify@2.2.0:
    resolution: {integrity: sha512-FIqgj2EUvTa7R50u0rGsyTftzjYmv/a3hO345bZNrqabNqjtgiDMgmo4mkUjd+nzU5oF3dClKqFIPUKybUyqoQ==}

  queue-microtask@1.2.3:
    resolution: {integrity: sha512-NuaNSa6flKT5JaSYQzJok04JzTL1CA6aGhv5rfLW3PgqA+M2ChpZQnAC8h8i4ZFkBS8X5RqkDBHA7r4hej3K9A==}

  quick-lru@4.0.1:
    resolution: {integrity: sha512-ARhCpm70fzdcvNQfPoy49IaanKkTlRWF2JMzqhcJbhSFRZv7nPTvZJdcY7301IPmvW+/p0RgIWnQDLJxifsQ7g==}
    engines: {node: '>=8'}

  quick-lru@6.1.2:
    resolution: {integrity: sha512-AAFUA5O1d83pIHEhJwWCq/RQcRukCkn/NSm2QsTEMle5f2hP0ChI2+3Xb051PZCkLryI/Ir1MVKviT2FIloaTQ==}
    engines: {node: '>=12'}

  quickselect@2.0.0:
    resolution: {integrity: sha512-RKJ22hX8mHe3Y6wH/N3wCM6BWtjaxIyyUIkpHOvfFnxdI4yD4tBXEBKSbriGujF6jnSVkJrffuo6vxACiSSxIw==}

  raf@3.4.1:
    resolution: {integrity: sha512-Sq4CW4QhwOHE8ucn6J34MqtZCeWFP2aQSmrlroYgqAV1PjStIhJXxYuTgUIfkEk7zTLjmIjLmU5q+fbD1NnOJA==}

  rbush@3.0.1:
    resolution: {integrity: sha512-XRaVO0YecOpEuIvbhbpTrZgoiI6xBlz6hnlr6EHhd+0x9ase6EmeN+hdwwUaJvLcsFFQ8iWVF1GAK1yB0BWi0w==}

  react-clientside-effect@1.2.6:
    resolution: {integrity: sha512-XGGGRQAKY+q25Lz9a/4EPqom7WRjz3z9R2k4jhVKA/puQFH/5Nt27vFZYql4m4NVNdUvX8PS3O7r/Zzm7cjUlg==}
    peerDependencies:
      react: ^15.3.0 || ^16.0.0 || ^17.0.0 || ^18.0.0

  react-dom@18.3.1:
    resolution: {integrity: sha512-5m4nQKp+rZRb09LNH59GM4BxTh9251/ylbKIbpe7TpGxfJ+9kv6BLkLBXIjjspbgbnIBNqlI23tRnTWT0snUIw==}
    peerDependencies:
      react: ^18.3.1

  react-fast-compare@3.2.2:
    resolution: {integrity: sha512-nsO+KSNgo1SbJqJEYRE9ERzo7YtYbou/OqjSQKxV7jcKox7+usiUVZOAC+XnDOABXggQTno0Y1CpVnuWEc1boQ==}

  react-focus-lock@2.12.1:
    resolution: {integrity: sha512-lfp8Dve4yJagkHiFrC1bGtib3mF2ktqwPJw4/WGcgPW+pJ/AVQA5X2vI7xgp13FcxFEpYBBHpXai/N2DBNC0Jw==}
    peerDependencies:
      '@types/react': ^16.8.0 || ^17.0.0 || ^18.0.0
      react: ^16.8.0 || ^17.0.0 || ^18.0.0
    peerDependenciesMeta:
      '@types/react':
        optional: true

  react-icons@5.2.1:
    resolution: {integrity: sha512-zdbW5GstTzXaVKvGSyTaBalt7HSfuK5ovrzlpyiWHAFXndXTdd/1hdDHI4xBM1Mn7YriT6aqESucFl9kEXzrdw==}
    peerDependencies:
      react: '*'

  react-is@16.13.1:
    resolution: {integrity: sha512-24e6ynE2H+OKt4kqsOvNd8kBpV65zoxbA4BVsEOB3ARVWQki/DHzaUoC5KuON/BiccDaCCTZBuOcfZs70kR8bQ==}

  react-is@17.0.2:
    resolution: {integrity: sha512-w2GsyukL62IJnlaff/nRegPQR94C/XXamvMWmSHRJ4y7Ts/4ocGRmTHvOs8PSE6pB3dWOrD/nueuU5sduBsQ4w==}

  react-remove-scroll-bar@2.3.6:
    resolution: {integrity: sha512-DtSYaao4mBmX+HDo5YWYdBWQwYIQQshUV/dVxFxK+KM26Wjwp1gZ6rv6OC3oujI6Bfu6Xyg3TwK533AQutsn/g==}
    engines: {node: '>=10'}
    peerDependencies:
      '@types/react': ^16.8.0 || ^17.0.0 || ^18.0.0
      react: ^16.8.0 || ^17.0.0 || ^18.0.0
    peerDependenciesMeta:
      '@types/react':
        optional: true

  react-remove-scroll@2.5.10:
    resolution: {integrity: sha512-m3zvBRANPBw3qxVVjEIPEQinkcwlFZ4qyomuWVpNJdv4c6MvHfXV0C3L9Jx5rr3HeBHKNRX+1jreB5QloDIJjA==}
    engines: {node: '>=10'}
    peerDependencies:
      '@types/react': ^16.8.0 || ^17.0.0 || ^18.0.0
      react: ^16.8.0 || ^17.0.0 || ^18.0.0
    peerDependenciesMeta:
      '@types/react':
        optional: true

  react-select@5.8.0:
    resolution: {integrity: sha512-TfjLDo58XrhP6VG5M/Mi56Us0Yt8X7xD6cDybC7yoRMUNm7BGO7qk8J0TLQOua/prb8vUOtsfnXZwfm30HGsAA==}
    peerDependencies:
      react: ^16.8.0 || ^17.0.0 || ^18.0.0
      react-dom: ^16.8.0 || ^17.0.0 || ^18.0.0

  react-style-singleton@2.2.1:
    resolution: {integrity: sha512-ZWj0fHEMyWkHzKYUr2Bs/4zU6XLmq9HsgBURm7g5pAVfyn49DgUiNgY2d4lXRlYSiCif9YBGpQleewkcqddc7g==}
    engines: {node: '>=10'}
    peerDependencies:
      '@types/react': ^16.8.0 || ^17.0.0 || ^18.0.0
      react: ^16.8.0 || ^17.0.0 || ^18.0.0
    peerDependenciesMeta:
      '@types/react':
        optional: true

  react-transition-group@4.4.5:
    resolution: {integrity: sha512-pZcd1MCJoiKiBR2NRxeCRg13uCXbydPnmB4EOeRrY7480qNWO8IIgQG6zlDkm6uRMsURXPuKq0GWtiM59a5Q6g==}
    peerDependencies:
      react: '>=16.6.0'
      react-dom: '>=16.6.0'

  react-universal-interface@0.6.2:
    resolution: {integrity: sha512-dg8yXdcQmvgR13RIlZbTRQOoUrDciFVoSBZILwjE2LFISxZZ8loVJKAkuzswl5js8BHda79bIb2b84ehU8IjXw==}
    peerDependencies:
      react: '*'
      tslib: '*'

  react-use@17.5.1:
    resolution: {integrity: sha512-LG/uPEVRflLWMwi3j/sZqR00nF6JGqTTDblkXK2nzXsIvij06hXl1V/MZIlwj1OKIQUtlh1l9jK8gLsRyCQxMg==}
    peerDependencies:
      react: '*'
      react-dom: '*'

  react@18.3.1:
    resolution: {integrity: sha512-wS+hAgJShR0KhEvPJArfuPVN1+Hz1t0Y6n5jLrGQbkb4urgPE/0Rve+1kMB1v/oWgHgm4WIcV+i7F2pTVj+2iQ==}
    engines: {node: '>=0.10.0'}

  read-cache@1.0.0:
    resolution: {integrity: sha512-Owdv/Ft7IjOgm/i0xvNDZ1LrRANRfew4b2prF3OWMQLxLfu3bS8FVhCsrSCMK4lR56Y9ya+AThoTpDCTxCmpRA==}

  read-pkg-up@7.0.1:
    resolution: {integrity: sha512-zK0TB7Xd6JpCLmlLmufqykGE+/TlOePD6qKClNW7hHDKFh/J7/7gCWGR7joEQEW1bKq3a3yUZSObOoWLFQ4ohg==}
    engines: {node: '>=8'}

  read-pkg@5.2.0:
    resolution: {integrity: sha512-Ug69mNOpfvKDAc2Q8DRpMjjzdtrnv9HcSMX+4VsZxD1aZ6ZzrIE7rlzXBtWTyhULSMKg076AW6WR5iZpD0JiOg==}
    engines: {node: '>=8'}

  read-yaml-file@1.1.0:
    resolution: {integrity: sha512-VIMnQi/Z4HT2Fxuwg5KrY174U1VdUIASQVWXXyqtNRtxSr9IYkn1rsI6Tb6HsrHCmB7gVpNwX6JxPTHcH6IoTA==}
    engines: {node: '>=6'}

  read-yaml-file@2.1.0:
    resolution: {integrity: sha512-UkRNRIwnhG+y7hpqnycCL/xbTk7+ia9VuVTC0S+zVbwd65DI9eUpRMfsWIGrCWxTU/mi+JW8cHQCrv+zfCbEPQ==}
    engines: {node: '>=10.13'}

  readable-stream@3.6.2:
    resolution: {integrity: sha512-9u/sniCrY3D5WdsERHzHE4G2YCXqoG5FTHUiCC4SIbr6XcLZBY05ya9EKjYek9O5xOAwjGq+1JdGBAS7Q9ScoA==}
    engines: {node: '>= 6'}

  readdirp@3.6.0:
    resolution: {integrity: sha512-hOS089on8RduqdbhvQ5Z37A0ESjsqz6qnRcffsMU3495FuTdqSm+7bhJ29JvIOsBDEEnan5DPu9t3To9VRlMzA==}
    engines: {node: '>=8.10.0'}

  redent@3.0.0:
    resolution: {integrity: sha512-6tDA8g98We0zd0GvVeMT9arEOnTw9qM03L9cJXaCjrip1OO764RDBLBfrB4cwzNGDj5OA5ioymC9GkizgWJDUg==}
    engines: {node: '>=8'}

  reflect.getprototypeof@1.0.6:
    resolution: {integrity: sha512-fmfw4XgoDke3kdI6h4xcUz1dG8uaiv5q9gcEwLS4Pnth2kxT+GZ7YehS1JTMGBQmtV7Y4GFGbs2re2NqhdozUg==}
    engines: {node: '>= 0.4'}

  regenerator-runtime@0.13.11:
    resolution: {integrity: sha512-kY1AZVr2Ra+t+piVaJ4gxaFaReZVH40AKNo7UCX6W+dEwBo/2oZJzqfuN1qLq1oL45o56cPaTXELwrTh8Fpggg==}

  regenerator-runtime@0.14.1:
    resolution: {integrity: sha512-dYnhHh0nJoMfnkZs6GmmhFknAGRrLznOu5nc9ML+EJxGvrx6H7teuevqVqCuPcPK//3eDrrjQhehXVx9cnkGdw==}

  regexp.prototype.flags@1.5.2:
    resolution: {integrity: sha512-NcDiDkTLuPR+++OCKB0nWafEmhg/Da8aUPLPMQbK+bxKKCm1/S5he+AqYa4PlMCVBalb4/yxIRub6qkEx5yJbw==}
    engines: {node: '>= 0.4'}

  require-directory@2.1.1:
    resolution: {integrity: sha512-fGxEI7+wsG9xrvdjsrlmL22OMTTiHRwAMroiEeMgq8gzoLC/PQr7RsRDSTLUg/bZAZtF+TVIkHc6/4RIKrui+Q==}
    engines: {node: '>=0.10.0'}

  require-main-filename@2.0.0:
    resolution: {integrity: sha512-NKN5kMDylKuldxYLSUfrbo5Tuzh4hd+2E8NPPX02mZtn1VuREQToYe/ZdlJy+J3uCpfaiGF05e7B8W0iXbQHmg==}

  requires-port@1.0.0:
    resolution: {integrity: sha512-KigOCHcocU3XODJxsu8i/j8T9tzT4adHiecwORRQ0ZZFcp7ahwXuRU1m+yuO90C5ZUyGeGfocHDI14M3L3yDAQ==}

  resize-observer-polyfill@1.5.1:
    resolution: {integrity: sha512-LwZrotdHOo12nQuZlHEmtuXdqGoOD0OhaxopaNFxWzInpEgaLWoVuAMbTzixuosCx2nEG58ngzW3vxdWoxIgdg==}

  resolve-from@4.0.0:
    resolution: {integrity: sha512-pb/MYmXstAkysRFx8piNI1tGFNQIFA3vkE3Gq4EuA1dF6gHp/+vgZqsCGJapvy8N3Q+4o7FwvquPJcnZ7RYy4g==}
    engines: {node: '>=4'}

  resolve-from@5.0.0:
    resolution: {integrity: sha512-qYg9KP24dD5qka9J47d0aVky0N+b4fTU89LN9iDnjB5waksiC49rvMB0PrUJQGoTmH50XPiqOvAjDfaijGxYZw==}
    engines: {node: '>=8'}

  resolve-pkg-maps@1.0.0:
    resolution: {integrity: sha512-seS2Tj26TBVOC2NIc2rOe2y2ZO7efxITtLZcGSOnHHNOQ7CkiUBfw0Iw2ck6xkIhPwLhKNLS8BO+hEpngQlqzw==}

  resolve-protobuf-schema@2.1.0:
    resolution: {integrity: sha512-kI5ffTiZWmJaS/huM8wZfEMer1eRd7oJQhDuxeCLe3t7N7mX3z94CN0xPxBQxFYQTSNz9T0i+v6inKqSdK8xrQ==}

  resolve@1.22.8:
    resolution: {integrity: sha512-oKWePCxqpd6FlLvGV1VU0x7bkPmmCNolxzjMf4NczoDnQcIWrAF+cPtZn5i6n+RfD2d9i0tzpKnG6Yk168yIyw==}
    hasBin: true

  resolve@2.0.0-next.5:
    resolution: {integrity: sha512-U7WjGVG9sH8tvjW5SmGbQuui75FiyjAX72HX15DwBBwF9dNiQZRQAg9nnPhYy+TUnE0+VcrttuvNI8oSxZcocA==}
    hasBin: true

  restore-cursor@3.1.0:
    resolution: {integrity: sha512-l+sSefzHpj5qimhFSE5a8nufZYAM3sBSVMAPtYkmC+4EH2anSGaEMXSD0izRQbu9nfyQ9y5JrVmp7E8oZrUjvA==}
    engines: {node: '>=8'}

  restore-cursor@4.0.0:
    resolution: {integrity: sha512-I9fPXU9geO9bHOt9pHHOhOkYerIMsmVaWB0rA2AI9ERh/+x/i7MV5HKBNrg+ljO5eoPVgCcnFuRjJ9uH6I/3eg==}
    engines: {node: ^12.20.0 || ^14.13.1 || >=16.0.0}

  reusify@1.0.4:
    resolution: {integrity: sha512-U9nH88a3fc/ekCF1l0/UP1IosiuIjyTh7hBvXVMHYgVcfGvt897Xguj2UOLDeI5BG2m7/uwyaLVT6fbtCwTyzw==}
    engines: {iojs: '>=1.0.0', node: '>=0.10.0'}

  rfdc@1.4.1:
    resolution: {integrity: sha512-q1b3N5QkRUWUl7iyylaaj3kOpIT0N2i9MqIEQXP73GVsN9cw3fdx8X63cEmWhJGi2PPCF23Ijp7ktmd39rawIA==}

  rgbcolor@1.0.1:
    resolution: {integrity: sha512-9aZLIrhRaD97sgVhtJOW6ckOEh6/GnvQtdVNfdZ6s67+3/XwLS9lBcQYzEEhYVeUowN7pRzMLsyGhK2i/xvWbw==}
    engines: {node: '>= 0.8.15'}

  rimraf@3.0.2:
    resolution: {integrity: sha512-JZkJMZkAGFFPP2YqXZXPbMlMBgsxzE8ILs4lMIX/2o0L9UBw9O/Y3o6wFw/i9YLapcUJWwqbi3kdxIPdC62TIA==}
    deprecated: Rimraf versions prior to v4 are no longer supported
    hasBin: true

  rimraf@5.0.9:
    resolution: {integrity: sha512-3i7b8OcswU6CpU8Ej89quJD4O98id7TtVM5U4Mybh84zQXdrFmDLouWBEEaD/QfO3gDDfH+AGFCGsR7kngzQnA==}
    engines: {node: 14 >=14.20 || 16 >=16.20 || >=18}
    hasBin: true

  rollup-plugin-esbuild@6.1.1:
    resolution: {integrity: sha512-CehMY9FAqJD5OUaE/Mi1r5z0kNeYxItmRO2zG4Qnv2qWKF09J2lTy5GUzjJR354ZPrLkCj4fiBN41lo8PzBUhw==}
    engines: {node: '>=14.18.0'}
    peerDependencies:
      esbuild: '>=0.18.0'
      rollup: ^1.20.0 || ^2.0.0 || ^3.0.0 || ^4.0.0

  rollup@2.79.1:
    resolution: {integrity: sha512-uKxbd0IhMZOhjAiD5oAFp7BqvkA4Dv47qpOCtaNvng4HBwdbWtdOh8f5nZNuk2rp51PMGk3bzfWu5oayNEuYnw==}
    engines: {node: '>=10.0.0'}
    hasBin: true

  rollup@4.19.0:
    resolution: {integrity: sha512-5r7EYSQIowHsK4eTZ0Y81qpZuJz+MUuYeqmmYmRMl1nwhdmbiYqt5jwzf6u7wyOzJgYqtCRMtVRKOtHANBz7rA==}
    engines: {node: '>=18.0.0', npm: '>=8.0.0'}
    hasBin: true

  rrweb-cssom@0.6.0:
    resolution: {integrity: sha512-APM0Gt1KoXBz0iIkkdB/kfvGOwC4UuJFeG/c+yV7wSc7q96cG/kJ0HiYCnzivD9SB53cLV1MlHFNfOuPaadYSw==}

  rrweb-cssom@0.7.1:
    resolution: {integrity: sha512-TrEMa7JGdVm0UThDJSx7ddw5nVm3UJS9o9CCIZ72B1vSyEZoziDqBYP3XIoi/12lKrJR8rE3jeFHMok2F/Mnsg==}

  rtl-css-js@1.16.1:
    resolution: {integrity: sha512-lRQgou1mu19e+Ya0LsTvKrVJ5TYUbqCVPAiImX3UfLTenarvPUl1QFdvu5Z3PYmHT9RCcwIfbjRQBntExyj3Zg==}

  run-parallel@1.2.0:
    resolution: {integrity: sha512-5l4VyZR86LZ/lDxZTR6jqL8AFE2S0IFLMP26AbjsLVADxHdhB/c0GUsH+y39UfCi3dzz8OlQuPmnaJOMoDHQBA==}

  rw@1.3.3:
    resolution: {integrity: sha512-PdhdWy89SiZogBLaw42zdeqtRJ//zFd2PgQavcICDUgJT5oW10QCRKbJ6bg4r0/UY2M6BWd5tkxuGFRvCkgfHQ==}

  safe-array-concat@1.1.2:
    resolution: {integrity: sha512-vj6RsCsWBCf19jIeHEfkRMw8DPiBb+DMXklQ/1SGDHOMlHdPUkZXFQ2YdplS23zESTijAcurb1aSgJA3AgMu1Q==}
    engines: {node: '>=0.4'}

  safe-buffer@5.2.1:
    resolution: {integrity: sha512-rp3So07KcdmmKbGvgaNxQSJr7bGVSVk5S9Eq1F+ppbRo70+YeaDxkw5Dd8NPN+GD6bjnYm2VuPuCXmpuYvmCXQ==}

  safe-regex-test@1.0.3:
    resolution: {integrity: sha512-CdASjNJPvRa7roO6Ra/gLYBTzYzzPyyBXxIMdGW3USQLyjWEls2RgW5UBTXaQVp+OrpeCK3bLem8smtmheoRuw==}
    engines: {node: '>= 0.4'}

  safer-buffer@2.1.2:
    resolution: {integrity: sha512-YZo3K82SD7Riyi0E1EQPojLz7kpepnSQI9IyPbHHg1XXXevb5dJI7tpyN2ADxGcQbHG7vcyRHk0cbwqcQriUtg==}

  sass@1.77.8:
    resolution: {integrity: sha512-4UHg6prsrycW20fqLGPShtEvo/WyHRVRHwOP4DzkUrObWoWI05QBSfzU71TVB7PFaL104TwNaHpjlWXAZbQiNQ==}
    engines: {node: '>=14.0.0'}
    hasBin: true

  saxes@6.0.0:
    resolution: {integrity: sha512-xAg7SOnEhrm5zI3puOOKyy1OMcMlIJZYNJY7xLBwSze0UjhPLnWfj2GF2EpT0jmzaJKIWKHLsaSSajf35bcYnA==}
    engines: {node: '>=v12.22.7'}

  scheduler@0.23.2:
    resolution: {integrity: sha512-UOShsPwz7NrMUqhR6t0hWjFduvOzbtv7toDH1/hIrfRNIDBnnBWd0CwJTGvTpngVlmwGCdP9/Zl/tVrDqcuYzQ==}

  screenfull@5.2.0:
    resolution: {integrity: sha512-9BakfsO2aUQN2K9Fdbj87RJIEZ82Q9IGim7FqM5OsebfoFC6ZHXgDq/KvniuLTPdeM8wY2o6Dj3WQ7KeQCj3cA==}
    engines: {node: '>=0.10.0'}

  semver@7.5.4:
    resolution: {integrity: sha512-1bCSESV6Pv+i21Hvpxp3Dx+pSD8lIPt8uVjRrxAUt/nbswYc+tK6Y2btiULjd4+fnq15PX+nqQDC7Oft7WkwcA==}
    engines: {node: '>=10'}
    hasBin: true

  semver@7.6.3:
    resolution: {integrity: sha512-oVekP1cKtI+CTDvHWYFUcMtsK/00wmAEfyqKfNdARm8u1wNVhSgaX7A8d4UuIlUI5e84iEwOhs7ZPYRmzU9U6A==}
    engines: {node: '>=10'}
    hasBin: true

  set-blocking@2.0.0:
    resolution: {integrity: sha512-KiKBS8AnWGEyLzofFfmvKwpdPzqiy16LvQfK3yv/fVH7Bj13/wl3JSR1J+rfgRE9q7xUJK4qvgS8raSOeLUehw==}

  set-function-length@1.2.2:
    resolution: {integrity: sha512-pgRc4hJ4/sNjWCSS9AmnS40x3bNMDTknHgL5UaMBTMyJnU90EgWh1Rz+MC9eFu4BuN/UwZjKQuY/1v3rM7HMfg==}
    engines: {node: '>= 0.4'}

  set-function-name@2.0.2:
    resolution: {integrity: sha512-7PGFlmtwsEADb0WYyvCMa1t+yke6daIG4Wirafur5kcf+MhUnPms1UeR0CKQdTZD81yESwMHbtn+TR+dMviakQ==}
    engines: {node: '>= 0.4'}

  set-harmonic-interval@1.0.1:
    resolution: {integrity: sha512-AhICkFV84tBP1aWqPwLZqFvAwqEoVA9kxNMniGEUvzOlm4vLmOFLiTT3UZ6bziJTy4bOVpzWGTfSCbmaayGx8g==}
    engines: {node: '>=6.9'}

  set-value@2.0.1:
    resolution: {integrity: sha512-JxHc1weCN68wRY0fhCoXpyK55m/XPHafOmK4UWD7m2CI14GMcFypt4w/0+NV5f/ZMby2F6S2wwA7fgynh9gWSw==}
    engines: {node: '>=0.10.0'}

  shebang-command@1.2.0:
    resolution: {integrity: sha512-EV3L1+UQWGor21OmnvojK36mhg+TyIKDh3iFBKBohr5xeXIhNBcx8oWdgkTEEQ+BEFFYdLRuqMfd5L84N1V5Vg==}
    engines: {node: '>=0.10.0'}

  shebang-command@2.0.0:
    resolution: {integrity: sha512-kHxr2zZpYtdmrN1qDjrrX/Z1rR1kG8Dx+gkpK1G4eXmvXswmcE1hTWBWYUzlraYw1/yZp6YuDY77YtvbN0dmDA==}
    engines: {node: '>=8'}

  shebang-regex@1.0.0:
    resolution: {integrity: sha512-wpoSFAxys6b2a2wHZ1XpDSgD7N9iVjg29Ph9uV/uaP9Ex/KXlkTZTeddxDPSYQpgvzKLGJke2UU0AzoGCjNIvQ==}
    engines: {node: '>=0.10.0'}

  shebang-regex@3.0.0:
    resolution: {integrity: sha512-7++dFhtcx3353uBaq8DDR4NuxBetBzC7ZQOhmTQInHEd6bSrXdiEyzCvG07Z44UYdLShWUyXt5M/yhz8ekcb1A==}
    engines: {node: '>=8'}

  shiki@1.11.0:
    resolution: {integrity: sha512-NqH/O1zRHvnuk/WfSL6b7+DtI7/kkMMSQGlZhm9DyzSU+SoIHhaw/fBZMr+zp9R8KjdIzkk3JKSC6hORuGDyng==}

  side-channel@1.0.6:
    resolution: {integrity: sha512-fDW/EZ6Q9RiO8eFG8Hj+7u/oW+XrPTIChwCOM2+th2A6OblDtYYIpve9m+KvI9Z4C9qSEXlaGR6bTEYHReuglA==}
    engines: {node: '>= 0.4'}

  siginfo@2.0.0:
    resolution: {integrity: sha512-ybx0WO1/8bSBLEWXZvEd7gMW3Sn3JFlW3TvX1nREbDLRNQNaeNN8WK0meBwPdAaOI7TtRRRJn/Es1zhrrCHu7g==}

  signal-exit@3.0.7:
    resolution: {integrity: sha512-wnD2ZE+l+SPC/uoS0vXeE9L1+0wuaMqKlfz9AMUo38JsyLSBWSFcHR1Rri62LZc12vLr1gb3jl7iwQhgwpAbGQ==}

  signal-exit@4.1.0:
    resolution: {integrity: sha512-bzyZ1e88w9O1iNJbKnOlvYTrWPDl46O1bG0D3XInv+9tkPrxrN8jUUTiFlDkkmKWgn1M6CfIA13SuGqOa9Korw==}
    engines: {node: '>=14'}

  sisteransi@1.0.5:
    resolution: {integrity: sha512-bLGGlR1QxBcynn2d5YmDX4MGjlZvy2MRBDRNHLJ8VI6l6+9FUiyTFNJ0IveOSP0bcXgVDPRcfGqA0pjaqUpfVg==}

  slash@3.0.0:
    resolution: {integrity: sha512-g9Q1haeby36OSStwb4ntCGGGaKsaVSjQ68fBxoQcutl5fS1vuY18H3wSt3jFyFtrkx+Kz0V1G85A4MyAdDMi2Q==}
    engines: {node: '>=8'}

  slice-ansi@5.0.0:
    resolution: {integrity: sha512-FC+lgizVPfie0kkhqUScwRu1O/lF6NOgJmlCgK+/LYxDCTk8sGelYaHDhFcDN+Sn3Cv+3VSa4Byeo+IMCzpMgQ==}
    engines: {node: '>=12'}

  slice-ansi@7.1.0:
    resolution: {integrity: sha512-bSiSngZ/jWeX93BqeIAbImyTbEihizcwNjFoRUIY/T1wWQsfsm2Vw1agPKylXvQTU7iASGdHhyqRlqQzfz+Htg==}
    engines: {node: '>=18'}

  smartwrap@2.0.2:
    resolution: {integrity: sha512-vCsKNQxb7PnCNd2wY1WClWifAc2lwqsG8OaswpJkVJsvMGcnEntdTCDajZCkk93Ay1U3t/9puJmb525Rg5MZBA==}
    engines: {node: '>=6'}
    hasBin: true

  sort-asc@0.2.0:
    resolution: {integrity: sha512-umMGhjPeHAI6YjABoSTrFp2zaBtXBej1a0yKkuMUyjjqu6FJsTF+JYwCswWDg+zJfk/5npWUUbd33HH/WLzpaA==}
    engines: {node: '>=0.10.0'}

  sort-desc@0.2.0:
    resolution: {integrity: sha512-NqZqyvL4VPW+RAxxXnB8gvE1kyikh8+pR+T+CXLksVRN9eiQqkQlPwqWYU0mF9Jm7UnctShlxLyAt1CaBOTL1w==}
    engines: {node: '>=0.10.0'}

  sort-object@3.0.3:
    resolution: {integrity: sha512-nK7WOY8jik6zaG9CRwZTaD5O7ETWDLZYMM12pqY8htll+7dYeqGfEUPcUBHOpSJg2vJOrvFIY2Dl5cX2ih1hAQ==}
    engines: {node: '>=0.10.0'}

  source-map-js@1.2.0:
    resolution: {integrity: sha512-itJW8lvSA0TXEphiRoawsCksnlf8SyvmFzIhltqAHluXd88pkCd+cXJVHTDwdCr0IzwptSm035IHQktUu1QUMg==}
    engines: {node: '>=0.10.0'}

  source-map@0.5.6:
    resolution: {integrity: sha512-MjZkVp0NHr5+TPihLcadqnlVoGIoWo4IBHptutGh9wI3ttUYvCG26HkSuDi+K6lsZ25syXJXcctwgyVCt//xqA==}
    engines: {node: '>=0.10.0'}

  source-map@0.5.7:
    resolution: {integrity: sha512-LbrmJOMUSdEVxIKvdcJzQC+nQhe8FUZQTXQy6+I75skNgn3OoQ0DZA8YnFa7gp8tqtL3KPf1kmo0R5DoApeSGQ==}
    engines: {node: '>=0.10.0'}

  source-map@0.6.1:
    resolution: {integrity: sha512-UjgapumWlbMhkBgzT7Ykc5YXUT46F0iKu8SGXq0bcwP5dz/h0Plj6enJqjz1Zbq2l5WaqYnrVbwWOWMyF3F47g==}
    engines: {node: '>=0.10.0'}

  spawndamnit@2.0.0:
    resolution: {integrity: sha512-j4JKEcncSjFlqIwU5L/rp2N5SIPsdxaRsIv678+TZxZ0SRDJTm8JrxJMjE/XuiEZNEir3S8l0Fa3Ke339WI4qA==}

  spdx-correct@3.2.0:
    resolution: {integrity: sha512-kN9dJbvnySHULIluDHy32WHRUu3Og7B9sbY7tsFLctQkIqnMh3hErYgdMjTYuqmcXX+lK5T1lnUt3G7zNswmZA==}

  spdx-exceptions@2.5.0:
    resolution: {integrity: sha512-PiU42r+xO4UbUS1buo3LPJkjlO7430Xn5SVAhdpzzsPHsjbYVflnnFdATgabnLude+Cqu25p6N+g2lw/PFsa4w==}

  spdx-expression-parse@3.0.1:
    resolution: {integrity: sha512-cbqHunsQWnJNE6KhVSMsMeH5H/L9EpymbzqTQ3uLwNCLZ1Q481oWaofqH7nO6V07xlXwY6PhQdQ2IedWx/ZK4Q==}

  spdx-license-ids@3.0.18:
    resolution: {integrity: sha512-xxRs31BqRYHwiMzudOrpSiHtZ8i/GeionCBDSilhYRj+9gIcI8wCZTlXZKu9vZIVqViP3dcp9qE5G6AlIaD+TQ==}

  split-string@3.1.0:
    resolution: {integrity: sha512-NzNVhJDYpwceVVii8/Hu6DKfD2G+NrQHlS/V/qgv763EYudVwEcMQNxd2lh+0VrUByXN/oJkl5grOhYWvQUYiw==}
    engines: {node: '>=0.10.0'}

  sprintf-js@1.0.3:
    resolution: {integrity: sha512-D9cPgkvLlV3t3IzL0D0YLvGA9Ahk4PcvVwUbN0dSGr1aP0Nrt4AEnTUbuGvquEC0mA64Gqt1fzirlRs5ibXx8g==}

  stack-generator@2.0.10:
    resolution: {integrity: sha512-mwnua/hkqM6pF4k8SnmZ2zfETsRUpWXREfA/goT8SLCV4iOFa4bzOX2nDipWAZFPTjLvQB82f5yaodMVhK0yJQ==}

  stackback@0.0.2:
    resolution: {integrity: sha512-1XMJE5fQo1jGH6Y/7ebnwPOBEkIEnT4QF32d5R1+VXdXveM0IBMJt8zfaxX1P3QhVwrYe+576+jkANtSS2mBbw==}

  stackblur-canvas@2.7.0:
    resolution: {integrity: sha512-yf7OENo23AGJhBriGx0QivY5JP6Y1HbrrDI6WLt6C5auYZXlQrheoY8hD4ibekFKz1HOfE48Ww8kMWMnJD/zcQ==}
    engines: {node: '>=0.1.14'}

  stackframe@1.3.4:
    resolution: {integrity: sha512-oeVtt7eWQS+Na6F//S4kJ2K2VbRlS9D43mAlMyVpVWovy9o+jfgH8O9agzANzaiLjclA0oYzUXEM4PurhSUChw==}

  stacktrace-gps@3.1.2:
    resolution: {integrity: sha512-GcUgbO4Jsqqg6RxfyTHFiPxdPqF+3LFmQhm7MgCuYQOYuWyqxo5pwRPz5d/u6/WYJdEnWfK4r+jGbyD8TSggXQ==}

  stacktrace-js@2.0.2:
    resolution: {integrity: sha512-Je5vBeY4S1r/RnLydLl0TBTi3F2qdfWmYsGvtfZgEI+SCprPppaIhQf5nGcal4gI4cGpCV/duLcAzT1np6sQqg==}

  std-env@3.7.0:
    resolution: {integrity: sha512-JPbdCEQLj1w5GilpiHAx3qJvFndqybBysA3qUOnznweH4QbNYUsW/ea8QzSrnh0vNsezMMw5bcVool8lM0gwzg==}

  stop-iteration-iterator@1.0.0:
    resolution: {integrity: sha512-iCGQj+0l0HOdZ2AEeBADlsRC+vsnDsZsbdSiH1yNSjcfKM7fdpCMfqAL/dwF5BLiw/XhRft/Wax6zQbhq2BcjQ==}
    engines: {node: '>= 0.4'}

  stream-transform@2.1.3:
    resolution: {integrity: sha512-9GHUiM5hMiCi6Y03jD2ARC1ettBXkQBoQAe7nJsPknnI0ow10aXjTnew8QtYQmLjzn974BnmWEAJgCY6ZP1DeQ==}

  string-argv@0.3.2:
    resolution: {integrity: sha512-aqD2Q0144Z+/RqG52NeHEkZauTAUWJO8c6yTftGJKO3Tja5tUgIfmIl6kExvhtxSDP7fXB6DvzkfMpCd/F3G+Q==}
    engines: {node: '>=0.6.19'}

  string-width@4.2.3:
    resolution: {integrity: sha512-wKyQRQpjJ0sIp62ErSZdGsjMJWsap5oRNihHhu6G7JVO/9jIB6UyevL+tXuOqrng8j/cxKTWyWUwvSTriiZz/g==}
    engines: {node: '>=8'}

  string-width@5.1.2:
    resolution: {integrity: sha512-HnLOCR3vjcY8beoNLtcjZ5/nxn2afmME6lhrDrebokqMap+XbeW8n9TXpPDOqdGK5qcI3oT0GKTW6wC7EMiVqA==}
    engines: {node: '>=12'}

  string-width@7.2.0:
    resolution: {integrity: sha512-tsaTIkKW9b4N+AEj+SVA+WhJzV7/zMhcSu78mLKWSk7cXMOSHsBKFWUs0fWwq8QyK3MgJBQRX6Gbi4kYbdvGkQ==}
    engines: {node: '>=18'}

  string.prototype.includes@2.0.0:
    resolution: {integrity: sha512-E34CkBgyeqNDcrbU76cDjL5JLcVrtSdYq0MEh/B10r17pRP4ciHLwTgnuLV8Ay6cgEMLkcBkFCKyFZ43YldYzg==}

  string.prototype.matchall@4.0.11:
    resolution: {integrity: sha512-NUdh0aDavY2og7IbBPenWqR9exH+E26Sv8e0/eTe1tltDGZL+GtBkDAnnyBtmekfK6/Dq3MkcGtzXFEd1LQrtg==}
    engines: {node: '>= 0.4'}

  string.prototype.repeat@1.0.0:
    resolution: {integrity: sha512-0u/TldDbKD8bFCQ/4f5+mNRrXwZ8hg2w7ZR8wa16e8z9XpePWl3eGEcUD0OXpEH/VJH/2G3gjUtR3ZOiBe2S/w==}

  string.prototype.trim@1.2.9:
    resolution: {integrity: sha512-klHuCNxiMZ8MlsOihJhJEBJAiMVqU3Z2nEXWfWnIqjN0gEFS9J9+IxKozWWtQGcgoa1WUZzLjKPTr4ZHNFTFxw==}
    engines: {node: '>= 0.4'}

  string.prototype.trimend@1.0.8:
    resolution: {integrity: sha512-p73uL5VCHCO2BZZ6krwwQE3kCzM7NKmis8S//xEC6fQonchbum4eP6kR4DLEjQFO3Wnj3Fuo8NM0kOSjVdHjZQ==}

  string.prototype.trimstart@1.0.8:
    resolution: {integrity: sha512-UXSH262CSZY1tfu3G3Secr6uGLCFVPMhIqHjlgCUtCCcgihYc/xKs9djMTMUOb2j1mVSeU8EU6NWc/iQKU6Gfg==}
    engines: {node: '>= 0.4'}

  string_decoder@1.3.0:
    resolution: {integrity: sha512-hkRX8U1WjJFd8LsDJ2yQ/wWWxaopEsABU1XfkM8A+j0+85JAGppt16cr1Whg6KIbb4okU6Mql6BOj+uup/wKeA==}

  strip-ansi@6.0.1:
    resolution: {integrity: sha512-Y38VPSHcqkFrCpFnQ9vuSXmquuv5oXOKpGeT6aGrr3o3Gc9AlVa6JBfUSOCnbxGGZF+/0ooI7KrPuUSztUdU5A==}
    engines: {node: '>=8'}

  strip-ansi@7.1.0:
    resolution: {integrity: sha512-iq6eVVI64nQQTRYq2KtEg2d2uU7LElhTJwsH4YzIHZshxlgZms/wIc4VoDQTlG/IvVIrBKG06CrZnp0qv7hkcQ==}
    engines: {node: '>=12'}

  strip-bom@3.0.0:
    resolution: {integrity: sha512-vavAMRXOgBVNF6nyEEmL3DBK19iRpDcoIwW+swQ+CbGiu7lju6t+JklA1MHweoWtadgt4ISVUsXLyDq34ddcwA==}
    engines: {node: '>=4'}

  strip-bom@4.0.0:
    resolution: {integrity: sha512-3xurFv5tEgii33Zi8Jtp55wEIILR9eh34FAW00PZf+JnSsTmV/ioewSgQl97JHvgjoRGwPShsWm+IdrxB35d0w==}
    engines: {node: '>=8'}

  strip-final-newline@3.0.0:
    resolution: {integrity: sha512-dOESqjYr96iWYylGObzd39EuNTa5VJxyvVAEm5Jnh7KGo75V43Hk1odPQkNDyXNmUR6k+gEiDVXnjB8HJ3crXw==}
    engines: {node: '>=12'}

  strip-indent@3.0.0:
    resolution: {integrity: sha512-laJTa3Jb+VQpaC6DseHhF7dXVqHTfJPCRDaEbid/drOhgitgYku/letMUqOXFoWV0zIIUbjpdH2t+tYj4bQMRQ==}
    engines: {node: '>=8'}

  strip-json-comments@3.1.1:
    resolution: {integrity: sha512-6fPc+R4ihwqP6N/aIv2f1gMH8lOVtWQHoqC4yK6oSDVVocumAsfCqjkXnqiYMhmMwS/mEHLp7Vehlt3ql6lEig==}
    engines: {node: '>=8'}

  stylis@4.2.0:
    resolution: {integrity: sha512-Orov6g6BB1sDfYgzWfTHDOxamtX1bE/zo104Dh9e6fqJ3PooipYyfJ0pUmrZO2wAvO8YbEyeFrkV91XTsGMSrw==}

  stylis@4.3.2:
    resolution: {integrity: sha512-bhtUjWd/z6ltJiQwg0dUfxEJ+W+jdqQd8TbWLWyeIJHlnsqmGLRFFd8e5mA0AZi/zx90smXRlN66YMTcaSFifg==}

  supports-color@5.5.0:
    resolution: {integrity: sha512-QjVjwdXIt408MIiAqCX4oUKsgU2EqAGzs2Ppkm4aQYbjm+ZEWEcW4SfFNTr4uMNZma0ey4f5lgLrkB0aX0QMow==}
    engines: {node: '>=4'}

  supports-color@7.2.0:
    resolution: {integrity: sha512-qpCAvRl9stuOHveKsn7HncJRvv501qIacKzQlO/+Lwxc9+0q2wLyv4Dfvt80/DPn2pqOBsJdDiogXGR9+OvwRw==}
    engines: {node: '>=8'}

  supports-preserve-symlinks-flag@1.0.0:
    resolution: {integrity: sha512-ot0WnXS9fgdkgIcePe6RHNk1WA8+muPa6cSjeR3V8K27q9BB1rTE3R1p7Hv0z1ZyAc8s6Vvv8DIyWf681MAt0w==}
    engines: {node: '>= 0.4'}

  svg-pathdata@6.0.3:
    resolution: {integrity: sha512-qsjeeq5YjBZ5eMdFuUa4ZosMLxgr5RZ+F+Y1OrDhuOCEInRMA3x74XdBtggJcj9kOeInz0WE+LgCPDkZFlBYJw==}
    engines: {node: '>=12.0.0'}

  symbol-tree@3.2.4:
    resolution: {integrity: sha512-9QNk5KwDF+Bvz+PyObkmSYjI5ksVUYtjW7AU22r2NKcfLJcXp96hkDWU3+XndOsUb+AQ9QhfzfCT2O+CNWT5Tw==}

  syncpack@12.3.0:
    resolution: {integrity: sha512-Gz2uGn96OmGfVVlKztvFac1EJYjP+WptQ2ohA6Uf48C6qLkhSayhkdujKQ6q7bGOTy8HSGI0iDfwfCJu6wvRig==}
    engines: {node: '>=16'}
    hasBin: true

  tapable@2.2.1:
    resolution: {integrity: sha512-GNzQvQTOIP6RyTfE2Qxb8ZVlNmw0n88vp1szwWRimP02mnTsx3Wtn5qRdqY9w2XduFNUgvOwhNnQsjwCp+kqaQ==}
    engines: {node: '>=6'}

  term-size@2.2.1:
    resolution: {integrity: sha512-wK0Ri4fOGjv/XPy8SBHZChl8CM7uMc5VML7SqiQ0zG7+J5Vr+RMQDoHa2CNT6KHUnTGIXH34UDMkPzAUyapBZg==}
    engines: {node: '>=8'}

  text-segmentation@1.0.3:
    resolution: {integrity: sha512-iOiPUo/BGnZ6+54OsWxZidGCsdU8YbE4PSpdPinp7DeMtUJNJBoJ/ouUSTJjHkh1KntHaltHl/gDs2FC4i5+Nw==}

  text-table@0.2.0:
    resolution: {integrity: sha512-N+8UisAXDGk8PFXP4HAzVR9nbfmVJ3zYLAWiTIoqC5v5isinhr+r5uaO8+7r3BMfuNIufIsA7RdpVgacC2cSpw==}

  throttle-debounce@3.0.1:
    resolution: {integrity: sha512-dTEWWNu6JmeVXY0ZYoPuH5cRIwc0MeGbJwah9KUNYSJwommQpCzTySTpEe8Gs1J23aeWEuAobe4Ag7EHVt/LOg==}
    engines: {node: '>=10'}

  tightrope@0.1.0:
    resolution: {integrity: sha512-HHHNYdCAIYwl1jOslQBT455zQpdeSo8/A346xpIb/uuqhSg+tCvYNsP5f11QW+z9VZ3vSX8YIfzTApjjuGH63w==}
    engines: {node: '>=14'}

  tiny-invariant@1.3.3:
    resolution: {integrity: sha512-+FbBPE1o9QAYvviau/qC5SE3caw21q3xkvWKBtja5vgqOWIHHJ3ioaq1VPfn/Szqctz2bU/oYeKd9/z5BL+PVg==}

  tinybench@2.8.0:
    resolution: {integrity: sha512-1/eK7zUnIklz4JUUlL+658n58XO2hHLQfSk1Zf2LKieUjxidN16eKFEoDEfjHc3ohofSSqK3X5yO6VGb6iW8Lw==}

  tinypool@1.0.0:
    resolution: {integrity: sha512-KIKExllK7jp3uvrNtvRBYBWBOAXSX8ZvoaD8T+7KB/QHIuoJW3Pmr60zucywjAlMb5TeXUkcs/MWeWLu0qvuAQ==}
    engines: {node: ^18.0.0 || >=20.0.0}

  tinyqueue@2.0.3:
    resolution: {integrity: sha512-ppJZNDuKGgxzkHihX8v9v9G5f+18gzaTfrukGrq6ueg0lmH4nqVnA2IPG0AEH3jKEk2GRJCUhDoqpoiw3PHLBA==}

  tinyrainbow@1.2.0:
    resolution: {integrity: sha512-weEDEq7Z5eTHPDh4xjX789+fHfF+P8boiFB+0vbWzpbnbsEr/GRaohi/uMKxg8RZMXnl1ItAi/IUHWMsjDV7kQ==}
    engines: {node: '>=14.0.0'}

  tinyspy@3.0.0:
    resolution: {integrity: sha512-q5nmENpTHgiPVd1cJDDc9cVoYN5x4vCvwT3FMilvKPKneCBZAxn2YWQjDF0UMcE9k0Cay1gBiDfTMU0g+mPMQA==}
    engines: {node: '>=14.0.0'}

  tmp@0.0.33:
    resolution: {integrity: sha512-jRCJlojKnZ3addtTOjdIqoRuPEKBvNXcGYqzO6zWZX8KfKEpnGY5jfggJQ3EjKuu8D4bJRr0y+cYJFmYbImXGw==}
    engines: {node: '>=0.6.0'}

  to-fast-properties@2.0.0:
    resolution: {integrity: sha512-/OaKK0xYrs3DmxRYqL/yDc+FxFUVYhDlXMhRmv3z915w2HF1tnN1omB354j8VUGO/hbRzyD6Y3sA7v7GS/ceog==}
    engines: {node: '>=4'}

  to-regex-range@5.0.1:
    resolution: {integrity: sha512-65P7iz6X5yEr1cwcgvQxbbIw7Uk3gOy5dIdtZ4rDveLqhrdJP+Li/Hx6tyK0NEb+2GCyneCMJiGqrADCSNk8sQ==}
    engines: {node: '>=8.0'}

  toggle-selection@1.0.6:
    resolution: {integrity: sha512-BiZS+C1OS8g/q2RRbJmy59xpyghNBqrr6k5L/uKBGRsTfxmu3ffiRnd8mlGPUVayg8pvfi5urfnu8TU7DVOkLQ==}

  tough-cookie@4.1.4:
    resolution: {integrity: sha512-Loo5UUvLD9ScZ6jh8beX1T6sO1w2/MpCRpEP7V280GKMVUQ0Jzar2U3UJPsrdbziLEMMhu3Ujnq//rhiFuIeag==}
    engines: {node: '>=6'}

  tr46@5.0.0:
    resolution: {integrity: sha512-tk2G5R2KRwBd+ZN0zaEXpmzdKyOYksXwywulIX95MBODjSzMIuQnQ3m8JxgbhnL1LeVo7lqQKsYa1O3Htl7K5g==}
    engines: {node: '>=18'}

  trim-newlines@3.0.1:
    resolution: {integrity: sha512-c1PTsA3tYrIsLGkJkzHF+w9F2EyxfXGo4UyJc4pFL++FMjnq0HJS69T3M7d//gKrFKwy429bouPescbjecU+Zw==}
    engines: {node: '>=8'}

  ts-api-utils@1.3.0:
    resolution: {integrity: sha512-UQMIo7pb8WRomKR1/+MFVLTroIvDVtMX3K6OUir8ynLyzB8Jeriont2bTAtmNPa1ekAgN7YPDyf6V+ygrdU+eQ==}
    engines: {node: '>=16'}
    peerDependencies:
      typescript: '>=4.2.0'

  ts-easing@0.2.0:
    resolution: {integrity: sha512-Z86EW+fFFh/IFB1fqQ3/+7Zpf9t2ebOAxNI/V6Wo7r5gqiqtxmgTlQ1qbqQcjLKYeSHPTsEmvlJUDg/EuL0uHQ==}

  ts-toolbelt@9.6.0:
    resolution: {integrity: sha512-nsZd8ZeNUzukXPlJmTBwUAuABDe/9qtVDelJeT/qW0ow3ZS3BsQJtNkan1802aM9Uf68/Y8ljw86Hu0h5IUW3w==}

  tsconfig-paths@3.15.0:
    resolution: {integrity: sha512-2Ac2RgzDe/cn48GvOe3M+o82pEFewD3UPbyoUHHdKasHwJKjds4fLXWf/Ux5kATBKN20oaFGu+jbElp1pos0mg==}

  tslib@2.4.0:
    resolution: {integrity: sha512-d6xOpEDfsi2CZVlPQzGeux8XMwLT9hssAsaPYExaQMuYskwb+x1x7J371tWlbBdWHroy99KnVB6qIkUbs5X3UQ==}

  tslib@2.6.3:
    resolution: {integrity: sha512-xNvxJEOUiWPGhUuUdQgAJPKOOJfGnIyKySOc09XkKsgdUV/3E2zvwZYdejjmRgPCgcym1juLH3226yA7sEFJKQ==}

  tsx@4.16.2:
    resolution: {integrity: sha512-C1uWweJDgdtX2x600HjaFaucXTilT7tgUZHbOE4+ypskZ1OP8CRCSDkCxG6Vya9EwaFIVagWwpaVAn5wzypaqQ==}
    engines: {node: '>=18.0.0'}
    hasBin: true

  tty-table@4.2.3:
    resolution: {integrity: sha512-Fs15mu0vGzCrj8fmJNP7Ynxt5J7praPXqFN0leZeZBXJwkMxv9cb2D454k1ltrtUSJbZ4yH4e0CynsHLxmUfFA==}
    engines: {node: '>=8.0.0'}
    hasBin: true

  type-check@0.4.0:
    resolution: {integrity: sha512-XleUoc9uwGXqjWwXaUTZAmzMcFZ5858QA2vvx1Ur5xIcixXIP+8LnFDgRplU30us6teqdlskFfu+ae4K79Ooew==}
    engines: {node: '>= 0.8.0'}

  type-fest@0.13.1:
    resolution: {integrity: sha512-34R7HTnG0XIJcBSn5XhDd7nNFPRcXYRZrBB2O2jdKqYODldSzBAqzsWoZYYvduky73toYS/ESqxPvkDf/F0XMg==}
    engines: {node: '>=10'}

  type-fest@0.20.2:
    resolution: {integrity: sha512-Ne+eE4r0/iWnpAxD852z3A+N0Bt5RN//NjJwRd2VFHEmrywxf5vsZlh4R6lixl6B+wz/8d+maTSAkN1FIkI3LQ==}
    engines: {node: '>=10'}

  type-fest@0.6.0:
    resolution: {integrity: sha512-q+MB8nYR1KDLrgr4G5yemftpMC7/QLqVndBmEEdqzmNj5dcFOO4Oo8qlwZE3ULT3+Zim1F8Kq4cBnikNhlCMlg==}
    engines: {node: '>=8'}

  type-fest@0.8.1:
    resolution: {integrity: sha512-4dbzIzqvjtgiM5rw1k5rEHtBANKmdudhGyBEajN01fEyhaAIhsoKNy6y7+IN93IfpFtwY9iqi7kD+xwKhQsNJA==}
    engines: {node: '>=8'}

  typed-array-buffer@1.0.2:
    resolution: {integrity: sha512-gEymJYKZtKXzzBzM4jqa9w6Q1Jjm7x2d+sh19AdsD4wqnMPDYyvwpsIc2Q/835kHuo3BEQ7CjelGhfTsoBb2MQ==}
    engines: {node: '>= 0.4'}

  typed-array-byte-length@1.0.1:
    resolution: {integrity: sha512-3iMJ9q0ao7WE9tWcaYKIptkNBuOIcZCCT0d4MRvuuH88fEoEH62IuQe0OtraD3ebQEoTRk8XCBoknUNc1Y67pw==}
    engines: {node: '>= 0.4'}

  typed-array-byte-offset@1.0.2:
    resolution: {integrity: sha512-Ous0vodHa56FviZucS2E63zkgtgrACj7omjwd/8lTEMEPFFyjfixMZ1ZXenpgCFBBt4EC1J2XsyVS2gkG0eTFA==}
    engines: {node: '>= 0.4'}

  typed-array-length@1.0.6:
    resolution: {integrity: sha512-/OxDN6OtAk5KBpGb28T+HZc2M+ADtvRxXrKKbUwtsLgdoxgX13hyy7ek6bFRl5+aBs2yZzB0c4CnQfAtVypW/g==}
    engines: {node: '>= 0.4'}

  typedoc@0.26.5:
    resolution: {integrity: sha512-Vn9YKdjKtDZqSk+by7beZ+xzkkr8T8CYoiasqyt4TTRFy5+UHzL/mF/o4wGBjRF+rlWQHDb0t6xCpA3JNL5phg==}
    engines: {node: '>= 18'}
    hasBin: true
    peerDependencies:
      typescript: 4.6.x || 4.7.x || 4.8.x || 4.9.x || 5.0.x || 5.1.x || 5.2.x || 5.3.x || 5.4.x || 5.5.x

  typescript@5.5.4:
    resolution: {integrity: sha512-Mtq29sKDAEYP7aljRgtPOpTvOfbwRWlS6dPRzwjdE+C0R4brX/GUyhHSecbHMFLNBLcJIPt9nl9yG5TZ1weH+Q==}
    engines: {node: '>=14.17'}
    hasBin: true

  typewise-core@1.2.0:
    resolution: {integrity: sha512-2SCC/WLzj2SbUwzFOzqMCkz5amXLlxtJqDKTICqg30x+2DZxcfZN2MvQZmGfXWKNWaKK9pBPsvkcwv8bF/gxKg==}

  typewise@1.0.3:
    resolution: {integrity: sha512-aXofE06xGhaQSPzt8hlTY+/YWQhm9P0jYUp1f2XtmW/3Bk0qzXcyFWAtPoo2uTGQj1ZwbDuSyuxicq+aDo8lCQ==}

  uc.micro@2.1.0:
    resolution: {integrity: sha512-ARDJmphmdvUk6Glw7y9DQ2bFkKBHwQHLi2lsaH6PPmz/Ka9sFOBsBluozhDltWmnv9u/cF6Rt87znRTPV+yp/A==}

  ufo@1.5.4:
    resolution: {integrity: sha512-UsUk3byDzKd04EyoZ7U4DOlxQaD14JUKQl6/P7wiX4FNvUfm3XL246n9W5AmqwW5RSFJ27NAuM0iLscAOYUiGQ==}

  uglify-js@3.19.0:
    resolution: {integrity: sha512-wNKHUY2hYYkf6oSFfhwwiHo4WCHzHmzcXsqXYTN9ja3iApYIFbb2U6ics9hBcYLHcYGQoAlwnZlTrf3oF+BL/Q==}
    engines: {node: '>=0.8.0'}
    hasBin: true

  unbox-primitive@1.0.2:
    resolution: {integrity: sha512-61pPlCD9h51VoreyJ0BReideM3MDKMKnh6+V9L08331ipq6Q8OFXZYiqP6n/tbHx4s5I9uRhcye6BrbkizkBDw==}

  undici-types@5.26.5:
    resolution: {integrity: sha512-JlCMO+ehdEIKqlFxk6IfVoAUVmgz7cU7zD/h9XZ0qzeosSHmUJVOzSQvvYSYWXkFXC+IfLKSIffhv0sVZup6pA==}

  union-value@1.0.1:
    resolution: {integrity: sha512-tJfXmxMeWYnczCVs7XAEvIV7ieppALdyepWMkHkwciRpZraG/xwT+s2JN8+pr1+8jCRf80FFzvr+MpQeeoF4Xg==}
    engines: {node: '>=0.10.0'}

  universalify@0.1.2:
    resolution: {integrity: sha512-rBJeI5CXAlmy1pV+617WB9J63U6XcazHHF2f2dbJix4XzpUF0RS3Zbj0FGIOCAva5P/d/GBOYaACQ1w+0azUkg==}
    engines: {node: '>= 4.0.0'}

  universalify@0.2.0:
    resolution: {integrity: sha512-CJ1QgKmNg3CwvAv/kOFmtnEN05f0D/cn9QntgNOQlQF9dgvVTHj3t+8JPdjqawCHk7V/KA+fbUqzZ9XWhcqPUg==}
    engines: {node: '>= 4.0.0'}

  universalify@2.0.1:
    resolution: {integrity: sha512-gptHNQghINnc/vTGIk0SOFGFNXw7JVrlRUtConJRlvaw6DuX0wO5Jeko9sWrMBhh+PsYAZ7oXAiOnf/UKogyiw==}
    engines: {node: '>= 10.0.0'}

  uri-js@4.4.1:
    resolution: {integrity: sha512-7rKUyy33Q1yc98pQ1DAmLtwX109F7TIfWlW1Ydo8Wl1ii1SeHieeh0HHfPeL2fMXK6z0s8ecKs9frCuLJvndBg==}

  url-parse@1.5.10:
    resolution: {integrity: sha512-WypcfiRhfeUP9vvF0j6rw0J3hrWrw6iZv3+22h6iRMJ/8z1Tj6XfLP4DsUix5MhMPnXpiHDoKyoZ/bdCkwBCiQ==}

  use-callback-ref@1.3.2:
    resolution: {integrity: sha512-elOQwe6Q8gqZgDA8mrh44qRTQqpIHDcZ3hXTLjBe1i4ph8XpNJnO+aQf3NaG+lriLopI4HMx9VjQLfPQ6vhnoA==}
    engines: {node: '>=10'}
    peerDependencies:
      '@types/react': ^16.8.0 || ^17.0.0 || ^18.0.0
      react: ^16.8.0 || ^17.0.0 || ^18.0.0
    peerDependenciesMeta:
      '@types/react':
        optional: true

  use-isomorphic-layout-effect@1.1.2:
    resolution: {integrity: sha512-49L8yCO3iGT/ZF9QttjwLF/ZD9Iwto5LnH5LmEdk/6cFmXddqi2ulF0edxTwjj+7mqvpVVGQWvbXZdn32wRSHA==}
    peerDependencies:
      '@types/react': '*'
      react: ^16.8.0 || ^17.0.0 || ^18.0.0
    peerDependenciesMeta:
      '@types/react':
        optional: true

  use-sidecar@1.1.2:
    resolution: {integrity: sha512-epTbsLuzZ7lPClpz2TyryBfztm7m+28DlEv2ZCQ3MDr5ssiwyOwGH/e5F9CkfWjJ1t4clvI58yF822/GUkjjhw==}
    engines: {node: '>=10'}
    peerDependencies:
      '@types/react': ^16.9.0 || ^17.0.0 || ^18.0.0
      react: ^16.8.0 || ^17.0.0 || ^18.0.0
    peerDependenciesMeta:
      '@types/react':
        optional: true

  util-deprecate@1.0.2:
    resolution: {integrity: sha512-EPD5q1uXyFxJpCrLnCc1nHnq3gOa6DZBocAIiI2TaSCA7VCJ1UJDMagCzIkXNsUYfD1daK//LTEQ8xiIbrHtcw==}

  utrie@1.0.2:
    resolution: {integrity: sha512-1MLa5ouZiOmQzUbjbu9VmjLzn1QLXBhwpUa7kdLUQK+KQ5KA9I1vk5U4YHe/X2Ch7PYnJfWuWT+VbuxbGwljhw==}

  uuid@10.0.0:
    resolution: {integrity: sha512-8XkAphELsDnEGrDxUOHB3RGvXz6TeuYSGEZBOjtTtPm2lwhGBjLgOzLHB63IUWfBpNucQjND6d3AOudO+H3RWQ==}
    hasBin: true

  validate-npm-package-license@3.0.4:
    resolution: {integrity: sha512-DpKm2Ui/xN7/HQKCtpZxoRWBhZ9Z0kqtygG8XCgNQ8ZlDnxuQmWhj566j8fN4Cu3/JmbhsDo7fcAJq4s9h27Ew==}

  validate-npm-package-name@5.0.1:
    resolution: {integrity: sha512-OljLrQ9SQdOUqTaQxqL5dEfZWrXExyyWsozYlAWFawPVNuD83igl7uJD2RTkNMbniIYgt8l81eCJGIdQF7avLQ==}
    engines: {node: ^14.17.0 || ^16.13.0 || >=18.0.0}

<<<<<<< HEAD
  vite-node@1.6.0:
    resolution: {integrity: sha512-de6HJgzC+TFzOu0NTC4RAIsyf/DY/ibWDYQUcuEA84EMHhcefTUGkjFHKKEJhQN4A+6I0u++kr3l36ZF2d7XRw==}
=======
  valtio@1.13.2:
    resolution: {integrity: sha512-Qik0o+DSy741TmkqmRfjq+0xpZBXi/Y6+fXZLn0xNF1z/waFMbE3rkivv5Zcf9RrMUp6zswf2J7sbh2KBlba5A==}
    engines: {node: '>=12.20.0'}
    peerDependencies:
      '@types/react': '>=16.8'
      react: '>=16.8'
    peerDependenciesMeta:
      '@types/react':
        optional: true
      react:
        optional: true

  vite-node@2.0.4:
    resolution: {integrity: sha512-ZpJVkxcakYtig5iakNeL7N3trufe3M6vGuzYAr4GsbCTwobDeyPJpE4cjDhhPluv8OvQCFzu2LWp6GkoKRITXA==}
>>>>>>> 28e092aa
    engines: {node: ^18.0.0 || >=20.0.0}
    hasBin: true

  vite-plugin-eslint@1.8.1:
    resolution: {integrity: sha512-PqdMf3Y2fLO9FsNPmMX+//2BF5SF8nEWspZdgl4kSt7UvHDRHVVfHvxsD7ULYzZrJDGRxR81Nq7TOFgwMnUang==}
    peerDependencies:
      eslint: '>=7'
      vite: '>=2'

  vite@5.3.4:
    resolution: {integrity: sha512-Cw+7zL3ZG9/NZBB8C+8QbQZmR54GwqIz+WMI4b3JgdYJvX+ny9AjJXqkGQlDXSXRP9rP0B4tbciRMOVEKulVOA==}
    engines: {node: ^18.0.0 || >=20.0.0}
    hasBin: true
    peerDependencies:
      '@types/node': ^18.0.0 || >=20.0.0
      less: '*'
      lightningcss: ^1.21.0
      sass: '*'
      stylus: '*'
      sugarss: '*'
      terser: ^5.4.0
    peerDependenciesMeta:
      '@types/node':
        optional: true
      less:
        optional: true
      lightningcss:
        optional: true
      sass:
        optional: true
      stylus:
        optional: true
      sugarss:
        optional: true
      terser:
        optional: true

  vitefu@0.2.5:
    resolution: {integrity: sha512-SgHtMLoqaeeGnd2evZ849ZbACbnwQCIwRH57t18FxcXoZop0uQu0uzlIhJBlF/eWVzuce0sHeqPcDo+evVcg8Q==}
    peerDependencies:
      vite: ^3.0.0 || ^4.0.0 || ^5.0.0
    peerDependenciesMeta:
      vite:
        optional: true

  vitest@2.0.4:
    resolution: {integrity: sha512-luNLDpfsnxw5QSW4bISPe6tkxVvv5wn2BBs/PuDRkhXZ319doZyLOBr1sjfB5yCEpTiU7xCAdViM8TNVGPwoog==}
    engines: {node: ^18.0.0 || >=20.0.0}
    hasBin: true
    peerDependencies:
      '@edge-runtime/vm': '*'
      '@types/node': ^18.0.0 || >=20.0.0
      '@vitest/browser': 2.0.4
      '@vitest/ui': 2.0.4
      happy-dom: '*'
      jsdom: '*'
    peerDependenciesMeta:
      '@edge-runtime/vm':
        optional: true
      '@types/node':
        optional: true
      '@vitest/browser':
        optional: true
      '@vitest/ui':
        optional: true
      happy-dom:
        optional: true
      jsdom:
        optional: true

  w3c-xmlserializer@5.0.0:
    resolution: {integrity: sha512-o8qghlI8NZHU1lLPrpi2+Uq7abh4GGPpYANlalzWxyWteJOCsr/P+oPBA49TOLu5FTZO4d3F9MnWJfiMo4BkmA==}
    engines: {node: '>=18'}

  wcwidth@1.0.1:
    resolution: {integrity: sha512-XHPEwS0q6TaxcvG85+8EYkbiCux2XtWG2mkc47Ng2A77BQu9+DqIOJldST4HgPkuea7dvKSj5VgX3P1d4rW8Tg==}

  web-worker@1.3.0:
    resolution: {integrity: sha512-BSR9wyRsy/KOValMgd5kMyr3JzpdeoR9KVId8u5GVlTTAtNChlsE4yTxeY7zMdNSyOmoKBv8NH2qeRY9Tg+IaA==}

  webidl-conversions@7.0.0:
    resolution: {integrity: sha512-VwddBukDzu71offAQR975unBIGqfKZpM+8ZX6ySk8nYhVoo5CYaZyzt3YBvYtRtO+aoGlqxPg/B87NGVZ/fu6g==}
    engines: {node: '>=12'}

  whatwg-encoding@3.1.1:
    resolution: {integrity: sha512-6qN4hJdMwfYBtE3YBTTHhoeuUrDBPZmbQaxWAqSALV/MeEnR5z1xd8UKud2RAkFoPkmB+hli1TZSnyi84xz1vQ==}
    engines: {node: '>=18'}

  whatwg-mimetype@3.0.0:
    resolution: {integrity: sha512-nt+N2dzIutVRxARx1nghPKGv1xHikU7HKdfafKkLNLindmPU/ch3U31NOCGGA/dmPcmb1VlofO0vnKAcsm0o/Q==}
    engines: {node: '>=12'}

  whatwg-mimetype@4.0.0:
    resolution: {integrity: sha512-QaKxh0eNIi2mE9p2vEdzfagOKHCcj1pJ56EEHGQOVxp8r9/iszLUUV7v89x9O1p/T+NlTM5W7jW6+cz4Fq1YVg==}
    engines: {node: '>=18'}

  whatwg-url@14.0.0:
    resolution: {integrity: sha512-1lfMEm2IEr7RIV+f4lUNPOqfFL+pO+Xw3fJSqmjX9AbXcXcYOkCe1P6+9VBZB6n94af16NfZf+sSk0JCBZC9aw==}
    engines: {node: '>=18'}

  which-boxed-primitive@1.0.2:
    resolution: {integrity: sha512-bwZdv0AKLpplFY2KZRX6TvyuN7ojjr7lwkg6ml0roIy9YeuSr7JS372qlNW18UQYzgYK9ziGcerWqZOmEn9VNg==}

  which-builtin-type@1.1.3:
    resolution: {integrity: sha512-YmjsSMDBYsM1CaFiayOVT06+KJeXf0o5M/CAd4o1lTadFAtacTUM49zoYxr/oroopFDfhvN6iEcBxUyc3gvKmw==}
    engines: {node: '>= 0.4'}

  which-collection@1.0.2:
    resolution: {integrity: sha512-K4jVyjnBdgvc86Y6BkaLZEN933SwYOuBFkdmBu9ZfkcAbdVbpITnDmjvZ/aQjRXQrv5EPkTnD1s39GiiqbngCw==}
    engines: {node: '>= 0.4'}

  which-module@2.0.1:
    resolution: {integrity: sha512-iBdZ57RDvnOR9AGBhML2vFZf7h8vmBjhoaZqODJBFWHVtKkDmKuHai3cx5PgVMrX5YDNp27AofYbAwctSS+vhQ==}

  which-pm@2.2.0:
    resolution: {integrity: sha512-MOiaDbA5ZZgUjkeMWM5EkJp4loW5ZRoa5bc3/aeMox/PJelMhE6t7S/mLuiY43DBupyxH+S0U1bTui9kWUlmsw==}
    engines: {node: '>=8.15'}

  which-typed-array@1.1.15:
    resolution: {integrity: sha512-oV0jmFtUky6CXfkqehVvBP/LSWJ2sy4vWMioiENyJLePrBO/yKyV9OyJySfAKosh+RYkIl5zJCNZ8/4JncrpdA==}
    engines: {node: '>= 0.4'}

  which@1.3.1:
    resolution: {integrity: sha512-HxJdYWq1MTIQbJ3nw0cqssHoTNU267KlrDuGZ1WYlxDStUtKUhOaJmh112/TZmHxxUfuJqPXSOm7tDyas0OSIQ==}
    hasBin: true

  which@2.0.2:
    resolution: {integrity: sha512-BLI3Tl1TW3Pvl70l3yq3Y64i+awpwXqsGBYWkkqMtnbXgrMD+yj7rhW0kuEDxzJaYXGjEW5ogapKNMEKNMjibA==}
    engines: {node: '>= 8'}
    hasBin: true

  why-is-node-running@2.3.0:
    resolution: {integrity: sha512-hUrmaWBdVDcxvYqnyh09zunKzROWjbZTiNy8dBEjkS7ehEDQibXJ7XvlmtbwuTclUiIyN+CyXQD4Vmko8fNm8w==}
    engines: {node: '>=8'}
    hasBin: true

  wkt-parser@1.3.3:
    resolution: {integrity: sha512-ZnV3yH8/k58ZPACOXeiHaMuXIiaTk1t0hSUVisbO0t4RjA5wPpUytcxeyiN2h+LZRrmuHIh/1UlrR9e7DHDvTw==}

  word-wrap@1.2.5:
    resolution: {integrity: sha512-BN22B5eaMMI9UMtjrGd5g5eCYPpCPDUy0FJXbYsaT5zYxjFOckS53SQDE3pWkVoWpHXVb3BrYcEN4Twa55B5cA==}
    engines: {node: '>=0.10.0'}

  wordwrap@1.0.0:
    resolution: {integrity: sha512-gvVzJFlPycKc5dZN4yPkP8w7Dc37BtP1yczEneOb4uq34pXZcvrtRTmWV8W+Ume+XCxKgbjM+nevkyFPMybd4Q==}

  wrap-ansi@6.2.0:
    resolution: {integrity: sha512-r6lPcBGxZXlIcymEu7InxDMhdW0KDxpLgoFLcguasxCaJ/SOIZwINatK9KY/tf+ZrlywOKU0UDj3ATXUBfxJXA==}
    engines: {node: '>=8'}

  wrap-ansi@7.0.0:
    resolution: {integrity: sha512-YVGIj2kamLSTxw6NsZjoBxfSwsn0ycdesmc4p+Q21c5zPuZ1pl+NfxVdxPtdHvmNVOQ6XSYG4AUtyt/Fi7D16Q==}
    engines: {node: '>=10'}

  wrap-ansi@8.1.0:
    resolution: {integrity: sha512-si7QWI6zUMq56bESFvagtmzMdGOtoxfR+Sez11Mobfc7tm+VkUckk9bW2UeffTGVUbOksxmSw0AA2gs8g71NCQ==}
    engines: {node: '>=12'}

  wrap-ansi@9.0.0:
    resolution: {integrity: sha512-G8ura3S+3Z2G+mkgNRq8dqaFZAuxfsxpBB8OCTGRTCtp+l/v9nbFNmCUP1BZMts3G1142MsZfn6eeUKrr4PD1Q==}
    engines: {node: '>=18'}

  wrappy@1.0.2:
    resolution: {integrity: sha512-l4Sp/DRseor9wL6EvV2+TuQn63dMkPjZ/sp9XkghTEbV9KlPS1xUsZ3u7/IQO4wxtcFB4bgpQPRcR3QCvezPcQ==}

  ws@8.18.0:
    resolution: {integrity: sha512-8VbfWfHLbbwu3+N6OKsOMpBdT4kXPDDB9cJk2bJ6mh9ucxdlnNvH1e+roYkKmN9Nxw2yjz7VzeO9oOz2zJ04Pw==}
    engines: {node: '>=10.0.0'}
    peerDependencies:
      bufferutil: ^4.0.1
      utf-8-validate: '>=5.0.2'
    peerDependenciesMeta:
      bufferutil:
        optional: true
      utf-8-validate:
        optional: true

  xml-name-validator@5.0.0:
    resolution: {integrity: sha512-EvGK8EJ3DhaHfbRlETOWAS5pO9MZITeauHKJyb8wyajUfQUenkIg2MvLDTZ4T/TgIcm3HU0TFBgWWboAZ30UHg==}
    engines: {node: '>=18'}

  xml-utils@1.10.1:
    resolution: {integrity: sha512-Dn6vJ1Z9v1tepSjvnCpwk5QqwIPcEFKdgnjqfYOABv1ngSofuAhtlugcUC3ehS1OHdgDWSG6C5mvj+Qm15udTQ==}

  xmlchars@2.2.0:
    resolution: {integrity: sha512-JZnDKK8B0RCDw84FNdDAIpZK+JuJw+s7Lz8nksI7SIuU3UXJJslUthsi+uWBUYOwPFwW7W7PRLRfUKpxjtjFCw==}

  y18n@4.0.3:
    resolution: {integrity: sha512-JKhqTOwSrqNA1NY5lSztJ1GrBiUodLMmIZuLiDaMRJ+itFd+ABVE8XBjOvIWL+rSqNDC74LCSFmlb/U4UZ4hJQ==}

  y18n@5.0.8:
    resolution: {integrity: sha512-0pfFzegeDWJHJIAmTLRP2DwHjdF5s7jo9tuztdQxAhINCdvS+3nGINqPd00AphqJR/0LhANUS6/+7SCb98YOfA==}
    engines: {node: '>=10'}

  yallist@2.1.2:
    resolution: {integrity: sha512-ncTzHV7NvsQZkYe1DW7cbDLm0YpzHmZF5r/iyP3ZnQtMiJ+pjzisCiMNI+Sj+xQF5pXhSHxSB3uDbsBTzY/c2A==}

  yallist@4.0.0:
    resolution: {integrity: sha512-3wdGidZyq5PB084XLES5TpOSRA3wjXAlIWMhum2kRcv/41Sn2emQ0dycQW4uZXLejwKvg6EsvbdlVL+FYEct7A==}

  yaml@1.10.2:
    resolution: {integrity: sha512-r3vXyErRCYJ7wg28yvBY5VSoAF8ZvlcW9/BwUzEtUsjvX/DKs24dIkuwjtuprwJJHsbyUbLApepYTR1BN4uHrg==}
    engines: {node: '>= 6'}

  yaml@2.4.5:
    resolution: {integrity: sha512-aBx2bnqDzVOyNKfsysjA2ms5ZlnjSAW2eG3/L5G/CSujfjLJTJsEw1bGw8kCf04KodQWk1pxlGnZ56CRxiawmg==}
    engines: {node: '>= 14'}
    hasBin: true

  yargs-parser@18.1.3:
    resolution: {integrity: sha512-o50j0JeToy/4K6OZcaQmW6lyXXKhq7csREXcDwk2omFPJEwUNOVtJKvmDr9EI1fAJZUyZcRF7kxGBWmRXudrCQ==}
    engines: {node: '>=6'}

  yargs-parser@21.1.1:
    resolution: {integrity: sha512-tVpsJW7DdjecAiFpbIB1e3qxIQsE6NoPc5/eTdrbbIC4h0LVsWhnoa3g+m2HclBIujHzsxZ4VJVA+GUuc2/LBw==}
    engines: {node: '>=12'}

  yargs@15.4.1:
    resolution: {integrity: sha512-aePbxDmcYW++PaqBsJ+HYUFwCdv4LVvdnhBy78E57PIor8/OVvhMrADFFEDh8DHDFRv/O9i3lPhsENjO7QX0+A==}
    engines: {node: '>=8'}

  yargs@17.7.2:
    resolution: {integrity: sha512-7dSzzRQ++CKnNI/krKnYRV7JKKPUXMEh61soaHKg9mrWEhzFWhFnxPxGl+69cD1Ou63C13NUPCnmIcrvqCuM6w==}
    engines: {node: '>=12'}

  yocto-queue@0.1.0:
    resolution: {integrity: sha512-rVksvsnNCdJ/ohGc6xgPwyN8eheCxsiLM8mxuE/t/mOVqJewPuO1miLpTHQiRgTKCLexL4MeAFVagts7HmNZ2Q==}
    engines: {node: '>=10'}

  zod-validation-error@3.3.0:
    resolution: {integrity: sha512-Syib9oumw1NTqEv4LT0e6U83Td9aVRk9iTXPUQr1otyV1PuXQKOvOwhMNqZIq5hluzHP2pMgnOmHEo7kPdI2mw==}
    engines: {node: '>=18.0.0'}
    peerDependencies:
      zod: ^3.18.0

  zod@3.23.8:
    resolution: {integrity: sha512-XBx9AXhXktjUqnepgTiE5flcKIYWi/rme0Eaj+5Y0lftuGBq+jyRu/md4WnuxqgP1ubdpNCsYEYPxrzVHD8d6g==}

  zstddec@0.1.0:
    resolution: {integrity: sha512-w2NTI8+3l3eeltKAdK8QpiLo/flRAr2p8AGeakfMZOXBxOg9HIu4LVDxBi81sYgVhFhdJjv1OrB5ssI8uFPoLg==}

snapshots:

  '@adobe/css-tools@4.4.0': {}

  '@ampproject/remapping@2.3.0':
    dependencies:
      '@jridgewell/gen-mapping': 0.3.5
      '@jridgewell/trace-mapping': 0.3.25

  '@babel/code-frame@7.24.7':
    dependencies:
      '@babel/highlight': 7.24.7
      picocolors: 1.0.1

  '@babel/generator@7.24.10':
    dependencies:
      '@babel/types': 7.24.9
      '@jridgewell/gen-mapping': 0.3.5
      '@jridgewell/trace-mapping': 0.3.25
      jsesc: 2.5.2

  '@babel/helper-environment-visitor@7.24.7':
    dependencies:
      '@babel/types': 7.24.9

  '@babel/helper-function-name@7.24.7':
    dependencies:
      '@babel/template': 7.24.7
      '@babel/types': 7.24.9

  '@babel/helper-hoist-variables@7.24.7':
    dependencies:
      '@babel/types': 7.24.9

  '@babel/helper-module-imports@7.24.7':
    dependencies:
      '@babel/traverse': 7.24.8
      '@babel/types': 7.24.9
    transitivePeerDependencies:
      - supports-color

  '@babel/helper-split-export-declaration@7.24.7':
    dependencies:
      '@babel/types': 7.24.9

  '@babel/helper-string-parser@7.24.8': {}

  '@babel/helper-validator-identifier@7.24.7': {}

  '@babel/highlight@7.24.7':
    dependencies:
      '@babel/helper-validator-identifier': 7.24.7
      chalk: 2.4.2
      js-tokens: 4.0.0
      picocolors: 1.0.1

  '@babel/parser@7.24.8':
    dependencies:
      '@babel/types': 7.24.9

  '@babel/runtime@7.24.8':
    dependencies:
      regenerator-runtime: 0.14.1

  '@babel/template@7.24.7':
    dependencies:
      '@babel/code-frame': 7.24.7
      '@babel/parser': 7.24.8
      '@babel/types': 7.24.9

  '@babel/traverse@7.24.8':
    dependencies:
      '@babel/code-frame': 7.24.7
      '@babel/generator': 7.24.10
      '@babel/helper-environment-visitor': 7.24.7
      '@babel/helper-function-name': 7.24.7
      '@babel/helper-hoist-variables': 7.24.7
      '@babel/helper-split-export-declaration': 7.24.7
      '@babel/parser': 7.24.8
      '@babel/types': 7.24.9
      debug: 4.3.5
      globals: 11.12.0
    transitivePeerDependencies:
      - supports-color

  '@babel/types@7.24.9':
    dependencies:
      '@babel/helper-string-parser': 7.24.8
      '@babel/helper-validator-identifier': 7.24.7
      to-fast-properties: 2.0.0

  '@chakra-ui/accordion@2.3.1(@chakra-ui/system@2.6.2(@emotion/react@11.13.0(@types/react@18.3.3)(react@18.3.1))(@emotion/styled@11.13.0(@emotion/react@11.13.0(@types/react@18.3.3)(react@18.3.1))(@types/react@18.3.3)(react@18.3.1))(react@18.3.1))(framer-motion@10.18.0(react-dom@18.3.1(react@18.3.1))(react@18.3.1))(react@18.3.1)':
    dependencies:
      '@chakra-ui/descendant': 3.1.0(react@18.3.1)
      '@chakra-ui/icon': 3.2.0(@chakra-ui/system@2.6.2(@emotion/react@11.13.0(@types/react@18.3.3)(react@18.3.1))(@emotion/styled@11.13.0(@emotion/react@11.13.0(@types/react@18.3.3)(react@18.3.1))(@types/react@18.3.3)(react@18.3.1))(react@18.3.1))(react@18.3.1)
      '@chakra-ui/react-context': 2.1.0(react@18.3.1)
      '@chakra-ui/react-use-controllable-state': 2.1.0(react@18.3.1)
      '@chakra-ui/react-use-merge-refs': 2.1.0(react@18.3.1)
      '@chakra-ui/shared-utils': 2.0.5
      '@chakra-ui/system': 2.6.2(@emotion/react@11.13.0(@types/react@18.3.3)(react@18.3.1))(@emotion/styled@11.13.0(@emotion/react@11.13.0(@types/react@18.3.3)(react@18.3.1))(@types/react@18.3.3)(react@18.3.1))(react@18.3.1)
      '@chakra-ui/transition': 2.1.0(framer-motion@10.18.0(react-dom@18.3.1(react@18.3.1))(react@18.3.1))(react@18.3.1)
      framer-motion: 10.18.0(react-dom@18.3.1(react@18.3.1))(react@18.3.1)
      react: 18.3.1

  '@chakra-ui/alert@2.2.2(@chakra-ui/system@2.6.2(@emotion/react@11.13.0(@types/react@18.3.3)(react@18.3.1))(@emotion/styled@11.13.0(@emotion/react@11.13.0(@types/react@18.3.3)(react@18.3.1))(@types/react@18.3.3)(react@18.3.1))(react@18.3.1))(react@18.3.1)':
    dependencies:
      '@chakra-ui/icon': 3.2.0(@chakra-ui/system@2.6.2(@emotion/react@11.13.0(@types/react@18.3.3)(react@18.3.1))(@emotion/styled@11.13.0(@emotion/react@11.13.0(@types/react@18.3.3)(react@18.3.1))(@types/react@18.3.3)(react@18.3.1))(react@18.3.1))(react@18.3.1)
      '@chakra-ui/react-context': 2.1.0(react@18.3.1)
      '@chakra-ui/shared-utils': 2.0.5
      '@chakra-ui/spinner': 2.1.0(@chakra-ui/system@2.6.2(@emotion/react@11.13.0(@types/react@18.3.3)(react@18.3.1))(@emotion/styled@11.13.0(@emotion/react@11.13.0(@types/react@18.3.3)(react@18.3.1))(@types/react@18.3.3)(react@18.3.1))(react@18.3.1))(react@18.3.1)
      '@chakra-ui/system': 2.6.2(@emotion/react@11.13.0(@types/react@18.3.3)(react@18.3.1))(@emotion/styled@11.13.0(@emotion/react@11.13.0(@types/react@18.3.3)(react@18.3.1))(@types/react@18.3.3)(react@18.3.1))(react@18.3.1)
      react: 18.3.1

  '@chakra-ui/anatomy@2.2.2': {}

  '@chakra-ui/avatar@2.3.0(@chakra-ui/system@2.6.2(@emotion/react@11.13.0(@types/react@18.3.3)(react@18.3.1))(@emotion/styled@11.13.0(@emotion/react@11.13.0(@types/react@18.3.3)(react@18.3.1))(@types/react@18.3.3)(react@18.3.1))(react@18.3.1))(react@18.3.1)':
    dependencies:
      '@chakra-ui/image': 2.1.0(@chakra-ui/system@2.6.2(@emotion/react@11.13.0(@types/react@18.3.3)(react@18.3.1))(@emotion/styled@11.13.0(@emotion/react@11.13.0(@types/react@18.3.3)(react@18.3.1))(@types/react@18.3.3)(react@18.3.1))(react@18.3.1))(react@18.3.1)
      '@chakra-ui/react-children-utils': 2.0.6(react@18.3.1)
      '@chakra-ui/react-context': 2.1.0(react@18.3.1)
      '@chakra-ui/shared-utils': 2.0.5
      '@chakra-ui/system': 2.6.2(@emotion/react@11.13.0(@types/react@18.3.3)(react@18.3.1))(@emotion/styled@11.13.0(@emotion/react@11.13.0(@types/react@18.3.3)(react@18.3.1))(@types/react@18.3.3)(react@18.3.1))(react@18.3.1)
      react: 18.3.1

  '@chakra-ui/breadcrumb@2.2.0(@chakra-ui/system@2.6.2(@emotion/react@11.13.0(@types/react@18.3.3)(react@18.3.1))(@emotion/styled@11.13.0(@emotion/react@11.13.0(@types/react@18.3.3)(react@18.3.1))(@types/react@18.3.3)(react@18.3.1))(react@18.3.1))(react@18.3.1)':
    dependencies:
      '@chakra-ui/react-children-utils': 2.0.6(react@18.3.1)
      '@chakra-ui/react-context': 2.1.0(react@18.3.1)
      '@chakra-ui/shared-utils': 2.0.5
      '@chakra-ui/system': 2.6.2(@emotion/react@11.13.0(@types/react@18.3.3)(react@18.3.1))(@emotion/styled@11.13.0(@emotion/react@11.13.0(@types/react@18.3.3)(react@18.3.1))(@types/react@18.3.3)(react@18.3.1))(react@18.3.1)
      react: 18.3.1

  '@chakra-ui/breakpoint-utils@2.0.8':
    dependencies:
      '@chakra-ui/shared-utils': 2.0.5

  '@chakra-ui/button@2.1.0(@chakra-ui/system@2.6.2(@emotion/react@11.13.0(@types/react@18.3.3)(react@18.3.1))(@emotion/styled@11.13.0(@emotion/react@11.13.0(@types/react@18.3.3)(react@18.3.1))(@types/react@18.3.3)(react@18.3.1))(react@18.3.1))(react@18.3.1)':
    dependencies:
      '@chakra-ui/react-context': 2.1.0(react@18.3.1)
      '@chakra-ui/react-use-merge-refs': 2.1.0(react@18.3.1)
      '@chakra-ui/shared-utils': 2.0.5
      '@chakra-ui/spinner': 2.1.0(@chakra-ui/system@2.6.2(@emotion/react@11.13.0(@types/react@18.3.3)(react@18.3.1))(@emotion/styled@11.13.0(@emotion/react@11.13.0(@types/react@18.3.3)(react@18.3.1))(@types/react@18.3.3)(react@18.3.1))(react@18.3.1))(react@18.3.1)
      '@chakra-ui/system': 2.6.2(@emotion/react@11.13.0(@types/react@18.3.3)(react@18.3.1))(@emotion/styled@11.13.0(@emotion/react@11.13.0(@types/react@18.3.3)(react@18.3.1))(@types/react@18.3.3)(react@18.3.1))(react@18.3.1)
      react: 18.3.1

  '@chakra-ui/card@2.2.0(@chakra-ui/system@2.6.2(@emotion/react@11.13.0(@types/react@18.3.3)(react@18.3.1))(@emotion/styled@11.13.0(@emotion/react@11.13.0(@types/react@18.3.3)(react@18.3.1))(@types/react@18.3.3)(react@18.3.1))(react@18.3.1))(react@18.3.1)':
    dependencies:
      '@chakra-ui/shared-utils': 2.0.5
      '@chakra-ui/system': 2.6.2(@emotion/react@11.13.0(@types/react@18.3.3)(react@18.3.1))(@emotion/styled@11.13.0(@emotion/react@11.13.0(@types/react@18.3.3)(react@18.3.1))(@types/react@18.3.3)(react@18.3.1))(react@18.3.1)
      react: 18.3.1

  '@chakra-ui/checkbox@2.3.2(@chakra-ui/system@2.6.2(@emotion/react@11.13.0(@types/react@18.3.3)(react@18.3.1))(@emotion/styled@11.13.0(@emotion/react@11.13.0(@types/react@18.3.3)(react@18.3.1))(@types/react@18.3.3)(react@18.3.1))(react@18.3.1))(react@18.3.1)':
    dependencies:
      '@chakra-ui/form-control': 2.2.0(@chakra-ui/system@2.6.2(@emotion/react@11.13.0(@types/react@18.3.3)(react@18.3.1))(@emotion/styled@11.13.0(@emotion/react@11.13.0(@types/react@18.3.3)(react@18.3.1))(@types/react@18.3.3)(react@18.3.1))(react@18.3.1))(react@18.3.1)
      '@chakra-ui/react-context': 2.1.0(react@18.3.1)
      '@chakra-ui/react-types': 2.0.7(react@18.3.1)
      '@chakra-ui/react-use-callback-ref': 2.1.0(react@18.3.1)
      '@chakra-ui/react-use-controllable-state': 2.1.0(react@18.3.1)
      '@chakra-ui/react-use-merge-refs': 2.1.0(react@18.3.1)
      '@chakra-ui/react-use-safe-layout-effect': 2.1.0(react@18.3.1)
      '@chakra-ui/react-use-update-effect': 2.1.0(react@18.3.1)
      '@chakra-ui/shared-utils': 2.0.5
      '@chakra-ui/system': 2.6.2(@emotion/react@11.13.0(@types/react@18.3.3)(react@18.3.1))(@emotion/styled@11.13.0(@emotion/react@11.13.0(@types/react@18.3.3)(react@18.3.1))(@types/react@18.3.3)(react@18.3.1))(react@18.3.1)
      '@chakra-ui/visually-hidden': 2.2.0(@chakra-ui/system@2.6.2(@emotion/react@11.13.0(@types/react@18.3.3)(react@18.3.1))(@emotion/styled@11.13.0(@emotion/react@11.13.0(@types/react@18.3.3)(react@18.3.1))(@types/react@18.3.3)(react@18.3.1))(react@18.3.1))(react@18.3.1)
      '@zag-js/focus-visible': 0.16.0
      react: 18.3.1

  '@chakra-ui/clickable@2.1.0(react@18.3.1)':
    dependencies:
      '@chakra-ui/react-use-merge-refs': 2.1.0(react@18.3.1)
      '@chakra-ui/shared-utils': 2.0.5
      react: 18.3.1

  '@chakra-ui/close-button@2.1.1(@chakra-ui/system@2.6.2(@emotion/react@11.13.0(@types/react@18.3.3)(react@18.3.1))(@emotion/styled@11.13.0(@emotion/react@11.13.0(@types/react@18.3.3)(react@18.3.1))(@types/react@18.3.3)(react@18.3.1))(react@18.3.1))(react@18.3.1)':
    dependencies:
      '@chakra-ui/icon': 3.2.0(@chakra-ui/system@2.6.2(@emotion/react@11.13.0(@types/react@18.3.3)(react@18.3.1))(@emotion/styled@11.13.0(@emotion/react@11.13.0(@types/react@18.3.3)(react@18.3.1))(@types/react@18.3.3)(react@18.3.1))(react@18.3.1))(react@18.3.1)
      '@chakra-ui/system': 2.6.2(@emotion/react@11.13.0(@types/react@18.3.3)(react@18.3.1))(@emotion/styled@11.13.0(@emotion/react@11.13.0(@types/react@18.3.3)(react@18.3.1))(@types/react@18.3.3)(react@18.3.1))(react@18.3.1)
      react: 18.3.1

  '@chakra-ui/color-mode@2.2.0(react@18.3.1)':
    dependencies:
      '@chakra-ui/react-use-safe-layout-effect': 2.1.0(react@18.3.1)
      react: 18.3.1

  '@chakra-ui/control-box@2.1.0(@chakra-ui/system@2.6.2(@emotion/react@11.13.0(@types/react@18.3.3)(react@18.3.1))(@emotion/styled@11.13.0(@emotion/react@11.13.0(@types/react@18.3.3)(react@18.3.1))(@types/react@18.3.3)(react@18.3.1))(react@18.3.1))(react@18.3.1)':
    dependencies:
      '@chakra-ui/system': 2.6.2(@emotion/react@11.13.0(@types/react@18.3.3)(react@18.3.1))(@emotion/styled@11.13.0(@emotion/react@11.13.0(@types/react@18.3.3)(react@18.3.1))(@types/react@18.3.3)(react@18.3.1))(react@18.3.1)
      react: 18.3.1

  '@chakra-ui/counter@2.1.0(react@18.3.1)':
    dependencies:
      '@chakra-ui/number-utils': 2.0.7
      '@chakra-ui/react-use-callback-ref': 2.1.0(react@18.3.1)
      '@chakra-ui/shared-utils': 2.0.5
      react: 18.3.1

  '@chakra-ui/css-reset@2.3.0(@emotion/react@11.13.0(@types/react@18.3.3)(react@18.3.1))(react@18.3.1)':
    dependencies:
      '@emotion/react': 11.13.0(@types/react@18.3.3)(react@18.3.1)
      react: 18.3.1

  '@chakra-ui/descendant@3.1.0(react@18.3.1)':
    dependencies:
      '@chakra-ui/react-context': 2.1.0(react@18.3.1)
      '@chakra-ui/react-use-merge-refs': 2.1.0(react@18.3.1)
      react: 18.3.1

  '@chakra-ui/dom-utils@2.1.0': {}

  '@chakra-ui/editable@3.1.0(@chakra-ui/system@2.6.2(@emotion/react@11.13.0(@types/react@18.3.3)(react@18.3.1))(@emotion/styled@11.13.0(@emotion/react@11.13.0(@types/react@18.3.3)(react@18.3.1))(@types/react@18.3.3)(react@18.3.1))(react@18.3.1))(react@18.3.1)':
    dependencies:
      '@chakra-ui/react-context': 2.1.0(react@18.3.1)
      '@chakra-ui/react-types': 2.0.7(react@18.3.1)
      '@chakra-ui/react-use-callback-ref': 2.1.0(react@18.3.1)
      '@chakra-ui/react-use-controllable-state': 2.1.0(react@18.3.1)
      '@chakra-ui/react-use-focus-on-pointer-down': 2.1.0(react@18.3.1)
      '@chakra-ui/react-use-merge-refs': 2.1.0(react@18.3.1)
      '@chakra-ui/react-use-safe-layout-effect': 2.1.0(react@18.3.1)
      '@chakra-ui/react-use-update-effect': 2.1.0(react@18.3.1)
      '@chakra-ui/shared-utils': 2.0.5
      '@chakra-ui/system': 2.6.2(@emotion/react@11.13.0(@types/react@18.3.3)(react@18.3.1))(@emotion/styled@11.13.0(@emotion/react@11.13.0(@types/react@18.3.3)(react@18.3.1))(@types/react@18.3.3)(react@18.3.1))(react@18.3.1)
      react: 18.3.1

  '@chakra-ui/event-utils@2.0.8': {}

  '@chakra-ui/focus-lock@2.1.0(@types/react@18.3.3)(react@18.3.1)':
    dependencies:
      '@chakra-ui/dom-utils': 2.1.0
      react: 18.3.1
      react-focus-lock: 2.12.1(@types/react@18.3.3)(react@18.3.1)
    transitivePeerDependencies:
      - '@types/react'

  '@chakra-ui/form-control@2.2.0(@chakra-ui/system@2.6.2(@emotion/react@11.13.0(@types/react@18.3.3)(react@18.3.1))(@emotion/styled@11.13.0(@emotion/react@11.13.0(@types/react@18.3.3)(react@18.3.1))(@types/react@18.3.3)(react@18.3.1))(react@18.3.1))(react@18.3.1)':
    dependencies:
      '@chakra-ui/icon': 3.2.0(@chakra-ui/system@2.6.2(@emotion/react@11.13.0(@types/react@18.3.3)(react@18.3.1))(@emotion/styled@11.13.0(@emotion/react@11.13.0(@types/react@18.3.3)(react@18.3.1))(@types/react@18.3.3)(react@18.3.1))(react@18.3.1))(react@18.3.1)
      '@chakra-ui/react-context': 2.1.0(react@18.3.1)
      '@chakra-ui/react-types': 2.0.7(react@18.3.1)
      '@chakra-ui/react-use-merge-refs': 2.1.0(react@18.3.1)
      '@chakra-ui/shared-utils': 2.0.5
      '@chakra-ui/system': 2.6.2(@emotion/react@11.13.0(@types/react@18.3.3)(react@18.3.1))(@emotion/styled@11.13.0(@emotion/react@11.13.0(@types/react@18.3.3)(react@18.3.1))(@types/react@18.3.3)(react@18.3.1))(react@18.3.1)
      react: 18.3.1

  '@chakra-ui/hooks@2.2.1(patch_hash=zntq7izvicj3ptw5qmsyjygbmu)(react@18.3.1)':
    dependencies:
      '@chakra-ui/react-utils': 2.0.12(react@18.3.1)
      '@chakra-ui/utils': 2.0.15
      compute-scroll-into-view: 3.0.3
      copy-to-clipboard: 3.3.3
      react: 18.3.1

  '@chakra-ui/icon@3.2.0(@chakra-ui/system@2.6.2(@emotion/react@11.13.0(@types/react@18.3.3)(react@18.3.1))(@emotion/styled@11.13.0(@emotion/react@11.13.0(@types/react@18.3.3)(react@18.3.1))(@types/react@18.3.3)(react@18.3.1))(react@18.3.1))(react@18.3.1)':
    dependencies:
      '@chakra-ui/shared-utils': 2.0.5
      '@chakra-ui/system': 2.6.2(@emotion/react@11.13.0(@types/react@18.3.3)(react@18.3.1))(@emotion/styled@11.13.0(@emotion/react@11.13.0(@types/react@18.3.3)(react@18.3.1))(@types/react@18.3.3)(react@18.3.1))(react@18.3.1)
      react: 18.3.1

  '@chakra-ui/icons@2.1.1(@chakra-ui/system@2.6.2(@emotion/react@11.13.0(@types/react@18.3.3)(react@18.3.1))(@emotion/styled@11.13.0(@emotion/react@11.13.0(@types/react@18.3.3)(react@18.3.1))(@types/react@18.3.3)(react@18.3.1))(react@18.3.1))(react@18.3.1)':
    dependencies:
      '@chakra-ui/icon': 3.2.0(@chakra-ui/system@2.6.2(@emotion/react@11.13.0(@types/react@18.3.3)(react@18.3.1))(@emotion/styled@11.13.0(@emotion/react@11.13.0(@types/react@18.3.3)(react@18.3.1))(@types/react@18.3.3)(react@18.3.1))(react@18.3.1))(react@18.3.1)
      '@chakra-ui/system': 2.6.2(@emotion/react@11.13.0(@types/react@18.3.3)(react@18.3.1))(@emotion/styled@11.13.0(@emotion/react@11.13.0(@types/react@18.3.3)(react@18.3.1))(@types/react@18.3.3)(react@18.3.1))(react@18.3.1)
      react: 18.3.1

  '@chakra-ui/image@2.1.0(@chakra-ui/system@2.6.2(@emotion/react@11.13.0(@types/react@18.3.3)(react@18.3.1))(@emotion/styled@11.13.0(@emotion/react@11.13.0(@types/react@18.3.3)(react@18.3.1))(@types/react@18.3.3)(react@18.3.1))(react@18.3.1))(react@18.3.1)':
    dependencies:
      '@chakra-ui/react-use-safe-layout-effect': 2.1.0(react@18.3.1)
      '@chakra-ui/shared-utils': 2.0.5
      '@chakra-ui/system': 2.6.2(@emotion/react@11.13.0(@types/react@18.3.3)(react@18.3.1))(@emotion/styled@11.13.0(@emotion/react@11.13.0(@types/react@18.3.3)(react@18.3.1))(@types/react@18.3.3)(react@18.3.1))(react@18.3.1)
      react: 18.3.1

  '@chakra-ui/input@2.1.2(@chakra-ui/system@2.6.2(@emotion/react@11.13.0(@types/react@18.3.3)(react@18.3.1))(@emotion/styled@11.13.0(@emotion/react@11.13.0(@types/react@18.3.3)(react@18.3.1))(@types/react@18.3.3)(react@18.3.1))(react@18.3.1))(react@18.3.1)':
    dependencies:
      '@chakra-ui/form-control': 2.2.0(@chakra-ui/system@2.6.2(@emotion/react@11.13.0(@types/react@18.3.3)(react@18.3.1))(@emotion/styled@11.13.0(@emotion/react@11.13.0(@types/react@18.3.3)(react@18.3.1))(@types/react@18.3.3)(react@18.3.1))(react@18.3.1))(react@18.3.1)
      '@chakra-ui/object-utils': 2.1.0
      '@chakra-ui/react-children-utils': 2.0.6(react@18.3.1)
      '@chakra-ui/react-context': 2.1.0(react@18.3.1)
      '@chakra-ui/shared-utils': 2.0.5
      '@chakra-ui/system': 2.6.2(@emotion/react@11.13.0(@types/react@18.3.3)(react@18.3.1))(@emotion/styled@11.13.0(@emotion/react@11.13.0(@types/react@18.3.3)(react@18.3.1))(@types/react@18.3.3)(react@18.3.1))(react@18.3.1)
      react: 18.3.1

  '@chakra-ui/layout@2.3.1(@chakra-ui/system@2.6.2(@emotion/react@11.13.0(@types/react@18.3.3)(react@18.3.1))(@emotion/styled@11.13.0(@emotion/react@11.13.0(@types/react@18.3.3)(react@18.3.1))(@types/react@18.3.3)(react@18.3.1))(react@18.3.1))(react@18.3.1)':
    dependencies:
      '@chakra-ui/breakpoint-utils': 2.0.8
      '@chakra-ui/icon': 3.2.0(@chakra-ui/system@2.6.2(@emotion/react@11.13.0(@types/react@18.3.3)(react@18.3.1))(@emotion/styled@11.13.0(@emotion/react@11.13.0(@types/react@18.3.3)(react@18.3.1))(@types/react@18.3.3)(react@18.3.1))(react@18.3.1))(react@18.3.1)
      '@chakra-ui/object-utils': 2.1.0
      '@chakra-ui/react-children-utils': 2.0.6(react@18.3.1)
      '@chakra-ui/react-context': 2.1.0(react@18.3.1)
      '@chakra-ui/shared-utils': 2.0.5
      '@chakra-ui/system': 2.6.2(@emotion/react@11.13.0(@types/react@18.3.3)(react@18.3.1))(@emotion/styled@11.13.0(@emotion/react@11.13.0(@types/react@18.3.3)(react@18.3.1))(@types/react@18.3.3)(react@18.3.1))(react@18.3.1)
      react: 18.3.1

  '@chakra-ui/lazy-utils@2.0.5': {}

  '@chakra-ui/live-region@2.1.0(react@18.3.1)':
    dependencies:
      react: 18.3.1

  '@chakra-ui/media-query@3.3.0(@chakra-ui/system@2.6.2(@emotion/react@11.13.0(@types/react@18.3.3)(react@18.3.1))(@emotion/styled@11.13.0(@emotion/react@11.13.0(@types/react@18.3.3)(react@18.3.1))(@types/react@18.3.3)(react@18.3.1))(react@18.3.1))(react@18.3.1)':
    dependencies:
      '@chakra-ui/breakpoint-utils': 2.0.8
      '@chakra-ui/react-env': 3.1.0(react@18.3.1)
      '@chakra-ui/shared-utils': 2.0.5
      '@chakra-ui/system': 2.6.2(@emotion/react@11.13.0(@types/react@18.3.3)(react@18.3.1))(@emotion/styled@11.13.0(@emotion/react@11.13.0(@types/react@18.3.3)(react@18.3.1))(@types/react@18.3.3)(react@18.3.1))(react@18.3.1)
      react: 18.3.1

  '@chakra-ui/menu@2.2.1(patch_hash=x7y3u4pvzv3wpkejsnxo3rp5vq)(@chakra-ui/system@2.6.2(@emotion/react@11.13.0(@types/react@18.3.3)(react@18.3.1))(@emotion/styled@11.13.0(@emotion/react@11.13.0(@types/react@18.3.3)(react@18.3.1))(@types/react@18.3.3)(react@18.3.1))(react@18.3.1))(framer-motion@10.18.0(react-dom@18.3.1(react@18.3.1))(react@18.3.1))(react@18.3.1)':
    dependencies:
      '@chakra-ui/clickable': 2.1.0(react@18.3.1)
      '@chakra-ui/descendant': 3.1.0(react@18.3.1)
      '@chakra-ui/lazy-utils': 2.0.5
      '@chakra-ui/popper': 3.1.0(react@18.3.1)
      '@chakra-ui/react-children-utils': 2.0.6(react@18.3.1)
      '@chakra-ui/react-context': 2.1.0(react@18.3.1)
      '@chakra-ui/react-use-animation-state': 2.1.0(react@18.3.1)
      '@chakra-ui/react-use-controllable-state': 2.1.0(react@18.3.1)
      '@chakra-ui/react-use-disclosure': 2.1.0(react@18.3.1)
      '@chakra-ui/react-use-focus-effect': 2.1.0(react@18.3.1)
      '@chakra-ui/react-use-merge-refs': 2.1.0(react@18.3.1)
      '@chakra-ui/react-use-outside-click': 2.2.0(patch_hash=uw4qsrve2rd7lemccfb44ornky)(react@18.3.1)
      '@chakra-ui/react-use-update-effect': 2.1.0(react@18.3.1)
      '@chakra-ui/shared-utils': 2.0.5
      '@chakra-ui/system': 2.6.2(@emotion/react@11.13.0(@types/react@18.3.3)(react@18.3.1))(@emotion/styled@11.13.0(@emotion/react@11.13.0(@types/react@18.3.3)(react@18.3.1))(@types/react@18.3.3)(react@18.3.1))(react@18.3.1)
      '@chakra-ui/transition': 2.1.0(framer-motion@10.18.0(react-dom@18.3.1(react@18.3.1))(react@18.3.1))(react@18.3.1)
      framer-motion: 10.18.0(react-dom@18.3.1(react@18.3.1))(react@18.3.1)
      react: 18.3.1

  '@chakra-ui/modal@2.3.1(@chakra-ui/system@2.6.2(@emotion/react@11.13.0(@types/react@18.3.3)(react@18.3.1))(@emotion/styled@11.13.0(@emotion/react@11.13.0(@types/react@18.3.3)(react@18.3.1))(@types/react@18.3.3)(react@18.3.1))(react@18.3.1))(@types/react@18.3.3)(framer-motion@10.18.0(react-dom@18.3.1(react@18.3.1))(react@18.3.1))(react-dom@18.3.1(react@18.3.1))(react@18.3.1)':
    dependencies:
      '@chakra-ui/close-button': 2.1.1(@chakra-ui/system@2.6.2(@emotion/react@11.13.0(@types/react@18.3.3)(react@18.3.1))(@emotion/styled@11.13.0(@emotion/react@11.13.0(@types/react@18.3.3)(react@18.3.1))(@types/react@18.3.3)(react@18.3.1))(react@18.3.1))(react@18.3.1)
      '@chakra-ui/focus-lock': 2.1.0(@types/react@18.3.3)(react@18.3.1)
      '@chakra-ui/portal': 2.1.0(react-dom@18.3.1(react@18.3.1))(react@18.3.1)
      '@chakra-ui/react-context': 2.1.0(react@18.3.1)
      '@chakra-ui/react-types': 2.0.7(react@18.3.1)
      '@chakra-ui/react-use-merge-refs': 2.1.0(react@18.3.1)
      '@chakra-ui/shared-utils': 2.0.5
      '@chakra-ui/system': 2.6.2(@emotion/react@11.13.0(@types/react@18.3.3)(react@18.3.1))(@emotion/styled@11.13.0(@emotion/react@11.13.0(@types/react@18.3.3)(react@18.3.1))(@types/react@18.3.3)(react@18.3.1))(react@18.3.1)
      '@chakra-ui/transition': 2.1.0(framer-motion@10.18.0(react-dom@18.3.1(react@18.3.1))(react@18.3.1))(react@18.3.1)
      aria-hidden: 1.2.4
      framer-motion: 10.18.0(react-dom@18.3.1(react@18.3.1))(react@18.3.1)
      react: 18.3.1
      react-dom: 18.3.1(react@18.3.1)
      react-remove-scroll: 2.5.10(@types/react@18.3.3)(react@18.3.1)
    transitivePeerDependencies:
      - '@types/react'

  '@chakra-ui/number-input@2.1.2(@chakra-ui/system@2.6.2(@emotion/react@11.13.0(@types/react@18.3.3)(react@18.3.1))(@emotion/styled@11.13.0(@emotion/react@11.13.0(@types/react@18.3.3)(react@18.3.1))(@types/react@18.3.3)(react@18.3.1))(react@18.3.1))(react@18.3.1)':
    dependencies:
      '@chakra-ui/counter': 2.1.0(react@18.3.1)
      '@chakra-ui/form-control': 2.2.0(@chakra-ui/system@2.6.2(@emotion/react@11.13.0(@types/react@18.3.3)(react@18.3.1))(@emotion/styled@11.13.0(@emotion/react@11.13.0(@types/react@18.3.3)(react@18.3.1))(@types/react@18.3.3)(react@18.3.1))(react@18.3.1))(react@18.3.1)
      '@chakra-ui/icon': 3.2.0(@chakra-ui/system@2.6.2(@emotion/react@11.13.0(@types/react@18.3.3)(react@18.3.1))(@emotion/styled@11.13.0(@emotion/react@11.13.0(@types/react@18.3.3)(react@18.3.1))(@types/react@18.3.3)(react@18.3.1))(react@18.3.1))(react@18.3.1)
      '@chakra-ui/react-context': 2.1.0(react@18.3.1)
      '@chakra-ui/react-types': 2.0.7(react@18.3.1)
      '@chakra-ui/react-use-callback-ref': 2.1.0(react@18.3.1)
      '@chakra-ui/react-use-event-listener': 2.1.0(react@18.3.1)
      '@chakra-ui/react-use-interval': 2.1.0(react@18.3.1)
      '@chakra-ui/react-use-merge-refs': 2.1.0(react@18.3.1)
      '@chakra-ui/react-use-safe-layout-effect': 2.1.0(react@18.3.1)
      '@chakra-ui/react-use-update-effect': 2.1.0(react@18.3.1)
      '@chakra-ui/shared-utils': 2.0.5
      '@chakra-ui/system': 2.6.2(@emotion/react@11.13.0(@types/react@18.3.3)(react@18.3.1))(@emotion/styled@11.13.0(@emotion/react@11.13.0(@types/react@18.3.3)(react@18.3.1))(@types/react@18.3.3)(react@18.3.1))(react@18.3.1)
      react: 18.3.1

  '@chakra-ui/number-utils@2.0.7': {}

  '@chakra-ui/object-utils@2.1.0': {}

  '@chakra-ui/pin-input@2.1.0(@chakra-ui/system@2.6.2(@emotion/react@11.13.0(@types/react@18.3.3)(react@18.3.1))(@emotion/styled@11.13.0(@emotion/react@11.13.0(@types/react@18.3.3)(react@18.3.1))(@types/react@18.3.3)(react@18.3.1))(react@18.3.1))(react@18.3.1)':
    dependencies:
      '@chakra-ui/descendant': 3.1.0(react@18.3.1)
      '@chakra-ui/react-children-utils': 2.0.6(react@18.3.1)
      '@chakra-ui/react-context': 2.1.0(react@18.3.1)
      '@chakra-ui/react-use-controllable-state': 2.1.0(react@18.3.1)
      '@chakra-ui/react-use-merge-refs': 2.1.0(react@18.3.1)
      '@chakra-ui/shared-utils': 2.0.5
      '@chakra-ui/system': 2.6.2(@emotion/react@11.13.0(@types/react@18.3.3)(react@18.3.1))(@emotion/styled@11.13.0(@emotion/react@11.13.0(@types/react@18.3.3)(react@18.3.1))(@types/react@18.3.3)(react@18.3.1))(react@18.3.1)
      react: 18.3.1

  '@chakra-ui/popover@2.2.1(@chakra-ui/system@2.6.2(@emotion/react@11.13.0(@types/react@18.3.3)(react@18.3.1))(@emotion/styled@11.13.0(@emotion/react@11.13.0(@types/react@18.3.3)(react@18.3.1))(@types/react@18.3.3)(react@18.3.1))(react@18.3.1))(framer-motion@10.18.0(react-dom@18.3.1(react@18.3.1))(react@18.3.1))(react@18.3.1)':
    dependencies:
      '@chakra-ui/close-button': 2.1.1(@chakra-ui/system@2.6.2(@emotion/react@11.13.0(@types/react@18.3.3)(react@18.3.1))(@emotion/styled@11.13.0(@emotion/react@11.13.0(@types/react@18.3.3)(react@18.3.1))(@types/react@18.3.3)(react@18.3.1))(react@18.3.1))(react@18.3.1)
      '@chakra-ui/lazy-utils': 2.0.5
      '@chakra-ui/popper': 3.1.0(react@18.3.1)
      '@chakra-ui/react-context': 2.1.0(react@18.3.1)
      '@chakra-ui/react-types': 2.0.7(react@18.3.1)
      '@chakra-ui/react-use-animation-state': 2.1.0(react@18.3.1)
      '@chakra-ui/react-use-disclosure': 2.1.0(react@18.3.1)
      '@chakra-ui/react-use-focus-effect': 2.1.0(react@18.3.1)
      '@chakra-ui/react-use-focus-on-pointer-down': 2.1.0(react@18.3.1)
      '@chakra-ui/react-use-merge-refs': 2.1.0(react@18.3.1)
      '@chakra-ui/shared-utils': 2.0.5
      '@chakra-ui/system': 2.6.2(@emotion/react@11.13.0(@types/react@18.3.3)(react@18.3.1))(@emotion/styled@11.13.0(@emotion/react@11.13.0(@types/react@18.3.3)(react@18.3.1))(@types/react@18.3.3)(react@18.3.1))(react@18.3.1)
      framer-motion: 10.18.0(react-dom@18.3.1(react@18.3.1))(react@18.3.1)
      react: 18.3.1

  '@chakra-ui/popper@3.1.0(react@18.3.1)':
    dependencies:
      '@chakra-ui/react-types': 2.0.7(react@18.3.1)
      '@chakra-ui/react-use-merge-refs': 2.1.0(react@18.3.1)
      '@popperjs/core': 2.11.8
      react: 18.3.1

  '@chakra-ui/portal@2.1.0(react-dom@18.3.1(react@18.3.1))(react@18.3.1)':
    dependencies:
      '@chakra-ui/react-context': 2.1.0(react@18.3.1)
      '@chakra-ui/react-use-safe-layout-effect': 2.1.0(react@18.3.1)
      react: 18.3.1
      react-dom: 18.3.1(react@18.3.1)

  '@chakra-ui/progress@2.2.0(@chakra-ui/system@2.6.2(@emotion/react@11.13.0(@types/react@18.3.3)(react@18.3.1))(@emotion/styled@11.13.0(@emotion/react@11.13.0(@types/react@18.3.3)(react@18.3.1))(@types/react@18.3.3)(react@18.3.1))(react@18.3.1))(react@18.3.1)':
    dependencies:
      '@chakra-ui/react-context': 2.1.0(react@18.3.1)
      '@chakra-ui/system': 2.6.2(@emotion/react@11.13.0(@types/react@18.3.3)(react@18.3.1))(@emotion/styled@11.13.0(@emotion/react@11.13.0(@types/react@18.3.3)(react@18.3.1))(@types/react@18.3.3)(react@18.3.1))(react@18.3.1)
      react: 18.3.1

  '@chakra-ui/provider@2.4.2(@emotion/react@11.13.0(@types/react@18.3.3)(react@18.3.1))(@emotion/styled@11.13.0(@emotion/react@11.13.0(@types/react@18.3.3)(react@18.3.1))(@types/react@18.3.3)(react@18.3.1))(react-dom@18.3.1(react@18.3.1))(react@18.3.1)':
    dependencies:
      '@chakra-ui/css-reset': 2.3.0(@emotion/react@11.13.0(@types/react@18.3.3)(react@18.3.1))(react@18.3.1)
      '@chakra-ui/portal': 2.1.0(react-dom@18.3.1(react@18.3.1))(react@18.3.1)
      '@chakra-ui/react-env': 3.1.0(react@18.3.1)
      '@chakra-ui/system': 2.6.2(@emotion/react@11.13.0(@types/react@18.3.3)(react@18.3.1))(@emotion/styled@11.13.0(@emotion/react@11.13.0(@types/react@18.3.3)(react@18.3.1))(@types/react@18.3.3)(react@18.3.1))(react@18.3.1)
      '@chakra-ui/utils': 2.0.15
      '@emotion/react': 11.13.0(@types/react@18.3.3)(react@18.3.1)
      '@emotion/styled': 11.13.0(@emotion/react@11.13.0(@types/react@18.3.3)(react@18.3.1))(@types/react@18.3.3)(react@18.3.1)
      react: 18.3.1
      react-dom: 18.3.1(react@18.3.1)

  '@chakra-ui/radio@2.1.2(@chakra-ui/system@2.6.2(@emotion/react@11.13.0(@types/react@18.3.3)(react@18.3.1))(@emotion/styled@11.13.0(@emotion/react@11.13.0(@types/react@18.3.3)(react@18.3.1))(@types/react@18.3.3)(react@18.3.1))(react@18.3.1))(react@18.3.1)':
    dependencies:
      '@chakra-ui/form-control': 2.2.0(@chakra-ui/system@2.6.2(@emotion/react@11.13.0(@types/react@18.3.3)(react@18.3.1))(@emotion/styled@11.13.0(@emotion/react@11.13.0(@types/react@18.3.3)(react@18.3.1))(@types/react@18.3.3)(react@18.3.1))(react@18.3.1))(react@18.3.1)
      '@chakra-ui/react-context': 2.1.0(react@18.3.1)
      '@chakra-ui/react-types': 2.0.7(react@18.3.1)
      '@chakra-ui/react-use-merge-refs': 2.1.0(react@18.3.1)
      '@chakra-ui/shared-utils': 2.0.5
      '@chakra-ui/system': 2.6.2(@emotion/react@11.13.0(@types/react@18.3.3)(react@18.3.1))(@emotion/styled@11.13.0(@emotion/react@11.13.0(@types/react@18.3.3)(react@18.3.1))(@types/react@18.3.3)(react@18.3.1))(react@18.3.1)
      '@zag-js/focus-visible': 0.16.0
      react: 18.3.1

  '@chakra-ui/react-children-utils@2.0.6(react@18.3.1)':
    dependencies:
      react: 18.3.1

  '@chakra-ui/react-context@2.1.0(react@18.3.1)':
    dependencies:
      react: 18.3.1

  '@chakra-ui/react-env@3.1.0(react@18.3.1)':
    dependencies:
      '@chakra-ui/react-use-safe-layout-effect': 2.1.0(react@18.3.1)
      react: 18.3.1

  '@chakra-ui/react-types@2.0.7(react@18.3.1)':
    dependencies:
      react: 18.3.1

  '@chakra-ui/react-use-animation-state@2.1.0(react@18.3.1)':
    dependencies:
      '@chakra-ui/dom-utils': 2.1.0
      '@chakra-ui/react-use-event-listener': 2.1.0(react@18.3.1)
      react: 18.3.1

  '@chakra-ui/react-use-callback-ref@2.1.0(react@18.3.1)':
    dependencies:
      react: 18.3.1

  '@chakra-ui/react-use-controllable-state@2.1.0(react@18.3.1)':
    dependencies:
      '@chakra-ui/react-use-callback-ref': 2.1.0(react@18.3.1)
      react: 18.3.1

  '@chakra-ui/react-use-disclosure@2.1.0(react@18.3.1)':
    dependencies:
      '@chakra-ui/react-use-callback-ref': 2.1.0(react@18.3.1)
      react: 18.3.1

  '@chakra-ui/react-use-event-listener@2.1.0(react@18.3.1)':
    dependencies:
      '@chakra-ui/react-use-callback-ref': 2.1.0(react@18.3.1)
      react: 18.3.1

  '@chakra-ui/react-use-focus-effect@2.1.0(react@18.3.1)':
    dependencies:
      '@chakra-ui/dom-utils': 2.1.0
      '@chakra-ui/react-use-event-listener': 2.1.0(react@18.3.1)
      '@chakra-ui/react-use-safe-layout-effect': 2.1.0(react@18.3.1)
      '@chakra-ui/react-use-update-effect': 2.1.0(react@18.3.1)
      react: 18.3.1

  '@chakra-ui/react-use-focus-on-pointer-down@2.1.0(react@18.3.1)':
    dependencies:
      '@chakra-ui/react-use-event-listener': 2.1.0(react@18.3.1)
      react: 18.3.1

  '@chakra-ui/react-use-interval@2.1.0(react@18.3.1)':
    dependencies:
      '@chakra-ui/react-use-callback-ref': 2.1.0(react@18.3.1)
      react: 18.3.1

  '@chakra-ui/react-use-latest-ref@2.1.0(react@18.3.1)':
    dependencies:
      react: 18.3.1

  '@chakra-ui/react-use-merge-refs@2.1.0(react@18.3.1)':
    dependencies:
      react: 18.3.1

  '@chakra-ui/react-use-outside-click@2.2.0(patch_hash=uw4qsrve2rd7lemccfb44ornky)(react@18.3.1)':
    dependencies:
      '@chakra-ui/react-use-callback-ref': 2.1.0(react@18.3.1)
      react: 18.3.1

  '@chakra-ui/react-use-pan-event@2.1.0(react@18.3.1)':
    dependencies:
      '@chakra-ui/event-utils': 2.0.8
      '@chakra-ui/react-use-latest-ref': 2.1.0(react@18.3.1)
      framesync: 6.1.2
      react: 18.3.1

  '@chakra-ui/react-use-previous@2.1.0(react@18.3.1)':
    dependencies:
      react: 18.3.1

  '@chakra-ui/react-use-safe-layout-effect@2.1.0(react@18.3.1)':
    dependencies:
      react: 18.3.1

  '@chakra-ui/react-use-size@2.1.0(react@18.3.1)':
    dependencies:
      '@zag-js/element-size': 0.10.5
      react: 18.3.1

  '@chakra-ui/react-use-timeout@2.1.0(react@18.3.1)':
    dependencies:
      '@chakra-ui/react-use-callback-ref': 2.1.0(react@18.3.1)
      react: 18.3.1

  '@chakra-ui/react-use-update-effect@2.1.0(react@18.3.1)':
    dependencies:
      react: 18.3.1

  '@chakra-ui/react-utils@2.0.12(react@18.3.1)':
    dependencies:
      '@chakra-ui/utils': 2.0.15
      react: 18.3.1

  '@chakra-ui/react@2.8.2(@emotion/react@11.13.0(@types/react@18.3.3)(react@18.3.1))(@emotion/styled@11.13.0(@emotion/react@11.13.0(@types/react@18.3.3)(react@18.3.1))(@types/react@18.3.3)(react@18.3.1))(@types/react@18.3.3)(framer-motion@10.18.0(react-dom@18.3.1(react@18.3.1))(react@18.3.1))(react-dom@18.3.1(react@18.3.1))(react@18.3.1)':
    dependencies:
      '@chakra-ui/accordion': 2.3.1(@chakra-ui/system@2.6.2(@emotion/react@11.13.0(@types/react@18.3.3)(react@18.3.1))(@emotion/styled@11.13.0(@emotion/react@11.13.0(@types/react@18.3.3)(react@18.3.1))(@types/react@18.3.3)(react@18.3.1))(react@18.3.1))(framer-motion@10.18.0(react-dom@18.3.1(react@18.3.1))(react@18.3.1))(react@18.3.1)
      '@chakra-ui/alert': 2.2.2(@chakra-ui/system@2.6.2(@emotion/react@11.13.0(@types/react@18.3.3)(react@18.3.1))(@emotion/styled@11.13.0(@emotion/react@11.13.0(@types/react@18.3.3)(react@18.3.1))(@types/react@18.3.3)(react@18.3.1))(react@18.3.1))(react@18.3.1)
      '@chakra-ui/avatar': 2.3.0(@chakra-ui/system@2.6.2(@emotion/react@11.13.0(@types/react@18.3.3)(react@18.3.1))(@emotion/styled@11.13.0(@emotion/react@11.13.0(@types/react@18.3.3)(react@18.3.1))(@types/react@18.3.3)(react@18.3.1))(react@18.3.1))(react@18.3.1)
      '@chakra-ui/breadcrumb': 2.2.0(@chakra-ui/system@2.6.2(@emotion/react@11.13.0(@types/react@18.3.3)(react@18.3.1))(@emotion/styled@11.13.0(@emotion/react@11.13.0(@types/react@18.3.3)(react@18.3.1))(@types/react@18.3.3)(react@18.3.1))(react@18.3.1))(react@18.3.1)
      '@chakra-ui/button': 2.1.0(@chakra-ui/system@2.6.2(@emotion/react@11.13.0(@types/react@18.3.3)(react@18.3.1))(@emotion/styled@11.13.0(@emotion/react@11.13.0(@types/react@18.3.3)(react@18.3.1))(@types/react@18.3.3)(react@18.3.1))(react@18.3.1))(react@18.3.1)
      '@chakra-ui/card': 2.2.0(@chakra-ui/system@2.6.2(@emotion/react@11.13.0(@types/react@18.3.3)(react@18.3.1))(@emotion/styled@11.13.0(@emotion/react@11.13.0(@types/react@18.3.3)(react@18.3.1))(@types/react@18.3.3)(react@18.3.1))(react@18.3.1))(react@18.3.1)
      '@chakra-ui/checkbox': 2.3.2(@chakra-ui/system@2.6.2(@emotion/react@11.13.0(@types/react@18.3.3)(react@18.3.1))(@emotion/styled@11.13.0(@emotion/react@11.13.0(@types/react@18.3.3)(react@18.3.1))(@types/react@18.3.3)(react@18.3.1))(react@18.3.1))(react@18.3.1)
      '@chakra-ui/close-button': 2.1.1(@chakra-ui/system@2.6.2(@emotion/react@11.13.0(@types/react@18.3.3)(react@18.3.1))(@emotion/styled@11.13.0(@emotion/react@11.13.0(@types/react@18.3.3)(react@18.3.1))(@types/react@18.3.3)(react@18.3.1))(react@18.3.1))(react@18.3.1)
      '@chakra-ui/control-box': 2.1.0(@chakra-ui/system@2.6.2(@emotion/react@11.13.0(@types/react@18.3.3)(react@18.3.1))(@emotion/styled@11.13.0(@emotion/react@11.13.0(@types/react@18.3.3)(react@18.3.1))(@types/react@18.3.3)(react@18.3.1))(react@18.3.1))(react@18.3.1)
      '@chakra-ui/counter': 2.1.0(react@18.3.1)
      '@chakra-ui/css-reset': 2.3.0(@emotion/react@11.13.0(@types/react@18.3.3)(react@18.3.1))(react@18.3.1)
      '@chakra-ui/editable': 3.1.0(@chakra-ui/system@2.6.2(@emotion/react@11.13.0(@types/react@18.3.3)(react@18.3.1))(@emotion/styled@11.13.0(@emotion/react@11.13.0(@types/react@18.3.3)(react@18.3.1))(@types/react@18.3.3)(react@18.3.1))(react@18.3.1))(react@18.3.1)
      '@chakra-ui/focus-lock': 2.1.0(@types/react@18.3.3)(react@18.3.1)
      '@chakra-ui/form-control': 2.2.0(@chakra-ui/system@2.6.2(@emotion/react@11.13.0(@types/react@18.3.3)(react@18.3.1))(@emotion/styled@11.13.0(@emotion/react@11.13.0(@types/react@18.3.3)(react@18.3.1))(@types/react@18.3.3)(react@18.3.1))(react@18.3.1))(react@18.3.1)
      '@chakra-ui/hooks': 2.2.1(patch_hash=zntq7izvicj3ptw5qmsyjygbmu)(react@18.3.1)
      '@chakra-ui/icon': 3.2.0(@chakra-ui/system@2.6.2(@emotion/react@11.13.0(@types/react@18.3.3)(react@18.3.1))(@emotion/styled@11.13.0(@emotion/react@11.13.0(@types/react@18.3.3)(react@18.3.1))(@types/react@18.3.3)(react@18.3.1))(react@18.3.1))(react@18.3.1)
      '@chakra-ui/image': 2.1.0(@chakra-ui/system@2.6.2(@emotion/react@11.13.0(@types/react@18.3.3)(react@18.3.1))(@emotion/styled@11.13.0(@emotion/react@11.13.0(@types/react@18.3.3)(react@18.3.1))(@types/react@18.3.3)(react@18.3.1))(react@18.3.1))(react@18.3.1)
      '@chakra-ui/input': 2.1.2(@chakra-ui/system@2.6.2(@emotion/react@11.13.0(@types/react@18.3.3)(react@18.3.1))(@emotion/styled@11.13.0(@emotion/react@11.13.0(@types/react@18.3.3)(react@18.3.1))(@types/react@18.3.3)(react@18.3.1))(react@18.3.1))(react@18.3.1)
      '@chakra-ui/layout': 2.3.1(@chakra-ui/system@2.6.2(@emotion/react@11.13.0(@types/react@18.3.3)(react@18.3.1))(@emotion/styled@11.13.0(@emotion/react@11.13.0(@types/react@18.3.3)(react@18.3.1))(@types/react@18.3.3)(react@18.3.1))(react@18.3.1))(react@18.3.1)
      '@chakra-ui/live-region': 2.1.0(react@18.3.1)
      '@chakra-ui/media-query': 3.3.0(@chakra-ui/system@2.6.2(@emotion/react@11.13.0(@types/react@18.3.3)(react@18.3.1))(@emotion/styled@11.13.0(@emotion/react@11.13.0(@types/react@18.3.3)(react@18.3.1))(@types/react@18.3.3)(react@18.3.1))(react@18.3.1))(react@18.3.1)
      '@chakra-ui/menu': 2.2.1(patch_hash=x7y3u4pvzv3wpkejsnxo3rp5vq)(@chakra-ui/system@2.6.2(@emotion/react@11.13.0(@types/react@18.3.3)(react@18.3.1))(@emotion/styled@11.13.0(@emotion/react@11.13.0(@types/react@18.3.3)(react@18.3.1))(@types/react@18.3.3)(react@18.3.1))(react@18.3.1))(framer-motion@10.18.0(react-dom@18.3.1(react@18.3.1))(react@18.3.1))(react@18.3.1)
      '@chakra-ui/modal': 2.3.1(@chakra-ui/system@2.6.2(@emotion/react@11.13.0(@types/react@18.3.3)(react@18.3.1))(@emotion/styled@11.13.0(@emotion/react@11.13.0(@types/react@18.3.3)(react@18.3.1))(@types/react@18.3.3)(react@18.3.1))(react@18.3.1))(@types/react@18.3.3)(framer-motion@10.18.0(react-dom@18.3.1(react@18.3.1))(react@18.3.1))(react-dom@18.3.1(react@18.3.1))(react@18.3.1)
      '@chakra-ui/number-input': 2.1.2(@chakra-ui/system@2.6.2(@emotion/react@11.13.0(@types/react@18.3.3)(react@18.3.1))(@emotion/styled@11.13.0(@emotion/react@11.13.0(@types/react@18.3.3)(react@18.3.1))(@types/react@18.3.3)(react@18.3.1))(react@18.3.1))(react@18.3.1)
      '@chakra-ui/pin-input': 2.1.0(@chakra-ui/system@2.6.2(@emotion/react@11.13.0(@types/react@18.3.3)(react@18.3.1))(@emotion/styled@11.13.0(@emotion/react@11.13.0(@types/react@18.3.3)(react@18.3.1))(@types/react@18.3.3)(react@18.3.1))(react@18.3.1))(react@18.3.1)
      '@chakra-ui/popover': 2.2.1(@chakra-ui/system@2.6.2(@emotion/react@11.13.0(@types/react@18.3.3)(react@18.3.1))(@emotion/styled@11.13.0(@emotion/react@11.13.0(@types/react@18.3.3)(react@18.3.1))(@types/react@18.3.3)(react@18.3.1))(react@18.3.1))(framer-motion@10.18.0(react-dom@18.3.1(react@18.3.1))(react@18.3.1))(react@18.3.1)
      '@chakra-ui/popper': 3.1.0(react@18.3.1)
      '@chakra-ui/portal': 2.1.0(react-dom@18.3.1(react@18.3.1))(react@18.3.1)
      '@chakra-ui/progress': 2.2.0(@chakra-ui/system@2.6.2(@emotion/react@11.13.0(@types/react@18.3.3)(react@18.3.1))(@emotion/styled@11.13.0(@emotion/react@11.13.0(@types/react@18.3.3)(react@18.3.1))(@types/react@18.3.3)(react@18.3.1))(react@18.3.1))(react@18.3.1)
      '@chakra-ui/provider': 2.4.2(@emotion/react@11.13.0(@types/react@18.3.3)(react@18.3.1))(@emotion/styled@11.13.0(@emotion/react@11.13.0(@types/react@18.3.3)(react@18.3.1))(@types/react@18.3.3)(react@18.3.1))(react-dom@18.3.1(react@18.3.1))(react@18.3.1)
      '@chakra-ui/radio': 2.1.2(@chakra-ui/system@2.6.2(@emotion/react@11.13.0(@types/react@18.3.3)(react@18.3.1))(@emotion/styled@11.13.0(@emotion/react@11.13.0(@types/react@18.3.3)(react@18.3.1))(@types/react@18.3.3)(react@18.3.1))(react@18.3.1))(react@18.3.1)
      '@chakra-ui/react-env': 3.1.0(react@18.3.1)
      '@chakra-ui/select': 2.1.2(@chakra-ui/system@2.6.2(@emotion/react@11.13.0(@types/react@18.3.3)(react@18.3.1))(@emotion/styled@11.13.0(@emotion/react@11.13.0(@types/react@18.3.3)(react@18.3.1))(@types/react@18.3.3)(react@18.3.1))(react@18.3.1))(react@18.3.1)
      '@chakra-ui/skeleton': 2.1.0(@chakra-ui/system@2.6.2(@emotion/react@11.13.0(@types/react@18.3.3)(react@18.3.1))(@emotion/styled@11.13.0(@emotion/react@11.13.0(@types/react@18.3.3)(react@18.3.1))(@types/react@18.3.3)(react@18.3.1))(react@18.3.1))(react@18.3.1)
      '@chakra-ui/skip-nav': 2.1.0(@chakra-ui/system@2.6.2(@emotion/react@11.13.0(@types/react@18.3.3)(react@18.3.1))(@emotion/styled@11.13.0(@emotion/react@11.13.0(@types/react@18.3.3)(react@18.3.1))(@types/react@18.3.3)(react@18.3.1))(react@18.3.1))(react@18.3.1)
      '@chakra-ui/slider': 2.1.0(@chakra-ui/system@2.6.2(@emotion/react@11.13.0(@types/react@18.3.3)(react@18.3.1))(@emotion/styled@11.13.0(@emotion/react@11.13.0(@types/react@18.3.3)(react@18.3.1))(@types/react@18.3.3)(react@18.3.1))(react@18.3.1))(react@18.3.1)
      '@chakra-ui/spinner': 2.1.0(@chakra-ui/system@2.6.2(@emotion/react@11.13.0(@types/react@18.3.3)(react@18.3.1))(@emotion/styled@11.13.0(@emotion/react@11.13.0(@types/react@18.3.3)(react@18.3.1))(@types/react@18.3.3)(react@18.3.1))(react@18.3.1))(react@18.3.1)
      '@chakra-ui/stat': 2.1.1(@chakra-ui/system@2.6.2(@emotion/react@11.13.0(@types/react@18.3.3)(react@18.3.1))(@emotion/styled@11.13.0(@emotion/react@11.13.0(@types/react@18.3.3)(react@18.3.1))(@types/react@18.3.3)(react@18.3.1))(react@18.3.1))(react@18.3.1)
      '@chakra-ui/stepper': 2.3.1(@chakra-ui/system@2.6.2(@emotion/react@11.13.0(@types/react@18.3.3)(react@18.3.1))(@emotion/styled@11.13.0(@emotion/react@11.13.0(@types/react@18.3.3)(react@18.3.1))(@types/react@18.3.3)(react@18.3.1))(react@18.3.1))(react@18.3.1)
      '@chakra-ui/styled-system': 2.9.2
      '@chakra-ui/switch': 2.1.2(@chakra-ui/system@2.6.2(@emotion/react@11.13.0(@types/react@18.3.3)(react@18.3.1))(@emotion/styled@11.13.0(@emotion/react@11.13.0(@types/react@18.3.3)(react@18.3.1))(@types/react@18.3.3)(react@18.3.1))(react@18.3.1))(framer-motion@10.18.0(react-dom@18.3.1(react@18.3.1))(react@18.3.1))(react@18.3.1)
      '@chakra-ui/system': 2.6.2(@emotion/react@11.13.0(@types/react@18.3.3)(react@18.3.1))(@emotion/styled@11.13.0(@emotion/react@11.13.0(@types/react@18.3.3)(react@18.3.1))(@types/react@18.3.3)(react@18.3.1))(react@18.3.1)
      '@chakra-ui/table': 2.1.0(@chakra-ui/system@2.6.2(@emotion/react@11.13.0(@types/react@18.3.3)(react@18.3.1))(@emotion/styled@11.13.0(@emotion/react@11.13.0(@types/react@18.3.3)(react@18.3.1))(@types/react@18.3.3)(react@18.3.1))(react@18.3.1))(react@18.3.1)
      '@chakra-ui/tabs': 3.0.0(@chakra-ui/system@2.6.2(@emotion/react@11.13.0(@types/react@18.3.3)(react@18.3.1))(@emotion/styled@11.13.0(@emotion/react@11.13.0(@types/react@18.3.3)(react@18.3.1))(@types/react@18.3.3)(react@18.3.1))(react@18.3.1))(react@18.3.1)
      '@chakra-ui/tag': 3.1.1(@chakra-ui/system@2.6.2(@emotion/react@11.13.0(@types/react@18.3.3)(react@18.3.1))(@emotion/styled@11.13.0(@emotion/react@11.13.0(@types/react@18.3.3)(react@18.3.1))(@types/react@18.3.3)(react@18.3.1))(react@18.3.1))(react@18.3.1)
      '@chakra-ui/textarea': 2.1.2(@chakra-ui/system@2.6.2(@emotion/react@11.13.0(@types/react@18.3.3)(react@18.3.1))(@emotion/styled@11.13.0(@emotion/react@11.13.0(@types/react@18.3.3)(react@18.3.1))(@types/react@18.3.3)(react@18.3.1))(react@18.3.1))(react@18.3.1)
      '@chakra-ui/theme': 3.3.1(@chakra-ui/styled-system@2.9.2)
      '@chakra-ui/theme-utils': 2.0.21
      '@chakra-ui/toast': 7.0.2(@chakra-ui/system@2.6.2(@emotion/react@11.13.0(@types/react@18.3.3)(react@18.3.1))(@emotion/styled@11.13.0(@emotion/react@11.13.0(@types/react@18.3.3)(react@18.3.1))(@types/react@18.3.3)(react@18.3.1))(react@18.3.1))(framer-motion@10.18.0(react-dom@18.3.1(react@18.3.1))(react@18.3.1))(react-dom@18.3.1(react@18.3.1))(react@18.3.1)
      '@chakra-ui/tooltip': 2.3.1(@chakra-ui/system@2.6.2(@emotion/react@11.13.0(@types/react@18.3.3)(react@18.3.1))(@emotion/styled@11.13.0(@emotion/react@11.13.0(@types/react@18.3.3)(react@18.3.1))(@types/react@18.3.3)(react@18.3.1))(react@18.3.1))(framer-motion@10.18.0(react-dom@18.3.1(react@18.3.1))(react@18.3.1))(react-dom@18.3.1(react@18.3.1))(react@18.3.1)
      '@chakra-ui/transition': 2.1.0(framer-motion@10.18.0(react-dom@18.3.1(react@18.3.1))(react@18.3.1))(react@18.3.1)
      '@chakra-ui/utils': 2.0.15
      '@chakra-ui/visually-hidden': 2.2.0(@chakra-ui/system@2.6.2(@emotion/react@11.13.0(@types/react@18.3.3)(react@18.3.1))(@emotion/styled@11.13.0(@emotion/react@11.13.0(@types/react@18.3.3)(react@18.3.1))(@types/react@18.3.3)(react@18.3.1))(react@18.3.1))(react@18.3.1)
      '@emotion/react': 11.13.0(@types/react@18.3.3)(react@18.3.1)
      '@emotion/styled': 11.13.0(@emotion/react@11.13.0(@types/react@18.3.3)(react@18.3.1))(@types/react@18.3.3)(react@18.3.1)
      framer-motion: 10.18.0(react-dom@18.3.1(react@18.3.1))(react@18.3.1)
      react: 18.3.1
      react-dom: 18.3.1(react@18.3.1)
    transitivePeerDependencies:
      - '@types/react'

  '@chakra-ui/select@2.1.2(@chakra-ui/system@2.6.2(@emotion/react@11.13.0(@types/react@18.3.3)(react@18.3.1))(@emotion/styled@11.13.0(@emotion/react@11.13.0(@types/react@18.3.3)(react@18.3.1))(@types/react@18.3.3)(react@18.3.1))(react@18.3.1))(react@18.3.1)':
    dependencies:
      '@chakra-ui/form-control': 2.2.0(@chakra-ui/system@2.6.2(@emotion/react@11.13.0(@types/react@18.3.3)(react@18.3.1))(@emotion/styled@11.13.0(@emotion/react@11.13.0(@types/react@18.3.3)(react@18.3.1))(@types/react@18.3.3)(react@18.3.1))(react@18.3.1))(react@18.3.1)
      '@chakra-ui/shared-utils': 2.0.5
      '@chakra-ui/system': 2.6.2(@emotion/react@11.13.0(@types/react@18.3.3)(react@18.3.1))(@emotion/styled@11.13.0(@emotion/react@11.13.0(@types/react@18.3.3)(react@18.3.1))(@types/react@18.3.3)(react@18.3.1))(react@18.3.1)
      react: 18.3.1

  '@chakra-ui/shared-utils@2.0.5': {}

  '@chakra-ui/skeleton@2.1.0(@chakra-ui/system@2.6.2(@emotion/react@11.13.0(@types/react@18.3.3)(react@18.3.1))(@emotion/styled@11.13.0(@emotion/react@11.13.0(@types/react@18.3.3)(react@18.3.1))(@types/react@18.3.3)(react@18.3.1))(react@18.3.1))(react@18.3.1)':
    dependencies:
      '@chakra-ui/media-query': 3.3.0(@chakra-ui/system@2.6.2(@emotion/react@11.13.0(@types/react@18.3.3)(react@18.3.1))(@emotion/styled@11.13.0(@emotion/react@11.13.0(@types/react@18.3.3)(react@18.3.1))(@types/react@18.3.3)(react@18.3.1))(react@18.3.1))(react@18.3.1)
      '@chakra-ui/react-use-previous': 2.1.0(react@18.3.1)
      '@chakra-ui/shared-utils': 2.0.5
      '@chakra-ui/system': 2.6.2(@emotion/react@11.13.0(@types/react@18.3.3)(react@18.3.1))(@emotion/styled@11.13.0(@emotion/react@11.13.0(@types/react@18.3.3)(react@18.3.1))(@types/react@18.3.3)(react@18.3.1))(react@18.3.1)
      react: 18.3.1

  '@chakra-ui/skip-nav@2.1.0(@chakra-ui/system@2.6.2(@emotion/react@11.13.0(@types/react@18.3.3)(react@18.3.1))(@emotion/styled@11.13.0(@emotion/react@11.13.0(@types/react@18.3.3)(react@18.3.1))(@types/react@18.3.3)(react@18.3.1))(react@18.3.1))(react@18.3.1)':
    dependencies:
      '@chakra-ui/system': 2.6.2(@emotion/react@11.13.0(@types/react@18.3.3)(react@18.3.1))(@emotion/styled@11.13.0(@emotion/react@11.13.0(@types/react@18.3.3)(react@18.3.1))(@types/react@18.3.3)(react@18.3.1))(react@18.3.1)
      react: 18.3.1

  '@chakra-ui/slider@2.1.0(@chakra-ui/system@2.6.2(@emotion/react@11.13.0(@types/react@18.3.3)(react@18.3.1))(@emotion/styled@11.13.0(@emotion/react@11.13.0(@types/react@18.3.3)(react@18.3.1))(@types/react@18.3.3)(react@18.3.1))(react@18.3.1))(react@18.3.1)':
    dependencies:
      '@chakra-ui/number-utils': 2.0.7
      '@chakra-ui/react-context': 2.1.0(react@18.3.1)
      '@chakra-ui/react-types': 2.0.7(react@18.3.1)
      '@chakra-ui/react-use-callback-ref': 2.1.0(react@18.3.1)
      '@chakra-ui/react-use-controllable-state': 2.1.0(react@18.3.1)
      '@chakra-ui/react-use-latest-ref': 2.1.0(react@18.3.1)
      '@chakra-ui/react-use-merge-refs': 2.1.0(react@18.3.1)
      '@chakra-ui/react-use-pan-event': 2.1.0(react@18.3.1)
      '@chakra-ui/react-use-size': 2.1.0(react@18.3.1)
      '@chakra-ui/react-use-update-effect': 2.1.0(react@18.3.1)
      '@chakra-ui/system': 2.6.2(@emotion/react@11.13.0(@types/react@18.3.3)(react@18.3.1))(@emotion/styled@11.13.0(@emotion/react@11.13.0(@types/react@18.3.3)(react@18.3.1))(@types/react@18.3.3)(react@18.3.1))(react@18.3.1)
      react: 18.3.1

  '@chakra-ui/spinner@2.1.0(@chakra-ui/system@2.6.2(@emotion/react@11.13.0(@types/react@18.3.3)(react@18.3.1))(@emotion/styled@11.13.0(@emotion/react@11.13.0(@types/react@18.3.3)(react@18.3.1))(@types/react@18.3.3)(react@18.3.1))(react@18.3.1))(react@18.3.1)':
    dependencies:
      '@chakra-ui/shared-utils': 2.0.5
      '@chakra-ui/system': 2.6.2(@emotion/react@11.13.0(@types/react@18.3.3)(react@18.3.1))(@emotion/styled@11.13.0(@emotion/react@11.13.0(@types/react@18.3.3)(react@18.3.1))(@types/react@18.3.3)(react@18.3.1))(react@18.3.1)
      react: 18.3.1

  '@chakra-ui/stat@2.1.1(@chakra-ui/system@2.6.2(@emotion/react@11.13.0(@types/react@18.3.3)(react@18.3.1))(@emotion/styled@11.13.0(@emotion/react@11.13.0(@types/react@18.3.3)(react@18.3.1))(@types/react@18.3.3)(react@18.3.1))(react@18.3.1))(react@18.3.1)':
    dependencies:
      '@chakra-ui/icon': 3.2.0(@chakra-ui/system@2.6.2(@emotion/react@11.13.0(@types/react@18.3.3)(react@18.3.1))(@emotion/styled@11.13.0(@emotion/react@11.13.0(@types/react@18.3.3)(react@18.3.1))(@types/react@18.3.3)(react@18.3.1))(react@18.3.1))(react@18.3.1)
      '@chakra-ui/react-context': 2.1.0(react@18.3.1)
      '@chakra-ui/shared-utils': 2.0.5
      '@chakra-ui/system': 2.6.2(@emotion/react@11.13.0(@types/react@18.3.3)(react@18.3.1))(@emotion/styled@11.13.0(@emotion/react@11.13.0(@types/react@18.3.3)(react@18.3.1))(@types/react@18.3.3)(react@18.3.1))(react@18.3.1)
      react: 18.3.1

  '@chakra-ui/stepper@2.3.1(@chakra-ui/system@2.6.2(@emotion/react@11.13.0(@types/react@18.3.3)(react@18.3.1))(@emotion/styled@11.13.0(@emotion/react@11.13.0(@types/react@18.3.3)(react@18.3.1))(@types/react@18.3.3)(react@18.3.1))(react@18.3.1))(react@18.3.1)':
    dependencies:
      '@chakra-ui/icon': 3.2.0(@chakra-ui/system@2.6.2(@emotion/react@11.13.0(@types/react@18.3.3)(react@18.3.1))(@emotion/styled@11.13.0(@emotion/react@11.13.0(@types/react@18.3.3)(react@18.3.1))(@types/react@18.3.3)(react@18.3.1))(react@18.3.1))(react@18.3.1)
      '@chakra-ui/react-context': 2.1.0(react@18.3.1)
      '@chakra-ui/shared-utils': 2.0.5
      '@chakra-ui/system': 2.6.2(@emotion/react@11.13.0(@types/react@18.3.3)(react@18.3.1))(@emotion/styled@11.13.0(@emotion/react@11.13.0(@types/react@18.3.3)(react@18.3.1))(@types/react@18.3.3)(react@18.3.1))(react@18.3.1)
      react: 18.3.1

  '@chakra-ui/styled-system@2.9.2':
    dependencies:
      '@chakra-ui/shared-utils': 2.0.5
      csstype: 3.1.3
      lodash.mergewith: 4.6.2

  '@chakra-ui/switch@2.1.2(@chakra-ui/system@2.6.2(@emotion/react@11.13.0(@types/react@18.3.3)(react@18.3.1))(@emotion/styled@11.13.0(@emotion/react@11.13.0(@types/react@18.3.3)(react@18.3.1))(@types/react@18.3.3)(react@18.3.1))(react@18.3.1))(framer-motion@10.18.0(react-dom@18.3.1(react@18.3.1))(react@18.3.1))(react@18.3.1)':
    dependencies:
      '@chakra-ui/checkbox': 2.3.2(@chakra-ui/system@2.6.2(@emotion/react@11.13.0(@types/react@18.3.3)(react@18.3.1))(@emotion/styled@11.13.0(@emotion/react@11.13.0(@types/react@18.3.3)(react@18.3.1))(@types/react@18.3.3)(react@18.3.1))(react@18.3.1))(react@18.3.1)
      '@chakra-ui/shared-utils': 2.0.5
      '@chakra-ui/system': 2.6.2(@emotion/react@11.13.0(@types/react@18.3.3)(react@18.3.1))(@emotion/styled@11.13.0(@emotion/react@11.13.0(@types/react@18.3.3)(react@18.3.1))(@types/react@18.3.3)(react@18.3.1))(react@18.3.1)
      framer-motion: 10.18.0(react-dom@18.3.1(react@18.3.1))(react@18.3.1)
      react: 18.3.1

  '@chakra-ui/system@2.6.2(@emotion/react@11.13.0(@types/react@18.3.3)(react@18.3.1))(@emotion/styled@11.13.0(@emotion/react@11.13.0(@types/react@18.3.3)(react@18.3.1))(@types/react@18.3.3)(react@18.3.1))(react@18.3.1)':
    dependencies:
      '@chakra-ui/color-mode': 2.2.0(react@18.3.1)
      '@chakra-ui/object-utils': 2.1.0
      '@chakra-ui/react-utils': 2.0.12(react@18.3.1)
      '@chakra-ui/styled-system': 2.9.2
      '@chakra-ui/theme-utils': 2.0.21
      '@chakra-ui/utils': 2.0.15
      '@emotion/react': 11.13.0(@types/react@18.3.3)(react@18.3.1)
      '@emotion/styled': 11.13.0(@emotion/react@11.13.0(@types/react@18.3.3)(react@18.3.1))(@types/react@18.3.3)(react@18.3.1)
      react: 18.3.1
      react-fast-compare: 3.2.2

  '@chakra-ui/table@2.1.0(@chakra-ui/system@2.6.2(@emotion/react@11.13.0(@types/react@18.3.3)(react@18.3.1))(@emotion/styled@11.13.0(@emotion/react@11.13.0(@types/react@18.3.3)(react@18.3.1))(@types/react@18.3.3)(react@18.3.1))(react@18.3.1))(react@18.3.1)':
    dependencies:
      '@chakra-ui/react-context': 2.1.0(react@18.3.1)
      '@chakra-ui/shared-utils': 2.0.5
      '@chakra-ui/system': 2.6.2(@emotion/react@11.13.0(@types/react@18.3.3)(react@18.3.1))(@emotion/styled@11.13.0(@emotion/react@11.13.0(@types/react@18.3.3)(react@18.3.1))(@types/react@18.3.3)(react@18.3.1))(react@18.3.1)
      react: 18.3.1

  '@chakra-ui/tabs@3.0.0(@chakra-ui/system@2.6.2(@emotion/react@11.13.0(@types/react@18.3.3)(react@18.3.1))(@emotion/styled@11.13.0(@emotion/react@11.13.0(@types/react@18.3.3)(react@18.3.1))(@types/react@18.3.3)(react@18.3.1))(react@18.3.1))(react@18.3.1)':
    dependencies:
      '@chakra-ui/clickable': 2.1.0(react@18.3.1)
      '@chakra-ui/descendant': 3.1.0(react@18.3.1)
      '@chakra-ui/lazy-utils': 2.0.5
      '@chakra-ui/react-children-utils': 2.0.6(react@18.3.1)
      '@chakra-ui/react-context': 2.1.0(react@18.3.1)
      '@chakra-ui/react-use-controllable-state': 2.1.0(react@18.3.1)
      '@chakra-ui/react-use-merge-refs': 2.1.0(react@18.3.1)
      '@chakra-ui/react-use-safe-layout-effect': 2.1.0(react@18.3.1)
      '@chakra-ui/shared-utils': 2.0.5
      '@chakra-ui/system': 2.6.2(@emotion/react@11.13.0(@types/react@18.3.3)(react@18.3.1))(@emotion/styled@11.13.0(@emotion/react@11.13.0(@types/react@18.3.3)(react@18.3.1))(@types/react@18.3.3)(react@18.3.1))(react@18.3.1)
      react: 18.3.1

  '@chakra-ui/tag@3.1.1(@chakra-ui/system@2.6.2(@emotion/react@11.13.0(@types/react@18.3.3)(react@18.3.1))(@emotion/styled@11.13.0(@emotion/react@11.13.0(@types/react@18.3.3)(react@18.3.1))(@types/react@18.3.3)(react@18.3.1))(react@18.3.1))(react@18.3.1)':
    dependencies:
      '@chakra-ui/icon': 3.2.0(@chakra-ui/system@2.6.2(@emotion/react@11.13.0(@types/react@18.3.3)(react@18.3.1))(@emotion/styled@11.13.0(@emotion/react@11.13.0(@types/react@18.3.3)(react@18.3.1))(@types/react@18.3.3)(react@18.3.1))(react@18.3.1))(react@18.3.1)
      '@chakra-ui/react-context': 2.1.0(react@18.3.1)
      '@chakra-ui/system': 2.6.2(@emotion/react@11.13.0(@types/react@18.3.3)(react@18.3.1))(@emotion/styled@11.13.0(@emotion/react@11.13.0(@types/react@18.3.3)(react@18.3.1))(@types/react@18.3.3)(react@18.3.1))(react@18.3.1)
      react: 18.3.1

  '@chakra-ui/textarea@2.1.2(@chakra-ui/system@2.6.2(@emotion/react@11.13.0(@types/react@18.3.3)(react@18.3.1))(@emotion/styled@11.13.0(@emotion/react@11.13.0(@types/react@18.3.3)(react@18.3.1))(@types/react@18.3.3)(react@18.3.1))(react@18.3.1))(react@18.3.1)':
    dependencies:
      '@chakra-ui/form-control': 2.2.0(@chakra-ui/system@2.6.2(@emotion/react@11.13.0(@types/react@18.3.3)(react@18.3.1))(@emotion/styled@11.13.0(@emotion/react@11.13.0(@types/react@18.3.3)(react@18.3.1))(@types/react@18.3.3)(react@18.3.1))(react@18.3.1))(react@18.3.1)
      '@chakra-ui/shared-utils': 2.0.5
      '@chakra-ui/system': 2.6.2(@emotion/react@11.13.0(@types/react@18.3.3)(react@18.3.1))(@emotion/styled@11.13.0(@emotion/react@11.13.0(@types/react@18.3.3)(react@18.3.1))(@types/react@18.3.3)(react@18.3.1))(react@18.3.1)
      react: 18.3.1

  '@chakra-ui/theme-tools@2.1.2(@chakra-ui/styled-system@2.9.2)':
    dependencies:
      '@chakra-ui/anatomy': 2.2.2
      '@chakra-ui/shared-utils': 2.0.5
      '@chakra-ui/styled-system': 2.9.2
      color2k: 2.0.3

  '@chakra-ui/theme-utils@2.0.21':
    dependencies:
      '@chakra-ui/shared-utils': 2.0.5
      '@chakra-ui/styled-system': 2.9.2
      '@chakra-ui/theme': 3.3.1(@chakra-ui/styled-system@2.9.2)
      lodash.mergewith: 4.6.2

  '@chakra-ui/theme@3.3.1(@chakra-ui/styled-system@2.9.2)':
    dependencies:
      '@chakra-ui/anatomy': 2.2.2
      '@chakra-ui/shared-utils': 2.0.5
      '@chakra-ui/styled-system': 2.9.2
      '@chakra-ui/theme-tools': 2.1.2(@chakra-ui/styled-system@2.9.2)

  '@chakra-ui/toast@7.0.2(@chakra-ui/system@2.6.2(@emotion/react@11.13.0(@types/react@18.3.3)(react@18.3.1))(@emotion/styled@11.13.0(@emotion/react@11.13.0(@types/react@18.3.3)(react@18.3.1))(@types/react@18.3.3)(react@18.3.1))(react@18.3.1))(framer-motion@10.18.0(react-dom@18.3.1(react@18.3.1))(react@18.3.1))(react-dom@18.3.1(react@18.3.1))(react@18.3.1)':
    dependencies:
      '@chakra-ui/alert': 2.2.2(@chakra-ui/system@2.6.2(@emotion/react@11.13.0(@types/react@18.3.3)(react@18.3.1))(@emotion/styled@11.13.0(@emotion/react@11.13.0(@types/react@18.3.3)(react@18.3.1))(@types/react@18.3.3)(react@18.3.1))(react@18.3.1))(react@18.3.1)
      '@chakra-ui/close-button': 2.1.1(@chakra-ui/system@2.6.2(@emotion/react@11.13.0(@types/react@18.3.3)(react@18.3.1))(@emotion/styled@11.13.0(@emotion/react@11.13.0(@types/react@18.3.3)(react@18.3.1))(@types/react@18.3.3)(react@18.3.1))(react@18.3.1))(react@18.3.1)
      '@chakra-ui/portal': 2.1.0(react-dom@18.3.1(react@18.3.1))(react@18.3.1)
      '@chakra-ui/react-context': 2.1.0(react@18.3.1)
      '@chakra-ui/react-use-timeout': 2.1.0(react@18.3.1)
      '@chakra-ui/react-use-update-effect': 2.1.0(react@18.3.1)
      '@chakra-ui/shared-utils': 2.0.5
      '@chakra-ui/styled-system': 2.9.2
      '@chakra-ui/system': 2.6.2(@emotion/react@11.13.0(@types/react@18.3.3)(react@18.3.1))(@emotion/styled@11.13.0(@emotion/react@11.13.0(@types/react@18.3.3)(react@18.3.1))(@types/react@18.3.3)(react@18.3.1))(react@18.3.1)
      '@chakra-ui/theme': 3.3.1(@chakra-ui/styled-system@2.9.2)
      framer-motion: 10.18.0(react-dom@18.3.1(react@18.3.1))(react@18.3.1)
      react: 18.3.1
      react-dom: 18.3.1(react@18.3.1)

  '@chakra-ui/tooltip@2.3.1(@chakra-ui/system@2.6.2(@emotion/react@11.13.0(@types/react@18.3.3)(react@18.3.1))(@emotion/styled@11.13.0(@emotion/react@11.13.0(@types/react@18.3.3)(react@18.3.1))(@types/react@18.3.3)(react@18.3.1))(react@18.3.1))(framer-motion@10.18.0(react-dom@18.3.1(react@18.3.1))(react@18.3.1))(react-dom@18.3.1(react@18.3.1))(react@18.3.1)':
    dependencies:
      '@chakra-ui/dom-utils': 2.1.0
      '@chakra-ui/popper': 3.1.0(react@18.3.1)
      '@chakra-ui/portal': 2.1.0(react-dom@18.3.1(react@18.3.1))(react@18.3.1)
      '@chakra-ui/react-types': 2.0.7(react@18.3.1)
      '@chakra-ui/react-use-disclosure': 2.1.0(react@18.3.1)
      '@chakra-ui/react-use-event-listener': 2.1.0(react@18.3.1)
      '@chakra-ui/react-use-merge-refs': 2.1.0(react@18.3.1)
      '@chakra-ui/shared-utils': 2.0.5
      '@chakra-ui/system': 2.6.2(@emotion/react@11.13.0(@types/react@18.3.3)(react@18.3.1))(@emotion/styled@11.13.0(@emotion/react@11.13.0(@types/react@18.3.3)(react@18.3.1))(@types/react@18.3.3)(react@18.3.1))(react@18.3.1)
      framer-motion: 10.18.0(react-dom@18.3.1(react@18.3.1))(react@18.3.1)
      react: 18.3.1
      react-dom: 18.3.1(react@18.3.1)

  '@chakra-ui/transition@2.1.0(framer-motion@10.18.0(react-dom@18.3.1(react@18.3.1))(react@18.3.1))(react@18.3.1)':
    dependencies:
      '@chakra-ui/shared-utils': 2.0.5
      framer-motion: 10.18.0(react-dom@18.3.1(react@18.3.1))(react@18.3.1)
      react: 18.3.1

  '@chakra-ui/utils@2.0.15':
    dependencies:
      '@types/lodash.mergewith': 4.6.7
      css-box-model: 1.2.1
      framesync: 6.1.2
      lodash.mergewith: 4.6.2

  '@chakra-ui/visually-hidden@2.2.0(@chakra-ui/system@2.6.2(@emotion/react@11.13.0(@types/react@18.3.3)(react@18.3.1))(@emotion/styled@11.13.0(@emotion/react@11.13.0(@types/react@18.3.3)(react@18.3.1))(@types/react@18.3.3)(react@18.3.1))(react@18.3.1))(react@18.3.1)':
    dependencies:
      '@chakra-ui/system': 2.6.2(@emotion/react@11.13.0(@types/react@18.3.3)(react@18.3.1))(@emotion/styled@11.13.0(@emotion/react@11.13.0(@types/react@18.3.3)(react@18.3.1))(@types/react@18.3.3)(react@18.3.1))(react@18.3.1)
      react: 18.3.1

  '@changesets/apply-release-plan@6.1.4':
    dependencies:
      '@babel/runtime': 7.24.8
      '@changesets/config': 2.3.1
      '@changesets/get-version-range-type': 0.3.2
      '@changesets/git': 2.0.0
      '@changesets/types': 5.2.1
      '@manypkg/get-packages': 1.1.3
      detect-indent: 6.1.0
      fs-extra: 7.0.1
      lodash.startcase: 4.4.0
      outdent: 0.5.0
      prettier: 2.8.8
      resolve-from: 5.0.0
      semver: 7.6.3

  '@changesets/assemble-release-plan@5.2.4(patch_hash=ixdzxqire6z6wavv7be3kwhyxu)':
    dependencies:
      '@babel/runtime': 7.24.8
      '@changesets/errors': 0.1.4
      '@changesets/get-dependents-graph': 1.3.6
      '@changesets/types': 5.2.1
      '@manypkg/get-packages': 1.1.3
      semver: 7.6.3

  '@changesets/changelog-git@0.1.14':
    dependencies:
      '@changesets/types': 5.2.1

  '@changesets/cli@2.26.2':
    dependencies:
      '@babel/runtime': 7.24.8
      '@changesets/apply-release-plan': 6.1.4
      '@changesets/assemble-release-plan': 5.2.4(patch_hash=ixdzxqire6z6wavv7be3kwhyxu)
      '@changesets/changelog-git': 0.1.14
      '@changesets/config': 2.3.1
      '@changesets/errors': 0.1.4
      '@changesets/get-dependents-graph': 1.3.6
      '@changesets/get-release-plan': 3.0.17
      '@changesets/git': 2.0.0
      '@changesets/logger': 0.0.5
      '@changesets/pre': 1.0.14
      '@changesets/read': 0.5.9
      '@changesets/types': 5.2.1
      '@changesets/write': 0.2.3
      '@manypkg/get-packages': 1.1.3
      '@types/is-ci': 3.0.4
      '@types/semver': 7.5.8
      ansi-colors: 4.1.3
      chalk: 2.4.2
      enquirer: 2.4.1
      external-editor: 3.1.0
      fs-extra: 7.0.1
      human-id: 1.0.2
      is-ci: 3.0.1
      meow: 6.1.1
      outdent: 0.5.0
      p-limit: 2.3.0
      preferred-pm: 3.1.4
      resolve-from: 5.0.0
      semver: 7.6.3
      spawndamnit: 2.0.0
      term-size: 2.2.1
      tty-table: 4.2.3

  '@changesets/config@2.3.1':
    dependencies:
      '@changesets/errors': 0.1.4
      '@changesets/get-dependents-graph': 1.3.6
      '@changesets/logger': 0.0.5
      '@changesets/types': 5.2.1
      '@manypkg/get-packages': 1.1.3
      fs-extra: 7.0.1
      micromatch: 4.0.7

  '@changesets/errors@0.1.4':
    dependencies:
      extendable-error: 0.1.7

  '@changesets/errors@0.2.0':
    dependencies:
      extendable-error: 0.1.7

  '@changesets/get-dependents-graph@1.3.6':
    dependencies:
      '@changesets/types': 5.2.1
      '@manypkg/get-packages': 1.1.3
      chalk: 2.4.2
      fs-extra: 7.0.1
      semver: 7.6.3

  '@changesets/get-release-plan@3.0.17':
    dependencies:
      '@babel/runtime': 7.24.8
      '@changesets/assemble-release-plan': 5.2.4(patch_hash=ixdzxqire6z6wavv7be3kwhyxu)
      '@changesets/config': 2.3.1
      '@changesets/pre': 1.0.14
      '@changesets/read': 0.5.9
      '@changesets/types': 5.2.1
      '@manypkg/get-packages': 1.1.3

  '@changesets/get-version-range-type@0.3.2': {}

  '@changesets/git@2.0.0':
    dependencies:
      '@babel/runtime': 7.24.8
      '@changesets/errors': 0.1.4
      '@changesets/types': 5.2.1
      '@manypkg/get-packages': 1.1.3
      is-subdir: 1.2.0
      micromatch: 4.0.7
      spawndamnit: 2.0.0

  '@changesets/git@3.0.0':
    dependencies:
      '@babel/runtime': 7.24.8
      '@changesets/errors': 0.2.0
      '@changesets/types': 6.0.0
      '@manypkg/get-packages': 1.1.3
      is-subdir: 1.2.0
      micromatch: 4.0.7
      spawndamnit: 2.0.0

  '@changesets/logger@0.0.5':
    dependencies:
      chalk: 2.4.2

  '@changesets/logger@0.1.0':
    dependencies:
      chalk: 2.4.2

  '@changesets/parse@0.3.16':
    dependencies:
      '@changesets/types': 5.2.1
      js-yaml: 3.14.1

  '@changesets/pre@1.0.14':
    dependencies:
      '@babel/runtime': 7.24.8
      '@changesets/errors': 0.1.4
      '@changesets/types': 5.2.1
      '@manypkg/get-packages': 1.1.3
      fs-extra: 7.0.1

  '@changesets/read@0.5.9':
    dependencies:
      '@babel/runtime': 7.24.8
      '@changesets/git': 2.0.0
      '@changesets/logger': 0.0.5
      '@changesets/parse': 0.3.16
      '@changesets/types': 5.2.1
      chalk: 2.4.2
      fs-extra: 7.0.1
      p-filter: 2.1.0

  '@changesets/types@4.1.0': {}

  '@changesets/types@5.2.1': {}

  '@changesets/types@6.0.0': {}

  '@changesets/write@0.2.3':
    dependencies:
      '@babel/runtime': 7.24.8
      '@changesets/types': 5.2.1
      fs-extra: 7.0.1
      human-id: 1.0.2
      prettier: 2.8.8

  '@conterra/reactivity-core@0.4.0':
    dependencies:
      '@preact/signals-core': 1.7.0

  '@effect/schema@0.56.1(effect@2.0.0-next.62)(fast-check@3.15.0)':
    dependencies:
      effect: 2.0.0-next.62
      fast-check: 3.15.0

  '@emotion/babel-plugin@11.12.0':
    dependencies:
      '@babel/helper-module-imports': 7.24.7
      '@babel/runtime': 7.24.8
      '@emotion/hash': 0.9.2
      '@emotion/memoize': 0.9.0
      '@emotion/serialize': 1.3.0
      babel-plugin-macros: 3.1.0
      convert-source-map: 1.9.0
      escape-string-regexp: 4.0.0
      find-root: 1.1.0
      source-map: 0.5.7
      stylis: 4.2.0
    transitivePeerDependencies:
      - supports-color

  '@emotion/cache@11.13.0':
    dependencies:
      '@emotion/memoize': 0.9.0
      '@emotion/sheet': 1.4.0
      '@emotion/utils': 1.4.0
      '@emotion/weak-memoize': 0.4.0
      stylis: 4.2.0

  '@emotion/hash@0.9.2': {}

  '@emotion/is-prop-valid@0.8.8':
    dependencies:
      '@emotion/memoize': 0.7.4
    optional: true

  '@emotion/is-prop-valid@1.3.0':
    dependencies:
      '@emotion/memoize': 0.9.0

  '@emotion/memoize@0.7.4':
    optional: true

  '@emotion/memoize@0.9.0': {}

  '@emotion/react@11.13.0(@types/react@18.3.3)(react@18.3.1)':
    dependencies:
      '@babel/runtime': 7.24.8
      '@emotion/babel-plugin': 11.12.0
      '@emotion/cache': 11.13.0
      '@emotion/serialize': 1.3.0
      '@emotion/use-insertion-effect-with-fallbacks': 1.1.0(react@18.3.1)
      '@emotion/utils': 1.4.0
      '@emotion/weak-memoize': 0.4.0
      hoist-non-react-statics: 3.3.2
      react: 18.3.1
    optionalDependencies:
      '@types/react': 18.3.3
    transitivePeerDependencies:
      - supports-color

  '@emotion/serialize@1.3.0':
    dependencies:
      '@emotion/hash': 0.9.2
      '@emotion/memoize': 0.9.0
      '@emotion/unitless': 0.9.0
      '@emotion/utils': 1.4.0
      csstype: 3.1.3

  '@emotion/sheet@1.4.0': {}

  '@emotion/styled@11.13.0(@emotion/react@11.13.0(@types/react@18.3.3)(react@18.3.1))(@types/react@18.3.3)(react@18.3.1)':
    dependencies:
      '@babel/runtime': 7.24.8
      '@emotion/babel-plugin': 11.12.0
      '@emotion/is-prop-valid': 1.3.0
      '@emotion/react': 11.13.0(@types/react@18.3.3)(react@18.3.1)
      '@emotion/serialize': 1.3.0
      '@emotion/use-insertion-effect-with-fallbacks': 1.1.0(react@18.3.1)
      '@emotion/utils': 1.4.0
      react: 18.3.1
    optionalDependencies:
      '@types/react': 18.3.3
    transitivePeerDependencies:
      - supports-color

  '@emotion/unitless@0.9.0': {}

  '@emotion/use-insertion-effect-with-fallbacks@1.1.0(react@18.3.1)':
    dependencies:
      react: 18.3.1

  '@emotion/utils@1.4.0': {}

  '@emotion/weak-memoize@0.4.0': {}

  '@esbuild/aix-ppc64@0.21.5':
    optional: true

  '@esbuild/android-arm64@0.21.5':
    optional: true

  '@esbuild/android-arm@0.21.5':
    optional: true

  '@esbuild/android-x64@0.21.5':
    optional: true

  '@esbuild/darwin-arm64@0.21.5':
    optional: true

  '@esbuild/darwin-x64@0.21.5':
    optional: true

  '@esbuild/freebsd-arm64@0.21.5':
    optional: true

  '@esbuild/freebsd-x64@0.21.5':
    optional: true

  '@esbuild/linux-arm64@0.21.5':
    optional: true

  '@esbuild/linux-arm@0.21.5':
    optional: true

  '@esbuild/linux-ia32@0.21.5':
    optional: true

  '@esbuild/linux-loong64@0.21.5':
    optional: true

  '@esbuild/linux-mips64el@0.21.5':
    optional: true

  '@esbuild/linux-ppc64@0.21.5':
    optional: true

  '@esbuild/linux-riscv64@0.21.5':
    optional: true

  '@esbuild/linux-s390x@0.21.5':
    optional: true

  '@esbuild/linux-x64@0.21.5':
    optional: true

  '@esbuild/netbsd-x64@0.21.5':
    optional: true

  '@esbuild/openbsd-x64@0.21.5':
    optional: true

  '@esbuild/sunos-x64@0.21.5':
    optional: true

  '@esbuild/win32-arm64@0.21.5':
    optional: true

  '@esbuild/win32-ia32@0.21.5':
    optional: true

  '@esbuild/win32-x64@0.21.5':
    optional: true

  '@eslint-community/eslint-utils@4.4.0(eslint@8.57.0)':
    dependencies:
      eslint: 8.57.0
      eslint-visitor-keys: 3.4.3

  '@eslint-community/regexpp@4.11.0': {}

  '@eslint/eslintrc@2.1.4':
    dependencies:
      ajv: 6.12.6
      debug: 4.3.5
      espree: 9.6.1
      globals: 13.24.0
      ignore: 5.3.1
      import-fresh: 3.3.0
      js-yaml: 4.1.0
      minimatch: 3.1.2
      strip-json-comments: 3.1.1
    transitivePeerDependencies:
      - supports-color

  '@eslint/js@8.57.0': {}

  '@floating-ui/core@1.6.5':
    dependencies:
      '@floating-ui/utils': 0.2.5

  '@floating-ui/dom@1.6.8':
    dependencies:
      '@floating-ui/core': 1.6.5
      '@floating-ui/utils': 0.2.5

  '@floating-ui/utils@0.2.5': {}

  '@formatjs/ecma402-abstract@2.0.0':
    dependencies:
      '@formatjs/intl-localematcher': 0.5.4
      tslib: 2.6.3

  '@formatjs/fast-memoize@2.2.0':
    dependencies:
      tslib: 2.6.3

  '@formatjs/icu-messageformat-parser@2.7.8':
    dependencies:
      '@formatjs/ecma402-abstract': 2.0.0
      '@formatjs/icu-skeleton-parser': 1.8.2
      tslib: 2.6.3

  '@formatjs/icu-skeleton-parser@1.8.2':
    dependencies:
      '@formatjs/ecma402-abstract': 2.0.0
      tslib: 2.6.3

  '@formatjs/intl-displaynames@6.6.8':
    dependencies:
      '@formatjs/ecma402-abstract': 2.0.0
      '@formatjs/intl-localematcher': 0.5.4
      tslib: 2.6.3

  '@formatjs/intl-listformat@7.5.7':
    dependencies:
      '@formatjs/ecma402-abstract': 2.0.0
      '@formatjs/intl-localematcher': 0.5.4
      tslib: 2.6.3

  '@formatjs/intl-localematcher@0.5.4':
    dependencies:
      tslib: 2.6.3

  '@formatjs/intl@2.10.4(typescript@5.5.4)':
    dependencies:
      '@formatjs/ecma402-abstract': 2.0.0
      '@formatjs/fast-memoize': 2.2.0
      '@formatjs/icu-messageformat-parser': 2.7.8
      '@formatjs/intl-displaynames': 6.6.8
      '@formatjs/intl-listformat': 7.5.7
      intl-messageformat: 10.5.14
      tslib: 2.6.3
    optionalDependencies:
      typescript: 5.5.4

  '@humanwhocodes/config-array@0.11.14':
    dependencies:
      '@humanwhocodes/object-schema': 2.0.3
      debug: 4.3.5
      minimatch: 3.1.2
    transitivePeerDependencies:
      - supports-color

  '@humanwhocodes/module-importer@1.0.1': {}

  '@humanwhocodes/object-schema@2.0.3': {}

  '@isaacs/cliui@8.0.2':
    dependencies:
      string-width: 5.1.2
      string-width-cjs: string-width@4.2.3
      strip-ansi: 7.1.0
      strip-ansi-cjs: strip-ansi@6.0.1
      wrap-ansi: 8.1.0
      wrap-ansi-cjs: wrap-ansi@7.0.0

  '@jridgewell/gen-mapping@0.3.5':
    dependencies:
      '@jridgewell/set-array': 1.2.1
      '@jridgewell/sourcemap-codec': 1.5.0
      '@jridgewell/trace-mapping': 0.3.25

  '@jridgewell/resolve-uri@3.1.2': {}

  '@jridgewell/set-array@1.2.1': {}

  '@jridgewell/sourcemap-codec@1.5.0': {}

  '@jridgewell/trace-mapping@0.3.25':
    dependencies:
      '@jridgewell/resolve-uri': 3.1.2
      '@jridgewell/sourcemap-codec': 1.5.0

  '@manypkg/find-root@1.1.0':
    dependencies:
      '@babel/runtime': 7.24.8
      '@types/node': 12.20.55
      find-up: 4.1.0
      fs-extra: 8.1.0

  '@manypkg/find-root@2.2.2':
    dependencies:
      '@manypkg/tools': 1.1.1
      find-up: 4.1.0
      fs-extra: 8.1.0

  '@manypkg/get-packages@1.1.3':
    dependencies:
      '@babel/runtime': 7.24.8
      '@changesets/types': 4.1.0
      '@manypkg/find-root': 1.1.0
      fs-extra: 8.1.0
      globby: 11.1.0
      read-yaml-file: 1.1.0

  '@manypkg/get-packages@2.2.2':
    dependencies:
      '@manypkg/find-root': 2.2.2
      '@manypkg/tools': 1.1.1

  '@manypkg/tools@1.1.1':
    dependencies:
      fs-extra: 8.1.0
      globby: 11.1.0
      jju: 1.4.0
      read-yaml-file: 1.1.0

  '@mapbox/jsonlint-lines-primitives@2.0.2': {}

  '@mapbox/unitbezier@0.0.1': {}

  '@maplibre/maplibre-gl-style-spec@20.3.0':
    dependencies:
      '@mapbox/jsonlint-lines-primitives': 2.0.2
      '@mapbox/unitbezier': 0.0.1
      json-stringify-pretty-compact: 4.0.0
      minimist: 1.2.8
      quickselect: 2.0.0
      rw: 1.3.3
      sort-object: 3.0.3
      tinyqueue: 2.0.3

  '@nodelib/fs.scandir@2.1.5':
    dependencies:
      '@nodelib/fs.stat': 2.0.5
      run-parallel: 1.2.0

  '@nodelib/fs.stat@2.0.5': {}

  '@nodelib/fs.walk@1.2.8':
    dependencies:
      '@nodelib/fs.scandir': 2.1.5
      fastq: 1.17.1

  '@open-pioneer/base-theme@0.3.2(@open-pioneer/chakra-integration@1.1.3(@chakra-ui/react@2.8.2(@emotion/react@11.13.0(@types/react@18.3.3)(react@18.3.1))(@emotion/styled@11.13.0(@emotion/react@11.13.0(@types/react@18.3.3)(react@18.3.1))(@types/react@18.3.3)(react@18.3.1))(@types/react@18.3.3)(framer-motion@10.18.0(react-dom@18.3.1(react@18.3.1))(react@18.3.1))(react-dom@18.3.1(react@18.3.1))(react@18.3.1))(@emotion/cache@11.13.0)(@emotion/react@11.13.0(@types/react@18.3.3)(react@18.3.1))(@emotion/styled@11.13.0(@emotion/react@11.13.0(@types/react@18.3.3)(react@18.3.1))(@types/react@18.3.3)(react@18.3.1))(framer-motion@10.18.0(react-dom@18.3.1(react@18.3.1))(react@18.3.1))(react-dom@18.3.1(react@18.3.1))(react@18.3.1))':
    dependencies:
      '@open-pioneer/chakra-integration': 1.1.3(@chakra-ui/react@2.8.2(@emotion/react@11.13.0(@types/react@18.3.3)(react@18.3.1))(@emotion/styled@11.13.0(@emotion/react@11.13.0(@types/react@18.3.3)(react@18.3.1))(@types/react@18.3.3)(react@18.3.1))(@types/react@18.3.3)(framer-motion@10.18.0(react-dom@18.3.1(react@18.3.1))(react@18.3.1))(react-dom@18.3.1(react@18.3.1))(react@18.3.1))(@emotion/cache@11.13.0)(@emotion/react@11.13.0(@types/react@18.3.3)(react@18.3.1))(@emotion/styled@11.13.0(@emotion/react@11.13.0(@types/react@18.3.3)(react@18.3.1))(@types/react@18.3.3)(react@18.3.1))(framer-motion@10.18.0(react-dom@18.3.1(react@18.3.1))(react@18.3.1))(react-dom@18.3.1(react@18.3.1))(react@18.3.1)

  '@open-pioneer/build-common@2.0.4':
    dependencies:
      semver: 7.6.3
      zod: 3.23.8
      zod-validation-error: 3.3.0(zod@3.23.8)

  '@open-pioneer/build-package-cli@2.1.0(sass@1.77.8)(typescript@5.5.4)':
    dependencies:
      '@open-pioneer/build-package': 3.0.0(sass@1.77.8)(typescript@5.5.4)
      chalk: 5.3.0
      commander: 12.1.0
    transitivePeerDependencies:
      - sass
      - supports-color
      - typescript

  '@open-pioneer/build-package@3.0.0(sass@1.77.8)(typescript@5.5.4)':
    dependencies:
      '@open-pioneer/build-common': 2.0.4
      '@open-pioneer/build-support': 2.0.2
      '@rollup/plugin-node-resolve': 15.2.3(rollup@4.19.0)
      chalk: 5.3.0
      debug: 4.3.5
      esbuild: 0.21.5
      fast-glob: 3.3.2
      find-git-root: 1.0.4
      find-workspaces: 0.3.1
      fs-extra: 11.2.0
      import-meta-resolve: 4.1.0
      postcss: 8.4.39
      postcss-import: 16.1.0(postcss@8.4.39)
      rollup: 4.19.0
      rollup-plugin-esbuild: 6.1.1(esbuild@0.21.5)(rollup@4.19.0)
    optionalDependencies:
      sass: 1.77.8
      typescript: 5.5.4
    transitivePeerDependencies:
      - supports-color

  '@open-pioneer/build-support@2.0.2': {}

  '@open-pioneer/chakra-integration@1.1.3(@chakra-ui/react@2.8.2(@emotion/react@11.13.0(@types/react@18.3.3)(react@18.3.1))(@emotion/styled@11.13.0(@emotion/react@11.13.0(@types/react@18.3.3)(react@18.3.1))(@types/react@18.3.3)(react@18.3.1))(@types/react@18.3.3)(framer-motion@10.18.0(react-dom@18.3.1(react@18.3.1))(react@18.3.1))(react-dom@18.3.1(react@18.3.1))(react@18.3.1))(@emotion/cache@11.13.0)(@emotion/react@11.13.0(@types/react@18.3.3)(react@18.3.1))(@emotion/styled@11.13.0(@emotion/react@11.13.0(@types/react@18.3.3)(react@18.3.1))(@types/react@18.3.3)(react@18.3.1))(framer-motion@10.18.0(react-dom@18.3.1(react@18.3.1))(react@18.3.1))(react-dom@18.3.1(react@18.3.1))(react@18.3.1)':
    dependencies:
      '@chakra-ui/react': 2.8.2(@emotion/react@11.13.0(@types/react@18.3.3)(react@18.3.1))(@emotion/styled@11.13.0(@emotion/react@11.13.0(@types/react@18.3.3)(react@18.3.1))(@types/react@18.3.3)(react@18.3.1))(@types/react@18.3.3)(framer-motion@10.18.0(react-dom@18.3.1(react@18.3.1))(react@18.3.1))(react-dom@18.3.1(react@18.3.1))(react@18.3.1)
      '@emotion/cache': 11.13.0
      '@emotion/react': 11.13.0(@types/react@18.3.3)(react@18.3.1)
      '@emotion/styled': 11.13.0(@emotion/react@11.13.0(@types/react@18.3.3)(react@18.3.1))(@types/react@18.3.3)(react@18.3.1)
      framer-motion: 10.18.0(react-dom@18.3.1(react@18.3.1))(react@18.3.1)
      react: 18.3.1
      react-dom: 18.3.1(react@18.3.1)

  '@open-pioneer/core@1.2.3': {}

  '@open-pioneer/http@2.1.8(@open-pioneer/core@1.2.3)(@open-pioneer/runtime@2.1.6(55tcge6z6a4x6cc2hnasibnwgq))':
    dependencies:
      '@open-pioneer/core': 1.2.3
      '@open-pioneer/runtime': 2.1.6(55tcge6z6a4x6cc2hnasibnwgq)

  '@open-pioneer/integration@2.0.9(@open-pioneer/runtime@2.1.6(55tcge6z6a4x6cc2hnasibnwgq))':
    dependencies:
      '@open-pioneer/runtime': 2.1.6(55tcge6z6a4x6cc2hnasibnwgq)

  '@open-pioneer/local-storage@0.3.5(@open-pioneer/core@1.2.3)(@open-pioneer/runtime@2.1.6(55tcge6z6a4x6cc2hnasibnwgq))':
    dependencies:
      '@open-pioneer/core': 1.2.3
      '@open-pioneer/runtime': 2.1.6(55tcge6z6a4x6cc2hnasibnwgq)

  '@open-pioneer/notifier@0.3.5(jm6egaznzwbjnw3xef5jwmctpa)':
    dependencies:
      '@chakra-ui/icons': 2.1.1(@chakra-ui/system@2.6.2(@emotion/react@11.13.0(@types/react@18.3.3)(react@18.3.1))(@emotion/styled@11.13.0(@emotion/react@11.13.0(@types/react@18.3.3)(react@18.3.1))(@types/react@18.3.3)(react@18.3.1))(react@18.3.1))(react@18.3.1)
      '@open-pioneer/chakra-integration': 1.1.3(@chakra-ui/react@2.8.2(@emotion/react@11.13.0(@types/react@18.3.3)(react@18.3.1))(@emotion/styled@11.13.0(@emotion/react@11.13.0(@types/react@18.3.3)(react@18.3.1))(@types/react@18.3.3)(react@18.3.1))(@types/react@18.3.3)(framer-motion@10.18.0(react-dom@18.3.1(react@18.3.1))(react@18.3.1))(react-dom@18.3.1(react@18.3.1))(react@18.3.1))(@emotion/cache@11.13.0)(@emotion/react@11.13.0(@types/react@18.3.3)(react@18.3.1))(@emotion/styled@11.13.0(@emotion/react@11.13.0(@types/react@18.3.3)(react@18.3.1))(@types/react@18.3.3)(react@18.3.1))(framer-motion@10.18.0(react-dom@18.3.1(react@18.3.1))(react@18.3.1))(react-dom@18.3.1(react@18.3.1))(react@18.3.1)
      '@open-pioneer/core': 1.2.3
      '@open-pioneer/react-utils': 1.0.0(@open-pioneer/chakra-integration@1.1.3(@chakra-ui/react@2.8.2(@emotion/react@11.13.0(@types/react@18.3.3)(react@18.3.1))(@emotion/styled@11.13.0(@emotion/react@11.13.0(@types/react@18.3.3)(react@18.3.1))(@types/react@18.3.3)(react@18.3.1))(@types/react@18.3.3)(framer-motion@10.18.0(react-dom@18.3.1(react@18.3.1))(react@18.3.1))(react-dom@18.3.1(react@18.3.1))(react@18.3.1))(@emotion/cache@11.13.0)(@emotion/react@11.13.0(@types/react@18.3.3)(react@18.3.1))(@emotion/styled@11.13.0(@emotion/react@11.13.0(@types/react@18.3.3)(react@18.3.1))(@types/react@18.3.3)(react@18.3.1))(framer-motion@10.18.0(react-dom@18.3.1(react@18.3.1))(react@18.3.1))(react-dom@18.3.1(react@18.3.1))(react@18.3.1))(@open-pioneer/core@1.2.3)(classnames@2.5.1)(react@18.3.1)
      '@open-pioneer/runtime': 2.1.6(55tcge6z6a4x6cc2hnasibnwgq)
      react: 18.3.1

  '@open-pioneer/react-utils@1.0.0(@open-pioneer/chakra-integration@1.1.3(@chakra-ui/react@2.8.2(@emotion/react@11.13.0(@types/react@18.3.3)(react@18.3.1))(@emotion/styled@11.13.0(@emotion/react@11.13.0(@types/react@18.3.3)(react@18.3.1))(@types/react@18.3.3)(react@18.3.1))(@types/react@18.3.3)(framer-motion@10.18.0(react-dom@18.3.1(react@18.3.1))(react@18.3.1))(react-dom@18.3.1(react@18.3.1))(react@18.3.1))(@emotion/cache@11.13.0)(@emotion/react@11.13.0(@types/react@18.3.3)(react@18.3.1))(@emotion/styled@11.13.0(@emotion/react@11.13.0(@types/react@18.3.3)(react@18.3.1))(@types/react@18.3.3)(react@18.3.1))(framer-motion@10.18.0(react-dom@18.3.1(react@18.3.1))(react@18.3.1))(react-dom@18.3.1(react@18.3.1))(react@18.3.1))(@open-pioneer/core@1.2.3)(classnames@2.5.1)(react@18.3.1)':
    dependencies:
      '@open-pioneer/chakra-integration': 1.1.3(@chakra-ui/react@2.8.2(@emotion/react@11.13.0(@types/react@18.3.3)(react@18.3.1))(@emotion/styled@11.13.0(@emotion/react@11.13.0(@types/react@18.3.3)(react@18.3.1))(@types/react@18.3.3)(react@18.3.1))(@types/react@18.3.3)(framer-motion@10.18.0(react-dom@18.3.1(react@18.3.1))(react@18.3.1))(react-dom@18.3.1(react@18.3.1))(react@18.3.1))(@emotion/cache@11.13.0)(@emotion/react@11.13.0(@types/react@18.3.3)(react@18.3.1))(@emotion/styled@11.13.0(@emotion/react@11.13.0(@types/react@18.3.3)(react@18.3.1))(@types/react@18.3.3)(react@18.3.1))(framer-motion@10.18.0(react-dom@18.3.1(react@18.3.1))(react@18.3.1))(react-dom@18.3.1(react@18.3.1))(react@18.3.1)
      '@open-pioneer/core': 1.2.3
      classnames: 2.5.1
      react: 18.3.1

  '@open-pioneer/reactivity@0.1.0(@conterra/reactivity-core@0.4.0)(react@18.3.1)':
    dependencies:
      '@conterra/reactivity-core': 0.4.0
      react: 18.3.1

  '@open-pioneer/runtime-react-support@1.0.2(react@18.3.1)':
    dependencies:
      react: 18.3.1

  '@open-pioneer/runtime@2.1.6(55tcge6z6a4x6cc2hnasibnwgq)':
    dependencies:
      '@formatjs/intl': 2.10.4(typescript@5.5.4)
      '@open-pioneer/base-theme': 0.3.2(@open-pioneer/chakra-integration@1.1.3(@chakra-ui/react@2.8.2(@emotion/react@11.13.0(@types/react@18.3.3)(react@18.3.1))(@emotion/styled@11.13.0(@emotion/react@11.13.0(@types/react@18.3.3)(react@18.3.1))(@types/react@18.3.3)(react@18.3.1))(@types/react@18.3.3)(framer-motion@10.18.0(react-dom@18.3.1(react@18.3.1))(react@18.3.1))(react-dom@18.3.1(react@18.3.1))(react@18.3.1))(@emotion/cache@11.13.0)(@emotion/react@11.13.0(@types/react@18.3.3)(react@18.3.1))(@emotion/styled@11.13.0(@emotion/react@11.13.0(@types/react@18.3.3)(react@18.3.1))(@types/react@18.3.3)(react@18.3.1))(framer-motion@10.18.0(react-dom@18.3.1(react@18.3.1))(react@18.3.1))(react-dom@18.3.1(react@18.3.1))(react@18.3.1))
      '@open-pioneer/chakra-integration': 1.1.3(@chakra-ui/react@2.8.2(@emotion/react@11.13.0(@types/react@18.3.3)(react@18.3.1))(@emotion/styled@11.13.0(@emotion/react@11.13.0(@types/react@18.3.3)(react@18.3.1))(@types/react@18.3.3)(react@18.3.1))(@types/react@18.3.3)(framer-motion@10.18.0(react-dom@18.3.1(react@18.3.1))(react@18.3.1))(react-dom@18.3.1(react@18.3.1))(react@18.3.1))(@emotion/cache@11.13.0)(@emotion/react@11.13.0(@types/react@18.3.3)(react@18.3.1))(@emotion/styled@11.13.0(@emotion/react@11.13.0(@types/react@18.3.3)(react@18.3.1))(@types/react@18.3.3)(react@18.3.1))(framer-motion@10.18.0(react-dom@18.3.1(react@18.3.1))(react@18.3.1))(react-dom@18.3.1(react@18.3.1))(react@18.3.1)
      '@open-pioneer/core': 1.2.3
      '@open-pioneer/runtime-react-support': 1.0.2(react@18.3.1)
      react: 18.3.1
      react-dom: 18.3.1(react@18.3.1)

  '@open-pioneer/tag-current-versions@2.0.2':
    dependencies:
      '@changesets/git': 3.0.0
      '@changesets/logger': 0.1.0
      '@manypkg/get-packages': 2.2.2

  '@open-pioneer/test-utils@1.1.3(@formatjs/intl@2.10.4(typescript@5.5.4))(@open-pioneer/chakra-integration@1.1.3(@chakra-ui/react@2.8.2(@emotion/react@11.13.0(@types/react@18.3.3)(react@18.3.1))(@emotion/styled@11.13.0(@emotion/react@11.13.0(@types/react@18.3.3)(react@18.3.1))(@types/react@18.3.3)(react@18.3.1))(@types/react@18.3.3)(framer-motion@10.18.0(react-dom@18.3.1(react@18.3.1))(react@18.3.1))(react-dom@18.3.1(react@18.3.1))(react@18.3.1))(@emotion/cache@11.13.0)(@emotion/react@11.13.0(@types/react@18.3.3)(react@18.3.1))(@emotion/styled@11.13.0(@emotion/react@11.13.0(@types/react@18.3.3)(react@18.3.1))(@types/react@18.3.3)(react@18.3.1))(framer-motion@10.18.0(react-dom@18.3.1(react@18.3.1))(react@18.3.1))(react-dom@18.3.1(react@18.3.1))(react@18.3.1))(@open-pioneer/runtime-react-support@1.0.2(react@18.3.1))(@testing-library/dom@9.3.4)(@testing-library/react@14.3.1(react-dom@18.3.1(react@18.3.1))(react@18.3.1))(react-dom@18.3.1(react@18.3.1))(react@18.3.1)':
    dependencies:
      '@formatjs/intl': 2.10.4(typescript@5.5.4)
      '@open-pioneer/chakra-integration': 1.1.3(@chakra-ui/react@2.8.2(@emotion/react@11.13.0(@types/react@18.3.3)(react@18.3.1))(@emotion/styled@11.13.0(@emotion/react@11.13.0(@types/react@18.3.3)(react@18.3.1))(@types/react@18.3.3)(react@18.3.1))(@types/react@18.3.3)(framer-motion@10.18.0(react-dom@18.3.1(react@18.3.1))(react@18.3.1))(react-dom@18.3.1(react@18.3.1))(react@18.3.1))(@emotion/cache@11.13.0)(@emotion/react@11.13.0(@types/react@18.3.3)(react@18.3.1))(@emotion/styled@11.13.0(@emotion/react@11.13.0(@types/react@18.3.3)(react@18.3.1))(@types/react@18.3.3)(react@18.3.1))(framer-motion@10.18.0(react-dom@18.3.1(react@18.3.1))(react@18.3.1))(react-dom@18.3.1(react@18.3.1))(react@18.3.1)
      '@open-pioneer/runtime-react-support': 1.0.2(react@18.3.1)
      '@testing-library/dom': 9.3.4
      '@testing-library/react': 14.3.1(react-dom@18.3.1(react@18.3.1))(react@18.3.1)
      react: 18.3.1
      react-dom: 18.3.1(react@18.3.1)

  '@open-pioneer/vite-plugin-pioneer@3.0.4(@open-pioneer/runtime@2.1.6(55tcge6z6a4x6cc2hnasibnwgq))(sass@1.77.8)(vite@5.3.4(@types/node@18.19.41)(sass@1.77.8))':
    dependencies:
      '@babel/generator': 7.24.10
      '@babel/template': 7.24.7
      '@babel/types': 7.24.9
      '@open-pioneer/build-common': 2.0.4
      '@open-pioneer/runtime': 2.1.6(55tcge6z6a4x6cc2hnasibnwgq)
      debug: 4.3.5
      js-yaml: 4.1.0
      sass: 1.77.8
      vite: 5.3.4(@types/node@18.19.41)(sass@1.77.8)
      vitefu: 0.2.5(vite@5.3.4(@types/node@18.19.41)(sass@1.77.8))
      zod: 3.23.8
      zod-validation-error: 3.3.0(zod@3.23.8)
    transitivePeerDependencies:
      - supports-color

  '@petamoriken/float16@3.8.7': {}

  '@pkgjs/parseargs@0.11.0':
    optional: true

  '@popperjs/core@2.11.8': {}

  '@preact/signals-core@1.7.0': {}

  '@rollup/plugin-node-resolve@15.2.3(rollup@4.19.0)':
    dependencies:
      '@rollup/pluginutils': 5.1.0(rollup@4.19.0)
      '@types/resolve': 1.20.2
      deepmerge: 4.3.1
      is-builtin-module: 3.2.1
      is-module: 1.0.0
      resolve: 1.22.8
    optionalDependencies:
      rollup: 4.19.0

  '@rollup/pluginutils@4.2.1':
    dependencies:
      estree-walker: 2.0.2
      picomatch: 2.3.1

  '@rollup/pluginutils@5.1.0(rollup@4.19.0)':
    dependencies:
      '@types/estree': 1.0.5
      estree-walker: 2.0.2
      picomatch: 2.3.1
    optionalDependencies:
      rollup: 4.19.0

  '@rollup/rollup-android-arm-eabi@4.19.0':
    optional: true

  '@rollup/rollup-android-arm64@4.19.0':
    optional: true

  '@rollup/rollup-darwin-arm64@4.19.0':
    optional: true

  '@rollup/rollup-darwin-x64@4.19.0':
    optional: true

  '@rollup/rollup-linux-arm-gnueabihf@4.19.0':
    optional: true

  '@rollup/rollup-linux-arm-musleabihf@4.19.0':
    optional: true

  '@rollup/rollup-linux-arm64-gnu@4.19.0':
    optional: true

  '@rollup/rollup-linux-arm64-musl@4.19.0':
    optional: true

  '@rollup/rollup-linux-powerpc64le-gnu@4.19.0':
    optional: true

  '@rollup/rollup-linux-riscv64-gnu@4.19.0':
    optional: true

  '@rollup/rollup-linux-s390x-gnu@4.19.0':
    optional: true

  '@rollup/rollup-linux-x64-gnu@4.19.0':
    optional: true

  '@rollup/rollup-linux-x64-musl@4.19.0':
    optional: true

  '@rollup/rollup-win32-arm64-msvc@4.19.0':
    optional: true

  '@rollup/rollup-win32-ia32-msvc@4.19.0':
    optional: true

  '@rollup/rollup-win32-x64-msvc@4.19.0':
    optional: true

  '@shikijs/core@1.11.0':
    dependencies:
      '@types/hast': 3.0.4

  '@swc/core-darwin-arm64@1.7.0':
    optional: true

  '@swc/core-darwin-x64@1.7.0':
    optional: true

  '@swc/core-linux-arm-gnueabihf@1.7.0':
    optional: true

  '@swc/core-linux-arm64-gnu@1.7.0':
    optional: true

  '@swc/core-linux-arm64-musl@1.7.0':
    optional: true

  '@swc/core-linux-x64-gnu@1.7.0':
    optional: true

  '@swc/core-linux-x64-musl@1.7.0':
    optional: true

  '@swc/core-win32-arm64-msvc@1.7.0':
    optional: true

  '@swc/core-win32-ia32-msvc@1.7.0':
    optional: true

  '@swc/core-win32-x64-msvc@1.7.0':
    optional: true

  '@swc/core@1.7.0':
    dependencies:
      '@swc/counter': 0.1.3
      '@swc/types': 0.1.12
    optionalDependencies:
      '@swc/core-darwin-arm64': 1.7.0
      '@swc/core-darwin-x64': 1.7.0
      '@swc/core-linux-arm-gnueabihf': 1.7.0
      '@swc/core-linux-arm64-gnu': 1.7.0
      '@swc/core-linux-arm64-musl': 1.7.0
      '@swc/core-linux-x64-gnu': 1.7.0
      '@swc/core-linux-x64-musl': 1.7.0
      '@swc/core-win32-arm64-msvc': 1.7.0
      '@swc/core-win32-ia32-msvc': 1.7.0
      '@swc/core-win32-x64-msvc': 1.7.0

  '@swc/counter@0.1.3': {}

  '@swc/types@0.1.12':
    dependencies:
      '@swc/counter': 0.1.3

  '@tanstack/react-table@8.19.3(react-dom@18.3.1(react@18.3.1))(react@18.3.1)':
    dependencies:
      '@tanstack/table-core': 8.19.3
      react: 18.3.1
      react-dom: 18.3.1(react@18.3.1)

  '@tanstack/table-core@8.19.3': {}

  '@testing-library/dom@9.3.4':
    dependencies:
      '@babel/code-frame': 7.24.7
      '@babel/runtime': 7.24.8
      '@types/aria-query': 5.0.4
      aria-query: 5.1.3
      chalk: 4.1.2
      dom-accessibility-api: 0.5.16
      lz-string: 1.5.0
      pretty-format: 27.5.1

  '@testing-library/jest-dom@6.4.7(vitest@2.0.4(@types/node@18.19.41)(happy-dom@14.12.3)(jsdom@24.1.1)(sass@1.77.8))':
    dependencies:
      '@adobe/css-tools': 4.4.0
      '@babel/runtime': 7.24.8
      aria-query: 5.3.0
      chalk: 3.0.0
      css.escape: 1.5.1
      dom-accessibility-api: 0.6.3
      lodash: 4.17.21
      redent: 3.0.0
    optionalDependencies:
      vitest: 2.0.4(@types/node@18.19.41)(happy-dom@14.12.3)(jsdom@24.1.1)(sass@1.77.8)

  '@testing-library/react@14.3.1(react-dom@18.3.1(react@18.3.1))(react@18.3.1)':
    dependencies:
      '@babel/runtime': 7.24.8
      '@testing-library/dom': 9.3.4
      '@types/react-dom': 18.3.0
      react: 18.3.1
      react-dom: 18.3.1(react@18.3.1)

  '@testing-library/user-event@14.5.2(@testing-library/dom@9.3.4)':
    dependencies:
      '@testing-library/dom': 9.3.4

  '@types/aria-query@5.0.4': {}

  '@types/eslint@8.56.11':
    dependencies:
      '@types/estree': 1.0.5
      '@types/json-schema': 7.0.15

  '@types/estree@1.0.5': {}

  '@types/hast@3.0.4':
    dependencies:
      '@types/unist': 3.0.2

  '@types/is-ci@3.0.4':
    dependencies:
      ci-info: 3.9.0

  '@types/js-cookie@2.2.7': {}

  '@types/js-yaml@4.0.9': {}

  '@types/jsdom@21.1.7':
    dependencies:
      '@types/node': 18.19.41
      '@types/tough-cookie': 4.0.5
      parse5: 7.1.2

  '@types/json-schema@7.0.15': {}

  '@types/json5@0.0.29': {}

  '@types/lodash.mergewith@4.6.7':
    dependencies:
      '@types/lodash': 4.17.7

  '@types/lodash@4.17.7': {}

  '@types/minimist@1.2.5': {}

  '@types/node@12.20.55': {}

  '@types/node@18.19.41':
    dependencies:
      undici-types: 5.26.5

  '@types/normalize-package-data@2.4.4': {}

  '@types/parse-json@4.0.2': {}

  '@types/proj4@2.5.5': {}

  '@types/prop-types@15.7.12': {}

  '@types/raf@3.4.3':
    optional: true

  '@types/react-dom@18.3.0':
    dependencies:
      '@types/react': 18.3.3

  '@types/react-transition-group@4.4.10':
    dependencies:
      '@types/react': 18.3.3

  '@types/react@18.3.3':
    dependencies:
      '@types/prop-types': 15.7.12
      csstype: 3.1.3

  '@types/resolve@1.20.2': {}

  '@types/semver@7.5.8': {}

  '@types/tough-cookie@4.0.5': {}

  '@types/unist@3.0.2': {}

  '@types/uuid@10.0.0': {}

  '@typescript-eslint/eslint-plugin@7.17.0(@typescript-eslint/parser@7.17.0(eslint@8.57.0)(typescript@5.5.4))(eslint@8.57.0)(typescript@5.5.4)':
    dependencies:
      '@eslint-community/regexpp': 4.11.0
      '@typescript-eslint/parser': 7.17.0(eslint@8.57.0)(typescript@5.5.4)
      '@typescript-eslint/scope-manager': 7.17.0
      '@typescript-eslint/type-utils': 7.17.0(eslint@8.57.0)(typescript@5.5.4)
      '@typescript-eslint/utils': 7.17.0(eslint@8.57.0)(typescript@5.5.4)
      '@typescript-eslint/visitor-keys': 7.17.0
      eslint: 8.57.0
      graphemer: 1.4.0
      ignore: 5.3.1
      natural-compare: 1.4.0
      ts-api-utils: 1.3.0(typescript@5.5.4)
    optionalDependencies:
      typescript: 5.5.4
    transitivePeerDependencies:
      - supports-color

  '@typescript-eslint/parser@7.17.0(eslint@8.57.0)(typescript@5.5.4)':
    dependencies:
      '@typescript-eslint/scope-manager': 7.17.0
      '@typescript-eslint/types': 7.17.0
      '@typescript-eslint/typescript-estree': 7.17.0(typescript@5.5.4)
      '@typescript-eslint/visitor-keys': 7.17.0
      debug: 4.3.5
      eslint: 8.57.0
    optionalDependencies:
      typescript: 5.5.4
    transitivePeerDependencies:
      - supports-color

  '@typescript-eslint/scope-manager@7.17.0':
    dependencies:
      '@typescript-eslint/types': 7.17.0
      '@typescript-eslint/visitor-keys': 7.17.0

  '@typescript-eslint/type-utils@7.17.0(eslint@8.57.0)(typescript@5.5.4)':
    dependencies:
      '@typescript-eslint/typescript-estree': 7.17.0(typescript@5.5.4)
      '@typescript-eslint/utils': 7.17.0(eslint@8.57.0)(typescript@5.5.4)
      debug: 4.3.5
      eslint: 8.57.0
      ts-api-utils: 1.3.0(typescript@5.5.4)
    optionalDependencies:
      typescript: 5.5.4
    transitivePeerDependencies:
      - supports-color

  '@typescript-eslint/types@7.17.0': {}

  '@typescript-eslint/typescript-estree@7.17.0(typescript@5.5.4)':
    dependencies:
      '@typescript-eslint/types': 7.17.0
      '@typescript-eslint/visitor-keys': 7.17.0
      debug: 4.3.5
      globby: 11.1.0
      is-glob: 4.0.3
      minimatch: 9.0.5
      semver: 7.6.3
      ts-api-utils: 1.3.0(typescript@5.5.4)
    optionalDependencies:
      typescript: 5.5.4
    transitivePeerDependencies:
      - supports-color

  '@typescript-eslint/utils@7.17.0(eslint@8.57.0)(typescript@5.5.4)':
    dependencies:
      '@eslint-community/eslint-utils': 4.4.0(eslint@8.57.0)
      '@typescript-eslint/scope-manager': 7.17.0
      '@typescript-eslint/types': 7.17.0
      '@typescript-eslint/typescript-estree': 7.17.0(typescript@5.5.4)
      eslint: 8.57.0
    transitivePeerDependencies:
      - supports-color
      - typescript

  '@typescript-eslint/visitor-keys@7.17.0':
    dependencies:
      '@typescript-eslint/types': 7.17.0
      eslint-visitor-keys: 3.4.3

  '@ungap/structured-clone@1.2.0': {}

  '@vitejs/plugin-react-swc@3.7.0(vite@5.3.4(@types/node@18.19.41)(sass@1.77.8))':
    dependencies:
      '@swc/core': 1.7.0
      vite: 5.3.4(@types/node@18.19.41)(sass@1.77.8)
    transitivePeerDependencies:
      - '@swc/helpers'

  '@vitest/expect@2.0.4':
    dependencies:
      '@vitest/spy': 2.0.4
      '@vitest/utils': 2.0.4
      chai: 5.1.1
      tinyrainbow: 1.2.0

  '@vitest/pretty-format@2.0.4':
    dependencies:
      tinyrainbow: 1.2.0

  '@vitest/runner@2.0.4':
    dependencies:
      '@vitest/utils': 2.0.4
      pathe: 1.1.2

  '@vitest/snapshot@2.0.4':
    dependencies:
      '@vitest/pretty-format': 2.0.4
      magic-string: 0.30.10
      pathe: 1.1.2

  '@vitest/spy@2.0.4':
    dependencies:
      tinyspy: 3.0.0

  '@vitest/utils@2.0.4':
    dependencies:
      '@vitest/pretty-format': 2.0.4
      estree-walker: 3.0.3
      loupe: 3.1.1
      tinyrainbow: 1.2.0

  '@xobotyi/scrollbar-width@1.9.5': {}

  '@zag-js/dom-query@0.16.0': {}

  '@zag-js/element-size@0.10.5': {}

  '@zag-js/focus-visible@0.16.0':
    dependencies:
      '@zag-js/dom-query': 0.16.0

  acorn-jsx@5.3.2(acorn@8.12.1):
    dependencies:
      acorn: 8.12.1

  acorn@8.12.1: {}

  agent-base@7.1.1:
    dependencies:
      debug: 4.3.5
    transitivePeerDependencies:
      - supports-color

  ajv@6.12.6:
    dependencies:
      fast-deep-equal: 3.1.3
      fast-json-stable-stringify: 2.1.0
      json-schema-traverse: 0.4.1
      uri-js: 4.4.1

  ansi-colors@4.1.3: {}

  ansi-escapes@6.2.1: {}

  ansi-regex@5.0.1: {}

  ansi-regex@6.0.1: {}

  ansi-styles@3.2.1:
    dependencies:
      color-convert: 1.9.3

  ansi-styles@4.3.0:
    dependencies:
      color-convert: 2.0.1

  ansi-styles@5.2.0: {}

  ansi-styles@6.2.1: {}

  anymatch@3.1.3:
    dependencies:
      normalize-path: 3.0.0
      picomatch: 2.3.1

  argparse@1.0.10:
    dependencies:
      sprintf-js: 1.0.3

  argparse@2.0.1: {}

  aria-hidden@1.2.4:
    dependencies:
      tslib: 2.6.3

  aria-query@5.1.3:
    dependencies:
      deep-equal: 2.2.3

  aria-query@5.3.0:
    dependencies:
      dequal: 2.0.3

  arr-union@3.1.0: {}

  array-buffer-byte-length@1.0.1:
    dependencies:
      call-bind: 1.0.7
      is-array-buffer: 3.0.4

  array-includes@3.1.8:
    dependencies:
      call-bind: 1.0.7
      define-properties: 1.2.1
      es-abstract: 1.23.3
      es-object-atoms: 1.0.0
      get-intrinsic: 1.2.4
      is-string: 1.0.7

  array-union@2.1.0: {}

  array.prototype.findlast@1.2.5:
    dependencies:
      call-bind: 1.0.7
      define-properties: 1.2.1
      es-abstract: 1.23.3
      es-errors: 1.3.0
      es-object-atoms: 1.0.0
      es-shim-unscopables: 1.0.2

  array.prototype.findlastindex@1.2.5:
    dependencies:
      call-bind: 1.0.7
      define-properties: 1.2.1
      es-abstract: 1.23.3
      es-errors: 1.3.0
      es-object-atoms: 1.0.0
      es-shim-unscopables: 1.0.2

  array.prototype.flat@1.3.2:
    dependencies:
      call-bind: 1.0.7
      define-properties: 1.2.1
      es-abstract: 1.23.3
      es-shim-unscopables: 1.0.2

  array.prototype.flatmap@1.3.2:
    dependencies:
      call-bind: 1.0.7
      define-properties: 1.2.1
      es-abstract: 1.23.3
      es-shim-unscopables: 1.0.2

  array.prototype.tosorted@1.1.4:
    dependencies:
      call-bind: 1.0.7
      define-properties: 1.2.1
      es-abstract: 1.23.3
      es-errors: 1.3.0
      es-shim-unscopables: 1.0.2

  arraybuffer.prototype.slice@1.0.3:
    dependencies:
      array-buffer-byte-length: 1.0.1
      call-bind: 1.0.7
      define-properties: 1.2.1
      es-abstract: 1.23.3
      es-errors: 1.3.0
      get-intrinsic: 1.2.4
      is-array-buffer: 3.0.4
      is-shared-array-buffer: 1.0.3

  arrify@1.0.1: {}

  assertion-error@2.0.1: {}

  assign-symbols@1.0.0: {}

  ast-types-flow@0.0.8: {}

  asynckit@0.4.0: {}

  atob@2.1.2: {}

  available-typed-arrays@1.0.7:
    dependencies:
      possible-typed-array-names: 1.0.0

  axe-core@4.9.1: {}

  axobject-query@3.1.1:
    dependencies:
      deep-equal: 2.2.3

  babel-plugin-macros@3.1.0:
    dependencies:
      '@babel/runtime': 7.24.8
      cosmiconfig: 7.1.0
      resolve: 1.22.8

  balanced-match@1.0.2: {}

  base64-arraybuffer@1.0.2: {}

  base64-js@1.5.1: {}

  better-path-resolve@1.0.0:
    dependencies:
      is-windows: 1.0.2

  binary-extensions@2.3.0: {}

  bl@4.1.0:
    dependencies:
      buffer: 5.7.1
      inherits: 2.0.4
      readable-stream: 3.6.2

  brace-expansion@1.1.11:
    dependencies:
      balanced-match: 1.0.2
      concat-map: 0.0.1

  brace-expansion@2.0.1:
    dependencies:
      balanced-match: 1.0.2

  braces@3.0.3:
    dependencies:
      fill-range: 7.1.1

  breakword@1.0.6:
    dependencies:
      wcwidth: 1.0.1

  btoa@1.2.1: {}

  buffer@5.7.1:
    dependencies:
      base64-js: 1.5.1
      ieee754: 1.2.1

  builtin-modules@3.3.0: {}

  bytewise-core@1.2.3:
    dependencies:
      typewise-core: 1.2.0

  bytewise@1.1.0:
    dependencies:
      bytewise-core: 1.2.3
      typewise: 1.0.3

  cac@6.7.14: {}

  call-bind@1.0.7:
    dependencies:
      es-define-property: 1.0.0
      es-errors: 1.3.0
      function-bind: 1.1.2
      get-intrinsic: 1.2.4
      set-function-length: 1.2.2

  callsites@3.1.0: {}

  camelcase-keys@6.2.2:
    dependencies:
      camelcase: 5.3.1
      map-obj: 4.3.0
      quick-lru: 4.0.1

  camelcase@5.3.1: {}

  canvg@3.0.10:
    dependencies:
      '@babel/runtime': 7.24.8
      '@types/raf': 3.4.3
      core-js: 3.37.1
      raf: 3.4.1
      regenerator-runtime: 0.13.11
      rgbcolor: 1.0.1
      stackblur-canvas: 2.7.0
      svg-pathdata: 6.0.3
    optional: true

  chai@5.1.1:
    dependencies:
      assertion-error: 2.0.1
      check-error: 2.1.1
      deep-eql: 5.0.2
      loupe: 3.1.1
      pathval: 2.0.0

  chakra-react-select@4.9.1(6vrbkner5szlt747fs26nu2iqa):
    dependencies:
      '@chakra-ui/form-control': 2.2.0(@chakra-ui/system@2.6.2(@emotion/react@11.13.0(@types/react@18.3.3)(react@18.3.1))(@emotion/styled@11.13.0(@emotion/react@11.13.0(@types/react@18.3.3)(react@18.3.1))(@types/react@18.3.3)(react@18.3.1))(react@18.3.1))(react@18.3.1)
      '@chakra-ui/icon': 3.2.0(@chakra-ui/system@2.6.2(@emotion/react@11.13.0(@types/react@18.3.3)(react@18.3.1))(@emotion/styled@11.13.0(@emotion/react@11.13.0(@types/react@18.3.3)(react@18.3.1))(@types/react@18.3.3)(react@18.3.1))(react@18.3.1))(react@18.3.1)
      '@chakra-ui/layout': 2.3.1(@chakra-ui/system@2.6.2(@emotion/react@11.13.0(@types/react@18.3.3)(react@18.3.1))(@emotion/styled@11.13.0(@emotion/react@11.13.0(@types/react@18.3.3)(react@18.3.1))(@types/react@18.3.3)(react@18.3.1))(react@18.3.1))(react@18.3.1)
      '@chakra-ui/media-query': 3.3.0(@chakra-ui/system@2.6.2(@emotion/react@11.13.0(@types/react@18.3.3)(react@18.3.1))(@emotion/styled@11.13.0(@emotion/react@11.13.0(@types/react@18.3.3)(react@18.3.1))(@types/react@18.3.3)(react@18.3.1))(react@18.3.1))(react@18.3.1)
      '@chakra-ui/menu': 2.2.1(patch_hash=x7y3u4pvzv3wpkejsnxo3rp5vq)(@chakra-ui/system@2.6.2(@emotion/react@11.13.0(@types/react@18.3.3)(react@18.3.1))(@emotion/styled@11.13.0(@emotion/react@11.13.0(@types/react@18.3.3)(react@18.3.1))(@types/react@18.3.3)(react@18.3.1))(react@18.3.1))(framer-motion@10.18.0(react-dom@18.3.1(react@18.3.1))(react@18.3.1))(react@18.3.1)
      '@chakra-ui/spinner': 2.1.0(@chakra-ui/system@2.6.2(@emotion/react@11.13.0(@types/react@18.3.3)(react@18.3.1))(@emotion/styled@11.13.0(@emotion/react@11.13.0(@types/react@18.3.3)(react@18.3.1))(@types/react@18.3.3)(react@18.3.1))(react@18.3.1))(react@18.3.1)
      '@chakra-ui/system': 2.6.2(@emotion/react@11.13.0(@types/react@18.3.3)(react@18.3.1))(@emotion/styled@11.13.0(@emotion/react@11.13.0(@types/react@18.3.3)(react@18.3.1))(@types/react@18.3.3)(react@18.3.1))(react@18.3.1)
      '@emotion/react': 11.13.0(@types/react@18.3.3)(react@18.3.1)
      react: 18.3.1
      react-dom: 18.3.1(react@18.3.1)
      react-select: 5.8.0(patch_hash=dmr4eel47u7r4xswxh72mgmyuq)(@types/react@18.3.3)(react-dom@18.3.1(react@18.3.1))(react@18.3.1)
    transitivePeerDependencies:
      - '@types/react'
      - supports-color

  chalk@2.4.2:
    dependencies:
      ansi-styles: 3.2.1
      escape-string-regexp: 1.0.5
      supports-color: 5.5.0

  chalk@3.0.0:
    dependencies:
      ansi-styles: 4.3.0
      supports-color: 7.2.0

  chalk@4.1.2:
    dependencies:
      ansi-styles: 4.3.0
      supports-color: 7.2.0

  chalk@5.3.0: {}

  chardet@0.7.0: {}

  check-error@2.1.1: {}

  chokidar@3.6.0:
    dependencies:
      anymatch: 3.1.3
      braces: 3.0.3
      glob-parent: 5.1.2
      is-binary-path: 2.1.0
      is-glob: 4.0.3
      normalize-path: 3.0.0
      readdirp: 3.6.0
    optionalDependencies:
      fsevents: 2.3.3

  ci-info@3.9.0: {}

  classnames@2.5.1: {}

  cli-cursor@3.1.0:
    dependencies:
      restore-cursor: 3.1.0

  cli-cursor@4.0.0:
    dependencies:
      restore-cursor: 4.0.0

  cli-spinners@2.9.2: {}

  cli-truncate@4.0.0:
    dependencies:
      slice-ansi: 5.0.0
      string-width: 7.2.0

  cliui@6.0.0:
    dependencies:
      string-width: 4.2.3
      strip-ansi: 6.0.1
      wrap-ansi: 6.2.0

  cliui@8.0.1:
    dependencies:
      string-width: 4.2.3
      strip-ansi: 6.0.1
      wrap-ansi: 7.0.0

  clone@1.0.4: {}

  color-convert@1.9.3:
    dependencies:
      color-name: 1.1.3

  color-convert@2.0.1:
    dependencies:
      color-name: 1.1.4

  color-name@1.1.3: {}

  color-name@1.1.4: {}

  color-name@2.0.0: {}

  color-parse@2.0.2:
    dependencies:
      color-name: 2.0.0

  color-rgba@3.0.0:
    dependencies:
      color-parse: 2.0.2
      color-space: 2.0.1

  color-space@2.0.1: {}

  color2k@2.0.3: {}

  colorette@2.0.20: {}

  combined-stream@1.0.8:
    dependencies:
      delayed-stream: 1.0.0

  commander@11.1.0: {}

  commander@12.1.0: {}

  compute-scroll-into-view@3.0.3: {}

  concat-map@0.0.1: {}

  confbox@0.1.7: {}

  convert-source-map@1.9.0: {}

  copy-to-clipboard@3.3.3:
    dependencies:
      toggle-selection: 1.0.6

  core-js@3.37.1:
    optional: true

  cosmiconfig@7.1.0:
    dependencies:
      '@types/parse-json': 4.0.2
      import-fresh: 3.3.0
      parse-json: 5.2.0
      path-type: 4.0.0
      yaml: 1.10.2

  cosmiconfig@9.0.0(typescript@5.5.4):
    dependencies:
      env-paths: 2.2.1
      import-fresh: 3.3.0
      js-yaml: 4.1.0
      parse-json: 5.2.0
    optionalDependencies:
      typescript: 5.5.4

  cross-spawn@5.1.0:
    dependencies:
      lru-cache: 4.1.5
      shebang-command: 1.2.0
      which: 1.3.1

  cross-spawn@7.0.3:
    dependencies:
      path-key: 3.1.1
      shebang-command: 2.0.0
      which: 2.0.2

  css-box-model@1.2.1:
    dependencies:
      tiny-invariant: 1.3.3

  css-in-js-utils@3.1.0:
    dependencies:
      hyphenate-style-name: 1.1.0

  css-line-break@2.1.0:
    dependencies:
      utrie: 1.0.2

  css-tree@1.1.3:
    dependencies:
      mdn-data: 2.0.14
      source-map: 0.6.1

  css.escape@1.5.1: {}

  cssstyle@4.0.1:
    dependencies:
      rrweb-cssom: 0.6.0

  csstype@3.1.3: {}

  csv-generate@3.4.3: {}

  csv-parse@4.16.3: {}

  csv-stringify@5.6.5: {}

  csv@5.5.3:
    dependencies:
      csv-generate: 3.4.3
      csv-parse: 4.16.3
      csv-stringify: 5.6.5
      stream-transform: 2.1.3

  damerau-levenshtein@1.0.8: {}

  data-urls@5.0.0:
    dependencies:
      whatwg-mimetype: 4.0.0
      whatwg-url: 14.0.0

  data-view-buffer@1.0.1:
    dependencies:
      call-bind: 1.0.7
      es-errors: 1.3.0
      is-data-view: 1.0.1

  data-view-byte-length@1.0.1:
    dependencies:
      call-bind: 1.0.7
      es-errors: 1.3.0
      is-data-view: 1.0.1

  data-view-byte-offset@1.0.0:
    dependencies:
      call-bind: 1.0.7
      es-errors: 1.3.0
      is-data-view: 1.0.1

  debug@3.2.7:
    dependencies:
      ms: 2.1.3

  debug@4.3.5:
    dependencies:
      ms: 2.1.2

  decamelize-keys@1.1.1:
    dependencies:
      decamelize: 1.2.0
      map-obj: 1.0.1

  decamelize@1.2.0: {}

  decimal.js@10.4.3: {}

  deep-eql@5.0.2: {}

  deep-equal@2.2.3:
    dependencies:
      array-buffer-byte-length: 1.0.1
      call-bind: 1.0.7
      es-get-iterator: 1.1.3
      get-intrinsic: 1.2.4
      is-arguments: 1.1.1
      is-array-buffer: 3.0.4
      is-date-object: 1.0.5
      is-regex: 1.1.4
      is-shared-array-buffer: 1.0.3
      isarray: 2.0.5
      object-is: 1.1.6
      object-keys: 1.1.1
      object.assign: 4.1.5
      regexp.prototype.flags: 1.5.2
      side-channel: 1.0.6
      which-boxed-primitive: 1.0.2
      which-collection: 1.0.2
      which-typed-array: 1.1.15

  deep-is@0.1.4: {}

  deepmerge@4.3.1: {}

  defaults@1.0.4:
    dependencies:
      clone: 1.0.4

  define-data-property@1.1.4:
    dependencies:
      es-define-property: 1.0.0
      es-errors: 1.3.0
      gopd: 1.0.1

  define-properties@1.2.1:
    dependencies:
      define-data-property: 1.1.4
      has-property-descriptors: 1.0.2
      object-keys: 1.1.1

  delayed-stream@1.0.0: {}

  dequal@2.0.3: {}

  detect-indent@6.1.0: {}

  detect-node-es@1.1.0: {}

  dir-glob@3.0.1:
    dependencies:
      path-type: 4.0.0

  doctrine@2.1.0:
    dependencies:
      esutils: 2.0.3

  doctrine@3.0.0:
    dependencies:
      esutils: 2.0.3

  dom-accessibility-api@0.5.16: {}

  dom-accessibility-api@0.6.3: {}

  dom-helpers@5.2.1:
    dependencies:
      '@babel/runtime': 7.24.8
      csstype: 3.1.3

  dompurify@2.5.6:
    optional: true

  earcut@2.2.4: {}

  eastasianwidth@0.2.0: {}

  effect@2.0.0-next.62: {}

  emoji-regex@10.3.0: {}

  emoji-regex@8.0.0: {}

  emoji-regex@9.2.2: {}

  enhanced-resolve@5.17.0:
    dependencies:
      graceful-fs: 4.2.11
      tapable: 2.2.1

  enquirer@2.4.1:
    dependencies:
      ansi-colors: 4.1.3
      strip-ansi: 6.0.1

  entities@4.5.0: {}

  env-paths@2.2.1: {}

  error-ex@1.3.2:
    dependencies:
      is-arrayish: 0.2.1

  error-stack-parser@2.1.4:
    dependencies:
      stackframe: 1.3.4

  es-abstract@1.23.3:
    dependencies:
      array-buffer-byte-length: 1.0.1
      arraybuffer.prototype.slice: 1.0.3
      available-typed-arrays: 1.0.7
      call-bind: 1.0.7
      data-view-buffer: 1.0.1
      data-view-byte-length: 1.0.1
      data-view-byte-offset: 1.0.0
      es-define-property: 1.0.0
      es-errors: 1.3.0
      es-object-atoms: 1.0.0
      es-set-tostringtag: 2.0.3
      es-to-primitive: 1.2.1
      function.prototype.name: 1.1.6
      get-intrinsic: 1.2.4
      get-symbol-description: 1.0.2
      globalthis: 1.0.4
      gopd: 1.0.1
      has-property-descriptors: 1.0.2
      has-proto: 1.0.3
      has-symbols: 1.0.3
      hasown: 2.0.2
      internal-slot: 1.0.7
      is-array-buffer: 3.0.4
      is-callable: 1.2.7
      is-data-view: 1.0.1
      is-negative-zero: 2.0.3
      is-regex: 1.1.4
      is-shared-array-buffer: 1.0.3
      is-string: 1.0.7
      is-typed-array: 1.1.13
      is-weakref: 1.0.2
      object-inspect: 1.13.2
      object-keys: 1.1.1
      object.assign: 4.1.5
      regexp.prototype.flags: 1.5.2
      safe-array-concat: 1.1.2
      safe-regex-test: 1.0.3
      string.prototype.trim: 1.2.9
      string.prototype.trimend: 1.0.8
      string.prototype.trimstart: 1.0.8
      typed-array-buffer: 1.0.2
      typed-array-byte-length: 1.0.1
      typed-array-byte-offset: 1.0.2
      typed-array-length: 1.0.6
      unbox-primitive: 1.0.2
      which-typed-array: 1.1.15

  es-define-property@1.0.0:
    dependencies:
      get-intrinsic: 1.2.4

  es-errors@1.3.0: {}

  es-get-iterator@1.1.3:
    dependencies:
      call-bind: 1.0.7
      get-intrinsic: 1.2.4
      has-symbols: 1.0.3
      is-arguments: 1.1.1
      is-map: 2.0.3
      is-set: 2.0.3
      is-string: 1.0.7
      isarray: 2.0.5
      stop-iteration-iterator: 1.0.0

  es-iterator-helpers@1.0.19:
    dependencies:
      call-bind: 1.0.7
      define-properties: 1.2.1
      es-abstract: 1.23.3
      es-errors: 1.3.0
      es-set-tostringtag: 2.0.3
      function-bind: 1.1.2
      get-intrinsic: 1.2.4
      globalthis: 1.0.4
      has-property-descriptors: 1.0.2
      has-proto: 1.0.3
      has-symbols: 1.0.3
      internal-slot: 1.0.7
      iterator.prototype: 1.1.2
      safe-array-concat: 1.1.2

  es-module-lexer@1.5.4: {}

  es-object-atoms@1.0.0:
    dependencies:
      es-errors: 1.3.0

  es-set-tostringtag@2.0.3:
    dependencies:
      get-intrinsic: 1.2.4
      has-tostringtag: 1.0.2
      hasown: 2.0.2

  es-shim-unscopables@1.0.2:
    dependencies:
      hasown: 2.0.2

  es-to-primitive@1.2.1:
    dependencies:
      is-callable: 1.2.7
      is-date-object: 1.0.5
      is-symbol: 1.0.4

  esbuild@0.21.5:
    optionalDependencies:
      '@esbuild/aix-ppc64': 0.21.5
      '@esbuild/android-arm': 0.21.5
      '@esbuild/android-arm64': 0.21.5
      '@esbuild/android-x64': 0.21.5
      '@esbuild/darwin-arm64': 0.21.5
      '@esbuild/darwin-x64': 0.21.5
      '@esbuild/freebsd-arm64': 0.21.5
      '@esbuild/freebsd-x64': 0.21.5
      '@esbuild/linux-arm': 0.21.5
      '@esbuild/linux-arm64': 0.21.5
      '@esbuild/linux-ia32': 0.21.5
      '@esbuild/linux-loong64': 0.21.5
      '@esbuild/linux-mips64el': 0.21.5
      '@esbuild/linux-ppc64': 0.21.5
      '@esbuild/linux-riscv64': 0.21.5
      '@esbuild/linux-s390x': 0.21.5
      '@esbuild/linux-x64': 0.21.5
      '@esbuild/netbsd-x64': 0.21.5
      '@esbuild/openbsd-x64': 0.21.5
      '@esbuild/sunos-x64': 0.21.5
      '@esbuild/win32-arm64': 0.21.5
      '@esbuild/win32-ia32': 0.21.5
      '@esbuild/win32-x64': 0.21.5

  escalade@3.1.2: {}

  escape-string-regexp@1.0.5: {}

  escape-string-regexp@4.0.0: {}

  eslint-config-prettier@9.1.0(eslint@8.57.0):
    dependencies:
      eslint: 8.57.0

  eslint-import-resolver-node@0.3.9:
    dependencies:
      debug: 3.2.7
      is-core-module: 2.15.0
      resolve: 1.22.8
    transitivePeerDependencies:
      - supports-color

  eslint-import-resolver-typescript@3.6.1(@typescript-eslint/parser@7.17.0(eslint@8.57.0)(typescript@5.5.4))(eslint-plugin-import@2.29.1)(eslint@8.57.0):
    dependencies:
      debug: 4.3.5
      enhanced-resolve: 5.17.0
      eslint: 8.57.0
      eslint-module-utils: 2.8.1(@typescript-eslint/parser@7.17.0(eslint@8.57.0)(typescript@5.5.4))(eslint-import-resolver-node@0.3.9)(eslint-import-resolver-typescript@3.6.1(@typescript-eslint/parser@7.17.0(eslint@8.57.0)(typescript@5.5.4))(eslint-plugin-import@2.29.1)(eslint@8.57.0))(eslint@8.57.0)
      eslint-plugin-import: 2.29.1(@typescript-eslint/parser@7.17.0(eslint@8.57.0)(typescript@5.5.4))(eslint-import-resolver-typescript@3.6.1)(eslint@8.57.0)
      fast-glob: 3.3.2
      get-tsconfig: 4.7.6
      is-core-module: 2.15.0
      is-glob: 4.0.3
    transitivePeerDependencies:
      - '@typescript-eslint/parser'
      - eslint-import-resolver-node
      - eslint-import-resolver-webpack
      - supports-color

  eslint-module-utils@2.8.1(@typescript-eslint/parser@7.17.0(eslint@8.57.0)(typescript@5.5.4))(eslint-import-resolver-node@0.3.9)(eslint-import-resolver-typescript@3.6.1(@typescript-eslint/parser@7.17.0(eslint@8.57.0)(typescript@5.5.4))(eslint-plugin-import@2.29.1)(eslint@8.57.0))(eslint@8.57.0):
    dependencies:
      debug: 3.2.7
    optionalDependencies:
      '@typescript-eslint/parser': 7.17.0(eslint@8.57.0)(typescript@5.5.4)
      eslint: 8.57.0
      eslint-import-resolver-node: 0.3.9
      eslint-import-resolver-typescript: 3.6.1(@typescript-eslint/parser@7.17.0(eslint@8.57.0)(typescript@5.5.4))(eslint-plugin-import@2.29.1)(eslint@8.57.0)
    transitivePeerDependencies:
      - supports-color

  eslint-plugin-header@3.1.1(eslint@8.57.0):
    dependencies:
      eslint: 8.57.0

  eslint-plugin-import@2.29.1(@typescript-eslint/parser@7.17.0(eslint@8.57.0)(typescript@5.5.4))(eslint-import-resolver-typescript@3.6.1)(eslint@8.57.0):
    dependencies:
      array-includes: 3.1.8
      array.prototype.findlastindex: 1.2.5
      array.prototype.flat: 1.3.2
      array.prototype.flatmap: 1.3.2
      debug: 3.2.7
      doctrine: 2.1.0
      eslint: 8.57.0
      eslint-import-resolver-node: 0.3.9
      eslint-module-utils: 2.8.1(@typescript-eslint/parser@7.17.0(eslint@8.57.0)(typescript@5.5.4))(eslint-import-resolver-node@0.3.9)(eslint-import-resolver-typescript@3.6.1(@typescript-eslint/parser@7.17.0(eslint@8.57.0)(typescript@5.5.4))(eslint-plugin-import@2.29.1)(eslint@8.57.0))(eslint@8.57.0)
      hasown: 2.0.2
      is-core-module: 2.15.0
      is-glob: 4.0.3
      minimatch: 3.1.2
      object.fromentries: 2.0.8
      object.groupby: 1.0.3
      object.values: 1.2.0
      semver: 7.6.3
      tsconfig-paths: 3.15.0
    optionalDependencies:
      '@typescript-eslint/parser': 7.17.0(eslint@8.57.0)(typescript@5.5.4)
    transitivePeerDependencies:
      - eslint-import-resolver-typescript
      - eslint-import-resolver-webpack
      - supports-color

  eslint-plugin-jsx-a11y@6.9.0(eslint@8.57.0):
    dependencies:
      aria-query: 5.1.3
      array-includes: 3.1.8
      array.prototype.flatmap: 1.3.2
      ast-types-flow: 0.0.8
      axe-core: 4.9.1
      axobject-query: 3.1.1
      damerau-levenshtein: 1.0.8
      emoji-regex: 9.2.2
      es-iterator-helpers: 1.0.19
      eslint: 8.57.0
      hasown: 2.0.2
      jsx-ast-utils: 3.3.5
      language-tags: 1.0.9
      minimatch: 3.1.2
      object.fromentries: 2.0.8
      safe-regex-test: 1.0.3
      string.prototype.includes: 2.0.0

  eslint-plugin-react-hooks@4.6.2(eslint@8.57.0):
    dependencies:
      eslint: 8.57.0

  eslint-plugin-react@7.35.0(eslint@8.57.0):
    dependencies:
      array-includes: 3.1.8
      array.prototype.findlast: 1.2.5
      array.prototype.flatmap: 1.3.2
      array.prototype.tosorted: 1.1.4
      doctrine: 2.1.0
      es-iterator-helpers: 1.0.19
      eslint: 8.57.0
      estraverse: 5.3.0
      hasown: 2.0.2
      jsx-ast-utils: 3.3.5
      minimatch: 3.1.2
      object.entries: 1.1.8
      object.fromentries: 2.0.8
      object.values: 1.2.0
      prop-types: 15.8.1
      resolve: 2.0.0-next.5
      semver: 7.6.3
      string.prototype.matchall: 4.0.11
      string.prototype.repeat: 1.0.0

  eslint-plugin-unused-imports@3.2.0(@typescript-eslint/eslint-plugin@7.17.0(@typescript-eslint/parser@7.17.0(eslint@8.57.0)(typescript@5.5.4))(eslint@8.57.0)(typescript@5.5.4))(eslint@8.57.0):
    dependencies:
      eslint: 8.57.0
      eslint-rule-composer: 0.3.0
    optionalDependencies:
      '@typescript-eslint/eslint-plugin': 7.17.0(@typescript-eslint/parser@7.17.0(eslint@8.57.0)(typescript@5.5.4))(eslint@8.57.0)(typescript@5.5.4)

  eslint-rule-composer@0.3.0: {}

  eslint-scope@7.2.2:
    dependencies:
      esrecurse: 4.3.0
      estraverse: 5.3.0

  eslint-visitor-keys@3.4.3: {}

  eslint@8.57.0:
    dependencies:
      '@eslint-community/eslint-utils': 4.4.0(eslint@8.57.0)
      '@eslint-community/regexpp': 4.11.0
      '@eslint/eslintrc': 2.1.4
      '@eslint/js': 8.57.0
      '@humanwhocodes/config-array': 0.11.14
      '@humanwhocodes/module-importer': 1.0.1
      '@nodelib/fs.walk': 1.2.8
      '@ungap/structured-clone': 1.2.0
      ajv: 6.12.6
      chalk: 4.1.2
      cross-spawn: 7.0.3
      debug: 4.3.5
      doctrine: 3.0.0
      escape-string-regexp: 4.0.0
      eslint-scope: 7.2.2
      eslint-visitor-keys: 3.4.3
      espree: 9.6.1
      esquery: 1.6.0
      esutils: 2.0.3
      fast-deep-equal: 3.1.3
      file-entry-cache: 6.0.1
      find-up: 5.0.0
      glob-parent: 6.0.2
      globals: 13.24.0
      graphemer: 1.4.0
      ignore: 5.3.1
      imurmurhash: 0.1.4
      is-glob: 4.0.3
      is-path-inside: 3.0.3
      js-yaml: 4.1.0
      json-stable-stringify-without-jsonify: 1.0.1
      levn: 0.4.1
      lodash.merge: 4.6.2
      minimatch: 3.1.2
      natural-compare: 1.4.0
      optionator: 0.9.4
      strip-ansi: 6.0.1
      text-table: 0.2.0
    transitivePeerDependencies:
      - supports-color

  espree@9.6.1:
    dependencies:
      acorn: 8.12.1
      acorn-jsx: 5.3.2(acorn@8.12.1)
      eslint-visitor-keys: 3.4.3

  esprima@4.0.1: {}

  esquery@1.6.0:
    dependencies:
      estraverse: 5.3.0

  esrecurse@4.3.0:
    dependencies:
      estraverse: 5.3.0

  estraverse@5.3.0: {}

  estree-walker@2.0.2: {}

  estree-walker@3.0.3:
    dependencies:
      '@types/estree': 1.0.5

  esutils@2.0.3: {}

  eventemitter3@5.0.1: {}

  execa@8.0.1:
    dependencies:
      cross-spawn: 7.0.3
      get-stream: 8.0.1
      human-signals: 5.0.0
      is-stream: 3.0.0
      merge-stream: 2.0.0
      npm-run-path: 5.3.0
      onetime: 6.0.0
      signal-exit: 4.1.0
      strip-final-newline: 3.0.0

  extend-shallow@2.0.1:
    dependencies:
      is-extendable: 0.1.1

  extend-shallow@3.0.2:
    dependencies:
      assign-symbols: 1.0.0
      is-extendable: 1.0.1

  extendable-error@0.1.7: {}

  external-editor@3.1.0:
    dependencies:
      chardet: 0.7.0
      iconv-lite: 0.4.24
      tmp: 0.0.33

  fast-check@3.15.0:
    dependencies:
      pure-rand: 6.1.0

  fast-deep-equal@3.1.3: {}

  fast-glob@3.3.2:
    dependencies:
      '@nodelib/fs.stat': 2.0.5
      '@nodelib/fs.walk': 1.2.8
      glob-parent: 5.1.2
      merge2: 1.4.1
      micromatch: 4.0.7

  fast-json-stable-stringify@2.1.0: {}

  fast-levenshtein@2.0.6: {}

  fast-shallow-equal@1.0.0: {}

  fastest-stable-stringify@2.0.2: {}

  fastq@1.17.1:
    dependencies:
      reusify: 1.0.4

  fflate@0.4.8: {}

  file-entry-cache@6.0.1:
    dependencies:
      flat-cache: 3.2.0

  fill-range@7.1.1:
    dependencies:
      to-regex-range: 5.0.1

  find-git-root@1.0.4: {}

  find-root@1.1.0: {}

  find-up@4.1.0:
    dependencies:
      locate-path: 5.0.0
      path-exists: 4.0.0

  find-up@5.0.0:
    dependencies:
      locate-path: 6.0.0
      path-exists: 4.0.0

  find-workspaces@0.3.1:
    dependencies:
      fast-glob: 3.3.2
      pkg-types: 1.1.3
      yaml: 2.4.5

  find-yarn-workspace-root2@1.2.16:
    dependencies:
      micromatch: 4.0.7
      pkg-dir: 4.2.0

  flat-cache@3.2.0:
    dependencies:
      flatted: 3.3.1
      keyv: 4.5.4
      rimraf: 3.0.2

  flatted@3.3.1: {}

  focus-lock@1.3.5:
    dependencies:
      tslib: 2.6.3

  for-each@0.3.3:
    dependencies:
      is-callable: 1.2.7

  foreground-child@3.2.1:
    dependencies:
      cross-spawn: 7.0.3
      signal-exit: 4.1.0

  form-data@4.0.0:
    dependencies:
      asynckit: 0.4.0
      combined-stream: 1.0.8
      mime-types: 2.1.35

  framer-motion@10.18.0(react-dom@18.3.1(react@18.3.1))(react@18.3.1):
    dependencies:
      tslib: 2.6.3
    optionalDependencies:
      '@emotion/is-prop-valid': 0.8.8
      react: 18.3.1
      react-dom: 18.3.1(react@18.3.1)

  framesync@6.1.2:
    dependencies:
      tslib: 2.4.0

  fs-extra@11.2.0:
    dependencies:
      graceful-fs: 4.2.11
      jsonfile: 6.1.0
      universalify: 2.0.1

  fs-extra@7.0.1:
    dependencies:
      graceful-fs: 4.2.11
      jsonfile: 4.0.0
      universalify: 0.1.2

  fs-extra@8.1.0:
    dependencies:
      graceful-fs: 4.2.11
      jsonfile: 4.0.0
      universalify: 0.1.2

  fs.realpath@1.0.0: {}

  fsevents@2.3.3:
    optional: true

  function-bind@1.1.2: {}

  function.prototype.name@1.1.6:
    dependencies:
      call-bind: 1.0.7
      define-properties: 1.2.1
      es-abstract: 1.23.3
      functions-have-names: 1.2.3

  functions-have-names@1.2.3: {}

  geotiff@2.1.3:
    dependencies:
      '@petamoriken/float16': 3.8.7
      lerc: 3.0.0
      pako: 2.1.0
      parse-headers: 2.0.5
      quick-lru: 6.1.2
      web-worker: 1.3.0
      xml-utils: 1.10.1
      zstddec: 0.1.0

  get-caller-file@2.0.5: {}

  get-east-asian-width@1.2.0: {}

  get-func-name@2.0.2: {}

  get-intrinsic@1.2.4:
    dependencies:
      es-errors: 1.3.0
      function-bind: 1.1.2
      has-proto: 1.0.3
      has-symbols: 1.0.3
      hasown: 2.0.2

  get-nonce@1.0.1: {}

  get-stream@8.0.1: {}

  get-symbol-description@1.0.2:
    dependencies:
      call-bind: 1.0.7
      es-errors: 1.3.0
      get-intrinsic: 1.2.4

  get-tsconfig@4.7.6:
    dependencies:
      resolve-pkg-maps: 1.0.0

  get-value@2.0.6: {}

  glob-parent@5.1.2:
    dependencies:
      is-glob: 4.0.3

  glob-parent@6.0.2:
    dependencies:
      is-glob: 4.0.3

  glob@10.4.5:
    dependencies:
      foreground-child: 3.2.1
      jackspeak: 3.4.3
      minimatch: 9.0.5
      minipass: 7.1.2
      package-json-from-dist: 1.0.0
      path-scurry: 1.11.1

  glob@7.2.3:
    dependencies:
      fs.realpath: 1.0.0
      inflight: 1.0.6
      inherits: 2.0.4
      minimatch: 3.1.2
      once: 1.4.0
      path-is-absolute: 1.0.1

  globals@11.12.0: {}

  globals@13.24.0:
    dependencies:
      type-fest: 0.20.2

  globalthis@1.0.4:
    dependencies:
      define-properties: 1.2.1
      gopd: 1.0.1

  globby@11.1.0:
    dependencies:
      array-union: 2.1.0
      dir-glob: 3.0.1
      fast-glob: 3.3.2
      ignore: 5.3.1
      merge2: 1.4.1
      slash: 3.0.0

  gopd@1.0.1:
    dependencies:
      get-intrinsic: 1.2.4

  graceful-fs@4.2.11: {}

  grapheme-splitter@1.0.4: {}

  graphemer@1.4.0: {}

  handlebars@4.7.8:
    dependencies:
      minimist: 1.2.8
      neo-async: 2.6.2
      source-map: 0.6.1
      wordwrap: 1.0.0
    optionalDependencies:
      uglify-js: 3.19.0

  happy-dom@14.12.3:
    dependencies:
      entities: 4.5.0
      webidl-conversions: 7.0.0
      whatwg-mimetype: 3.0.0

  hard-rejection@2.1.0: {}

  has-bigints@1.0.2: {}

  has-flag@3.0.0: {}

  has-flag@4.0.0: {}

  has-property-descriptors@1.0.2:
    dependencies:
      es-define-property: 1.0.0

  has-proto@1.0.3: {}

  has-symbols@1.0.3: {}

  has-tostringtag@1.0.2:
    dependencies:
      has-symbols: 1.0.3

  hasown@2.0.2:
    dependencies:
      function-bind: 1.1.2

  hoist-non-react-statics@3.3.2:
    dependencies:
      react-is: 16.13.1

  hosted-git-info@2.8.9: {}

  hosted-git-info@7.0.2:
    dependencies:
      lru-cache: 10.4.3

  html-encoding-sniffer@4.0.0:
    dependencies:
      whatwg-encoding: 3.1.1

  html2canvas@1.4.1:
    dependencies:
      css-line-break: 2.1.0
      text-segmentation: 1.0.3

  http-proxy-agent@7.0.2:
    dependencies:
      agent-base: 7.1.1
      debug: 4.3.5
    transitivePeerDependencies:
      - supports-color

  https-proxy-agent@7.0.5:
    dependencies:
      agent-base: 7.1.1
      debug: 4.3.5
    transitivePeerDependencies:
      - supports-color

  human-id@1.0.2: {}

  human-signals@5.0.0: {}

  husky@9.1.1: {}

  hyphenate-style-name@1.1.0: {}

  iconv-lite@0.4.24:
    dependencies:
      safer-buffer: 2.1.2

  iconv-lite@0.6.3:
    dependencies:
      safer-buffer: 2.1.2

  ieee754@1.2.1: {}

  ignore@5.3.1: {}

  immutable@4.3.7: {}

  import-fresh@3.3.0:
    dependencies:
      parent-module: 1.0.1
      resolve-from: 4.0.0

  import-meta-resolve@4.1.0: {}

  imurmurhash@0.1.4: {}

  indent-string@4.0.0: {}

  inflight@1.0.6:
    dependencies:
      once: 1.4.0
      wrappy: 1.0.2

  inherits@2.0.4: {}

  inline-style-prefixer@7.0.1:
    dependencies:
      css-in-js-utils: 3.1.0

  internal-slot@1.0.7:
    dependencies:
      es-errors: 1.3.0
      hasown: 2.0.2
      side-channel: 1.0.6

  intl-messageformat@10.5.14:
    dependencies:
      '@formatjs/ecma402-abstract': 2.0.0
      '@formatjs/fast-memoize': 2.2.0
      '@formatjs/icu-messageformat-parser': 2.7.8
      tslib: 2.6.3

  invariant@2.2.4:
    dependencies:
      loose-envify: 1.4.0

  is-arguments@1.1.1:
    dependencies:
      call-bind: 1.0.7
      has-tostringtag: 1.0.2

  is-array-buffer@3.0.4:
    dependencies:
      call-bind: 1.0.7
      get-intrinsic: 1.2.4

  is-arrayish@0.2.1: {}

  is-async-function@2.0.0:
    dependencies:
      has-tostringtag: 1.0.2

  is-bigint@1.0.4:
    dependencies:
      has-bigints: 1.0.2

  is-binary-path@2.1.0:
    dependencies:
      binary-extensions: 2.3.0

  is-boolean-object@1.1.2:
    dependencies:
      call-bind: 1.0.7
      has-tostringtag: 1.0.2

  is-builtin-module@3.2.1:
    dependencies:
      builtin-modules: 3.3.0

  is-callable@1.2.7: {}

  is-ci@3.0.1:
    dependencies:
      ci-info: 3.9.0

  is-core-module@2.15.0:
    dependencies:
      hasown: 2.0.2

  is-data-view@1.0.1:
    dependencies:
      is-typed-array: 1.1.13

  is-date-object@1.0.5:
    dependencies:
      has-tostringtag: 1.0.2

  is-extendable@0.1.1: {}

  is-extendable@1.0.1:
    dependencies:
      is-plain-object: 2.0.4

  is-extglob@2.1.1: {}

  is-finalizationregistry@1.0.2:
    dependencies:
      call-bind: 1.0.7

  is-fullwidth-code-point@3.0.0: {}

  is-fullwidth-code-point@4.0.0: {}

  is-fullwidth-code-point@5.0.0:
    dependencies:
      get-east-asian-width: 1.2.0

  is-generator-function@1.0.10:
    dependencies:
      has-tostringtag: 1.0.2

  is-glob@4.0.3:
    dependencies:
      is-extglob: 2.1.1

  is-interactive@1.0.0: {}

  is-map@2.0.3: {}

  is-module@1.0.0: {}

  is-negative-zero@2.0.3: {}

  is-number-object@1.0.7:
    dependencies:
      has-tostringtag: 1.0.2

  is-number@7.0.0: {}

  is-path-inside@3.0.3: {}

  is-plain-obj@1.1.0: {}

  is-plain-object@2.0.4:
    dependencies:
      isobject: 3.0.1

  is-potential-custom-element-name@1.0.1: {}

  is-regex@1.1.4:
    dependencies:
      call-bind: 1.0.7
      has-tostringtag: 1.0.2

  is-set@2.0.3: {}

  is-shared-array-buffer@1.0.3:
    dependencies:
      call-bind: 1.0.7

  is-stream@3.0.0: {}

  is-string@1.0.7:
    dependencies:
      has-tostringtag: 1.0.2

  is-subdir@1.2.0:
    dependencies:
      better-path-resolve: 1.0.0

  is-symbol@1.0.4:
    dependencies:
      has-symbols: 1.0.3

  is-typed-array@1.1.13:
    dependencies:
      which-typed-array: 1.1.15

  is-unicode-supported@0.1.0: {}

  is-weakmap@2.0.2: {}

  is-weakref@1.0.2:
    dependencies:
      call-bind: 1.0.7

  is-weakset@2.0.3:
    dependencies:
      call-bind: 1.0.7
      get-intrinsic: 1.2.4

  is-windows@1.0.2: {}

  isarray@2.0.5: {}

  isexe@2.0.0: {}

  isobject@3.0.1: {}

  iterator.prototype@1.1.2:
    dependencies:
      define-properties: 1.2.1
      get-intrinsic: 1.2.4
      has-symbols: 1.0.3
      reflect.getprototypeof: 1.0.6
      set-function-name: 2.0.2

  jackspeak@3.4.3:
    dependencies:
      '@isaacs/cliui': 8.0.2
    optionalDependencies:
      '@pkgjs/parseargs': 0.11.0

  jju@1.4.0: {}

  jotai@2.9.0(@types/react@18.3.3)(react@18.3.1):
    optionalDependencies:
      '@types/react': 18.3.3
      react: 18.3.1

  js-cookie@2.2.1: {}

  js-tokens@4.0.0: {}

  js-yaml@3.14.1:
    dependencies:
      argparse: 1.0.10
      esprima: 4.0.1

  js-yaml@4.1.0:
    dependencies:
      argparse: 2.0.1

  jsdom@24.1.1:
    dependencies:
      cssstyle: 4.0.1
      data-urls: 5.0.0
      decimal.js: 10.4.3
      form-data: 4.0.0
      html-encoding-sniffer: 4.0.0
      http-proxy-agent: 7.0.2
      https-proxy-agent: 7.0.5
      is-potential-custom-element-name: 1.0.1
      nwsapi: 2.2.12
      parse5: 7.1.2
      rrweb-cssom: 0.7.1
      saxes: 6.0.0
      symbol-tree: 3.2.4
      tough-cookie: 4.1.4
      w3c-xmlserializer: 5.0.0
      webidl-conversions: 7.0.0
      whatwg-encoding: 3.1.1
      whatwg-mimetype: 4.0.0
      whatwg-url: 14.0.0
      ws: 8.18.0
      xml-name-validator: 5.0.0
    transitivePeerDependencies:
      - bufferutil
      - supports-color
      - utf-8-validate

  jsesc@2.5.2: {}

  json-buffer@3.0.1: {}

  json-parse-even-better-errors@2.3.1: {}

  json-schema-traverse@0.4.1: {}

  json-stable-stringify-without-jsonify@1.0.1: {}

  json-stringify-pretty-compact@4.0.0: {}

  json5@1.0.2:
    dependencies:
      minimist: 1.2.8

  jsonfile@4.0.0:
    optionalDependencies:
      graceful-fs: 4.2.11

  jsonfile@6.1.0:
    dependencies:
      universalify: 2.0.1
    optionalDependencies:
      graceful-fs: 4.2.11

  jspdf@2.5.1:
    dependencies:
      '@babel/runtime': 7.24.8
      atob: 2.1.2
      btoa: 1.2.1
      fflate: 0.4.8
    optionalDependencies:
      canvg: 3.0.10
      core-js: 3.37.1
      dompurify: 2.5.6
      html2canvas: 1.4.1

  jsx-ast-utils@3.3.5:
    dependencies:
      array-includes: 3.1.8
      array.prototype.flat: 1.3.2
      object.assign: 4.1.5
      object.values: 1.2.0

  keyv@4.5.4:
    dependencies:
      json-buffer: 3.0.1

  kind-of@6.0.3: {}

  kleur@3.0.3: {}

  kleur@4.1.5: {}

  language-subtag-registry@0.3.23: {}

  language-tags@1.0.9:
    dependencies:
      language-subtag-registry: 0.3.23

  lerc@3.0.0: {}

  levn@0.4.1:
    dependencies:
      prelude-ls: 1.2.1
      type-check: 0.4.0

  lilconfig@3.1.2: {}

  lines-and-columns@1.2.4: {}

  linkify-it@5.0.0:
    dependencies:
      uc.micro: 2.1.0

  lint-staged@15.2.7:
    dependencies:
      chalk: 5.3.0
      commander: 12.1.0
      debug: 4.3.5
      execa: 8.0.1
      lilconfig: 3.1.2
      listr2: 8.2.3
      micromatch: 4.0.7
      pidtree: 0.6.0
      string-argv: 0.3.2
      yaml: 2.4.5
    transitivePeerDependencies:
      - supports-color

  listr2@8.2.3:
    dependencies:
      cli-truncate: 4.0.0
      colorette: 2.0.20
      eventemitter3: 5.0.1
      log-update: 6.0.0
      rfdc: 1.4.1
      wrap-ansi: 9.0.0

  load-yaml-file@0.2.0:
    dependencies:
      graceful-fs: 4.2.11
      js-yaml: 3.14.1
      pify: 4.0.1
      strip-bom: 3.0.0

  locate-path@5.0.0:
    dependencies:
      p-locate: 4.1.0

  locate-path@6.0.0:
    dependencies:
      p-locate: 5.0.0

  lodash.merge@4.6.2: {}

  lodash.mergewith@4.6.2: {}

  lodash.startcase@4.4.0: {}

  lodash@4.17.21: {}

  log-symbols@4.1.0:
    dependencies:
      chalk: 4.1.2
      is-unicode-supported: 0.1.0

  log-update@6.0.0:
    dependencies:
      ansi-escapes: 6.2.1
      cli-cursor: 4.0.0
      slice-ansi: 7.1.0
      strip-ansi: 7.1.0
      wrap-ansi: 9.0.0

  loose-envify@1.4.0:
    dependencies:
      js-tokens: 4.0.0

  loupe@3.1.1:
    dependencies:
      get-func-name: 2.0.2

  lru-cache@10.4.3: {}

  lru-cache@4.1.5:
    dependencies:
      pseudomap: 1.0.2
      yallist: 2.1.2

  lru-cache@6.0.0:
    dependencies:
      yallist: 4.0.0

  lunr@2.3.9: {}

  lz-string@1.5.0: {}

  magic-string@0.30.10:
    dependencies:
      '@jridgewell/sourcemap-codec': 1.5.0

  map-obj@1.0.1: {}

  map-obj@4.3.0: {}

  mapbox-to-css-font@2.4.5: {}

  markdown-it@14.1.0:
    dependencies:
      argparse: 2.0.1
      entities: 4.5.0
      linkify-it: 5.0.0
      mdurl: 2.0.0
      punycode.js: 2.3.1
      uc.micro: 2.1.0

  mdn-data@2.0.14: {}

  mdurl@2.0.0: {}

  memoize-one@6.0.0: {}

  meow@6.1.1:
    dependencies:
      '@types/minimist': 1.2.5
      camelcase-keys: 6.2.2
      decamelize-keys: 1.1.1
      hard-rejection: 2.1.0
      minimist-options: 4.1.0
      normalize-package-data: 2.5.0
      read-pkg-up: 7.0.1
      redent: 3.0.0
      trim-newlines: 3.0.1
      type-fest: 0.13.1
      yargs-parser: 18.1.3

  merge-stream@2.0.0: {}

  merge2@1.4.1: {}

  mgrs@1.0.0: {}

  micromatch@4.0.7:
    dependencies:
      braces: 3.0.3
      picomatch: 2.3.1

  mime-db@1.52.0: {}

  mime-types@2.1.35:
    dependencies:
      mime-db: 1.52.0

  mimic-fn@2.1.0: {}

  mimic-fn@4.0.0: {}

  min-indent@1.0.1: {}

  minimatch@3.1.2:
    dependencies:
      brace-expansion: 1.1.11

  minimatch@9.0.3:
    dependencies:
      brace-expansion: 2.0.1

  minimatch@9.0.5:
    dependencies:
      brace-expansion: 2.0.1

  minimist-options@4.1.0:
    dependencies:
      arrify: 1.0.1
      is-plain-obj: 1.1.0
      kind-of: 6.0.3

  minimist@1.2.8: {}

  minipass@7.1.2: {}

  mixme@0.5.10: {}

  mlly@1.7.1:
    dependencies:
      acorn: 8.12.1
      pathe: 1.1.2
      pkg-types: 1.1.3
      ufo: 1.5.4

  ms@2.1.2: {}

  ms@2.1.3: {}

  nano-css@5.6.2(react-dom@18.3.1(react@18.3.1))(react@18.3.1):
    dependencies:
      '@jridgewell/sourcemap-codec': 1.5.0
      css-tree: 1.1.3
      csstype: 3.1.3
      fastest-stable-stringify: 2.0.2
      inline-style-prefixer: 7.0.1
      react: 18.3.1
      react-dom: 18.3.1(react@18.3.1)
      rtl-css-js: 1.16.1
      stacktrace-js: 2.0.2
      stylis: 4.3.2

  nanoid@3.3.7: {}

  natural-compare@1.4.0: {}

  neo-async@2.6.2: {}

  normalize-package-data@2.5.0:
    dependencies:
      hosted-git-info: 2.8.9
      resolve: 1.22.8
      semver: 7.6.3
      validate-npm-package-license: 3.0.4

  normalize-path@3.0.0: {}

  npm-package-arg@11.0.1:
    dependencies:
      hosted-git-info: 7.0.2
      proc-log: 3.0.0
      semver: 7.6.3
      validate-npm-package-name: 5.0.1

  npm-run-path@5.3.0:
    dependencies:
      path-key: 4.0.0

  nwsapi@2.2.12: {}

  object-assign@4.1.1: {}

  object-inspect@1.13.2: {}

  object-is@1.1.6:
    dependencies:
      call-bind: 1.0.7
      define-properties: 1.2.1

  object-keys@1.1.1: {}

  object.assign@4.1.5:
    dependencies:
      call-bind: 1.0.7
      define-properties: 1.2.1
      has-symbols: 1.0.3
      object-keys: 1.1.1

  object.entries@1.1.8:
    dependencies:
      call-bind: 1.0.7
      define-properties: 1.2.1
      es-object-atoms: 1.0.0

  object.fromentries@2.0.8:
    dependencies:
      call-bind: 1.0.7
      define-properties: 1.2.1
      es-abstract: 1.23.3
      es-object-atoms: 1.0.0

  object.groupby@1.0.3:
    dependencies:
      call-bind: 1.0.7
      define-properties: 1.2.1
      es-abstract: 1.23.3

  object.values@1.2.0:
    dependencies:
      call-bind: 1.0.7
      define-properties: 1.2.1
      es-object-atoms: 1.0.0

  ol-mapbox-style@12.3.4(ol@9.2.4):
    dependencies:
      '@mapbox/mapbox-gl-style-spec': '@maplibre/maplibre-gl-style-spec@20.3.0'
      mapbox-to-css-font: 2.4.5
      ol: 9.2.4

  ol@9.2.4:
    dependencies:
      color-rgba: 3.0.0
      color-space: 2.0.1
      earcut: 2.2.4
      geotiff: 2.1.3
      pbf: 3.2.1
      rbush: 3.0.1

  once@1.4.0:
    dependencies:
      wrappy: 1.0.2

  onetime@5.1.2:
    dependencies:
      mimic-fn: 2.1.0

  onetime@6.0.0:
    dependencies:
      mimic-fn: 4.0.0

  optionator@0.9.4:
    dependencies:
      deep-is: 0.1.4
      fast-levenshtein: 2.0.6
      levn: 0.4.1
      prelude-ls: 1.2.1
      type-check: 0.4.0
      word-wrap: 1.2.5

  ora@5.4.1:
    dependencies:
      bl: 4.1.0
      chalk: 4.1.2
      cli-cursor: 3.1.0
      cli-spinners: 2.9.2
      is-interactive: 1.0.0
      is-unicode-supported: 0.1.0
      log-symbols: 4.1.0
      strip-ansi: 6.0.1
      wcwidth: 1.0.1

  os-tmpdir@1.0.2: {}

  outdent@0.5.0: {}

  p-filter@2.1.0:
    dependencies:
      p-map: 2.1.0

  p-limit@2.3.0:
    dependencies:
      p-try: 2.2.0

  p-limit@3.1.0:
    dependencies:
      yocto-queue: 0.1.0

  p-locate@4.1.0:
    dependencies:
      p-limit: 2.3.0

  p-locate@5.0.0:
    dependencies:
      p-limit: 3.1.0

  p-map@2.1.0: {}

  p-try@2.2.0: {}

  package-json-from-dist@1.0.0: {}

  pako@2.1.0: {}

  parent-module@1.0.1:
    dependencies:
      callsites: 3.1.0

  parse-headers@2.0.5: {}

  parse-json@5.2.0:
    dependencies:
      '@babel/code-frame': 7.24.7
      error-ex: 1.3.2
      json-parse-even-better-errors: 2.3.1
      lines-and-columns: 1.2.4

  parse5@7.1.2:
    dependencies:
      entities: 4.5.0

  path-exists@4.0.0: {}

  path-is-absolute@1.0.1: {}

  path-key@3.1.1: {}

  path-key@4.0.0: {}

  path-parse@1.0.7: {}

  path-scurry@1.11.1:
    dependencies:
      lru-cache: 10.4.3
      minipass: 7.1.2

  path-type@4.0.0: {}

  pathe@1.1.2: {}

  pathval@2.0.0: {}

  pbf@3.2.1:
    dependencies:
      ieee754: 1.2.1
      resolve-protobuf-schema: 2.1.0

  performance-now@2.1.0:
    optional: true

  picocolors@1.0.1: {}

  picomatch@2.3.1: {}

  pidtree@0.6.0: {}

  pify@2.3.0: {}

  pify@4.0.1: {}

  pkg-dir@4.2.0:
    dependencies:
      find-up: 4.1.0

  pkg-types@1.1.3:
    dependencies:
      confbox: 0.1.7
      mlly: 1.7.1
      pathe: 1.1.2

  possible-typed-array-names@1.0.0: {}

  postcss-import@16.1.0(postcss@8.4.39):
    dependencies:
      postcss: 8.4.39
      postcss-value-parser: 4.2.0
      read-cache: 1.0.0
      resolve: 1.22.8

  postcss-value-parser@4.2.0: {}

  postcss@8.4.39:
    dependencies:
      nanoid: 3.3.7
      picocolors: 1.0.1
      source-map-js: 1.2.0

  preferred-pm@3.1.4:
    dependencies:
      find-up: 5.0.0
      find-yarn-workspace-root2: 1.2.16
      path-exists: 4.0.0
      which-pm: 2.2.0

  prelude-ls@1.2.1: {}

  prettier@2.8.8: {}

  prettier@3.3.3: {}

  pretty-format@27.5.1:
    dependencies:
      ansi-regex: 5.0.1
      ansi-styles: 5.2.0
      react-is: 17.0.2

  proc-log@3.0.0: {}

  proj4@2.11.0:
    dependencies:
      mgrs: 1.0.0
      wkt-parser: 1.3.3

  prompts@2.4.2:
    dependencies:
      kleur: 3.0.3
      sisteransi: 1.0.5

  prop-types@15.8.1:
    dependencies:
      loose-envify: 1.4.0
      object-assign: 4.1.1
      react-is: 16.13.1

  protocol-buffers-schema@3.6.0: {}

  pseudomap@1.0.2: {}

  psl@1.9.0: {}

  punycode.js@2.3.1: {}

  punycode@2.3.1: {}

  pure-rand@6.1.0: {}

  querystringify@2.2.0: {}

  queue-microtask@1.2.3: {}

  quick-lru@4.0.1: {}

  quick-lru@6.1.2: {}

  quickselect@2.0.0: {}

  raf@3.4.1:
    dependencies:
      performance-now: 2.1.0
    optional: true

  rbush@3.0.1:
    dependencies:
      quickselect: 2.0.0

  react-clientside-effect@1.2.6(react@18.3.1):
    dependencies:
      '@babel/runtime': 7.24.8
      react: 18.3.1

  react-dom@18.3.1(react@18.3.1):
    dependencies:
      loose-envify: 1.4.0
      react: 18.3.1
      scheduler: 0.23.2

  react-fast-compare@3.2.2: {}

  react-focus-lock@2.12.1(@types/react@18.3.3)(react@18.3.1):
    dependencies:
      '@babel/runtime': 7.24.8
      focus-lock: 1.3.5
      prop-types: 15.8.1
      react: 18.3.1
      react-clientside-effect: 1.2.6(react@18.3.1)
      use-callback-ref: 1.3.2(@types/react@18.3.3)(react@18.3.1)
      use-sidecar: 1.1.2(@types/react@18.3.3)(react@18.3.1)
    optionalDependencies:
      '@types/react': 18.3.3

  react-icons@5.2.1(react@18.3.1):
    dependencies:
      react: 18.3.1

  react-is@16.13.1: {}

  react-is@17.0.2: {}

  react-remove-scroll-bar@2.3.6(@types/react@18.3.3)(react@18.3.1):
    dependencies:
      react: 18.3.1
      react-style-singleton: 2.2.1(@types/react@18.3.3)(react@18.3.1)
      tslib: 2.6.3
    optionalDependencies:
      '@types/react': 18.3.3

  react-remove-scroll@2.5.10(@types/react@18.3.3)(react@18.3.1):
    dependencies:
      react: 18.3.1
      react-remove-scroll-bar: 2.3.6(@types/react@18.3.3)(react@18.3.1)
      react-style-singleton: 2.2.1(@types/react@18.3.3)(react@18.3.1)
      tslib: 2.6.3
      use-callback-ref: 1.3.2(@types/react@18.3.3)(react@18.3.1)
      use-sidecar: 1.1.2(@types/react@18.3.3)(react@18.3.1)
    optionalDependencies:
      '@types/react': 18.3.3

  react-select@5.8.0(patch_hash=dmr4eel47u7r4xswxh72mgmyuq)(@types/react@18.3.3)(react-dom@18.3.1(react@18.3.1))(react@18.3.1):
    dependencies:
      '@babel/runtime': 7.24.8
      '@emotion/cache': 11.13.0
      '@emotion/react': 11.13.0(@types/react@18.3.3)(react@18.3.1)
      '@floating-ui/dom': 1.6.8
      '@types/react-transition-group': 4.4.10
      memoize-one: 6.0.0
      prop-types: 15.8.1
      react: 18.3.1
      react-dom: 18.3.1(react@18.3.1)
      react-transition-group: 4.4.5(react-dom@18.3.1(react@18.3.1))(react@18.3.1)
      use-isomorphic-layout-effect: 1.1.2(@types/react@18.3.3)(react@18.3.1)
    transitivePeerDependencies:
      - '@types/react'
      - supports-color

  react-style-singleton@2.2.1(@types/react@18.3.3)(react@18.3.1):
    dependencies:
      get-nonce: 1.0.1
      invariant: 2.2.4
      react: 18.3.1
      tslib: 2.6.3
    optionalDependencies:
      '@types/react': 18.3.3

  react-transition-group@4.4.5(react-dom@18.3.1(react@18.3.1))(react@18.3.1):
    dependencies:
      '@babel/runtime': 7.24.8
      dom-helpers: 5.2.1
      loose-envify: 1.4.0
      prop-types: 15.8.1
      react: 18.3.1
      react-dom: 18.3.1(react@18.3.1)

  react-universal-interface@0.6.2(react@18.3.1)(tslib@2.6.3):
    dependencies:
      react: 18.3.1
      tslib: 2.6.3

  react-use@17.5.1(react-dom@18.3.1(react@18.3.1))(react@18.3.1):
    dependencies:
      '@types/js-cookie': 2.2.7
      '@xobotyi/scrollbar-width': 1.9.5
      copy-to-clipboard: 3.3.3
      fast-deep-equal: 3.1.3
      fast-shallow-equal: 1.0.0
      js-cookie: 2.2.1
      nano-css: 5.6.2(react-dom@18.3.1(react@18.3.1))(react@18.3.1)
      react: 18.3.1
      react-dom: 18.3.1(react@18.3.1)
      react-universal-interface: 0.6.2(react@18.3.1)(tslib@2.6.3)
      resize-observer-polyfill: 1.5.1
      screenfull: 5.2.0
      set-harmonic-interval: 1.0.1
      throttle-debounce: 3.0.1
      ts-easing: 0.2.0
      tslib: 2.6.3

  react@18.3.1:
    dependencies:
      loose-envify: 1.4.0

  read-cache@1.0.0:
    dependencies:
      pify: 2.3.0

  read-pkg-up@7.0.1:
    dependencies:
      find-up: 4.1.0
      read-pkg: 5.2.0
      type-fest: 0.8.1

  read-pkg@5.2.0:
    dependencies:
      '@types/normalize-package-data': 2.4.4
      normalize-package-data: 2.5.0
      parse-json: 5.2.0
      type-fest: 0.6.0

  read-yaml-file@1.1.0:
    dependencies:
      graceful-fs: 4.2.11
      js-yaml: 3.14.1
      pify: 4.0.1
      strip-bom: 3.0.0

  read-yaml-file@2.1.0:
    dependencies:
      js-yaml: 4.1.0
      strip-bom: 4.0.0

  readable-stream@3.6.2:
    dependencies:
      inherits: 2.0.4
      string_decoder: 1.3.0
      util-deprecate: 1.0.2

  readdirp@3.6.0:
    dependencies:
      picomatch: 2.3.1

  redent@3.0.0:
    dependencies:
      indent-string: 4.0.0
      strip-indent: 3.0.0

  reflect.getprototypeof@1.0.6:
    dependencies:
      call-bind: 1.0.7
      define-properties: 1.2.1
      es-abstract: 1.23.3
      es-errors: 1.3.0
      get-intrinsic: 1.2.4
      globalthis: 1.0.4
      which-builtin-type: 1.1.3

  regenerator-runtime@0.13.11:
    optional: true

  regenerator-runtime@0.14.1: {}

  regexp.prototype.flags@1.5.2:
    dependencies:
      call-bind: 1.0.7
      define-properties: 1.2.1
      es-errors: 1.3.0
      set-function-name: 2.0.2

  require-directory@2.1.1: {}

  require-main-filename@2.0.0: {}

  requires-port@1.0.0: {}

  resize-observer-polyfill@1.5.1: {}

  resolve-from@4.0.0: {}

  resolve-from@5.0.0: {}

  resolve-pkg-maps@1.0.0: {}

  resolve-protobuf-schema@2.1.0:
    dependencies:
      protocol-buffers-schema: 3.6.0

  resolve@1.22.8:
    dependencies:
      is-core-module: 2.15.0
      path-parse: 1.0.7
      supports-preserve-symlinks-flag: 1.0.0

  resolve@2.0.0-next.5:
    dependencies:
      is-core-module: 2.15.0
      path-parse: 1.0.7
      supports-preserve-symlinks-flag: 1.0.0

  restore-cursor@3.1.0:
    dependencies:
      onetime: 5.1.2
      signal-exit: 3.0.7

  restore-cursor@4.0.0:
    dependencies:
      onetime: 5.1.2
      signal-exit: 3.0.7

  reusify@1.0.4: {}

  rfdc@1.4.1: {}

  rgbcolor@1.0.1:
    optional: true

  rimraf@3.0.2:
    dependencies:
      glob: 7.2.3

  rimraf@5.0.9:
    dependencies:
      glob: 10.4.5

  rollup-plugin-esbuild@6.1.1(esbuild@0.21.5)(rollup@4.19.0):
    dependencies:
      '@rollup/pluginutils': 5.1.0(rollup@4.19.0)
      debug: 4.3.5
      es-module-lexer: 1.5.4
      esbuild: 0.21.5
      get-tsconfig: 4.7.6
      rollup: 4.19.0
    transitivePeerDependencies:
      - supports-color

  rollup@2.79.1:
    optionalDependencies:
      fsevents: 2.3.3

  rollup@4.19.0:
    dependencies:
      '@types/estree': 1.0.5
    optionalDependencies:
      '@rollup/rollup-android-arm-eabi': 4.19.0
      '@rollup/rollup-android-arm64': 4.19.0
      '@rollup/rollup-darwin-arm64': 4.19.0
      '@rollup/rollup-darwin-x64': 4.19.0
      '@rollup/rollup-linux-arm-gnueabihf': 4.19.0
      '@rollup/rollup-linux-arm-musleabihf': 4.19.0
      '@rollup/rollup-linux-arm64-gnu': 4.19.0
      '@rollup/rollup-linux-arm64-musl': 4.19.0
      '@rollup/rollup-linux-powerpc64le-gnu': 4.19.0
      '@rollup/rollup-linux-riscv64-gnu': 4.19.0
      '@rollup/rollup-linux-s390x-gnu': 4.19.0
      '@rollup/rollup-linux-x64-gnu': 4.19.0
      '@rollup/rollup-linux-x64-musl': 4.19.0
      '@rollup/rollup-win32-arm64-msvc': 4.19.0
      '@rollup/rollup-win32-ia32-msvc': 4.19.0
      '@rollup/rollup-win32-x64-msvc': 4.19.0
      fsevents: 2.3.3

  rrweb-cssom@0.6.0: {}

  rrweb-cssom@0.7.1: {}

  rtl-css-js@1.16.1:
    dependencies:
      '@babel/runtime': 7.24.8

  run-parallel@1.2.0:
    dependencies:
      queue-microtask: 1.2.3

  rw@1.3.3: {}

  safe-array-concat@1.1.2:
    dependencies:
      call-bind: 1.0.7
      get-intrinsic: 1.2.4
      has-symbols: 1.0.3
      isarray: 2.0.5

  safe-buffer@5.2.1: {}

  safe-regex-test@1.0.3:
    dependencies:
      call-bind: 1.0.7
      es-errors: 1.3.0
      is-regex: 1.1.4

  safer-buffer@2.1.2: {}

  sass@1.77.8:
    dependencies:
      chokidar: 3.6.0
      immutable: 4.3.7
      source-map-js: 1.2.0

  saxes@6.0.0:
    dependencies:
      xmlchars: 2.2.0

  scheduler@0.23.2:
    dependencies:
      loose-envify: 1.4.0

  screenfull@5.2.0: {}

  semver@7.5.4:
    dependencies:
      lru-cache: 6.0.0

  semver@7.6.3: {}

  set-blocking@2.0.0: {}

  set-function-length@1.2.2:
    dependencies:
      define-data-property: 1.1.4
      es-errors: 1.3.0
      function-bind: 1.1.2
      get-intrinsic: 1.2.4
      gopd: 1.0.1
      has-property-descriptors: 1.0.2

  set-function-name@2.0.2:
    dependencies:
      define-data-property: 1.1.4
      es-errors: 1.3.0
      functions-have-names: 1.2.3
      has-property-descriptors: 1.0.2

  set-harmonic-interval@1.0.1: {}

  set-value@2.0.1:
    dependencies:
      extend-shallow: 2.0.1
      is-extendable: 0.1.1
      is-plain-object: 2.0.4
      split-string: 3.1.0

  shebang-command@1.2.0:
    dependencies:
      shebang-regex: 1.0.0

  shebang-command@2.0.0:
    dependencies:
      shebang-regex: 3.0.0

  shebang-regex@1.0.0: {}

  shebang-regex@3.0.0: {}

  shiki@1.11.0:
    dependencies:
      '@shikijs/core': 1.11.0
      '@types/hast': 3.0.4

  side-channel@1.0.6:
    dependencies:
      call-bind: 1.0.7
      es-errors: 1.3.0
      get-intrinsic: 1.2.4
      object-inspect: 1.13.2

  siginfo@2.0.0: {}

  signal-exit@3.0.7: {}

  signal-exit@4.1.0: {}

  sisteransi@1.0.5: {}

  slash@3.0.0: {}

  slice-ansi@5.0.0:
    dependencies:
      ansi-styles: 6.2.1
      is-fullwidth-code-point: 4.0.0

  slice-ansi@7.1.0:
    dependencies:
      ansi-styles: 6.2.1
      is-fullwidth-code-point: 5.0.0

  smartwrap@2.0.2:
    dependencies:
      array.prototype.flat: 1.3.2
      breakword: 1.0.6
      grapheme-splitter: 1.0.4
      strip-ansi: 6.0.1
      wcwidth: 1.0.1
      yargs: 15.4.1

  sort-asc@0.2.0: {}

  sort-desc@0.2.0: {}

  sort-object@3.0.3:
    dependencies:
      bytewise: 1.1.0
      get-value: 2.0.6
      is-extendable: 0.1.1
      sort-asc: 0.2.0
      sort-desc: 0.2.0
      union-value: 1.0.1

  source-map-js@1.2.0: {}

  source-map@0.5.6: {}

  source-map@0.5.7: {}

  source-map@0.6.1: {}

  spawndamnit@2.0.0:
    dependencies:
      cross-spawn: 5.1.0
      signal-exit: 3.0.7

  spdx-correct@3.2.0:
    dependencies:
      spdx-expression-parse: 3.0.1
      spdx-license-ids: 3.0.18

  spdx-exceptions@2.5.0: {}

  spdx-expression-parse@3.0.1:
    dependencies:
      spdx-exceptions: 2.5.0
      spdx-license-ids: 3.0.18

  spdx-license-ids@3.0.18: {}

  split-string@3.1.0:
    dependencies:
      extend-shallow: 3.0.2

  sprintf-js@1.0.3: {}

  stack-generator@2.0.10:
    dependencies:
      stackframe: 1.3.4

  stackback@0.0.2: {}

  stackblur-canvas@2.7.0:
    optional: true

  stackframe@1.3.4: {}

  stacktrace-gps@3.1.2:
    dependencies:
      source-map: 0.5.6
      stackframe: 1.3.4

  stacktrace-js@2.0.2:
    dependencies:
      error-stack-parser: 2.1.4
      stack-generator: 2.0.10
      stacktrace-gps: 3.1.2

  std-env@3.7.0: {}

  stop-iteration-iterator@1.0.0:
    dependencies:
      internal-slot: 1.0.7

  stream-transform@2.1.3:
    dependencies:
      mixme: 0.5.10

  string-argv@0.3.2: {}

  string-width@4.2.3:
    dependencies:
      emoji-regex: 8.0.0
      is-fullwidth-code-point: 3.0.0
      strip-ansi: 6.0.1

  string-width@5.1.2:
    dependencies:
      eastasianwidth: 0.2.0
      emoji-regex: 9.2.2
      strip-ansi: 7.1.0

  string-width@7.2.0:
    dependencies:
      emoji-regex: 10.3.0
      get-east-asian-width: 1.2.0
      strip-ansi: 7.1.0

  string.prototype.includes@2.0.0:
    dependencies:
      define-properties: 1.2.1
      es-abstract: 1.23.3

  string.prototype.matchall@4.0.11:
    dependencies:
      call-bind: 1.0.7
      define-properties: 1.2.1
      es-abstract: 1.23.3
      es-errors: 1.3.0
      es-object-atoms: 1.0.0
      get-intrinsic: 1.2.4
      gopd: 1.0.1
      has-symbols: 1.0.3
      internal-slot: 1.0.7
      regexp.prototype.flags: 1.5.2
      set-function-name: 2.0.2
      side-channel: 1.0.6

  string.prototype.repeat@1.0.0:
    dependencies:
      define-properties: 1.2.1
      es-abstract: 1.23.3

  string.prototype.trim@1.2.9:
    dependencies:
      call-bind: 1.0.7
      define-properties: 1.2.1
      es-abstract: 1.23.3
      es-object-atoms: 1.0.0

  string.prototype.trimend@1.0.8:
    dependencies:
      call-bind: 1.0.7
      define-properties: 1.2.1
      es-object-atoms: 1.0.0

  string.prototype.trimstart@1.0.8:
    dependencies:
      call-bind: 1.0.7
      define-properties: 1.2.1
      es-object-atoms: 1.0.0

  string_decoder@1.3.0:
    dependencies:
      safe-buffer: 5.2.1

  strip-ansi@6.0.1:
    dependencies:
      ansi-regex: 5.0.1

  strip-ansi@7.1.0:
    dependencies:
      ansi-regex: 6.0.1

  strip-bom@3.0.0: {}

  strip-bom@4.0.0: {}

  strip-final-newline@3.0.0: {}

  strip-indent@3.0.0:
    dependencies:
      min-indent: 1.0.1

  strip-json-comments@3.1.1: {}

  stylis@4.2.0: {}

  stylis@4.3.2: {}

  supports-color@5.5.0:
    dependencies:
      has-flag: 3.0.0

  supports-color@7.2.0:
    dependencies:
      has-flag: 4.0.0

  supports-preserve-symlinks-flag@1.0.0: {}

  svg-pathdata@6.0.3:
    optional: true

  symbol-tree@3.2.4: {}

  syncpack@12.3.0(typescript@5.5.4):
    dependencies:
      '@effect/schema': 0.56.1(effect@2.0.0-next.62)(fast-check@3.15.0)
      chalk: 4.1.2
      commander: 11.1.0
      cosmiconfig: 9.0.0(typescript@5.5.4)
      effect: 2.0.0-next.62
      enquirer: 2.4.1
      fast-check: 3.15.0
      globby: 11.1.0
      minimatch: 9.0.3
      npm-package-arg: 11.0.1
      ora: 5.4.1
      prompts: 2.4.2
      read-yaml-file: 2.1.0
      semver: 7.5.4
      tightrope: 0.1.0
      ts-toolbelt: 9.6.0
    transitivePeerDependencies:
      - typescript

  tapable@2.2.1: {}

  term-size@2.2.1: {}

  text-segmentation@1.0.3:
    dependencies:
      utrie: 1.0.2

  text-table@0.2.0: {}

  throttle-debounce@3.0.1: {}

  tightrope@0.1.0: {}

  tiny-invariant@1.3.3: {}

  tinybench@2.8.0: {}

  tinypool@1.0.0: {}

  tinyqueue@2.0.3: {}

  tinyrainbow@1.2.0: {}

  tinyspy@3.0.0: {}

  tmp@0.0.33:
    dependencies:
      os-tmpdir: 1.0.2

  to-fast-properties@2.0.0: {}

  to-regex-range@5.0.1:
    dependencies:
      is-number: 7.0.0

  toggle-selection@1.0.6: {}

  tough-cookie@4.1.4:
    dependencies:
      psl: 1.9.0
      punycode: 2.3.1
      universalify: 0.2.0
      url-parse: 1.5.10

  tr46@5.0.0:
    dependencies:
      punycode: 2.3.1

  trim-newlines@3.0.1: {}

  ts-api-utils@1.3.0(typescript@5.5.4):
    dependencies:
      typescript: 5.5.4

  ts-easing@0.2.0: {}

  ts-toolbelt@9.6.0: {}

  tsconfig-paths@3.15.0:
    dependencies:
      '@types/json5': 0.0.29
      json5: 1.0.2
      minimist: 1.2.8
      strip-bom: 3.0.0

  tslib@2.4.0: {}

  tslib@2.6.3: {}

  tsx@4.16.2:
    dependencies:
      esbuild: 0.21.5
      get-tsconfig: 4.7.6
    optionalDependencies:
      fsevents: 2.3.3

  tty-table@4.2.3:
    dependencies:
      chalk: 4.1.2
      csv: 5.5.3
      kleur: 4.1.5
      smartwrap: 2.0.2
      strip-ansi: 6.0.1
      wcwidth: 1.0.1
      yargs: 17.7.2

  type-check@0.4.0:
    dependencies:
      prelude-ls: 1.2.1

  type-fest@0.13.1: {}

  type-fest@0.20.2: {}

  type-fest@0.6.0: {}

  type-fest@0.8.1: {}

  typed-array-buffer@1.0.2:
    dependencies:
      call-bind: 1.0.7
      es-errors: 1.3.0
      is-typed-array: 1.1.13

  typed-array-byte-length@1.0.1:
    dependencies:
      call-bind: 1.0.7
      for-each: 0.3.3
      gopd: 1.0.1
      has-proto: 1.0.3
      is-typed-array: 1.1.13

  typed-array-byte-offset@1.0.2:
    dependencies:
      available-typed-arrays: 1.0.7
      call-bind: 1.0.7
      for-each: 0.3.3
      gopd: 1.0.1
      has-proto: 1.0.3
      is-typed-array: 1.1.13

  typed-array-length@1.0.6:
    dependencies:
      call-bind: 1.0.7
      for-each: 0.3.3
      gopd: 1.0.1
      has-proto: 1.0.3
      is-typed-array: 1.1.13
      possible-typed-array-names: 1.0.0

  typedoc@0.26.5(typescript@5.5.4):
    dependencies:
      lunr: 2.3.9
      markdown-it: 14.1.0
      minimatch: 9.0.5
      shiki: 1.11.0
      typescript: 5.5.4
      yaml: 2.4.5

  typescript@5.5.4: {}

  typewise-core@1.2.0: {}

  typewise@1.0.3:
    dependencies:
      typewise-core: 1.2.0

  uc.micro@2.1.0: {}

  ufo@1.5.4: {}

  uglify-js@3.19.0:
    optional: true

  unbox-primitive@1.0.2:
    dependencies:
      call-bind: 1.0.7
      has-bigints: 1.0.2
      has-symbols: 1.0.3
      which-boxed-primitive: 1.0.2

  undici-types@5.26.5: {}

  union-value@1.0.1:
    dependencies:
      arr-union: 3.1.0
      get-value: 2.0.6
      is-extendable: 0.1.1
      set-value: 2.0.1

  universalify@0.1.2: {}

  universalify@0.2.0: {}

  universalify@2.0.1: {}

  uri-js@4.4.1:
    dependencies:
      punycode: 2.3.1

  url-parse@1.5.10:
    dependencies:
      querystringify: 2.2.0
      requires-port: 1.0.0

  use-callback-ref@1.3.2(@types/react@18.3.3)(react@18.3.1):
    dependencies:
      react: 18.3.1
      tslib: 2.6.3
    optionalDependencies:
      '@types/react': 18.3.3

  use-isomorphic-layout-effect@1.1.2(@types/react@18.3.3)(react@18.3.1):
    dependencies:
      react: 18.3.1
    optionalDependencies:
      '@types/react': 18.3.3

  use-sidecar@1.1.2(@types/react@18.3.3)(react@18.3.1):
    dependencies:
      detect-node-es: 1.1.0
      react: 18.3.1
      tslib: 2.6.3
    optionalDependencies:
      '@types/react': 18.3.3

  util-deprecate@1.0.2: {}

  utrie@1.0.2:
    dependencies:
      base64-arraybuffer: 1.0.2

  uuid@10.0.0: {}

  validate-npm-package-license@3.0.4:
    dependencies:
      spdx-correct: 3.2.0
      spdx-expression-parse: 3.0.1

  validate-npm-package-name@5.0.1: {}

<<<<<<< HEAD
  vite-node@1.6.0(@types/node@18.19.33)(sass@1.77.1):
=======
  valtio@1.13.2(@types/react@18.3.3)(react@18.3.1):
    dependencies:
      derive-valtio: 0.1.0(valtio@1.13.2(@types/react@18.3.3)(react@18.3.1))
      proxy-compare: 2.6.0
      use-sync-external-store: 1.2.0(react@18.3.1)
    optionalDependencies:
      '@types/react': 18.3.3
      react: 18.3.1

  vite-node@2.0.4(@types/node@18.19.41)(sass@1.77.8):
>>>>>>> 28e092aa
    dependencies:
      cac: 6.7.14
      debug: 4.3.5
      pathe: 1.1.2
      tinyrainbow: 1.2.0
      vite: 5.3.4(@types/node@18.19.41)(sass@1.77.8)
    transitivePeerDependencies:
      - '@types/node'
      - less
      - lightningcss
      - sass
      - stylus
      - sugarss
      - supports-color
      - terser

  vite-plugin-eslint@1.8.1(eslint@8.57.0)(vite@5.3.4(@types/node@18.19.41)(sass@1.77.8)):
    dependencies:
      '@rollup/pluginutils': 4.2.1
      '@types/eslint': 8.56.11
      eslint: 8.57.0
      rollup: 2.79.1
      vite: 5.3.4(@types/node@18.19.41)(sass@1.77.8)

  vite@5.3.4(@types/node@18.19.41)(sass@1.77.8):
    dependencies:
      esbuild: 0.21.5
      postcss: 8.4.39
      rollup: 4.19.0
    optionalDependencies:
      '@types/node': 18.19.41
      fsevents: 2.3.3
      sass: 1.77.8

  vitefu@0.2.5(vite@5.3.4(@types/node@18.19.41)(sass@1.77.8)):
    optionalDependencies:
      vite: 5.3.4(@types/node@18.19.41)(sass@1.77.8)

  vitest@2.0.4(@types/node@18.19.41)(happy-dom@14.12.3)(jsdom@24.1.1)(sass@1.77.8):
    dependencies:
      '@ampproject/remapping': 2.3.0
      '@vitest/expect': 2.0.4
      '@vitest/pretty-format': 2.0.4
      '@vitest/runner': 2.0.4
      '@vitest/snapshot': 2.0.4
      '@vitest/spy': 2.0.4
      '@vitest/utils': 2.0.4
      chai: 5.1.1
      debug: 4.3.5
      execa: 8.0.1
      magic-string: 0.30.10
      pathe: 1.1.2
      std-env: 3.7.0
      tinybench: 2.8.0
      tinypool: 1.0.0
      tinyrainbow: 1.2.0
      vite: 5.3.4(@types/node@18.19.41)(sass@1.77.8)
      vite-node: 2.0.4(@types/node@18.19.41)(sass@1.77.8)
      why-is-node-running: 2.3.0
    optionalDependencies:
      '@types/node': 18.19.41
      happy-dom: 14.12.3
      jsdom: 24.1.1
    transitivePeerDependencies:
      - less
      - lightningcss
      - sass
      - stylus
      - sugarss
      - supports-color
      - terser

  w3c-xmlserializer@5.0.0:
    dependencies:
      xml-name-validator: 5.0.0

  wcwidth@1.0.1:
    dependencies:
      defaults: 1.0.4

  web-worker@1.3.0: {}

  webidl-conversions@7.0.0: {}

  whatwg-encoding@3.1.1:
    dependencies:
      iconv-lite: 0.6.3

  whatwg-mimetype@3.0.0: {}

  whatwg-mimetype@4.0.0: {}

  whatwg-url@14.0.0:
    dependencies:
      tr46: 5.0.0
      webidl-conversions: 7.0.0

  which-boxed-primitive@1.0.2:
    dependencies:
      is-bigint: 1.0.4
      is-boolean-object: 1.1.2
      is-number-object: 1.0.7
      is-string: 1.0.7
      is-symbol: 1.0.4

  which-builtin-type@1.1.3:
    dependencies:
      function.prototype.name: 1.1.6
      has-tostringtag: 1.0.2
      is-async-function: 2.0.0
      is-date-object: 1.0.5
      is-finalizationregistry: 1.0.2
      is-generator-function: 1.0.10
      is-regex: 1.1.4
      is-weakref: 1.0.2
      isarray: 2.0.5
      which-boxed-primitive: 1.0.2
      which-collection: 1.0.2
      which-typed-array: 1.1.15

  which-collection@1.0.2:
    dependencies:
      is-map: 2.0.3
      is-set: 2.0.3
      is-weakmap: 2.0.2
      is-weakset: 2.0.3

  which-module@2.0.1: {}

  which-pm@2.2.0:
    dependencies:
      load-yaml-file: 0.2.0
      path-exists: 4.0.0

  which-typed-array@1.1.15:
    dependencies:
      available-typed-arrays: 1.0.7
      call-bind: 1.0.7
      for-each: 0.3.3
      gopd: 1.0.1
      has-tostringtag: 1.0.2

  which@1.3.1:
    dependencies:
      isexe: 2.0.0

  which@2.0.2:
    dependencies:
      isexe: 2.0.0

  why-is-node-running@2.3.0:
    dependencies:
      siginfo: 2.0.0
      stackback: 0.0.2

  wkt-parser@1.3.3: {}

  word-wrap@1.2.5: {}

  wordwrap@1.0.0: {}

  wrap-ansi@6.2.0:
    dependencies:
      ansi-styles: 4.3.0
      string-width: 4.2.3
      strip-ansi: 6.0.1

  wrap-ansi@7.0.0:
    dependencies:
      ansi-styles: 4.3.0
      string-width: 4.2.3
      strip-ansi: 6.0.1

  wrap-ansi@8.1.0:
    dependencies:
      ansi-styles: 6.2.1
      string-width: 5.1.2
      strip-ansi: 7.1.0

  wrap-ansi@9.0.0:
    dependencies:
      ansi-styles: 6.2.1
      string-width: 7.2.0
      strip-ansi: 7.1.0

  wrappy@1.0.2: {}

  ws@8.18.0: {}

  xml-name-validator@5.0.0: {}

  xml-utils@1.10.1: {}

  xmlchars@2.2.0: {}

  y18n@4.0.3: {}

  y18n@5.0.8: {}

  yallist@2.1.2: {}

  yallist@4.0.0: {}

  yaml@1.10.2: {}

  yaml@2.4.5: {}

  yargs-parser@18.1.3:
    dependencies:
      camelcase: 5.3.1
      decamelize: 1.2.0

  yargs-parser@21.1.1: {}

  yargs@15.4.1:
    dependencies:
      cliui: 6.0.0
      decamelize: 1.2.0
      find-up: 4.1.0
      get-caller-file: 2.0.5
      require-directory: 2.1.1
      require-main-filename: 2.0.0
      set-blocking: 2.0.0
      string-width: 4.2.3
      which-module: 2.0.1
      y18n: 4.0.3
      yargs-parser: 18.1.3

  yargs@17.7.2:
    dependencies:
      cliui: 8.0.1
      escalade: 3.1.2
      get-caller-file: 2.0.5
      require-directory: 2.1.1
      string-width: 4.2.3
      y18n: 5.0.8
      yargs-parser: 21.1.1

  yocto-queue@0.1.0: {}

  zod-validation-error@3.3.0(zod@3.23.8):
    dependencies:
      zod: 3.23.8

  zod@3.23.8: {}

  zstddec@0.1.0: {}<|MERGE_RESOLUTION|>--- conflicted
+++ resolved
@@ -1113,14 +1113,10 @@
         version: 2.1.1(@chakra-ui/system@2.6.2(@emotion/react@11.13.0(@types/react@18.3.3)(react@18.3.1))(@emotion/styled@11.13.0(@emotion/react@11.13.0(@types/react@18.3.3)(react@18.3.1))(@types/react@18.3.3)(react@18.3.1))(react@18.3.1))(react@18.3.1)
       '@chakra-ui/system':
         specifier: ^2.6.2
-<<<<<<< HEAD
-        version: 2.6.2(@emotion/react@11.11.4(@types/react@18.3.3)(react@18.3.1))(@emotion/styled@11.11.5(@emotion/react@11.11.4(@types/react@18.3.3)(react@18.3.1))(@types/react@18.3.3)(react@18.3.1))(react@18.3.1)
+        version: 2.6.2(@emotion/react@11.13.0(@types/react@18.3.3)(react@18.3.1))(@emotion/styled@11.13.0(@emotion/react@11.13.0(@types/react@18.3.3)(react@18.3.1))(@types/react@18.3.3)(react@18.3.1))(react@18.3.1)
       '@conterra/reactivity-core':
         specifier: ^0.4.0
         version: 0.4.0
-=======
-        version: 2.6.2(@emotion/react@11.13.0(@types/react@18.3.3)(react@18.3.1))(@emotion/styled@11.13.0(@emotion/react@11.13.0(@types/react@18.3.3)(react@18.3.1))(@types/react@18.3.3)(react@18.3.1))(react@18.3.1)
->>>>>>> 28e092aa
       '@emotion/react':
         specifier: ^11.13.0
         version: 11.13.0(@types/react@18.3.3)(react@18.3.1)
@@ -1136,6 +1132,12 @@
       '@open-pioneer/editing':
         specifier: workspace:^
         version: link:../../../packages/editing
+      '@open-pioneer/experimental-layout-sidebar':
+        specifier: workspace:^
+        version: link:../../../experimental-packages/layout-sidebar
+      '@open-pioneer/geolocation':
+        specifier: workspace:^
+        version: link:../../../packages/geolocation
       '@open-pioneer/http':
         specifier: ^2.1.8
         version: 2.1.8(@open-pioneer/core@1.2.3)(@open-pioneer/runtime@2.1.6(55tcge6z6a4x6cc2hnasibnwgq))
@@ -1160,17 +1162,18 @@
       '@open-pioneer/ogc-features':
         specifier: workspace:^
         version: link:../../../packages/ogc-features
+      '@open-pioneer/overview-map':
+        specifier: workspace:^
+        version: link:../../../packages/overview-map
+      '@open-pioneer/printing':
+        specifier: workspace:^
+        version: link:../../../packages/printing
       '@open-pioneer/react-utils':
-<<<<<<< HEAD
-        specifier: workspace:^
-        version: link:../../../packages/react-utils
+        specifier: ^1.0.0
+        version: 1.0.0(@open-pioneer/chakra-integration@1.1.3(@chakra-ui/react@2.8.2(@emotion/react@11.13.0(@types/react@18.3.3)(react@18.3.1))(@emotion/styled@11.13.0(@emotion/react@11.13.0(@types/react@18.3.3)(react@18.3.1))(@types/react@18.3.3)(react@18.3.1))(@types/react@18.3.3)(framer-motion@10.18.0(react-dom@18.3.1(react@18.3.1))(react@18.3.1))(react-dom@18.3.1(react@18.3.1))(react@18.3.1))(@emotion/cache@11.13.0)(@emotion/react@11.13.0(@types/react@18.3.3)(react@18.3.1))(@emotion/styled@11.13.0(@emotion/react@11.13.0(@types/react@18.3.3)(react@18.3.1))(@types/react@18.3.3)(react@18.3.1))(framer-motion@10.18.0(react-dom@18.3.1(react@18.3.1))(react@18.3.1))(react-dom@18.3.1(react@18.3.1))(react@18.3.1))(@open-pioneer/core@1.2.3)(classnames@2.5.1)(react@18.3.1)
       '@open-pioneer/reactivity':
         specifier: ^0.1.0
         version: 0.1.0(@conterra/reactivity-core@0.4.0)(react@18.3.1)
-=======
-        specifier: ^1.0.0
-        version: 1.0.0(@open-pioneer/chakra-integration@1.1.3(@chakra-ui/react@2.8.2(@emotion/react@11.13.0(@types/react@18.3.3)(react@18.3.1))(@emotion/styled@11.13.0(@emotion/react@11.13.0(@types/react@18.3.3)(react@18.3.1))(@types/react@18.3.3)(react@18.3.1))(@types/react@18.3.3)(framer-motion@10.18.0(react-dom@18.3.1(react@18.3.1))(react@18.3.1))(react-dom@18.3.1(react@18.3.1))(react@18.3.1))(@emotion/cache@11.13.0)(@emotion/react@11.13.0(@types/react@18.3.3)(react@18.3.1))(@emotion/styled@11.13.0(@emotion/react@11.13.0(@types/react@18.3.3)(react@18.3.1))(@types/react@18.3.3)(react@18.3.1))(framer-motion@10.18.0(react-dom@18.3.1(react@18.3.1))(react@18.3.1))(react-dom@18.3.1(react@18.3.1))(react@18.3.1))(@open-pioneer/core@1.2.3)(classnames@2.5.1)(react@18.3.1)
->>>>>>> 28e092aa
       '@open-pioneer/result-list':
         specifier: workspace:^
         version: link:../../../packages/result-list
@@ -1208,16 +1211,8 @@
         specifier: ^5.2.1
         version: 5.2.1(react@18.3.1)
       react-use:
-<<<<<<< HEAD
-        specifier: ^17.4.2
-        version: 17.5.0(react-dom@18.3.1(react@18.3.1))(react@18.3.1)
-=======
         specifier: ^17.5.1
         version: 17.5.1(react-dom@18.3.1(react@18.3.1))(react@18.3.1)
-      valtio:
-        specifier: ^1.12.1
-        version: 1.13.2(@types/react@18.3.3)(react@18.3.1)
->>>>>>> 28e092aa
 
   src/samples/ogc-api-sample/ogc-app:
     dependencies:
@@ -5663,25 +5658,8 @@
     resolution: {integrity: sha512-OljLrQ9SQdOUqTaQxqL5dEfZWrXExyyWsozYlAWFawPVNuD83igl7uJD2RTkNMbniIYgt8l81eCJGIdQF7avLQ==}
     engines: {node: ^14.17.0 || ^16.13.0 || >=18.0.0}
 
-<<<<<<< HEAD
-  vite-node@1.6.0:
-    resolution: {integrity: sha512-de6HJgzC+TFzOu0NTC4RAIsyf/DY/ibWDYQUcuEA84EMHhcefTUGkjFHKKEJhQN4A+6I0u++kr3l36ZF2d7XRw==}
-=======
-  valtio@1.13.2:
-    resolution: {integrity: sha512-Qik0o+DSy741TmkqmRfjq+0xpZBXi/Y6+fXZLn0xNF1z/waFMbE3rkivv5Zcf9RrMUp6zswf2J7sbh2KBlba5A==}
-    engines: {node: '>=12.20.0'}
-    peerDependencies:
-      '@types/react': '>=16.8'
-      react: '>=16.8'
-    peerDependenciesMeta:
-      '@types/react':
-        optional: true
-      react:
-        optional: true
-
   vite-node@2.0.4:
     resolution: {integrity: sha512-ZpJVkxcakYtig5iakNeL7N3trufe3M6vGuzYAr4GsbCTwobDeyPJpE4cjDhhPluv8OvQCFzu2LWp6GkoKRITXA==}
->>>>>>> 28e092aa
     engines: {node: ^18.0.0 || >=20.0.0}
     hasBin: true
 
@@ -10733,20 +10711,7 @@
 
   validate-npm-package-name@5.0.1: {}
 
-<<<<<<< HEAD
-  vite-node@1.6.0(@types/node@18.19.33)(sass@1.77.1):
-=======
-  valtio@1.13.2(@types/react@18.3.3)(react@18.3.1):
-    dependencies:
-      derive-valtio: 0.1.0(valtio@1.13.2(@types/react@18.3.3)(react@18.3.1))
-      proxy-compare: 2.6.0
-      use-sync-external-store: 1.2.0(react@18.3.1)
-    optionalDependencies:
-      '@types/react': 18.3.3
-      react: 18.3.1
-
   vite-node@2.0.4(@types/node@18.19.41)(sass@1.77.8):
->>>>>>> 28e092aa
     dependencies:
       cac: 6.7.14
       debug: 4.3.5
