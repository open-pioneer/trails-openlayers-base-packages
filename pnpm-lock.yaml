lockfileVersion: '6.0'

settings:
  autoInstallPeers: true
  excludeLinksFromLockfile: false

overrides:
  semver@<7.5.2: '>=7.5.2'
  tough-cookie@<4.1.3: '>=4.1.3'
  '@mapbox/mapbox-gl-style-spec': npm:@maplibre/maplibre-gl-style-spec@^19.3.3

patchedDependencies:
  '@changesets/assemble-release-plan@5.2.4':
    hash: ixdzxqire6z6wavv7be3kwhyxu
    path: patches/@changesets__assemble-release-plan@5.2.4.patch
  ol-mapbox-style@12.0.0:
    hash: f6syo2kdcenmfamxdcxezyuuyy
    path: patches/ol-mapbox-style@12.0.0.patch

importers:

  .:
    dependencies:
      '@chakra-ui/icons':
        specifier: ^2.1.0
        version: 2.1.1(@chakra-ui/system@2.6.2)(react@18.2.0)
      '@chakra-ui/react':
        specifier: ^2.8.0
        version: 2.8.2(@emotion/react@11.11.1)(@emotion/styled@11.11.0)(@types/react@18.2.37)(framer-motion@10.16.5)(react-dom@18.2.0)(react@18.2.0)
      '@chakra-ui/system':
        specifier: ^2.6.0
        version: 2.6.2(@emotion/react@11.11.1)(@emotion/styled@11.11.0)(react@18.2.0)
      '@emotion/cache':
        specifier: ^11.11.0
        version: 11.11.0
      '@emotion/react':
        specifier: ^11.11.1
        version: 11.11.1(@types/react@18.2.37)(react@18.2.0)
      '@emotion/styled':
        specifier: ^11.11.0
        version: 11.11.0(@emotion/react@11.11.1)(@types/react@18.2.37)(react@18.2.0)
      '@formatjs/intl':
        specifier: ^2.9.0
        version: 2.9.9(typescript@5.1.6)
      '@maplibre/maplibre-gl-style-spec':
        specifier: ^19.3.3
        version: 19.3.3
      '@open-pioneer/chakra-integration':
        specifier: ^1.1.0
        version: 1.1.0(@chakra-ui/react@2.8.2)(@emotion/cache@11.11.0)(@emotion/react@11.11.1)(@emotion/styled@11.11.0)(framer-motion@10.16.5)(react-dom@18.2.0)(react@18.2.0)
      '@open-pioneer/core':
        specifier: ^1.1.0
        version: 1.1.0
      '@open-pioneer/integration':
        specifier: ^1.0.3
        version: 1.0.3(@open-pioneer/runtime@1.1.0)
      '@open-pioneer/runtime':
        specifier: ^1.1.0
        version: 1.1.0(@formatjs/intl@2.9.9)(@open-pioneer/base-theme@0.1.0)(@open-pioneer/chakra-integration@1.1.0)(@open-pioneer/core@1.1.0)(@open-pioneer/runtime-react-support@1.0.0)(react-dom@18.2.0)(react@18.2.0)
      '@open-pioneer/test-utils':
        specifier: ^1.0.1
        version: 1.0.1(@formatjs/intl@2.9.9)(@open-pioneer/chakra-integration@1.1.0)(@open-pioneer/runtime-react-support@1.0.0)(@testing-library/dom@9.3.3)(@testing-library/react@14.1.0)(react-dom@18.2.0)(react@18.2.0)
      framer-motion:
        specifier: ^10.16.0
        version: 10.16.5(react-dom@18.2.0)(react@18.2.0)
      ol:
        specifier: ^8.2.0
        version: 8.2.0
      react:
        specifier: ^18.2.0
        version: 18.2.0
      react-dom:
        specifier: ^18.2.0
        version: 18.2.0(react@18.2.0)
      react-use:
        specifier: ^17.4.0
        version: 17.4.0(react-dom@18.2.0)(react@18.2.0)
    devDependencies:
      '@changesets/cli':
        specifier: ^2.26.2
        version: 2.26.2
      '@open-pioneer/build-package-cli':
        specifier: ^1.0.4
        version: 1.0.4(sass@1.65.1)(typescript@5.1.6)
      '@open-pioneer/build-support':
        specifier: ^1.0.0
        version: 1.0.0
      '@open-pioneer/tag-current-versions':
        specifier: ^1.0.1
        version: 1.0.1
      '@open-pioneer/vite-plugin-pioneer':
        specifier: ^1.1.2
        version: 1.1.2(@open-pioneer/runtime@1.1.0)(sass@1.65.1)(vite@4.4.9)
      '@testing-library/dom':
        specifier: ^9.3.1
        version: 9.3.3
      '@testing-library/jest-dom':
        specifier: ^6.0.0
        version: 6.0.0(vitest@0.34.6)
      '@testing-library/react':
        specifier: ^14.0.0
        version: 14.1.0(react-dom@18.2.0)(react@18.2.0)
      '@testing-library/user-event':
        specifier: ^14.4.3
        version: 14.4.3(@testing-library/dom@9.3.3)
      '@types/js-yaml':
        specifier: ^4.0.5
        version: 4.0.5
      '@types/node':
        specifier: ^16.18.40
        version: 16.18.40
      '@types/react':
        specifier: ^18.2.20
        version: 18.2.37
      '@types/react-dom':
        specifier: ^18.2.7
        version: 18.2.15
      '@typescript-eslint/eslint-plugin':
        specifier: ^6.4.0
        version: 6.4.0(@typescript-eslint/parser@6.4.0)(eslint@8.47.0)(typescript@5.1.6)
      '@typescript-eslint/parser':
        specifier: ^6.4.0
        version: 6.4.0(eslint@8.47.0)(typescript@5.1.6)
      '@vitejs/plugin-react-swc':
        specifier: ^3.4.0
        version: 3.4.0(vite@4.4.9)
      eslint:
        specifier: ^8.47.0
        version: 8.47.0
      eslint-config-prettier:
        specifier: ^9.0.0
        version: 9.0.0(eslint@8.47.0)
      eslint-import-resolver-typescript:
        specifier: ^3.6.0
        version: 3.6.0(@typescript-eslint/parser@6.4.0)(eslint-plugin-import@2.28.0)(eslint@8.47.0)
      eslint-plugin-header:
        specifier: ^3.1.1
        version: 3.1.1(eslint@8.47.0)
      eslint-plugin-import:
        specifier: ^2.28.0
        version: 2.28.0(@typescript-eslint/parser@6.4.0)(eslint-import-resolver-typescript@3.6.0)(eslint@8.47.0)
      eslint-plugin-jsx-a11y:
        specifier: ^6.7.1
        version: 6.7.1(eslint@8.47.0)
      eslint-plugin-react:
        specifier: ^7.33.2
        version: 7.33.2(eslint@8.47.0)
      eslint-plugin-react-hooks:
        specifier: ^4.6.0
        version: 4.6.0(eslint@8.47.0)
      eslint-plugin-unused-imports:
        specifier: ^3.0.0
        version: 3.0.0(@typescript-eslint/eslint-plugin@6.4.0)(eslint@8.47.0)
      fast-glob:
        specifier: ^3.3.1
        version: 3.3.1
      handlebars:
        specifier: ^4.7.8
        version: 4.7.8
      happy-dom:
        specifier: ^12.8.0
        version: 12.8.0
      husky:
        specifier: ^8.0.3
        version: 8.0.3
      js-yaml:
        specifier: ^4.1.0
        version: 4.1.0
      jsdom:
        specifier: ^22.1.0
        version: 22.1.0
      prettier:
        specifier: ^3.0.2
        version: 3.0.2
      resize-observer-polyfill:
        specifier: ^1.5.1
        version: 1.5.1
      rimraf:
        specifier: ^5.0.1
        version: 5.0.1
      rollup-plugin-visualizer:
        specifier: ^5.9.2
        version: 5.9.2(rollup@3.27.1)
      sass:
        specifier: ^1.65.1
        version: 1.65.1
      syncpack:
        specifier: 10.5.1
        version: 10.5.1
      ts-node:
        specifier: ^10.9.1
        version: 10.9.1(@types/node@16.18.40)(typescript@5.1.6)
      typedoc:
        specifier: ^0.24.8
        version: 0.24.8(typescript@5.1.6)
      typescript:
        specifier: ~5.1.6
        version: 5.1.6
      vite:
        specifier: ^4.4.9
        version: 4.4.9(@types/node@16.18.40)(sass@1.65.1)
      vite-plugin-eslint:
        specifier: ^1.8.1
        version: 1.8.1(eslint@8.47.0)(vite@4.4.9)
      vitest:
        specifier: ^0.34.6
        version: 0.34.6(happy-dom@12.8.0)(jsdom@22.1.0)(sass@1.65.1)

  src/experimental-packages/layout-sidebar:
    dependencies:
      '@chakra-ui/icons':
        specifier: ^2.1.0
        version: 2.1.1(@chakra-ui/system@2.6.2)(react@18.2.0)
      '@chakra-ui/system':
        specifier: ^2.6.0
        version: 2.6.2(@emotion/react@11.11.1)(@emotion/styled@11.11.0)(react@18.2.0)
      '@emotion/react':
        specifier: ^11.11.1
        version: 11.11.1(@types/react@18.2.37)(react@18.2.0)
      '@emotion/styled':
        specifier: ^11.11.0
        version: 11.11.0(@emotion/react@11.11.1)(@types/react@18.2.37)(react@18.2.0)
      '@open-pioneer/chakra-integration':
        specifier: ^1.1.0
        version: 1.1.0(@chakra-ui/react@2.8.2)(@emotion/cache@11.11.0)(@emotion/react@11.11.1)(@emotion/styled@11.11.0)(framer-motion@10.16.5)(react-dom@18.2.0)(react@18.2.0)
      '@open-pioneer/runtime':
        specifier: ^1.1.0
        version: 1.1.0(@formatjs/intl@2.9.9)(@open-pioneer/base-theme@0.1.0)(@open-pioneer/chakra-integration@1.1.0)(@open-pioneer/core@1.1.0)(@open-pioneer/runtime-react-support@1.0.0)(react-dom@18.2.0)(react@18.2.0)
      react:
        specifier: ^18.2.0
        version: 18.2.0
    devDependencies:
      openlayers-base-packages:
        specifier: workspace:*
        version: link:../../..
    publishDirectory: dist

  src/packages/authentication:
    dependencies:
      '@open-pioneer/core':
        specifier: ^1.1.0
        version: 1.1.0
      '@open-pioneer/runtime':
        specifier: ^1.1.0
        version: 1.1.0(@formatjs/intl@2.9.9)(@open-pioneer/base-theme@0.1.0)(@open-pioneer/chakra-integration@1.1.0)(@open-pioneer/core@1.1.0)(@open-pioneer/runtime-react-support@1.0.0)(react-dom@18.2.0)(react@18.2.0)
      react:
        specifier: ^18.2.0
        version: 18.2.0
      react-use:
        specifier: ^17.4.0
        version: 17.4.0(react-dom@18.2.0)(react@18.2.0)
    devDependencies:
      '@open-pioneer/test-utils':
        specifier: ^1.0.1
        version: 1.0.1(@formatjs/intl@2.9.9)(@open-pioneer/chakra-integration@1.1.0)(@open-pioneer/runtime-react-support@1.0.0)(@testing-library/dom@9.3.3)(@testing-library/react@14.1.0)(react-dom@18.2.0)(react@18.2.0)
      '@testing-library/react':
        specifier: ^14.0.0
        version: 14.1.0(react-dom@18.2.0)(react@18.2.0)
      openlayers-base-packages:
        specifier: workspace:*
        version: link:../../..
    publishDirectory: dist

  src/packages/basemap-switcher:
    dependencies:
      '@open-pioneer/chakra-integration':
        specifier: ^1.1.0
        version: 1.1.0(@chakra-ui/react@2.8.2)(@emotion/cache@11.11.0)(@emotion/react@11.11.1)(@emotion/styled@11.11.0)(framer-motion@10.16.5)(react-dom@18.2.0)(react@18.2.0)
      '@open-pioneer/map':
        specifier: workspace:^
        version: link:../map
      '@open-pioneer/react-utils':
        specifier: workspace:^
        version: link:../react-utils
      '@open-pioneer/runtime':
        specifier: ^1.1.0
        version: 1.1.0(@formatjs/intl@2.9.9)(@open-pioneer/base-theme@0.1.0)(@open-pioneer/chakra-integration@1.1.0)(@open-pioneer/core@1.1.0)(@open-pioneer/runtime-react-support@1.0.0)(react-dom@18.2.0)(react@18.2.0)
      ol:
        specifier: ^8.2.0
        version: 8.2.0
      react:
        specifier: ^18.2.0
        version: 18.2.0
    devDependencies:
      '@open-pioneer/map-test-utils':
        specifier: workspace:^
        version: link:../map-test-utils
      '@open-pioneer/test-utils':
        specifier: ^1.0.1
        version: 1.0.1(@formatjs/intl@2.9.9)(@open-pioneer/chakra-integration@1.1.0)(@open-pioneer/runtime-react-support@1.0.0)(@testing-library/dom@9.3.3)(@testing-library/react@14.1.0)(react-dom@18.2.0)(react@18.2.0)
      openlayers-base-packages:
        specifier: workspace:*
        version: link:../../..
    publishDirectory: dist

  src/packages/coordinate-viewer:
    dependencies:
      '@open-pioneer/chakra-integration':
        specifier: ^1.1.0
        version: 1.1.0(@chakra-ui/react@2.8.2)(@emotion/cache@11.11.0)(@emotion/react@11.11.1)(@emotion/styled@11.11.0)(framer-motion@10.16.5)(react-dom@18.2.0)(react@18.2.0)
      '@open-pioneer/map':
        specifier: workspace:^
        version: link:../map
      '@open-pioneer/react-utils':
        specifier: workspace:^
        version: link:../react-utils
      '@open-pioneer/runtime':
        specifier: ^1.1.0
        version: 1.1.0(@formatjs/intl@2.9.9)(@open-pioneer/base-theme@0.1.0)(@open-pioneer/chakra-integration@1.1.0)(@open-pioneer/core@1.1.0)(@open-pioneer/runtime-react-support@1.0.0)(react-dom@18.2.0)(react@18.2.0)
      ol:
        specifier: ^8.2.0
        version: 8.2.0
      react:
        specifier: ^18.2.0
        version: 18.2.0
    devDependencies:
      '@open-pioneer/map-test-utils':
        specifier: workspace:^
        version: link:../map-test-utils
      '@open-pioneer/test-utils':
        specifier: ^1.0.1
        version: 1.0.1(@formatjs/intl@2.9.9)(@open-pioneer/chakra-integration@1.1.0)(@open-pioneer/runtime-react-support@1.0.0)(@testing-library/dom@9.3.3)(@testing-library/react@14.1.0)(react-dom@18.2.0)(react@18.2.0)
      openlayers-base-packages:
        specifier: workspace:*
        version: link:../../..
    publishDirectory: dist

  src/packages/geolocation:
    dependencies:
      '@open-pioneer/chakra-integration':
        specifier: ^1.1.0
        version: 1.1.0(@chakra-ui/react@2.8.2)(@emotion/cache@11.11.0)(@emotion/react@11.11.1)(@emotion/styled@11.11.0)(framer-motion@10.16.5)(react-dom@18.2.0)(react@18.2.0)
      '@open-pioneer/core':
        specifier: ^1.1.0
        version: 1.1.0
      '@open-pioneer/map':
        specifier: workspace:^
        version: link:../map
      '@open-pioneer/notifier':
        specifier: workspace:^
        version: link:../notifier
      '@open-pioneer/react-utils':
        specifier: workspace:^
        version: link:../react-utils
      '@open-pioneer/runtime':
        specifier: ^1.1.0
        version: 1.1.0(@formatjs/intl@2.9.9)(@open-pioneer/base-theme@0.1.0)(@open-pioneer/chakra-integration@1.1.0)(@open-pioneer/core@1.1.0)(@open-pioneer/runtime-react-support@1.0.0)(react-dom@18.2.0)(react@18.2.0)
      ol:
        specifier: ^8.2.0
        version: 8.2.0
      react:
        specifier: ^18.2.0
        version: 18.2.0
      react-icons:
        specifier: ^4.11.0
        version: 4.11.0(react@18.2.0)
    devDependencies:
      '@open-pioneer/map-test-utils':
        specifier: workspace:^
        version: link:../map-test-utils
      '@open-pioneer/test-utils':
        specifier: ^1.0.1
        version: 1.0.1(@formatjs/intl@2.9.9)(@open-pioneer/chakra-integration@1.1.0)(@open-pioneer/runtime-react-support@1.0.0)(@testing-library/dom@9.3.3)(@testing-library/react@14.1.0)(react-dom@18.2.0)(react@18.2.0)
      openlayers-base-packages:
        specifier: workspace:*
        version: link:../../..
    publishDirectory: dist

  src/packages/map:
    dependencies:
      '@open-pioneer/chakra-integration':
        specifier: ^1.1.0
        version: 1.1.0(@chakra-ui/react@2.8.2)(@emotion/cache@11.11.0)(@emotion/react@11.11.1)(@emotion/styled@11.11.0)(framer-motion@10.16.5)(react-dom@18.2.0)(react@18.2.0)
      '@open-pioneer/core':
        specifier: ^1.1.0
        version: 1.1.0
      '@open-pioneer/react-utils':
        specifier: workspace:^
        version: link:../react-utils
      '@open-pioneer/runtime':
        specifier: ^1.1.0
        version: 1.1.0(@formatjs/intl@2.9.9)(@open-pioneer/base-theme@0.1.0)(@open-pioneer/chakra-integration@1.1.0)(@open-pioneer/core@1.1.0)(@open-pioneer/runtime-react-support@1.0.0)(react-dom@18.2.0)(react@18.2.0)
      '@types/proj4':
        specifier: ^2.5.2
        version: 2.5.2
      ol:
        specifier: ^8.2.0
        version: 8.2.0
      proj4:
        specifier: ^2.9.0
        version: 2.9.0
      react:
        specifier: ^18.2.0
        version: 18.2.0
      react-dom:
        specifier: ^18.2.0
        version: 18.2.0(react@18.2.0)
      react-use:
        specifier: ^17.4.0
        version: 17.4.0(react-dom@18.2.0)(react@18.2.0)
      uuid:
        specifier: ^9.0.0
        version: 9.0.0
    devDependencies:
      '@open-pioneer/map-test-utils':
        specifier: workspace:^
        version: link:../map-test-utils
      '@types/uuid':
        specifier: ^9.0.2
        version: 9.0.2
      openlayers-base-packages:
        specifier: workspace:*
        version: link:../../..
    publishDirectory: dist

  src/packages/map-navigation:
    dependencies:
      '@open-pioneer/chakra-integration':
        specifier: ^1.1.0
        version: 1.1.0(@chakra-ui/react@2.8.2)(@emotion/cache@11.11.0)(@emotion/react@11.11.1)(@emotion/styled@11.11.0)(framer-motion@10.16.5)(react-dom@18.2.0)(react@18.2.0)
      '@open-pioneer/map':
        specifier: workspace:^
        version: link:../map
      '@open-pioneer/react-utils':
        specifier: workspace:^
        version: link:../react-utils
      '@open-pioneer/runtime':
        specifier: ^1.1.0
        version: 1.1.0(@formatjs/intl@2.9.9)(@open-pioneer/base-theme@0.1.0)(@open-pioneer/chakra-integration@1.1.0)(@open-pioneer/core@1.1.0)(@open-pioneer/runtime-react-support@1.0.0)(react-dom@18.2.0)(react@18.2.0)
      classnames:
        specifier: ^2.3.2
        version: 2.3.2
      ol:
        specifier: ^8.2.0
        version: 8.2.0
      react:
        specifier: ^18.2.0
        version: 18.2.0
      react-icons:
        specifier: ^4.11.0
        version: 4.11.0(react@18.2.0)
    devDependencies:
      '@open-pioneer/map-test-utils':
        specifier: workspace:^
        version: link:../map-test-utils
      '@open-pioneer/test-utils':
        specifier: ^1.0.1
        version: 1.0.1(@formatjs/intl@2.9.9)(@open-pioneer/chakra-integration@1.1.0)(@open-pioneer/runtime-react-support@1.0.0)(@testing-library/dom@9.3.3)(@testing-library/react@14.1.0)(react-dom@18.2.0)(react@18.2.0)
      openlayers-base-packages:
        specifier: workspace:*
        version: link:../../..
    publishDirectory: dist

  src/packages/map-test-utils:
    dependencies:
      '@open-pioneer/map':
        specifier: workspace:^
        version: link:../map
      '@open-pioneer/test-utils':
        specifier: ^1.0.1
        version: 1.0.1(@formatjs/intl@2.9.9)(@open-pioneer/chakra-integration@1.1.0)(@open-pioneer/runtime-react-support@1.0.0)(@testing-library/dom@9.3.3)(@testing-library/react@14.1.0)(react-dom@18.2.0)(react@18.2.0)
      '@testing-library/react':
        specifier: ^14.0.0
        version: 14.1.0(react-dom@18.2.0)(react@18.2.0)
      ol:
        specifier: ^8.2.0
        version: 8.2.0
    devDependencies:
      openlayers-base-packages:
        specifier: workspace:*
        version: link:../../..
    publishDirectory: dist

  src/packages/measurement:
    dependencies:
      '@open-pioneer/chakra-integration':
        specifier: ^1.1.0
        version: 1.1.0(@chakra-ui/react@2.8.2)(@emotion/cache@11.11.0)(@emotion/react@11.11.1)(@emotion/styled@11.11.0)(framer-motion@10.16.5)(react-dom@18.2.0)(react@18.2.0)
      '@open-pioneer/map':
        specifier: workspace:^
        version: link:../map
      '@open-pioneer/react-utils':
        specifier: workspace:^
        version: link:../react-utils
      '@open-pioneer/runtime':
        specifier: ^1.1.0
        version: 1.1.0(@formatjs/intl@2.9.9)(@open-pioneer/base-theme@0.1.0)(@open-pioneer/chakra-integration@1.1.0)(@open-pioneer/core@1.1.0)(@open-pioneer/runtime-react-support@1.0.0)(react-dom@18.2.0)(react@18.2.0)
      classnames:
        specifier: ^2.3.2
        version: 2.3.2
      ol:
        specifier: ^8.2.0
        version: 8.2.0
      react:
        specifier: ^18.2.0
        version: 18.2.0
    devDependencies:
      '@open-pioneer/map-test-utils':
        specifier: workspace:^
        version: link:../map-test-utils
      '@open-pioneer/test-utils':
        specifier: ^1.0.1
        version: 1.0.1(@formatjs/intl@2.9.9)(@open-pioneer/chakra-integration@1.1.0)(@open-pioneer/runtime-react-support@1.0.0)(@testing-library/dom@9.3.3)(@testing-library/react@14.1.0)(react-dom@18.2.0)(react@18.2.0)
      openlayers-base-packages:
        specifier: workspace:*
        version: link:../../..
    publishDirectory: dist

  src/packages/notifier:
    dependencies:
      '@chakra-ui/icons':
        specifier: ^2.1.0
        version: 2.1.1(@chakra-ui/system@2.6.2)(react@18.2.0)
      '@open-pioneer/chakra-integration':
        specifier: ^1.1.0
        version: 1.1.0(@chakra-ui/react@2.8.2)(@emotion/cache@11.11.0)(@emotion/react@11.11.1)(@emotion/styled@11.11.0)(framer-motion@10.16.5)(react-dom@18.2.0)(react@18.2.0)
      '@open-pioneer/core':
        specifier: ^1.1.0
        version: 1.1.0
      '@open-pioneer/react-utils':
        specifier: workspace:^
        version: link:../react-utils
      '@open-pioneer/runtime':
        specifier: ^1.1.0
        version: 1.1.0(@formatjs/intl@2.9.9)(@open-pioneer/base-theme@0.1.0)(@open-pioneer/chakra-integration@1.1.0)(@open-pioneer/core@1.1.0)(@open-pioneer/runtime-react-support@1.0.0)(react-dom@18.2.0)(react@18.2.0)
      react:
        specifier: ^18.2.0
        version: 18.2.0
    devDependencies:
      '@open-pioneer/test-utils':
        specifier: ^1.0.1
        version: 1.0.1(@formatjs/intl@2.9.9)(@open-pioneer/chakra-integration@1.1.0)(@open-pioneer/runtime-react-support@1.0.0)(@testing-library/dom@9.3.3)(@testing-library/react@14.1.0)(react-dom@18.2.0)(react@18.2.0)
      openlayers-base-packages:
        specifier: workspace:*
        version: link:../../..
    publishDirectory: dist

  src/packages/ogc-features:
    dependencies:
      '@open-pioneer/core':
        specifier: ^1.1.0
        version: 1.1.0
      ol:
        specifier: ^8.2.0
        version: 8.2.0
    devDependencies:
      '@open-pioneer/map-test-utils':
        specifier: workspace:^
        version: link:../map-test-utils
      '@open-pioneer/test-utils':
        specifier: ^1.0.1
        version: 1.0.1(@formatjs/intl@2.9.9)(@open-pioneer/chakra-integration@1.1.0)(@open-pioneer/runtime-react-support@1.0.0)(@testing-library/dom@9.3.3)(@testing-library/react@14.1.0)(react-dom@18.2.0)(react@18.2.0)
      openlayers-base-packages:
        specifier: workspace:*
        version: link:../../..
    publishDirectory: dist

  src/packages/overview-map:
    dependencies:
      '@open-pioneer/chakra-integration':
        specifier: ^1.1.0
        version: 1.1.0(@chakra-ui/react@2.8.2)(@emotion/cache@11.11.0)(@emotion/react@11.11.1)(@emotion/styled@11.11.0)(framer-motion@10.16.5)(react-dom@18.2.0)(react@18.2.0)
      '@open-pioneer/map':
        specifier: workspace:^
        version: link:../map
      '@open-pioneer/ogc-features':
        specifier: workspace:^
        version: link:../ogc-features
      '@open-pioneer/react-utils':
        specifier: workspace:^
        version: link:../react-utils
      '@open-pioneer/runtime':
        specifier: ^1.1.0
        version: 1.1.0(@formatjs/intl@2.9.9)(@open-pioneer/base-theme@0.1.0)(@open-pioneer/chakra-integration@1.1.0)(@open-pioneer/core@1.1.0)(@open-pioneer/runtime-react-support@1.0.0)(react-dom@18.2.0)(react@18.2.0)
      ol:
        specifier: ^8.2.0
        version: 8.2.0
      react:
        specifier: ^18.2.0
        version: 18.2.0
    devDependencies:
      '@open-pioneer/map-test-utils':
        specifier: workspace:^
        version: link:../map-test-utils
      '@open-pioneer/test-utils':
        specifier: ^1.0.1
        version: 1.0.1(@formatjs/intl@2.9.9)(@open-pioneer/chakra-integration@1.1.0)(@open-pioneer/runtime-react-support@1.0.0)(@testing-library/dom@9.3.3)(@testing-library/react@14.1.0)(react-dom@18.2.0)(react@18.2.0)
      openlayers-base-packages:
        specifier: workspace:*
        version: link:../../..
    publishDirectory: dist

  src/packages/react-utils:
    dependencies:
      '@open-pioneer/chakra-integration':
        specifier: ^1.1.0
        version: 1.1.0(@chakra-ui/react@2.8.2)(@emotion/cache@11.11.0)(@emotion/react@11.11.1)(@emotion/styled@11.11.0)(framer-motion@10.16.5)(react-dom@18.2.0)(react@18.2.0)
      '@open-pioneer/core':
        specifier: ^1.1.0
        version: 1.1.0
      classnames:
        specifier: ^2.3.2
        version: 2.3.2
      react:
        specifier: ^18.2.0
        version: 18.2.0
    devDependencies:
      '@open-pioneer/test-utils':
        specifier: ^1.0.1
        version: 1.0.1(@formatjs/intl@2.9.9)(@open-pioneer/chakra-integration@1.1.0)(@open-pioneer/runtime-react-support@1.0.0)(@testing-library/dom@9.3.3)(@testing-library/react@14.1.0)(react-dom@18.2.0)(react@18.2.0)
      '@testing-library/react':
        specifier: ^14.0.0
        version: 14.1.0(react-dom@18.2.0)(react@18.2.0)
      openlayers-base-packages:
        specifier: workspace:*
        version: link:../../..
    publishDirectory: dist

  src/packages/scale-bar:
    dependencies:
      '@open-pioneer/chakra-integration':
        specifier: ^1.1.0
        version: 1.1.0(@chakra-ui/react@2.8.2)(@emotion/cache@11.11.0)(@emotion/react@11.11.1)(@emotion/styled@11.11.0)(framer-motion@10.16.5)(react-dom@18.2.0)(react@18.2.0)
      '@open-pioneer/map':
        specifier: workspace:^
        version: link:../map
      '@open-pioneer/react-utils':
        specifier: workspace:^
        version: link:../react-utils
      '@open-pioneer/runtime':
        specifier: ^1.1.0
        version: 1.1.0(@formatjs/intl@2.9.9)(@open-pioneer/base-theme@0.1.0)(@open-pioneer/chakra-integration@1.1.0)(@open-pioneer/core@1.1.0)(@open-pioneer/runtime-react-support@1.0.0)(react-dom@18.2.0)(react@18.2.0)
      ol:
        specifier: ^8.2.0
        version: 8.2.0
      react:
        specifier: ^18.2.0
        version: 18.2.0
    devDependencies:
      '@open-pioneer/map-test-utils':
        specifier: workspace:^
        version: link:../map-test-utils
      '@open-pioneer/test-utils':
        specifier: ^1.0.1
        version: 1.0.1(@formatjs/intl@2.9.9)(@open-pioneer/chakra-integration@1.1.0)(@open-pioneer/runtime-react-support@1.0.0)(@testing-library/dom@9.3.3)(@testing-library/react@14.1.0)(react-dom@18.2.0)(react@18.2.0)
      openlayers-base-packages:
        specifier: workspace:*
        version: link:../../..
    publishDirectory: dist

  src/packages/scale-viewer:
    dependencies:
      '@open-pioneer/chakra-integration':
        specifier: ^1.1.0
        version: 1.1.0(@chakra-ui/react@2.8.2)(@emotion/cache@11.11.0)(@emotion/react@11.11.1)(@emotion/styled@11.11.0)(framer-motion@10.16.5)(react-dom@18.2.0)(react@18.2.0)
      '@open-pioneer/map':
        specifier: workspace:^
        version: link:../map
      '@open-pioneer/react-utils':
        specifier: workspace:^
        version: link:../react-utils
      '@open-pioneer/runtime':
        specifier: ^1.1.0
        version: 1.1.0(@formatjs/intl@2.9.9)(@open-pioneer/base-theme@0.1.0)(@open-pioneer/chakra-integration@1.1.0)(@open-pioneer/core@1.1.0)(@open-pioneer/runtime-react-support@1.0.0)(react-dom@18.2.0)(react@18.2.0)
      react:
        specifier: ^18.2.0
        version: 18.2.0
    devDependencies:
      '@open-pioneer/map-test-utils':
        specifier: workspace:^
        version: link:../map-test-utils
      '@open-pioneer/test-utils':
        specifier: ^1.0.1
        version: 1.0.1(@formatjs/intl@2.9.9)(@open-pioneer/chakra-integration@1.1.0)(@open-pioneer/runtime-react-support@1.0.0)(@testing-library/dom@9.3.3)(@testing-library/react@14.1.0)(react-dom@18.2.0)(react@18.2.0)
      openlayers-base-packages:
        specifier: workspace:*
        version: link:../../..
    publishDirectory: dist

<<<<<<< HEAD
  src/packages/search-result-handler:
    dependencies:
      '@open-pioneer/chakra-integration':
        specifier: ^1.1.0
        version: 1.1.0(@chakra-ui/react@2.8.2)(@emotion/cache@11.11.0)(@emotion/react@11.11.1)(@emotion/styled@11.11.0)(framer-motion@10.16.5)(react-dom@18.2.0)(react@18.2.0)
      '@open-pioneer/map':
        specifier: workspace:^
        version: link:../map
      '@open-pioneer/ogc-features':
        specifier: workspace:^
        version: link:../ogc-features
      '@open-pioneer/react-utils':
        specifier: workspace:^
        version: link:../react-utils
      '@open-pioneer/runtime':
        specifier: ^1.1.0
        version: 1.1.0(@formatjs/intl@2.9.9)(@open-pioneer/base-theme@0.1.0)(@open-pioneer/chakra-integration@1.1.0)(@open-pioneer/core@1.1.0)(@open-pioneer/runtime-react-support@1.0.0)(react-dom@18.2.0)(react@18.2.0)
      ol:
        specifier: ^8.2.0
        version: 8.2.0
      react:
        specifier: ^18.2.0
        version: 18.2.0
    devDependencies:
      '@open-pioneer/map-test-utils':
        specifier: workspace:^
        version: link:../map-test-utils
      '@open-pioneer/test-utils':
        specifier: ^1.0.1
        version: 1.0.1(@formatjs/intl@2.9.9)(@open-pioneer/chakra-integration@1.1.0)(@open-pioneer/runtime-react-support@1.0.0)(@testing-library/dom@9.3.3)(@testing-library/react@14.1.0)(react-dom@18.2.0)(react@18.2.0)
=======
  src/packages/theme:
    dependencies:
      '@open-pioneer/base-theme':
        specifier: ^0.1.0
        version: 0.1.0(@open-pioneer/chakra-integration@1.1.0)
      '@open-pioneer/chakra-integration':
        specifier: ^1.1.0
        version: 1.1.0(@chakra-ui/react@2.8.2)(@emotion/cache@11.11.0)(@emotion/react@11.11.1)(@emotion/styled@11.11.0)(framer-motion@10.16.5)(react-dom@18.2.0)(react@18.2.0)
      '@open-pioneer/runtime':
        specifier: ^1.1.0
        version: 1.1.0(@formatjs/intl@2.9.9)(@open-pioneer/base-theme@0.1.0)(@open-pioneer/chakra-integration@1.1.0)(@open-pioneer/core@1.1.0)(@open-pioneer/runtime-react-support@1.0.0)(react-dom@18.2.0)(react@18.2.0)
    devDependencies:
>>>>>>> 5823ddf6
      openlayers-base-packages:
        specifier: workspace:*
        version: link:../../..
    publishDirectory: dist

  src/packages/toc:
    dependencies:
      '@open-pioneer/basemap-switcher':
        specifier: workspace:^
        version: link:../basemap-switcher
      '@open-pioneer/chakra-integration':
        specifier: ^1.1.0
        version: 1.1.0(@chakra-ui/react@2.8.2)(@emotion/cache@11.11.0)(@emotion/react@11.11.1)(@emotion/styled@11.11.0)(framer-motion@10.16.5)(react-dom@18.2.0)(react@18.2.0)
      '@open-pioneer/map':
        specifier: workspace:^
        version: link:../map
      '@open-pioneer/react-utils':
        specifier: workspace:^
        version: link:../react-utils
      '@open-pioneer/runtime':
        specifier: ^1.1.0
        version: 1.1.0(@formatjs/intl@2.9.9)(@open-pioneer/base-theme@0.1.0)(@open-pioneer/chakra-integration@1.1.0)(@open-pioneer/core@1.1.0)(@open-pioneer/runtime-react-support@1.0.0)(react-dom@18.2.0)(react@18.2.0)
      classnames:
        specifier: ^2.3.2
        version: 2.3.2
      ol:
        specifier: ^8.2.0
        version: 8.2.0
      react:
        specifier: ^18.2.0
        version: 18.2.0
      react-icons:
        specifier: ^4.11.0
        version: 4.11.0(react@18.2.0)
    devDependencies:
      '@open-pioneer/map-test-utils':
        specifier: workspace:^
        version: link:../map-test-utils
      '@open-pioneer/test-utils':
        specifier: ^1.0.1
        version: 1.0.1(@formatjs/intl@2.9.9)(@open-pioneer/chakra-integration@1.1.0)(@open-pioneer/runtime-react-support@1.0.0)(@testing-library/dom@9.3.3)(@testing-library/react@14.1.0)(react-dom@18.2.0)(react@18.2.0)
      openlayers-base-packages:
        specifier: workspace:*
        version: link:../../..
      resize-observer-polyfill:
        specifier: ^1.5.1
        version: 1.5.1
    publishDirectory: dist

  src/samples/auth-sample/auth-app:
    dependencies:
      '@open-pioneer/authentication':
        specifier: workspace:^
        version: link:../../../packages/authentication
      '@open-pioneer/chakra-integration':
        specifier: ^1.1.0
        version: 1.1.0(@chakra-ui/react@2.8.2)(@emotion/cache@11.11.0)(@emotion/react@11.11.1)(@emotion/styled@11.11.0)(framer-motion@10.16.5)(react-dom@18.2.0)(react@18.2.0)
      '@open-pioneer/core':
        specifier: ^1.1.0
        version: 1.1.0
      '@open-pioneer/runtime':
        specifier: ^1.1.0
        version: 1.1.0(@formatjs/intl@2.9.9)(@open-pioneer/base-theme@0.1.0)(@open-pioneer/chakra-integration@1.1.0)(@open-pioneer/core@1.1.0)(@open-pioneer/runtime-react-support@1.0.0)(react-dom@18.2.0)(react@18.2.0)
      '@open-pioneer/theme':
        specifier: workspace:^
        version: link:../../../packages/theme
      react:
        specifier: ^18.2.0
        version: 18.2.0

  src/samples/experimental-sidebar/sidebar-app:
    dependencies:
      '@chakra-ui/icons':
        specifier: ^2.1.0
        version: 2.1.1(@chakra-ui/system@2.6.2)(react@18.2.0)
      '@chakra-ui/system':
        specifier: ^2.6.0
        version: 2.6.2(@emotion/react@11.11.1)(@emotion/styled@11.11.0)(react@18.2.0)
      '@emotion/react':
        specifier: ^11.11.1
        version: 11.11.1(@types/react@18.2.37)(react@18.2.0)
      '@emotion/styled':
        specifier: ^11.11.0
        version: 11.11.0(@emotion/react@11.11.1)(@types/react@18.2.37)(react@18.2.0)
      '@open-pioneer/basemap-switcher':
        specifier: workspace:^
        version: link:../../../packages/basemap-switcher
      '@open-pioneer/chakra-integration':
        specifier: ^1.1.0
        version: 1.1.0(@chakra-ui/react@2.8.2)(@emotion/cache@11.11.0)(@emotion/react@11.11.1)(@emotion/styled@11.11.0)(framer-motion@10.16.5)(react-dom@18.2.0)(react@18.2.0)
      '@open-pioneer/experimental-layout-sidebar':
        specifier: workspace:^
        version: link:../../../experimental-packages/layout-sidebar
      '@open-pioneer/map':
        specifier: workspace:^
        version: link:../../../packages/map
      '@open-pioneer/react-utils':
        specifier: workspace:^
        version: link:../../../packages/react-utils
      '@open-pioneer/runtime':
        specifier: ^1.1.0
        version: 1.1.0(@formatjs/intl@2.9.9)(@open-pioneer/base-theme@0.1.0)(@open-pioneer/chakra-integration@1.1.0)(@open-pioneer/core@1.1.0)(@open-pioneer/runtime-react-support@1.0.0)(react-dom@18.2.0)(react@18.2.0)
      '@open-pioneer/theme':
        specifier: workspace:^
        version: link:../../../packages/theme
      ol:
        specifier: ^8.2.0
        version: 8.2.0
      react:
        specifier: ^18.2.0
        version: 18.2.0
      react-dom:
        specifier: ^18.2.0
        version: 18.2.0(react@18.2.0)
      react-icons:
        specifier: ^4.11.0
        version: 4.11.0(react@18.2.0)
      react-use:
        specifier: ^17.4.0
        version: 17.4.0(react-dom@18.2.0)(react@18.2.0)

  src/samples/map-sample/map-sample-logging:
    devDependencies:
      '@open-pioneer/runtime':
        specifier: ^1.1.0
        version: 1.1.0(@formatjs/intl@2.9.9)(@open-pioneer/base-theme@0.1.0)(@open-pioneer/chakra-integration@1.1.0)(@open-pioneer/core@1.1.0)(@open-pioneer/runtime-react-support@1.0.0)(react-dom@18.2.0)(react@18.2.0)

  src/samples/map-sample/ol-app:
    dependencies:
      '@chakra-ui/icons':
        specifier: ^2.1.0
        version: 2.1.1(@chakra-ui/system@2.6.2)(react@18.2.0)
      '@chakra-ui/system':
        specifier: ^2.6.0
        version: 2.6.2(@emotion/react@11.11.1)(@emotion/styled@11.11.0)(react@18.2.0)
      '@emotion/react':
        specifier: ^11.11.1
        version: 11.11.1(@types/react@18.2.37)(react@18.2.0)
      '@emotion/styled':
        specifier: ^11.11.0
        version: 11.11.0(@emotion/react@11.11.1)(@types/react@18.2.37)(react@18.2.0)
      '@open-pioneer/chakra-integration':
        specifier: ^1.1.0
        version: 1.1.0(@chakra-ui/react@2.8.2)(@emotion/cache@11.11.0)(@emotion/react@11.11.1)(@emotion/styled@11.11.0)(framer-motion@10.16.5)(react-dom@18.2.0)(react@18.2.0)
      '@open-pioneer/coordinate-viewer':
        specifier: workspace:^
        version: link:../../../packages/coordinate-viewer
      '@open-pioneer/experimental-layout-sidebar':
        specifier: workspace:^
        version: link:../../../experimental-packages/layout-sidebar
      '@open-pioneer/geolocation':
        specifier: workspace:^
        version: link:../../../packages/geolocation
      '@open-pioneer/map':
        specifier: workspace:^
        version: link:../../../packages/map
      '@open-pioneer/map-navigation':
        specifier: workspace:^
        version: link:../../../packages/map-navigation
      '@open-pioneer/measurement':
        specifier: workspace:^
        version: link:../../../packages/measurement
      '@open-pioneer/notifier':
        specifier: workspace:^
        version: link:../../../packages/notifier
      '@open-pioneer/overview-map':
        specifier: workspace:^
        version: link:../../../packages/overview-map
      '@open-pioneer/react-utils':
        specifier: workspace:^
        version: link:../../../packages/react-utils
      '@open-pioneer/runtime':
        specifier: ^1.1.0
        version: 1.1.0(@formatjs/intl@2.9.9)(@open-pioneer/base-theme@0.1.0)(@open-pioneer/chakra-integration@1.1.0)(@open-pioneer/core@1.1.0)(@open-pioneer/runtime-react-support@1.0.0)(react-dom@18.2.0)(react@18.2.0)
      '@open-pioneer/scale-bar':
        specifier: workspace:^
        version: link:../../../packages/scale-bar
      '@open-pioneer/scale-viewer':
        specifier: workspace:^
        version: link:../../../packages/scale-viewer
<<<<<<< HEAD
      '@open-pioneer/search-result-handler':
        specifier: workspace:^
        version: link:../../../packages/search-result-handler
=======
      '@open-pioneer/theme':
        specifier: workspace:^
        version: link:../../../packages/theme
>>>>>>> 5823ddf6
      '@open-pioneer/toc':
        specifier: workspace:^
        version: link:../../../packages/toc
      map-sample-logging:
        specifier: workspace:^
        version: link:../map-sample-logging
      ol:
        specifier: ^8.2.0
        version: 8.2.0
      react:
        specifier: ^18.2.0
        version: 18.2.0
      react-dom:
        specifier: ^18.2.0
        version: 18.2.0(react@18.2.0)
      react-icons:
        specifier: ^4.11.0
        version: 4.11.0(react@18.2.0)

  src/samples/notify-sample/notify-app:
    dependencies:
      '@open-pioneer/chakra-integration':
        specifier: ^1.1.0
        version: 1.1.0(@chakra-ui/react@2.8.2)(@emotion/cache@11.11.0)(@emotion/react@11.11.1)(@emotion/styled@11.11.0)(framer-motion@10.16.5)(react-dom@18.2.0)(react@18.2.0)
      '@open-pioneer/notifier':
        specifier: workspace:^
        version: link:../../../packages/notifier
      '@open-pioneer/runtime':
        specifier: ^1.1.0
        version: 1.1.0(@formatjs/intl@2.9.9)(@open-pioneer/base-theme@0.1.0)(@open-pioneer/chakra-integration@1.1.0)(@open-pioneer/core@1.1.0)(@open-pioneer/runtime-react-support@1.0.0)(react-dom@18.2.0)(react@18.2.0)
      '@open-pioneer/theme':
        specifier: workspace:^
        version: link:../../../packages/theme
      react:
        specifier: ^18.2.0
        version: 18.2.0

  src/samples/ogc-feature-sample/ogc-app:
    dependencies:
      '@open-pioneer/basemap-switcher':
        specifier: workspace:^
        version: link:../../../packages/basemap-switcher
      '@open-pioneer/chakra-integration':
        specifier: ^1.1.0
        version: 1.1.0(@chakra-ui/react@2.8.2)(@emotion/cache@11.11.0)(@emotion/react@11.11.1)(@emotion/styled@11.11.0)(framer-motion@10.16.5)(react-dom@18.2.0)(react@18.2.0)
      '@open-pioneer/map':
        specifier: workspace:^
        version: link:../../../packages/map
      '@open-pioneer/map-navigation':
        specifier: workspace:^
        version: link:../../../packages/map-navigation
      '@open-pioneer/ogc-features':
        specifier: workspace:^
        version: link:../../../packages/ogc-features
      '@open-pioneer/react-utils':
        specifier: workspace:^
        version: link:../../../packages/react-utils
      '@open-pioneer/runtime':
        specifier: ^1.1.0
        version: 1.1.0(@formatjs/intl@2.9.9)(@open-pioneer/base-theme@0.1.0)(@open-pioneer/chakra-integration@1.1.0)(@open-pioneer/core@1.1.0)(@open-pioneer/runtime-react-support@1.0.0)(react-dom@18.2.0)(react@18.2.0)
      '@open-pioneer/theme':
        specifier: workspace:^
        version: link:../../../packages/theme
      '@open-pioneer/toc':
        specifier: workspace:^
        version: link:../../../packages/toc
      ol:
        specifier: ^8.2.0
        version: 8.2.0
      ol-mapbox-style:
        specifier: ^12.0.0
        version: 12.0.0(patch_hash=f6syo2kdcenmfamxdcxezyuuyy)(ol@8.2.0)
      react:
        specifier: ^18.2.0
        version: 18.2.0

  src/samples/test-basemap-switcher/basemap-switcher-app:
    dependencies:
      '@open-pioneer/basemap-switcher':
        specifier: workspace:^
        version: link:../../../packages/basemap-switcher
      '@open-pioneer/chakra-integration':
        specifier: ^1.1.0
        version: 1.1.0(@chakra-ui/react@2.8.2)(@emotion/cache@11.11.0)(@emotion/react@11.11.1)(@emotion/styled@11.11.0)(framer-motion@10.16.5)(react-dom@18.2.0)(react@18.2.0)
      '@open-pioneer/map':
        specifier: workspace:^
        version: link:../../../packages/map
      '@open-pioneer/react-utils':
        specifier: workspace:^
        version: link:../../../packages/react-utils
      '@open-pioneer/runtime':
        specifier: ^1.1.0
        version: 1.1.0(@formatjs/intl@2.9.9)(@open-pioneer/base-theme@0.1.0)(@open-pioneer/chakra-integration@1.1.0)(@open-pioneer/core@1.1.0)(@open-pioneer/runtime-react-support@1.0.0)(react-dom@18.2.0)(react@18.2.0)
      '@open-pioneer/theme':
        specifier: workspace:^
        version: link:../../../packages/theme
      react:
        specifier: ^18.2.0
        version: 18.2.0

<<<<<<< HEAD
  src/samples/test-search-result-handler/result-handler-app:
=======
  src/samples/theming-sample/theming-app:
>>>>>>> 5823ddf6
    dependencies:
      '@open-pioneer/chakra-integration':
        specifier: ^1.1.0
        version: 1.1.0(@chakra-ui/react@2.8.2)(@emotion/cache@11.11.0)(@emotion/react@11.11.1)(@emotion/styled@11.11.0)(framer-motion@10.16.5)(react-dom@18.2.0)(react@18.2.0)
<<<<<<< HEAD
      '@open-pioneer/map':
        specifier: workspace:^
        version: link:../../../packages/map
      '@open-pioneer/react-utils':
        specifier: workspace:^
        version: link:../../../packages/react-utils
      '@open-pioneer/runtime':
        specifier: ^1.1.0
        version: 1.1.0(@formatjs/intl@2.9.9)(@open-pioneer/base-theme@0.1.0)(@open-pioneer/chakra-integration@1.1.0)(@open-pioneer/core@1.1.0)(@open-pioneer/runtime-react-support@1.0.0)(react-dom@18.2.0)(react@18.2.0)
      '@open-pioneer/search-result-handler':
        specifier: workspace:^
        version: link:../../../packages/search-result-handler
      react:
        specifier: ^18.2.0
        version: 18.2.0
=======
      '@open-pioneer/runtime':
        specifier: ^1.1.0
        version: 1.1.0(@formatjs/intl@2.9.9)(@open-pioneer/base-theme@0.1.0)(@open-pioneer/chakra-integration@1.1.0)(@open-pioneer/core@1.1.0)(@open-pioneer/runtime-react-support@1.0.0)(react-dom@18.2.0)(react@18.2.0)
      '@open-pioneer/theme':
        specifier: workspace:^
        version: link:../../../packages/theme
>>>>>>> 5823ddf6

  support/disabled-package: {}

packages:

  /@aashutoshrathi/word-wrap@1.2.6:
    resolution: {integrity: sha512-1Yjs2SvM8TflER/OD3cOjhWWOZb58A2t7wpE2S9XfBYTiIl+XFhQG2bjy4Pu1I+EAlCNUzRDYDdFwFYUKvXcIA==}
    engines: {node: '>=0.10.0'}
    dev: true

  /@adobe/css-tools@4.3.1:
    resolution: {integrity: sha512-/62yikz7NLScCGAAST5SHdnjaDJQBDq0M2muyRTpf2VQhw6StBg2ALiu73zSJQ4fMVLA+0uBhBHAle7Wg+2kSg==}
    dev: true

  /@babel/code-frame@7.22.13:
    resolution: {integrity: sha512-XktuhWlJ5g+3TJXc5upd9Ks1HutSArik6jf2eAjYFyIOf4ej3RN+184cZbzDvbPnuTJIUhPKKJE3cIsYTiAT3w==}
    engines: {node: '>=6.9.0'}
    dependencies:
      '@babel/highlight': 7.22.20
      chalk: 2.4.2

  /@babel/generator@7.22.9:
    resolution: {integrity: sha512-KtLMbmicyuK2Ak/FTCJVbDnkN1SlT8/kceFTiuDiiRUUSMnHMidxSCdG4ndkTOHHpoomWe/4xkvHkEOncwjYIw==}
    engines: {node: '>=6.9.0'}
    dependencies:
      '@babel/types': 7.22.5
      '@jridgewell/gen-mapping': 0.3.2
      '@jridgewell/trace-mapping': 0.3.17
      jsesc: 2.5.2
    dev: true

  /@babel/helper-module-imports@7.18.6:
    resolution: {integrity: sha512-0NFvs3VkuSYbFi1x2Vd6tKrywq+z/cLeYC/RJNFrIX/30Bf5aiGYbtvGXolEktzJH8o5E5KJ3tT+nkxuuZFVlA==}
    engines: {node: '>=6.9.0'}
    dependencies:
      '@babel/types': 7.22.5

  /@babel/helper-string-parser@7.22.5:
    resolution: {integrity: sha512-mM4COjgZox8U+JcXQwPijIZLElkgEpO5rsERVDJTc2qfCDfERyob6k5WegS14SX18IIjv+XD+GrqNumY5JRCDw==}
    engines: {node: '>=6.9.0'}

  /@babel/helper-validator-identifier@7.22.20:
    resolution: {integrity: sha512-Y4OZ+ytlatR8AI+8KZfKuL5urKp7qey08ha31L8b3BwewJAoJamTzyvxPR/5D+KkdJCGPq/+8TukHBlY10FX9A==}
    engines: {node: '>=6.9.0'}

  /@babel/highlight@7.22.20:
    resolution: {integrity: sha512-dkdMCN3py0+ksCgYmGG8jKeGA/8Tk+gJwSYYlFGxG5lmhfKNoAy004YpLxpS1W2J8m/EK2Ew+yOs9pVRwO89mg==}
    engines: {node: '>=6.9.0'}
    dependencies:
      '@babel/helper-validator-identifier': 7.22.20
      chalk: 2.4.2
      js-tokens: 4.0.0

  /@babel/parser@7.22.7:
    resolution: {integrity: sha512-7NF8pOkHP5o2vpmGgNGcfAeCvOYhGLyA3Z4eBQkT1RJlWu47n63bCs93QfJ2hIAFCil7L5P2IWhs1oToVgrL0Q==}
    engines: {node: '>=6.0.0'}
    hasBin: true
    dependencies:
      '@babel/types': 7.22.5
    dev: true

  /@babel/runtime@7.23.2:
    resolution: {integrity: sha512-mM8eg4yl5D6i3lu2QKPuPH4FArvJ8KhTofbE7jwMUv9KX5mBvwPAqnV3MlyBNqdp9RyRKP6Yck8TrfYrPvX3bg==}
    engines: {node: '>=6.9.0'}
    dependencies:
      regenerator-runtime: 0.14.0

  /@babel/template@7.22.5:
    resolution: {integrity: sha512-X7yV7eiwAxdj9k94NEylvbVHLiVG1nvzCV2EAowhxLTwODV1jl9UzZ48leOC0sH7OnuHrIkllaBgneUykIcZaw==}
    engines: {node: '>=6.9.0'}
    dependencies:
      '@babel/code-frame': 7.22.13
      '@babel/parser': 7.22.7
      '@babel/types': 7.22.5
    dev: true

  /@babel/types@7.22.5:
    resolution: {integrity: sha512-zo3MIHGOkPOfoRXitsgHLjEXmlDaD/5KU1Uzuc9GNiZPhSqVxVRtxuPaSBZDsYZ9qV88AjtMtWW7ww98loJ9KA==}
    engines: {node: '>=6.9.0'}
    dependencies:
      '@babel/helper-string-parser': 7.22.5
      '@babel/helper-validator-identifier': 7.22.20
      to-fast-properties: 2.0.0

  /@chakra-ui/accordion@2.3.1(@chakra-ui/system@2.6.2)(framer-motion@10.16.5)(react@18.2.0):
    resolution: {integrity: sha512-FSXRm8iClFyU+gVaXisOSEw0/4Q+qZbFRiuhIAkVU6Boj0FxAMrlo9a8AV5TuF77rgaHytCdHk0Ng+cyUijrag==}
    peerDependencies:
      '@chakra-ui/system': '>=2.0.0'
      framer-motion: '>=4.0.0'
      react: '>=18'
    dependencies:
      '@chakra-ui/descendant': 3.1.0(react@18.2.0)
      '@chakra-ui/icon': 3.2.0(@chakra-ui/system@2.6.2)(react@18.2.0)
      '@chakra-ui/react-context': 2.1.0(react@18.2.0)
      '@chakra-ui/react-use-controllable-state': 2.1.0(react@18.2.0)
      '@chakra-ui/react-use-merge-refs': 2.1.0(react@18.2.0)
      '@chakra-ui/shared-utils': 2.0.5
      '@chakra-ui/system': 2.6.2(@emotion/react@11.11.1)(@emotion/styled@11.11.0)(react@18.2.0)
      '@chakra-ui/transition': 2.1.0(framer-motion@10.16.5)(react@18.2.0)
      framer-motion: 10.16.5(react-dom@18.2.0)(react@18.2.0)
      react: 18.2.0

  /@chakra-ui/alert@2.2.2(@chakra-ui/system@2.6.2)(react@18.2.0):
    resolution: {integrity: sha512-jHg4LYMRNOJH830ViLuicjb3F+v6iriE/2G5T+Sd0Hna04nukNJ1MxUmBPE+vI22me2dIflfelu2v9wdB6Pojw==}
    peerDependencies:
      '@chakra-ui/system': '>=2.0.0'
      react: '>=18'
    dependencies:
      '@chakra-ui/icon': 3.2.0(@chakra-ui/system@2.6.2)(react@18.2.0)
      '@chakra-ui/react-context': 2.1.0(react@18.2.0)
      '@chakra-ui/shared-utils': 2.0.5
      '@chakra-ui/spinner': 2.1.0(@chakra-ui/system@2.6.2)(react@18.2.0)
      '@chakra-ui/system': 2.6.2(@emotion/react@11.11.1)(@emotion/styled@11.11.0)(react@18.2.0)
      react: 18.2.0

  /@chakra-ui/anatomy@2.2.2:
    resolution: {integrity: sha512-MV6D4VLRIHr4PkW4zMyqfrNS1mPlCTiCXwvYGtDFQYr+xHFfonhAuf9WjsSc0nyp2m0OdkSLnzmVKkZFLo25Tg==}

  /@chakra-ui/avatar@2.3.0(@chakra-ui/system@2.6.2)(react@18.2.0):
    resolution: {integrity: sha512-8gKSyLfygnaotbJbDMHDiJoF38OHXUYVme4gGxZ1fLnQEdPVEaIWfH+NndIjOM0z8S+YEFnT9KyGMUtvPrBk3g==}
    peerDependencies:
      '@chakra-ui/system': '>=2.0.0'
      react: '>=18'
    dependencies:
      '@chakra-ui/image': 2.1.0(@chakra-ui/system@2.6.2)(react@18.2.0)
      '@chakra-ui/react-children-utils': 2.0.6(react@18.2.0)
      '@chakra-ui/react-context': 2.1.0(react@18.2.0)
      '@chakra-ui/shared-utils': 2.0.5
      '@chakra-ui/system': 2.6.2(@emotion/react@11.11.1)(@emotion/styled@11.11.0)(react@18.2.0)
      react: 18.2.0

  /@chakra-ui/breadcrumb@2.2.0(@chakra-ui/system@2.6.2)(react@18.2.0):
    resolution: {integrity: sha512-4cWCG24flYBxjruRi4RJREWTGF74L/KzI2CognAW/d/zWR0CjiScuJhf37Am3LFbCySP6WSoyBOtTIoTA4yLEA==}
    peerDependencies:
      '@chakra-ui/system': '>=2.0.0'
      react: '>=18'
    dependencies:
      '@chakra-ui/react-children-utils': 2.0.6(react@18.2.0)
      '@chakra-ui/react-context': 2.1.0(react@18.2.0)
      '@chakra-ui/shared-utils': 2.0.5
      '@chakra-ui/system': 2.6.2(@emotion/react@11.11.1)(@emotion/styled@11.11.0)(react@18.2.0)
      react: 18.2.0

  /@chakra-ui/breakpoint-utils@2.0.8:
    resolution: {integrity: sha512-Pq32MlEX9fwb5j5xx8s18zJMARNHlQZH2VH1RZgfgRDpp7DcEgtRW5AInfN5CfqdHLO1dGxA7I3MqEuL5JnIsA==}
    dependencies:
      '@chakra-ui/shared-utils': 2.0.5

  /@chakra-ui/button@2.1.0(@chakra-ui/system@2.6.2)(react@18.2.0):
    resolution: {integrity: sha512-95CplwlRKmmUXkdEp/21VkEWgnwcx2TOBG6NfYlsuLBDHSLlo5FKIiE2oSi4zXc4TLcopGcWPNcm/NDaSC5pvA==}
    peerDependencies:
      '@chakra-ui/system': '>=2.0.0'
      react: '>=18'
    dependencies:
      '@chakra-ui/react-context': 2.1.0(react@18.2.0)
      '@chakra-ui/react-use-merge-refs': 2.1.0(react@18.2.0)
      '@chakra-ui/shared-utils': 2.0.5
      '@chakra-ui/spinner': 2.1.0(@chakra-ui/system@2.6.2)(react@18.2.0)
      '@chakra-ui/system': 2.6.2(@emotion/react@11.11.1)(@emotion/styled@11.11.0)(react@18.2.0)
      react: 18.2.0

  /@chakra-ui/card@2.2.0(@chakra-ui/system@2.6.2)(react@18.2.0):
    resolution: {integrity: sha512-xUB/k5MURj4CtPAhdSoXZidUbm8j3hci9vnc+eZJVDqhDOShNlD6QeniQNRPRys4lWAQLCbFcrwL29C8naDi6g==}
    peerDependencies:
      '@chakra-ui/system': '>=2.0.0'
      react: '>=18'
    dependencies:
      '@chakra-ui/shared-utils': 2.0.5
      '@chakra-ui/system': 2.6.2(@emotion/react@11.11.1)(@emotion/styled@11.11.0)(react@18.2.0)
      react: 18.2.0

  /@chakra-ui/checkbox@2.3.2(@chakra-ui/system@2.6.2)(react@18.2.0):
    resolution: {integrity: sha512-85g38JIXMEv6M+AcyIGLh7igNtfpAN6KGQFYxY9tBj0eWvWk4NKQxvqqyVta0bSAyIl1rixNIIezNpNWk2iO4g==}
    peerDependencies:
      '@chakra-ui/system': '>=2.0.0'
      react: '>=18'
    dependencies:
      '@chakra-ui/form-control': 2.2.0(@chakra-ui/system@2.6.2)(react@18.2.0)
      '@chakra-ui/react-context': 2.1.0(react@18.2.0)
      '@chakra-ui/react-types': 2.0.7(react@18.2.0)
      '@chakra-ui/react-use-callback-ref': 2.1.0(react@18.2.0)
      '@chakra-ui/react-use-controllable-state': 2.1.0(react@18.2.0)
      '@chakra-ui/react-use-merge-refs': 2.1.0(react@18.2.0)
      '@chakra-ui/react-use-safe-layout-effect': 2.1.0(react@18.2.0)
      '@chakra-ui/react-use-update-effect': 2.1.0(react@18.2.0)
      '@chakra-ui/shared-utils': 2.0.5
      '@chakra-ui/system': 2.6.2(@emotion/react@11.11.1)(@emotion/styled@11.11.0)(react@18.2.0)
      '@chakra-ui/visually-hidden': 2.2.0(@chakra-ui/system@2.6.2)(react@18.2.0)
      '@zag-js/focus-visible': 0.16.0
      react: 18.2.0

  /@chakra-ui/clickable@2.1.0(react@18.2.0):
    resolution: {integrity: sha512-flRA/ClPUGPYabu+/GLREZVZr9j2uyyazCAUHAdrTUEdDYCr31SVGhgh7dgKdtq23bOvAQJpIJjw/0Bs0WvbXw==}
    peerDependencies:
      react: '>=18'
    dependencies:
      '@chakra-ui/react-use-merge-refs': 2.1.0(react@18.2.0)
      '@chakra-ui/shared-utils': 2.0.5
      react: 18.2.0

  /@chakra-ui/close-button@2.1.1(@chakra-ui/system@2.6.2)(react@18.2.0):
    resolution: {integrity: sha512-gnpENKOanKexswSVpVz7ojZEALl2x5qjLYNqSQGbxz+aP9sOXPfUS56ebyBrre7T7exuWGiFeRwnM0oVeGPaiw==}
    peerDependencies:
      '@chakra-ui/system': '>=2.0.0'
      react: '>=18'
    dependencies:
      '@chakra-ui/icon': 3.2.0(@chakra-ui/system@2.6.2)(react@18.2.0)
      '@chakra-ui/system': 2.6.2(@emotion/react@11.11.1)(@emotion/styled@11.11.0)(react@18.2.0)
      react: 18.2.0

  /@chakra-ui/color-mode@2.2.0(react@18.2.0):
    resolution: {integrity: sha512-niTEA8PALtMWRI9wJ4LL0CSBDo8NBfLNp4GD6/0hstcm3IlbBHTVKxN6HwSaoNYfphDQLxCjT4yG+0BJA5tFpg==}
    peerDependencies:
      react: '>=18'
    dependencies:
      '@chakra-ui/react-use-safe-layout-effect': 2.1.0(react@18.2.0)
      react: 18.2.0

  /@chakra-ui/control-box@2.1.0(@chakra-ui/system@2.6.2)(react@18.2.0):
    resolution: {integrity: sha512-gVrRDyXFdMd8E7rulL0SKeoljkLQiPITFnsyMO8EFHNZ+AHt5wK4LIguYVEq88APqAGZGfHFWXr79RYrNiE3Mg==}
    peerDependencies:
      '@chakra-ui/system': '>=2.0.0'
      react: '>=18'
    dependencies:
      '@chakra-ui/system': 2.6.2(@emotion/react@11.11.1)(@emotion/styled@11.11.0)(react@18.2.0)
      react: 18.2.0

  /@chakra-ui/counter@2.1.0(react@18.2.0):
    resolution: {integrity: sha512-s6hZAEcWT5zzjNz2JIWUBzRubo9la/oof1W7EKZVVfPYHERnl5e16FmBC79Yfq8p09LQ+aqFKm/etYoJMMgghw==}
    peerDependencies:
      react: '>=18'
    dependencies:
      '@chakra-ui/number-utils': 2.0.7
      '@chakra-ui/react-use-callback-ref': 2.1.0(react@18.2.0)
      '@chakra-ui/shared-utils': 2.0.5
      react: 18.2.0

  /@chakra-ui/css-reset@2.3.0(@emotion/react@11.11.1)(react@18.2.0):
    resolution: {integrity: sha512-cQwwBy5O0jzvl0K7PLTLgp8ijqLPKyuEMiDXwYzl95seD3AoeuoCLyzZcJtVqaUZ573PiBdAbY/IlZcwDOItWg==}
    peerDependencies:
      '@emotion/react': '>=10.0.35'
      react: '>=18'
    dependencies:
      '@emotion/react': 11.11.1(@types/react@18.2.37)(react@18.2.0)
      react: 18.2.0

  /@chakra-ui/descendant@3.1.0(react@18.2.0):
    resolution: {integrity: sha512-VxCIAir08g5w27klLyi7PVo8BxhW4tgU/lxQyujkmi4zx7hT9ZdrcQLAted/dAa+aSIZ14S1oV0Q9lGjsAdxUQ==}
    peerDependencies:
      react: '>=18'
    dependencies:
      '@chakra-ui/react-context': 2.1.0(react@18.2.0)
      '@chakra-ui/react-use-merge-refs': 2.1.0(react@18.2.0)
      react: 18.2.0

  /@chakra-ui/dom-utils@2.1.0:
    resolution: {integrity: sha512-ZmF2qRa1QZ0CMLU8M1zCfmw29DmPNtfjR9iTo74U5FPr3i1aoAh7fbJ4qAlZ197Xw9eAW28tvzQuoVWeL5C7fQ==}

  /@chakra-ui/editable@3.1.0(@chakra-ui/system@2.6.2)(react@18.2.0):
    resolution: {integrity: sha512-j2JLrUL9wgg4YA6jLlbU88370eCRyor7DZQD9lzpY95tSOXpTljeg3uF9eOmDnCs6fxp3zDWIfkgMm/ExhcGTg==}
    peerDependencies:
      '@chakra-ui/system': '>=2.0.0'
      react: '>=18'
    dependencies:
      '@chakra-ui/react-context': 2.1.0(react@18.2.0)
      '@chakra-ui/react-types': 2.0.7(react@18.2.0)
      '@chakra-ui/react-use-callback-ref': 2.1.0(react@18.2.0)
      '@chakra-ui/react-use-controllable-state': 2.1.0(react@18.2.0)
      '@chakra-ui/react-use-focus-on-pointer-down': 2.1.0(react@18.2.0)
      '@chakra-ui/react-use-merge-refs': 2.1.0(react@18.2.0)
      '@chakra-ui/react-use-safe-layout-effect': 2.1.0(react@18.2.0)
      '@chakra-ui/react-use-update-effect': 2.1.0(react@18.2.0)
      '@chakra-ui/shared-utils': 2.0.5
      '@chakra-ui/system': 2.6.2(@emotion/react@11.11.1)(@emotion/styled@11.11.0)(react@18.2.0)
      react: 18.2.0

  /@chakra-ui/event-utils@2.0.8:
    resolution: {integrity: sha512-IGM/yGUHS+8TOQrZGpAKOJl/xGBrmRYJrmbHfUE7zrG3PpQyXvbLDP1M+RggkCFVgHlJi2wpYIf0QtQlU0XZfw==}

  /@chakra-ui/focus-lock@2.1.0(@types/react@18.2.37)(react@18.2.0):
    resolution: {integrity: sha512-EmGx4PhWGjm4dpjRqM4Aa+rCWBxP+Rq8Uc/nAVnD4YVqkEhBkrPTpui2lnjsuxqNaZ24fIAZ10cF1hlpemte/w==}
    peerDependencies:
      react: '>=18'
    dependencies:
      '@chakra-ui/dom-utils': 2.1.0
      react: 18.2.0
      react-focus-lock: 2.9.4(@types/react@18.2.37)(react@18.2.0)
    transitivePeerDependencies:
      - '@types/react'

  /@chakra-ui/form-control@2.2.0(@chakra-ui/system@2.6.2)(react@18.2.0):
    resolution: {integrity: sha512-wehLC1t4fafCVJ2RvJQT2jyqsAwX7KymmiGqBu7nQoQz8ApTkGABWpo/QwDh3F/dBLrouHDoOvGmYTqft3Mirw==}
    peerDependencies:
      '@chakra-ui/system': '>=2.0.0'
      react: '>=18'
    dependencies:
      '@chakra-ui/icon': 3.2.0(@chakra-ui/system@2.6.2)(react@18.2.0)
      '@chakra-ui/react-context': 2.1.0(react@18.2.0)
      '@chakra-ui/react-types': 2.0.7(react@18.2.0)
      '@chakra-ui/react-use-merge-refs': 2.1.0(react@18.2.0)
      '@chakra-ui/shared-utils': 2.0.5
      '@chakra-ui/system': 2.6.2(@emotion/react@11.11.1)(@emotion/styled@11.11.0)(react@18.2.0)
      react: 18.2.0

  /@chakra-ui/hooks@2.2.1(react@18.2.0):
    resolution: {integrity: sha512-RQbTnzl6b1tBjbDPf9zGRo9rf/pQMholsOudTxjy4i9GfTfz6kgp5ValGjQm2z7ng6Z31N1cnjZ1AlSzQ//ZfQ==}
    peerDependencies:
      react: '>=18'
    dependencies:
      '@chakra-ui/react-utils': 2.0.12(react@18.2.0)
      '@chakra-ui/utils': 2.0.15
      compute-scroll-into-view: 3.0.3
      copy-to-clipboard: 3.3.3
      react: 18.2.0

  /@chakra-ui/icon@3.2.0(@chakra-ui/system@2.6.2)(react@18.2.0):
    resolution: {integrity: sha512-xxjGLvlX2Ys4H0iHrI16t74rG9EBcpFvJ3Y3B7KMQTrnW34Kf7Da/UC8J67Gtx85mTHW020ml85SVPKORWNNKQ==}
    peerDependencies:
      '@chakra-ui/system': '>=2.0.0'
      react: '>=18'
    dependencies:
      '@chakra-ui/shared-utils': 2.0.5
      '@chakra-ui/system': 2.6.2(@emotion/react@11.11.1)(@emotion/styled@11.11.0)(react@18.2.0)
      react: 18.2.0

  /@chakra-ui/icons@2.1.1(@chakra-ui/system@2.6.2)(react@18.2.0):
    resolution: {integrity: sha512-3p30hdo4LlRZTT5CwoAJq3G9fHI0wDc0pBaMHj4SUn0yomO+RcDRlzhdXqdr5cVnzax44sqXJVnf3oQG0eI+4g==}
    peerDependencies:
      '@chakra-ui/system': '>=2.0.0'
      react: '>=18'
    dependencies:
      '@chakra-ui/icon': 3.2.0(@chakra-ui/system@2.6.2)(react@18.2.0)
      '@chakra-ui/system': 2.6.2(@emotion/react@11.11.1)(@emotion/styled@11.11.0)(react@18.2.0)
      react: 18.2.0
    dev: false

  /@chakra-ui/image@2.1.0(@chakra-ui/system@2.6.2)(react@18.2.0):
    resolution: {integrity: sha512-bskumBYKLiLMySIWDGcz0+D9Th0jPvmX6xnRMs4o92tT3Od/bW26lahmV2a2Op2ItXeCmRMY+XxJH5Gy1i46VA==}
    peerDependencies:
      '@chakra-ui/system': '>=2.0.0'
      react: '>=18'
    dependencies:
      '@chakra-ui/react-use-safe-layout-effect': 2.1.0(react@18.2.0)
      '@chakra-ui/shared-utils': 2.0.5
      '@chakra-ui/system': 2.6.2(@emotion/react@11.11.1)(@emotion/styled@11.11.0)(react@18.2.0)
      react: 18.2.0

  /@chakra-ui/input@2.1.2(@chakra-ui/system@2.6.2)(react@18.2.0):
    resolution: {integrity: sha512-GiBbb3EqAA8Ph43yGa6Mc+kUPjh4Spmxp1Pkelr8qtudpc3p2PJOOebLpd90mcqw8UePPa+l6YhhPtp6o0irhw==}
    peerDependencies:
      '@chakra-ui/system': '>=2.0.0'
      react: '>=18'
    dependencies:
      '@chakra-ui/form-control': 2.2.0(@chakra-ui/system@2.6.2)(react@18.2.0)
      '@chakra-ui/object-utils': 2.1.0
      '@chakra-ui/react-children-utils': 2.0.6(react@18.2.0)
      '@chakra-ui/react-context': 2.1.0(react@18.2.0)
      '@chakra-ui/shared-utils': 2.0.5
      '@chakra-ui/system': 2.6.2(@emotion/react@11.11.1)(@emotion/styled@11.11.0)(react@18.2.0)
      react: 18.2.0

  /@chakra-ui/layout@2.3.1(@chakra-ui/system@2.6.2)(react@18.2.0):
    resolution: {integrity: sha512-nXuZ6WRbq0WdgnRgLw+QuxWAHuhDtVX8ElWqcTK+cSMFg/52eVP47czYBE5F35YhnoW2XBwfNoNgZ7+e8Z01Rg==}
    peerDependencies:
      '@chakra-ui/system': '>=2.0.0'
      react: '>=18'
    dependencies:
      '@chakra-ui/breakpoint-utils': 2.0.8
      '@chakra-ui/icon': 3.2.0(@chakra-ui/system@2.6.2)(react@18.2.0)
      '@chakra-ui/object-utils': 2.1.0
      '@chakra-ui/react-children-utils': 2.0.6(react@18.2.0)
      '@chakra-ui/react-context': 2.1.0(react@18.2.0)
      '@chakra-ui/shared-utils': 2.0.5
      '@chakra-ui/system': 2.6.2(@emotion/react@11.11.1)(@emotion/styled@11.11.0)(react@18.2.0)
      react: 18.2.0

  /@chakra-ui/lazy-utils@2.0.5:
    resolution: {integrity: sha512-UULqw7FBvcckQk2n3iPO56TMJvDsNv0FKZI6PlUNJVaGsPbsYxK/8IQ60vZgaTVPtVcjY6BE+y6zg8u9HOqpyg==}

  /@chakra-ui/live-region@2.1.0(react@18.2.0):
    resolution: {integrity: sha512-ZOxFXwtaLIsXjqnszYYrVuswBhnIHHP+XIgK1vC6DePKtyK590Wg+0J0slDwThUAd4MSSIUa/nNX84x1GMphWw==}
    peerDependencies:
      react: '>=18'
    dependencies:
      react: 18.2.0

  /@chakra-ui/media-query@3.3.0(@chakra-ui/system@2.6.2)(react@18.2.0):
    resolution: {integrity: sha512-IsTGgFLoICVoPRp9ykOgqmdMotJG0CnPsKvGQeSFOB/dZfIujdVb14TYxDU4+MURXry1MhJ7LzZhv+Ml7cr8/g==}
    peerDependencies:
      '@chakra-ui/system': '>=2.0.0'
      react: '>=18'
    dependencies:
      '@chakra-ui/breakpoint-utils': 2.0.8
      '@chakra-ui/react-env': 3.1.0(react@18.2.0)
      '@chakra-ui/shared-utils': 2.0.5
      '@chakra-ui/system': 2.6.2(@emotion/react@11.11.1)(@emotion/styled@11.11.0)(react@18.2.0)
      react: 18.2.0

  /@chakra-ui/menu@2.2.1(@chakra-ui/system@2.6.2)(framer-motion@10.16.5)(react@18.2.0):
    resolution: {integrity: sha512-lJS7XEObzJxsOwWQh7yfG4H8FzFPRP5hVPN/CL+JzytEINCSBvsCDHrYPQGp7jzpCi8vnTqQQGQe0f8dwnXd2g==}
    peerDependencies:
      '@chakra-ui/system': '>=2.0.0'
      framer-motion: '>=4.0.0'
      react: '>=18'
    dependencies:
      '@chakra-ui/clickable': 2.1.0(react@18.2.0)
      '@chakra-ui/descendant': 3.1.0(react@18.2.0)
      '@chakra-ui/lazy-utils': 2.0.5
      '@chakra-ui/popper': 3.1.0(react@18.2.0)
      '@chakra-ui/react-children-utils': 2.0.6(react@18.2.0)
      '@chakra-ui/react-context': 2.1.0(react@18.2.0)
      '@chakra-ui/react-use-animation-state': 2.1.0(react@18.2.0)
      '@chakra-ui/react-use-controllable-state': 2.1.0(react@18.2.0)
      '@chakra-ui/react-use-disclosure': 2.1.0(react@18.2.0)
      '@chakra-ui/react-use-focus-effect': 2.1.0(react@18.2.0)
      '@chakra-ui/react-use-merge-refs': 2.1.0(react@18.2.0)
      '@chakra-ui/react-use-outside-click': 2.2.0(react@18.2.0)
      '@chakra-ui/react-use-update-effect': 2.1.0(react@18.2.0)
      '@chakra-ui/shared-utils': 2.0.5
      '@chakra-ui/system': 2.6.2(@emotion/react@11.11.1)(@emotion/styled@11.11.0)(react@18.2.0)
      '@chakra-ui/transition': 2.1.0(framer-motion@10.16.5)(react@18.2.0)
      framer-motion: 10.16.5(react-dom@18.2.0)(react@18.2.0)
      react: 18.2.0

  /@chakra-ui/modal@2.3.1(@chakra-ui/system@2.6.2)(@types/react@18.2.37)(framer-motion@10.16.5)(react-dom@18.2.0)(react@18.2.0):
    resolution: {integrity: sha512-TQv1ZaiJMZN+rR9DK0snx/OPwmtaGH1HbZtlYt4W4s6CzyK541fxLRTjIXfEzIGpvNW+b6VFuFjbcR78p4DEoQ==}
    peerDependencies:
      '@chakra-ui/system': '>=2.0.0'
      framer-motion: '>=4.0.0'
      react: '>=18'
      react-dom: '>=18'
    dependencies:
      '@chakra-ui/close-button': 2.1.1(@chakra-ui/system@2.6.2)(react@18.2.0)
      '@chakra-ui/focus-lock': 2.1.0(@types/react@18.2.37)(react@18.2.0)
      '@chakra-ui/portal': 2.1.0(react-dom@18.2.0)(react@18.2.0)
      '@chakra-ui/react-context': 2.1.0(react@18.2.0)
      '@chakra-ui/react-types': 2.0.7(react@18.2.0)
      '@chakra-ui/react-use-merge-refs': 2.1.0(react@18.2.0)
      '@chakra-ui/shared-utils': 2.0.5
      '@chakra-ui/system': 2.6.2(@emotion/react@11.11.1)(@emotion/styled@11.11.0)(react@18.2.0)
      '@chakra-ui/transition': 2.1.0(framer-motion@10.16.5)(react@18.2.0)
      aria-hidden: 1.2.3
      framer-motion: 10.16.5(react-dom@18.2.0)(react@18.2.0)
      react: 18.2.0
      react-dom: 18.2.0(react@18.2.0)
      react-remove-scroll: 2.5.7(@types/react@18.2.37)(react@18.2.0)
    transitivePeerDependencies:
      - '@types/react'

  /@chakra-ui/number-input@2.1.2(@chakra-ui/system@2.6.2)(react@18.2.0):
    resolution: {integrity: sha512-pfOdX02sqUN0qC2ysuvgVDiws7xZ20XDIlcNhva55Jgm095xjm8eVdIBfNm3SFbSUNxyXvLTW/YQanX74tKmuA==}
    peerDependencies:
      '@chakra-ui/system': '>=2.0.0'
      react: '>=18'
    dependencies:
      '@chakra-ui/counter': 2.1.0(react@18.2.0)
      '@chakra-ui/form-control': 2.2.0(@chakra-ui/system@2.6.2)(react@18.2.0)
      '@chakra-ui/icon': 3.2.0(@chakra-ui/system@2.6.2)(react@18.2.0)
      '@chakra-ui/react-context': 2.1.0(react@18.2.0)
      '@chakra-ui/react-types': 2.0.7(react@18.2.0)
      '@chakra-ui/react-use-callback-ref': 2.1.0(react@18.2.0)
      '@chakra-ui/react-use-event-listener': 2.1.0(react@18.2.0)
      '@chakra-ui/react-use-interval': 2.1.0(react@18.2.0)
      '@chakra-ui/react-use-merge-refs': 2.1.0(react@18.2.0)
      '@chakra-ui/react-use-safe-layout-effect': 2.1.0(react@18.2.0)
      '@chakra-ui/react-use-update-effect': 2.1.0(react@18.2.0)
      '@chakra-ui/shared-utils': 2.0.5
      '@chakra-ui/system': 2.6.2(@emotion/react@11.11.1)(@emotion/styled@11.11.0)(react@18.2.0)
      react: 18.2.0

  /@chakra-ui/number-utils@2.0.7:
    resolution: {integrity: sha512-yOGxBjXNvLTBvQyhMDqGU0Oj26s91mbAlqKHiuw737AXHt0aPllOthVUqQMeaYLwLCjGMg0jtI7JReRzyi94Dg==}

  /@chakra-ui/object-utils@2.1.0:
    resolution: {integrity: sha512-tgIZOgLHaoti5PYGPTwK3t/cqtcycW0owaiOXoZOcpwwX/vlVb+H1jFsQyWiiwQVPt9RkoSLtxzXamx+aHH+bQ==}

  /@chakra-ui/pin-input@2.1.0(@chakra-ui/system@2.6.2)(react@18.2.0):
    resolution: {integrity: sha512-x4vBqLStDxJFMt+jdAHHS8jbh294O53CPQJoL4g228P513rHylV/uPscYUHrVJXRxsHfRztQO9k45jjTYaPRMw==}
    peerDependencies:
      '@chakra-ui/system': '>=2.0.0'
      react: '>=18'
    dependencies:
      '@chakra-ui/descendant': 3.1.0(react@18.2.0)
      '@chakra-ui/react-children-utils': 2.0.6(react@18.2.0)
      '@chakra-ui/react-context': 2.1.0(react@18.2.0)
      '@chakra-ui/react-use-controllable-state': 2.1.0(react@18.2.0)
      '@chakra-ui/react-use-merge-refs': 2.1.0(react@18.2.0)
      '@chakra-ui/shared-utils': 2.0.5
      '@chakra-ui/system': 2.6.2(@emotion/react@11.11.1)(@emotion/styled@11.11.0)(react@18.2.0)
      react: 18.2.0

  /@chakra-ui/popover@2.2.1(@chakra-ui/system@2.6.2)(framer-motion@10.16.5)(react@18.2.0):
    resolution: {integrity: sha512-K+2ai2dD0ljvJnlrzesCDT9mNzLifE3noGKZ3QwLqd/K34Ym1W/0aL1ERSynrcG78NKoXS54SdEzkhCZ4Gn/Zg==}
    peerDependencies:
      '@chakra-ui/system': '>=2.0.0'
      framer-motion: '>=4.0.0'
      react: '>=18'
    dependencies:
      '@chakra-ui/close-button': 2.1.1(@chakra-ui/system@2.6.2)(react@18.2.0)
      '@chakra-ui/lazy-utils': 2.0.5
      '@chakra-ui/popper': 3.1.0(react@18.2.0)
      '@chakra-ui/react-context': 2.1.0(react@18.2.0)
      '@chakra-ui/react-types': 2.0.7(react@18.2.0)
      '@chakra-ui/react-use-animation-state': 2.1.0(react@18.2.0)
      '@chakra-ui/react-use-disclosure': 2.1.0(react@18.2.0)
      '@chakra-ui/react-use-focus-effect': 2.1.0(react@18.2.0)
      '@chakra-ui/react-use-focus-on-pointer-down': 2.1.0(react@18.2.0)
      '@chakra-ui/react-use-merge-refs': 2.1.0(react@18.2.0)
      '@chakra-ui/shared-utils': 2.0.5
      '@chakra-ui/system': 2.6.2(@emotion/react@11.11.1)(@emotion/styled@11.11.0)(react@18.2.0)
      framer-motion: 10.16.5(react-dom@18.2.0)(react@18.2.0)
      react: 18.2.0

  /@chakra-ui/popper@3.1.0(react@18.2.0):
    resolution: {integrity: sha512-ciDdpdYbeFG7og6/6J8lkTFxsSvwTdMLFkpVylAF6VNC22jssiWfquj2eyD4rJnzkRFPvIWJq8hvbfhsm+AjSg==}
    peerDependencies:
      react: '>=18'
    dependencies:
      '@chakra-ui/react-types': 2.0.7(react@18.2.0)
      '@chakra-ui/react-use-merge-refs': 2.1.0(react@18.2.0)
      '@popperjs/core': 2.11.6
      react: 18.2.0

  /@chakra-ui/portal@2.1.0(react-dom@18.2.0)(react@18.2.0):
    resolution: {integrity: sha512-9q9KWf6SArEcIq1gGofNcFPSWEyl+MfJjEUg/un1SMlQjaROOh3zYr+6JAwvcORiX7tyHosnmWC3d3wI2aPSQg==}
    peerDependencies:
      react: '>=18'
      react-dom: '>=18'
    dependencies:
      '@chakra-ui/react-context': 2.1.0(react@18.2.0)
      '@chakra-ui/react-use-safe-layout-effect': 2.1.0(react@18.2.0)
      react: 18.2.0
      react-dom: 18.2.0(react@18.2.0)

  /@chakra-ui/progress@2.2.0(@chakra-ui/system@2.6.2)(react@18.2.0):
    resolution: {integrity: sha512-qUXuKbuhN60EzDD9mHR7B67D7p/ZqNS2Aze4Pbl1qGGZfulPW0PY8Rof32qDtttDQBkzQIzFGE8d9QpAemToIQ==}
    peerDependencies:
      '@chakra-ui/system': '>=2.0.0'
      react: '>=18'
    dependencies:
      '@chakra-ui/react-context': 2.1.0(react@18.2.0)
      '@chakra-ui/system': 2.6.2(@emotion/react@11.11.1)(@emotion/styled@11.11.0)(react@18.2.0)
      react: 18.2.0

  /@chakra-ui/provider@2.4.2(@emotion/react@11.11.1)(@emotion/styled@11.11.0)(react-dom@18.2.0)(react@18.2.0):
    resolution: {integrity: sha512-w0Tef5ZCJK1mlJorcSjItCSbyvVuqpvyWdxZiVQmE6fvSJR83wZof42ux0+sfWD+I7rHSfj+f9nzhNaEWClysw==}
    peerDependencies:
      '@emotion/react': ^11.0.0
      '@emotion/styled': ^11.0.0
      react: '>=18'
      react-dom: '>=18'
    dependencies:
      '@chakra-ui/css-reset': 2.3.0(@emotion/react@11.11.1)(react@18.2.0)
      '@chakra-ui/portal': 2.1.0(react-dom@18.2.0)(react@18.2.0)
      '@chakra-ui/react-env': 3.1.0(react@18.2.0)
      '@chakra-ui/system': 2.6.2(@emotion/react@11.11.1)(@emotion/styled@11.11.0)(react@18.2.0)
      '@chakra-ui/utils': 2.0.15
      '@emotion/react': 11.11.1(@types/react@18.2.37)(react@18.2.0)
      '@emotion/styled': 11.11.0(@emotion/react@11.11.1)(@types/react@18.2.37)(react@18.2.0)
      react: 18.2.0
      react-dom: 18.2.0(react@18.2.0)

  /@chakra-ui/radio@2.1.2(@chakra-ui/system@2.6.2)(react@18.2.0):
    resolution: {integrity: sha512-n10M46wJrMGbonaghvSRnZ9ToTv/q76Szz284gv4QUWvyljQACcGrXIONUnQ3BIwbOfkRqSk7Xl/JgZtVfll+w==}
    peerDependencies:
      '@chakra-ui/system': '>=2.0.0'
      react: '>=18'
    dependencies:
      '@chakra-ui/form-control': 2.2.0(@chakra-ui/system@2.6.2)(react@18.2.0)
      '@chakra-ui/react-context': 2.1.0(react@18.2.0)
      '@chakra-ui/react-types': 2.0.7(react@18.2.0)
      '@chakra-ui/react-use-merge-refs': 2.1.0(react@18.2.0)
      '@chakra-ui/shared-utils': 2.0.5
      '@chakra-ui/system': 2.6.2(@emotion/react@11.11.1)(@emotion/styled@11.11.0)(react@18.2.0)
      '@zag-js/focus-visible': 0.16.0
      react: 18.2.0

  /@chakra-ui/react-children-utils@2.0.6(react@18.2.0):
    resolution: {integrity: sha512-QVR2RC7QsOsbWwEnq9YduhpqSFnZGvjjGREV8ygKi8ADhXh93C8azLECCUVgRJF2Wc+So1fgxmjLcbZfY2VmBA==}
    peerDependencies:
      react: '>=18'
    dependencies:
      react: 18.2.0

  /@chakra-ui/react-context@2.1.0(react@18.2.0):
    resolution: {integrity: sha512-iahyStvzQ4AOwKwdPReLGfDesGG+vWJfEsn0X/NoGph/SkN+HXtv2sCfYFFR9k7bb+Kvc6YfpLlSuLvKMHi2+w==}
    peerDependencies:
      react: '>=18'
    dependencies:
      react: 18.2.0

  /@chakra-ui/react-env@3.1.0(react@18.2.0):
    resolution: {integrity: sha512-Vr96GV2LNBth3+IKzr/rq1IcnkXv+MLmwjQH6C8BRtn3sNskgDFD5vLkVXcEhagzZMCh8FR3V/bzZPojBOyNhw==}
    peerDependencies:
      react: '>=18'
    dependencies:
      '@chakra-ui/react-use-safe-layout-effect': 2.1.0(react@18.2.0)
      react: 18.2.0

  /@chakra-ui/react-types@2.0.7(react@18.2.0):
    resolution: {integrity: sha512-12zv2qIZ8EHwiytggtGvo4iLT0APris7T0qaAWqzpUGS0cdUtR8W+V1BJ5Ocq+7tA6dzQ/7+w5hmXih61TuhWQ==}
    peerDependencies:
      react: '>=18'
    dependencies:
      react: 18.2.0

  /@chakra-ui/react-use-animation-state@2.1.0(react@18.2.0):
    resolution: {integrity: sha512-CFZkQU3gmDBwhqy0vC1ryf90BVHxVN8cTLpSyCpdmExUEtSEInSCGMydj2fvn7QXsz/za8JNdO2xxgJwxpLMtg==}
    peerDependencies:
      react: '>=18'
    dependencies:
      '@chakra-ui/dom-utils': 2.1.0
      '@chakra-ui/react-use-event-listener': 2.1.0(react@18.2.0)
      react: 18.2.0

  /@chakra-ui/react-use-callback-ref@2.1.0(react@18.2.0):
    resolution: {integrity: sha512-efnJrBtGDa4YaxDzDE90EnKD3Vkh5a1t3w7PhnRQmsphLy3g2UieasoKTlT2Hn118TwDjIv5ZjHJW6HbzXA9wQ==}
    peerDependencies:
      react: '>=18'
    dependencies:
      react: 18.2.0

  /@chakra-ui/react-use-controllable-state@2.1.0(react@18.2.0):
    resolution: {integrity: sha512-QR/8fKNokxZUs4PfxjXuwl0fj/d71WPrmLJvEpCTkHjnzu7LnYvzoe2wB867IdooQJL0G1zBxl0Dq+6W1P3jpg==}
    peerDependencies:
      react: '>=18'
    dependencies:
      '@chakra-ui/react-use-callback-ref': 2.1.0(react@18.2.0)
      react: 18.2.0

  /@chakra-ui/react-use-disclosure@2.1.0(react@18.2.0):
    resolution: {integrity: sha512-Ax4pmxA9LBGMyEZJhhUZobg9C0t3qFE4jVF1tGBsrLDcdBeLR9fwOogIPY9Hf0/wqSlAryAimICbr5hkpa5GSw==}
    peerDependencies:
      react: '>=18'
    dependencies:
      '@chakra-ui/react-use-callback-ref': 2.1.0(react@18.2.0)
      react: 18.2.0

  /@chakra-ui/react-use-event-listener@2.1.0(react@18.2.0):
    resolution: {integrity: sha512-U5greryDLS8ISP69DKDsYcsXRtAdnTQT+jjIlRYZ49K/XhUR/AqVZCK5BkR1spTDmO9H8SPhgeNKI70ODuDU/Q==}
    peerDependencies:
      react: '>=18'
    dependencies:
      '@chakra-ui/react-use-callback-ref': 2.1.0(react@18.2.0)
      react: 18.2.0

  /@chakra-ui/react-use-focus-effect@2.1.0(react@18.2.0):
    resolution: {integrity: sha512-xzVboNy7J64xveLcxTIJ3jv+lUJKDwRM7Szwn9tNzUIPD94O3qwjV7DDCUzN2490nSYDF4OBMt/wuDBtaR3kUQ==}
    peerDependencies:
      react: '>=18'
    dependencies:
      '@chakra-ui/dom-utils': 2.1.0
      '@chakra-ui/react-use-event-listener': 2.1.0(react@18.2.0)
      '@chakra-ui/react-use-safe-layout-effect': 2.1.0(react@18.2.0)
      '@chakra-ui/react-use-update-effect': 2.1.0(react@18.2.0)
      react: 18.2.0

  /@chakra-ui/react-use-focus-on-pointer-down@2.1.0(react@18.2.0):
    resolution: {integrity: sha512-2jzrUZ+aiCG/cfanrolsnSMDykCAbv9EK/4iUyZno6BYb3vziucmvgKuoXbMPAzWNtwUwtuMhkby8rc61Ue+Lg==}
    peerDependencies:
      react: '>=18'
    dependencies:
      '@chakra-ui/react-use-event-listener': 2.1.0(react@18.2.0)
      react: 18.2.0

  /@chakra-ui/react-use-interval@2.1.0(react@18.2.0):
    resolution: {integrity: sha512-8iWj+I/+A0J08pgEXP1J1flcvhLBHkk0ln7ZvGIyXiEyM6XagOTJpwNhiu+Bmk59t3HoV/VyvyJTa+44sEApuw==}
    peerDependencies:
      react: '>=18'
    dependencies:
      '@chakra-ui/react-use-callback-ref': 2.1.0(react@18.2.0)
      react: 18.2.0

  /@chakra-ui/react-use-latest-ref@2.1.0(react@18.2.0):
    resolution: {integrity: sha512-m0kxuIYqoYB0va9Z2aW4xP/5b7BzlDeWwyXCH6QpT2PpW3/281L3hLCm1G0eOUcdVlayqrQqOeD6Mglq+5/xoQ==}
    peerDependencies:
      react: '>=18'
    dependencies:
      react: 18.2.0

  /@chakra-ui/react-use-merge-refs@2.1.0(react@18.2.0):
    resolution: {integrity: sha512-lERa6AWF1cjEtWSGjxWTaSMvneccnAVH4V4ozh8SYiN9fSPZLlSG3kNxfNzdFvMEhM7dnP60vynF7WjGdTgQbQ==}
    peerDependencies:
      react: '>=18'
    dependencies:
      react: 18.2.0

  /@chakra-ui/react-use-outside-click@2.2.0(react@18.2.0):
    resolution: {integrity: sha512-PNX+s/JEaMneijbgAM4iFL+f3m1ga9+6QK0E5Yh4s8KZJQ/bLwZzdhMz8J/+mL+XEXQ5J0N8ivZN28B82N1kNw==}
    peerDependencies:
      react: '>=18'
    dependencies:
      '@chakra-ui/react-use-callback-ref': 2.1.0(react@18.2.0)
      react: 18.2.0

  /@chakra-ui/react-use-pan-event@2.1.0(react@18.2.0):
    resolution: {integrity: sha512-xmL2qOHiXqfcj0q7ZK5s9UjTh4Gz0/gL9jcWPA6GVf+A0Od5imEDa/Vz+533yQKWiNSm1QGrIj0eJAokc7O4fg==}
    peerDependencies:
      react: '>=18'
    dependencies:
      '@chakra-ui/event-utils': 2.0.8
      '@chakra-ui/react-use-latest-ref': 2.1.0(react@18.2.0)
      framesync: 6.1.2
      react: 18.2.0

  /@chakra-ui/react-use-previous@2.1.0(react@18.2.0):
    resolution: {integrity: sha512-pjxGwue1hX8AFcmjZ2XfrQtIJgqbTF3Qs1Dy3d1krC77dEsiCUbQ9GzOBfDc8pfd60DrB5N2tg5JyHbypqh0Sg==}
    peerDependencies:
      react: '>=18'
    dependencies:
      react: 18.2.0

  /@chakra-ui/react-use-safe-layout-effect@2.1.0(react@18.2.0):
    resolution: {integrity: sha512-Knbrrx/bcPwVS1TorFdzrK/zWA8yuU/eaXDkNj24IrKoRlQrSBFarcgAEzlCHtzuhufP3OULPkELTzz91b0tCw==}
    peerDependencies:
      react: '>=18'
    dependencies:
      react: 18.2.0

  /@chakra-ui/react-use-size@2.1.0(react@18.2.0):
    resolution: {integrity: sha512-tbLqrQhbnqOjzTaMlYytp7wY8BW1JpL78iG7Ru1DlV4EWGiAmXFGvtnEt9HftU0NJ0aJyjgymkxfVGI55/1Z4A==}
    peerDependencies:
      react: '>=18'
    dependencies:
      '@zag-js/element-size': 0.10.5
      react: 18.2.0

  /@chakra-ui/react-use-timeout@2.1.0(react@18.2.0):
    resolution: {integrity: sha512-cFN0sobKMM9hXUhyCofx3/Mjlzah6ADaEl/AXl5Y+GawB5rgedgAcu2ErAgarEkwvsKdP6c68CKjQ9dmTQlJxQ==}
    peerDependencies:
      react: '>=18'
    dependencies:
      '@chakra-ui/react-use-callback-ref': 2.1.0(react@18.2.0)
      react: 18.2.0

  /@chakra-ui/react-use-update-effect@2.1.0(react@18.2.0):
    resolution: {integrity: sha512-ND4Q23tETaR2Qd3zwCKYOOS1dfssojPLJMLvUtUbW5M9uW1ejYWgGUobeAiOVfSplownG8QYMmHTP86p/v0lbA==}
    peerDependencies:
      react: '>=18'
    dependencies:
      react: 18.2.0

  /@chakra-ui/react-utils@2.0.12(react@18.2.0):
    resolution: {integrity: sha512-GbSfVb283+YA3kA8w8xWmzbjNWk14uhNpntnipHCftBibl0lxtQ9YqMFQLwuFOO0U2gYVocszqqDWX+XNKq9hw==}
    peerDependencies:
      react: '>=18'
    dependencies:
      '@chakra-ui/utils': 2.0.15
      react: 18.2.0

  /@chakra-ui/react@2.8.2(@emotion/react@11.11.1)(@emotion/styled@11.11.0)(@types/react@18.2.37)(framer-motion@10.16.5)(react-dom@18.2.0)(react@18.2.0):
    resolution: {integrity: sha512-Hn0moyxxyCDKuR9ywYpqgX8dvjqwu9ArwpIb9wHNYjnODETjLwazgNIliCVBRcJvysGRiV51U2/JtJVrpeCjUQ==}
    peerDependencies:
      '@emotion/react': ^11.0.0
      '@emotion/styled': ^11.0.0
      framer-motion: '>=4.0.0'
      react: '>=18'
      react-dom: '>=18'
    dependencies:
      '@chakra-ui/accordion': 2.3.1(@chakra-ui/system@2.6.2)(framer-motion@10.16.5)(react@18.2.0)
      '@chakra-ui/alert': 2.2.2(@chakra-ui/system@2.6.2)(react@18.2.0)
      '@chakra-ui/avatar': 2.3.0(@chakra-ui/system@2.6.2)(react@18.2.0)
      '@chakra-ui/breadcrumb': 2.2.0(@chakra-ui/system@2.6.2)(react@18.2.0)
      '@chakra-ui/button': 2.1.0(@chakra-ui/system@2.6.2)(react@18.2.0)
      '@chakra-ui/card': 2.2.0(@chakra-ui/system@2.6.2)(react@18.2.0)
      '@chakra-ui/checkbox': 2.3.2(@chakra-ui/system@2.6.2)(react@18.2.0)
      '@chakra-ui/close-button': 2.1.1(@chakra-ui/system@2.6.2)(react@18.2.0)
      '@chakra-ui/control-box': 2.1.0(@chakra-ui/system@2.6.2)(react@18.2.0)
      '@chakra-ui/counter': 2.1.0(react@18.2.0)
      '@chakra-ui/css-reset': 2.3.0(@emotion/react@11.11.1)(react@18.2.0)
      '@chakra-ui/editable': 3.1.0(@chakra-ui/system@2.6.2)(react@18.2.0)
      '@chakra-ui/focus-lock': 2.1.0(@types/react@18.2.37)(react@18.2.0)
      '@chakra-ui/form-control': 2.2.0(@chakra-ui/system@2.6.2)(react@18.2.0)
      '@chakra-ui/hooks': 2.2.1(react@18.2.0)
      '@chakra-ui/icon': 3.2.0(@chakra-ui/system@2.6.2)(react@18.2.0)
      '@chakra-ui/image': 2.1.0(@chakra-ui/system@2.6.2)(react@18.2.0)
      '@chakra-ui/input': 2.1.2(@chakra-ui/system@2.6.2)(react@18.2.0)
      '@chakra-ui/layout': 2.3.1(@chakra-ui/system@2.6.2)(react@18.2.0)
      '@chakra-ui/live-region': 2.1.0(react@18.2.0)
      '@chakra-ui/media-query': 3.3.0(@chakra-ui/system@2.6.2)(react@18.2.0)
      '@chakra-ui/menu': 2.2.1(@chakra-ui/system@2.6.2)(framer-motion@10.16.5)(react@18.2.0)
      '@chakra-ui/modal': 2.3.1(@chakra-ui/system@2.6.2)(@types/react@18.2.37)(framer-motion@10.16.5)(react-dom@18.2.0)(react@18.2.0)
      '@chakra-ui/number-input': 2.1.2(@chakra-ui/system@2.6.2)(react@18.2.0)
      '@chakra-ui/pin-input': 2.1.0(@chakra-ui/system@2.6.2)(react@18.2.0)
      '@chakra-ui/popover': 2.2.1(@chakra-ui/system@2.6.2)(framer-motion@10.16.5)(react@18.2.0)
      '@chakra-ui/popper': 3.1.0(react@18.2.0)
      '@chakra-ui/portal': 2.1.0(react-dom@18.2.0)(react@18.2.0)
      '@chakra-ui/progress': 2.2.0(@chakra-ui/system@2.6.2)(react@18.2.0)
      '@chakra-ui/provider': 2.4.2(@emotion/react@11.11.1)(@emotion/styled@11.11.0)(react-dom@18.2.0)(react@18.2.0)
      '@chakra-ui/radio': 2.1.2(@chakra-ui/system@2.6.2)(react@18.2.0)
      '@chakra-ui/react-env': 3.1.0(react@18.2.0)
      '@chakra-ui/select': 2.1.2(@chakra-ui/system@2.6.2)(react@18.2.0)
      '@chakra-ui/skeleton': 2.1.0(@chakra-ui/system@2.6.2)(react@18.2.0)
      '@chakra-ui/skip-nav': 2.1.0(@chakra-ui/system@2.6.2)(react@18.2.0)
      '@chakra-ui/slider': 2.1.0(@chakra-ui/system@2.6.2)(react@18.2.0)
      '@chakra-ui/spinner': 2.1.0(@chakra-ui/system@2.6.2)(react@18.2.0)
      '@chakra-ui/stat': 2.1.1(@chakra-ui/system@2.6.2)(react@18.2.0)
      '@chakra-ui/stepper': 2.3.1(@chakra-ui/system@2.6.2)(react@18.2.0)
      '@chakra-ui/styled-system': 2.9.2
      '@chakra-ui/switch': 2.1.2(@chakra-ui/system@2.6.2)(framer-motion@10.16.5)(react@18.2.0)
      '@chakra-ui/system': 2.6.2(@emotion/react@11.11.1)(@emotion/styled@11.11.0)(react@18.2.0)
      '@chakra-ui/table': 2.1.0(@chakra-ui/system@2.6.2)(react@18.2.0)
      '@chakra-ui/tabs': 3.0.0(@chakra-ui/system@2.6.2)(react@18.2.0)
      '@chakra-ui/tag': 3.1.1(@chakra-ui/system@2.6.2)(react@18.2.0)
      '@chakra-ui/textarea': 2.1.2(@chakra-ui/system@2.6.2)(react@18.2.0)
      '@chakra-ui/theme': 3.3.1(@chakra-ui/styled-system@2.9.2)
      '@chakra-ui/theme-utils': 2.0.21
      '@chakra-ui/toast': 7.0.2(@chakra-ui/system@2.6.2)(framer-motion@10.16.5)(react-dom@18.2.0)(react@18.2.0)
      '@chakra-ui/tooltip': 2.3.1(@chakra-ui/system@2.6.2)(framer-motion@10.16.5)(react-dom@18.2.0)(react@18.2.0)
      '@chakra-ui/transition': 2.1.0(framer-motion@10.16.5)(react@18.2.0)
      '@chakra-ui/utils': 2.0.15
      '@chakra-ui/visually-hidden': 2.2.0(@chakra-ui/system@2.6.2)(react@18.2.0)
      '@emotion/react': 11.11.1(@types/react@18.2.37)(react@18.2.0)
      '@emotion/styled': 11.11.0(@emotion/react@11.11.1)(@types/react@18.2.37)(react@18.2.0)
      framer-motion: 10.16.5(react-dom@18.2.0)(react@18.2.0)
      react: 18.2.0
      react-dom: 18.2.0(react@18.2.0)
    transitivePeerDependencies:
      - '@types/react'

  /@chakra-ui/select@2.1.2(@chakra-ui/system@2.6.2)(react@18.2.0):
    resolution: {integrity: sha512-ZwCb7LqKCVLJhru3DXvKXpZ7Pbu1TDZ7N0PdQ0Zj1oyVLJyrpef1u9HR5u0amOpqcH++Ugt0f5JSmirjNlctjA==}
    peerDependencies:
      '@chakra-ui/system': '>=2.0.0'
      react: '>=18'
    dependencies:
      '@chakra-ui/form-control': 2.2.0(@chakra-ui/system@2.6.2)(react@18.2.0)
      '@chakra-ui/shared-utils': 2.0.5
      '@chakra-ui/system': 2.6.2(@emotion/react@11.11.1)(@emotion/styled@11.11.0)(react@18.2.0)
      react: 18.2.0

  /@chakra-ui/shared-utils@2.0.5:
    resolution: {integrity: sha512-4/Wur0FqDov7Y0nCXl7HbHzCg4aq86h+SXdoUeuCMD3dSj7dpsVnStLYhng1vxvlbUnLpdF4oz5Myt3i/a7N3Q==}

  /@chakra-ui/skeleton@2.1.0(@chakra-ui/system@2.6.2)(react@18.2.0):
    resolution: {integrity: sha512-JNRuMPpdZGd6zFVKjVQ0iusu3tXAdI29n4ZENYwAJEMf/fN0l12sVeirOxkJ7oEL0yOx2AgEYFSKdbcAgfUsAQ==}
    peerDependencies:
      '@chakra-ui/system': '>=2.0.0'
      react: '>=18'
    dependencies:
      '@chakra-ui/media-query': 3.3.0(@chakra-ui/system@2.6.2)(react@18.2.0)
      '@chakra-ui/react-use-previous': 2.1.0(react@18.2.0)
      '@chakra-ui/shared-utils': 2.0.5
      '@chakra-ui/system': 2.6.2(@emotion/react@11.11.1)(@emotion/styled@11.11.0)(react@18.2.0)
      react: 18.2.0

  /@chakra-ui/skip-nav@2.1.0(@chakra-ui/system@2.6.2)(react@18.2.0):
    resolution: {integrity: sha512-Hk+FG+vadBSH0/7hwp9LJnLjkO0RPGnx7gBJWI4/SpoJf3e4tZlWYtwGj0toYY4aGKl93jVghuwGbDBEMoHDug==}
    peerDependencies:
      '@chakra-ui/system': '>=2.0.0'
      react: '>=18'
    dependencies:
      '@chakra-ui/system': 2.6.2(@emotion/react@11.11.1)(@emotion/styled@11.11.0)(react@18.2.0)
      react: 18.2.0

  /@chakra-ui/slider@2.1.0(@chakra-ui/system@2.6.2)(react@18.2.0):
    resolution: {integrity: sha512-lUOBcLMCnFZiA/s2NONXhELJh6sY5WtbRykPtclGfynqqOo47lwWJx+VP7xaeuhDOPcWSSecWc9Y1BfPOCz9cQ==}
    peerDependencies:
      '@chakra-ui/system': '>=2.0.0'
      react: '>=18'
    dependencies:
      '@chakra-ui/number-utils': 2.0.7
      '@chakra-ui/react-context': 2.1.0(react@18.2.0)
      '@chakra-ui/react-types': 2.0.7(react@18.2.0)
      '@chakra-ui/react-use-callback-ref': 2.1.0(react@18.2.0)
      '@chakra-ui/react-use-controllable-state': 2.1.0(react@18.2.0)
      '@chakra-ui/react-use-latest-ref': 2.1.0(react@18.2.0)
      '@chakra-ui/react-use-merge-refs': 2.1.0(react@18.2.0)
      '@chakra-ui/react-use-pan-event': 2.1.0(react@18.2.0)
      '@chakra-ui/react-use-size': 2.1.0(react@18.2.0)
      '@chakra-ui/react-use-update-effect': 2.1.0(react@18.2.0)
      '@chakra-ui/system': 2.6.2(@emotion/react@11.11.1)(@emotion/styled@11.11.0)(react@18.2.0)
      react: 18.2.0

  /@chakra-ui/spinner@2.1.0(@chakra-ui/system@2.6.2)(react@18.2.0):
    resolution: {integrity: sha512-hczbnoXt+MMv/d3gE+hjQhmkzLiKuoTo42YhUG7Bs9OSv2lg1fZHW1fGNRFP3wTi6OIbD044U1P9HK+AOgFH3g==}
    peerDependencies:
      '@chakra-ui/system': '>=2.0.0'
      react: '>=18'
    dependencies:
      '@chakra-ui/shared-utils': 2.0.5
      '@chakra-ui/system': 2.6.2(@emotion/react@11.11.1)(@emotion/styled@11.11.0)(react@18.2.0)
      react: 18.2.0

  /@chakra-ui/stat@2.1.1(@chakra-ui/system@2.6.2)(react@18.2.0):
    resolution: {integrity: sha512-LDn0d/LXQNbAn2KaR3F1zivsZCewY4Jsy1qShmfBMKwn6rI8yVlbvu6SiA3OpHS0FhxbsZxQI6HefEoIgtqY6Q==}
    peerDependencies:
      '@chakra-ui/system': '>=2.0.0'
      react: '>=18'
    dependencies:
      '@chakra-ui/icon': 3.2.0(@chakra-ui/system@2.6.2)(react@18.2.0)
      '@chakra-ui/react-context': 2.1.0(react@18.2.0)
      '@chakra-ui/shared-utils': 2.0.5
      '@chakra-ui/system': 2.6.2(@emotion/react@11.11.1)(@emotion/styled@11.11.0)(react@18.2.0)
      react: 18.2.0

  /@chakra-ui/stepper@2.3.1(@chakra-ui/system@2.6.2)(react@18.2.0):
    resolution: {integrity: sha512-ky77lZbW60zYkSXhYz7kbItUpAQfEdycT0Q4bkHLxfqbuiGMf8OmgZOQkOB9uM4v0zPwy2HXhe0vq4Dd0xa55Q==}
    peerDependencies:
      '@chakra-ui/system': '>=2.0.0'
      react: '>=18'
    dependencies:
      '@chakra-ui/icon': 3.2.0(@chakra-ui/system@2.6.2)(react@18.2.0)
      '@chakra-ui/react-context': 2.1.0(react@18.2.0)
      '@chakra-ui/shared-utils': 2.0.5
      '@chakra-ui/system': 2.6.2(@emotion/react@11.11.1)(@emotion/styled@11.11.0)(react@18.2.0)
      react: 18.2.0

  /@chakra-ui/styled-system@2.9.2:
    resolution: {integrity: sha512-To/Z92oHpIE+4nk11uVMWqo2GGRS86coeMmjxtpnErmWRdLcp1WVCVRAvn+ZwpLiNR+reWFr2FFqJRsREuZdAg==}
    dependencies:
      '@chakra-ui/shared-utils': 2.0.5
      csstype: 3.1.2
      lodash.mergewith: 4.6.2

  /@chakra-ui/switch@2.1.2(@chakra-ui/system@2.6.2)(framer-motion@10.16.5)(react@18.2.0):
    resolution: {integrity: sha512-pgmi/CC+E1v31FcnQhsSGjJnOE2OcND4cKPyTE+0F+bmGm48Q/b5UmKD9Y+CmZsrt/7V3h8KNczowupfuBfIHA==}
    peerDependencies:
      '@chakra-ui/system': '>=2.0.0'
      framer-motion: '>=4.0.0'
      react: '>=18'
    dependencies:
      '@chakra-ui/checkbox': 2.3.2(@chakra-ui/system@2.6.2)(react@18.2.0)
      '@chakra-ui/shared-utils': 2.0.5
      '@chakra-ui/system': 2.6.2(@emotion/react@11.11.1)(@emotion/styled@11.11.0)(react@18.2.0)
      framer-motion: 10.16.5(react-dom@18.2.0)(react@18.2.0)
      react: 18.2.0

  /@chakra-ui/system@2.6.2(@emotion/react@11.11.1)(@emotion/styled@11.11.0)(react@18.2.0):
    resolution: {integrity: sha512-EGtpoEjLrUu4W1fHD+a62XR+hzC5YfsWm+6lO0Kybcga3yYEij9beegO0jZgug27V+Rf7vns95VPVP6mFd/DEQ==}
    peerDependencies:
      '@emotion/react': ^11.0.0
      '@emotion/styled': ^11.0.0
      react: '>=18'
    dependencies:
      '@chakra-ui/color-mode': 2.2.0(react@18.2.0)
      '@chakra-ui/object-utils': 2.1.0
      '@chakra-ui/react-utils': 2.0.12(react@18.2.0)
      '@chakra-ui/styled-system': 2.9.2
      '@chakra-ui/theme-utils': 2.0.21
      '@chakra-ui/utils': 2.0.15
      '@emotion/react': 11.11.1(@types/react@18.2.37)(react@18.2.0)
      '@emotion/styled': 11.11.0(@emotion/react@11.11.1)(@types/react@18.2.37)(react@18.2.0)
      react: 18.2.0
      react-fast-compare: 3.2.2

  /@chakra-ui/table@2.1.0(@chakra-ui/system@2.6.2)(react@18.2.0):
    resolution: {integrity: sha512-o5OrjoHCh5uCLdiUb0Oc0vq9rIAeHSIRScc2ExTC9Qg/uVZl2ygLrjToCaKfaaKl1oQexIeAcZDKvPG8tVkHyQ==}
    peerDependencies:
      '@chakra-ui/system': '>=2.0.0'
      react: '>=18'
    dependencies:
      '@chakra-ui/react-context': 2.1.0(react@18.2.0)
      '@chakra-ui/shared-utils': 2.0.5
      '@chakra-ui/system': 2.6.2(@emotion/react@11.11.1)(@emotion/styled@11.11.0)(react@18.2.0)
      react: 18.2.0

  /@chakra-ui/tabs@3.0.0(@chakra-ui/system@2.6.2)(react@18.2.0):
    resolution: {integrity: sha512-6Mlclp8L9lqXmsGWF5q5gmemZXOiOYuh0SGT/7PgJVNPz3LXREXlXg2an4MBUD8W5oTkduCX+3KTMCwRrVrDYw==}
    peerDependencies:
      '@chakra-ui/system': '>=2.0.0'
      react: '>=18'
    dependencies:
      '@chakra-ui/clickable': 2.1.0(react@18.2.0)
      '@chakra-ui/descendant': 3.1.0(react@18.2.0)
      '@chakra-ui/lazy-utils': 2.0.5
      '@chakra-ui/react-children-utils': 2.0.6(react@18.2.0)
      '@chakra-ui/react-context': 2.1.0(react@18.2.0)
      '@chakra-ui/react-use-controllable-state': 2.1.0(react@18.2.0)
      '@chakra-ui/react-use-merge-refs': 2.1.0(react@18.2.0)
      '@chakra-ui/react-use-safe-layout-effect': 2.1.0(react@18.2.0)
      '@chakra-ui/shared-utils': 2.0.5
      '@chakra-ui/system': 2.6.2(@emotion/react@11.11.1)(@emotion/styled@11.11.0)(react@18.2.0)
      react: 18.2.0

  /@chakra-ui/tag@3.1.1(@chakra-ui/system@2.6.2)(react@18.2.0):
    resolution: {integrity: sha512-Bdel79Dv86Hnge2PKOU+t8H28nm/7Y3cKd4Kfk9k3lOpUh4+nkSGe58dhRzht59lEqa4N9waCgQiBdkydjvBXQ==}
    peerDependencies:
      '@chakra-ui/system': '>=2.0.0'
      react: '>=18'
    dependencies:
      '@chakra-ui/icon': 3.2.0(@chakra-ui/system@2.6.2)(react@18.2.0)
      '@chakra-ui/react-context': 2.1.0(react@18.2.0)
      '@chakra-ui/system': 2.6.2(@emotion/react@11.11.1)(@emotion/styled@11.11.0)(react@18.2.0)
      react: 18.2.0

  /@chakra-ui/textarea@2.1.2(@chakra-ui/system@2.6.2)(react@18.2.0):
    resolution: {integrity: sha512-ip7tvklVCZUb2fOHDb23qPy/Fr2mzDOGdkrpbNi50hDCiV4hFX02jdQJdi3ydHZUyVgZVBKPOJ+lT9i7sKA2wA==}
    peerDependencies:
      '@chakra-ui/system': '>=2.0.0'
      react: '>=18'
    dependencies:
      '@chakra-ui/form-control': 2.2.0(@chakra-ui/system@2.6.2)(react@18.2.0)
      '@chakra-ui/shared-utils': 2.0.5
      '@chakra-ui/system': 2.6.2(@emotion/react@11.11.1)(@emotion/styled@11.11.0)(react@18.2.0)
      react: 18.2.0

  /@chakra-ui/theme-tools@2.1.2(@chakra-ui/styled-system@2.9.2):
    resolution: {integrity: sha512-Qdj8ajF9kxY4gLrq7gA+Azp8CtFHGO9tWMN2wfF9aQNgG9AuMhPrUzMq9AMQ0MXiYcgNq/FD3eegB43nHVmXVA==}
    peerDependencies:
      '@chakra-ui/styled-system': '>=2.0.0'
    dependencies:
      '@chakra-ui/anatomy': 2.2.2
      '@chakra-ui/shared-utils': 2.0.5
      '@chakra-ui/styled-system': 2.9.2
      color2k: 2.0.2

  /@chakra-ui/theme-utils@2.0.21:
    resolution: {integrity: sha512-FjH5LJbT794r0+VSCXB3lT4aubI24bLLRWB+CuRKHijRvsOg717bRdUN/N1fEmEpFnRVrbewttWh/OQs0EWpWw==}
    dependencies:
      '@chakra-ui/shared-utils': 2.0.5
      '@chakra-ui/styled-system': 2.9.2
      '@chakra-ui/theme': 3.3.1(@chakra-ui/styled-system@2.9.2)
      lodash.mergewith: 4.6.2

  /@chakra-ui/theme@3.3.1(@chakra-ui/styled-system@2.9.2):
    resolution: {integrity: sha512-Hft/VaT8GYnItGCBbgWd75ICrIrIFrR7lVOhV/dQnqtfGqsVDlrztbSErvMkoPKt0UgAkd9/o44jmZ6X4U2nZQ==}
    peerDependencies:
      '@chakra-ui/styled-system': '>=2.8.0'
    dependencies:
      '@chakra-ui/anatomy': 2.2.2
      '@chakra-ui/shared-utils': 2.0.5
      '@chakra-ui/styled-system': 2.9.2
      '@chakra-ui/theme-tools': 2.1.2(@chakra-ui/styled-system@2.9.2)

  /@chakra-ui/toast@7.0.2(@chakra-ui/system@2.6.2)(framer-motion@10.16.5)(react-dom@18.2.0)(react@18.2.0):
    resolution: {integrity: sha512-yvRP8jFKRs/YnkuE41BVTq9nB2v/KDRmje9u6dgDmE5+1bFt3bwjdf9gVbif4u5Ve7F7BGk5E093ARRVtvLvXA==}
    peerDependencies:
      '@chakra-ui/system': 2.6.2
      framer-motion: '>=4.0.0'
      react: '>=18'
      react-dom: '>=18'
    dependencies:
      '@chakra-ui/alert': 2.2.2(@chakra-ui/system@2.6.2)(react@18.2.0)
      '@chakra-ui/close-button': 2.1.1(@chakra-ui/system@2.6.2)(react@18.2.0)
      '@chakra-ui/portal': 2.1.0(react-dom@18.2.0)(react@18.2.0)
      '@chakra-ui/react-context': 2.1.0(react@18.2.0)
      '@chakra-ui/react-use-timeout': 2.1.0(react@18.2.0)
      '@chakra-ui/react-use-update-effect': 2.1.0(react@18.2.0)
      '@chakra-ui/shared-utils': 2.0.5
      '@chakra-ui/styled-system': 2.9.2
      '@chakra-ui/system': 2.6.2(@emotion/react@11.11.1)(@emotion/styled@11.11.0)(react@18.2.0)
      '@chakra-ui/theme': 3.3.1(@chakra-ui/styled-system@2.9.2)
      framer-motion: 10.16.5(react-dom@18.2.0)(react@18.2.0)
      react: 18.2.0
      react-dom: 18.2.0(react@18.2.0)

  /@chakra-ui/tooltip@2.3.1(@chakra-ui/system@2.6.2)(framer-motion@10.16.5)(react-dom@18.2.0)(react@18.2.0):
    resolution: {integrity: sha512-Rh39GBn/bL4kZpuEMPPRwYNnccRCL+w9OqamWHIB3Qboxs6h8cOyXfIdGxjo72lvhu1QI/a4KFqkM3St+WfC0A==}
    peerDependencies:
      '@chakra-ui/system': '>=2.0.0'
      framer-motion: '>=4.0.0'
      react: '>=18'
      react-dom: '>=18'
    dependencies:
      '@chakra-ui/dom-utils': 2.1.0
      '@chakra-ui/popper': 3.1.0(react@18.2.0)
      '@chakra-ui/portal': 2.1.0(react-dom@18.2.0)(react@18.2.0)
      '@chakra-ui/react-types': 2.0.7(react@18.2.0)
      '@chakra-ui/react-use-disclosure': 2.1.0(react@18.2.0)
      '@chakra-ui/react-use-event-listener': 2.1.0(react@18.2.0)
      '@chakra-ui/react-use-merge-refs': 2.1.0(react@18.2.0)
      '@chakra-ui/shared-utils': 2.0.5
      '@chakra-ui/system': 2.6.2(@emotion/react@11.11.1)(@emotion/styled@11.11.0)(react@18.2.0)
      framer-motion: 10.16.5(react-dom@18.2.0)(react@18.2.0)
      react: 18.2.0
      react-dom: 18.2.0(react@18.2.0)

  /@chakra-ui/transition@2.1.0(framer-motion@10.16.5)(react@18.2.0):
    resolution: {integrity: sha512-orkT6T/Dt+/+kVwJNy7zwJ+U2xAZ3EU7M3XCs45RBvUnZDr/u9vdmaM/3D/rOpmQJWgQBwKPJleUXrYWUagEDQ==}
    peerDependencies:
      framer-motion: '>=4.0.0'
      react: '>=18'
    dependencies:
      '@chakra-ui/shared-utils': 2.0.5
      framer-motion: 10.16.5(react-dom@18.2.0)(react@18.2.0)
      react: 18.2.0

  /@chakra-ui/utils@2.0.15:
    resolution: {integrity: sha512-El4+jL0WSaYYs+rJbuYFDbjmfCcfGDmRY95GO4xwzit6YAPZBLcR65rOEwLps+XWluZTy1xdMrusg/hW0c1aAA==}
    dependencies:
      '@types/lodash.mergewith': 4.6.7
      css-box-model: 1.2.1
      framesync: 6.1.2
      lodash.mergewith: 4.6.2

  /@chakra-ui/visually-hidden@2.2.0(@chakra-ui/system@2.6.2)(react@18.2.0):
    resolution: {integrity: sha512-KmKDg01SrQ7VbTD3+cPWf/UfpF5MSwm3v7MWi0n5t8HnnadT13MF0MJCDSXbBWnzLv1ZKJ6zlyAOeARWX+DpjQ==}
    peerDependencies:
      '@chakra-ui/system': '>=2.0.0'
      react: '>=18'
    dependencies:
      '@chakra-ui/system': 2.6.2(@emotion/react@11.11.1)(@emotion/styled@11.11.0)(react@18.2.0)
      react: 18.2.0

  /@changesets/apply-release-plan@6.1.4:
    resolution: {integrity: sha512-FMpKF1fRlJyCZVYHr3CbinpZZ+6MwvOtWUuO8uo+svcATEoc1zRDcj23pAurJ2TZ/uVz1wFHH6K3NlACy0PLew==}
    dependencies:
      '@babel/runtime': 7.23.2
      '@changesets/config': 2.3.1
      '@changesets/get-version-range-type': 0.3.2
      '@changesets/git': 2.0.0
      '@changesets/types': 5.2.1
      '@manypkg/get-packages': 1.1.3
      detect-indent: 6.1.0
      fs-extra: 7.0.1
      lodash.startcase: 4.4.0
      outdent: 0.5.0
      prettier: 2.8.8
      resolve-from: 5.0.0
      semver: 7.5.4
    dev: true

  /@changesets/assemble-release-plan@5.2.4(patch_hash=ixdzxqire6z6wavv7be3kwhyxu):
    resolution: {integrity: sha512-xJkWX+1/CUaOUWTguXEbCDTyWJFECEhmdtbkjhn5GVBGxdP/JwaHBIU9sW3FR6gD07UwZ7ovpiPclQZs+j+mvg==}
    dependencies:
      '@babel/runtime': 7.23.2
      '@changesets/errors': 0.1.4
      '@changesets/get-dependents-graph': 1.3.6
      '@changesets/types': 5.2.1
      '@manypkg/get-packages': 1.1.3
      semver: 7.5.4
    dev: true
    patched: true

  /@changesets/changelog-git@0.1.14:
    resolution: {integrity: sha512-+vRfnKtXVWsDDxGctOfzJsPhaCdXRYoe+KyWYoq5X/GqoISREiat0l3L8B0a453B2B4dfHGcZaGyowHbp9BSaA==}
    dependencies:
      '@changesets/types': 5.2.1
    dev: true

  /@changesets/cli@2.26.2:
    resolution: {integrity: sha512-dnWrJTmRR8bCHikJHl9b9HW3gXACCehz4OasrXpMp7sx97ECuBGGNjJhjPhdZNCvMy9mn4BWdplI323IbqsRig==}
    hasBin: true
    dependencies:
      '@babel/runtime': 7.23.2
      '@changesets/apply-release-plan': 6.1.4
      '@changesets/assemble-release-plan': 5.2.4(patch_hash=ixdzxqire6z6wavv7be3kwhyxu)
      '@changesets/changelog-git': 0.1.14
      '@changesets/config': 2.3.1
      '@changesets/errors': 0.1.4
      '@changesets/get-dependents-graph': 1.3.6
      '@changesets/get-release-plan': 3.0.17
      '@changesets/git': 2.0.0
      '@changesets/logger': 0.0.5
      '@changesets/pre': 1.0.14
      '@changesets/read': 0.5.9
      '@changesets/types': 5.2.1
      '@changesets/write': 0.2.3
      '@manypkg/get-packages': 1.1.3
      '@types/is-ci': 3.0.0
      '@types/semver': 7.5.0
      ansi-colors: 4.1.3
      chalk: 2.4.2
      enquirer: 2.3.6
      external-editor: 3.1.0
      fs-extra: 7.0.1
      human-id: 1.0.2
      is-ci: 3.0.1
      meow: 6.1.1
      outdent: 0.5.0
      p-limit: 2.3.0
      preferred-pm: 3.0.3
      resolve-from: 5.0.0
      semver: 7.5.4
      spawndamnit: 2.0.0
      term-size: 2.2.1
      tty-table: 4.2.1
    dev: true

  /@changesets/config@2.3.1:
    resolution: {integrity: sha512-PQXaJl82CfIXddUOppj4zWu+987GCw2M+eQcOepxN5s+kvnsZOwjEJO3DH9eVy+OP6Pg/KFEWdsECFEYTtbg6w==}
    dependencies:
      '@changesets/errors': 0.1.4
      '@changesets/get-dependents-graph': 1.3.6
      '@changesets/logger': 0.0.5
      '@changesets/types': 5.2.1
      '@manypkg/get-packages': 1.1.3
      fs-extra: 7.0.1
      micromatch: 4.0.5
    dev: true

  /@changesets/errors@0.1.4:
    resolution: {integrity: sha512-HAcqPF7snsUJ/QzkWoKfRfXushHTu+K5KZLJWPb34s4eCZShIf8BFO3fwq6KU8+G7L5KdtN2BzQAXOSXEyiY9Q==}
    dependencies:
      extendable-error: 0.1.7
    dev: true

  /@changesets/get-dependents-graph@1.3.6:
    resolution: {integrity: sha512-Q/sLgBANmkvUm09GgRsAvEtY3p1/5OCzgBE5vX3vgb5CvW0j7CEljocx5oPXeQSNph6FXulJlXV3Re/v3K3P3Q==}
    dependencies:
      '@changesets/types': 5.2.1
      '@manypkg/get-packages': 1.1.3
      chalk: 2.4.2
      fs-extra: 7.0.1
      semver: 7.5.4
    dev: true

  /@changesets/get-release-plan@3.0.17:
    resolution: {integrity: sha512-6IwKTubNEgoOZwDontYc2x2cWXfr6IKxP3IhKeK+WjyD6y3M4Gl/jdQvBw+m/5zWILSOCAaGLu2ZF6Q+WiPniw==}
    dependencies:
      '@babel/runtime': 7.23.2
      '@changesets/assemble-release-plan': 5.2.4(patch_hash=ixdzxqire6z6wavv7be3kwhyxu)
      '@changesets/config': 2.3.1
      '@changesets/pre': 1.0.14
      '@changesets/read': 0.5.9
      '@changesets/types': 5.2.1
      '@manypkg/get-packages': 1.1.3
    dev: true

  /@changesets/get-version-range-type@0.3.2:
    resolution: {integrity: sha512-SVqwYs5pULYjYT4op21F2pVbcrca4qA/bAA3FmFXKMN7Y+HcO8sbZUTx3TAy2VXulP2FACd1aC7f2nTuqSPbqg==}
    dev: true

  /@changesets/git@2.0.0:
    resolution: {integrity: sha512-enUVEWbiqUTxqSnmesyJGWfzd51PY4H7mH9yUw0hPVpZBJ6tQZFMU3F3mT/t9OJ/GjyiM4770i+sehAn6ymx6A==}
    dependencies:
      '@babel/runtime': 7.23.2
      '@changesets/errors': 0.1.4
      '@changesets/types': 5.2.1
      '@manypkg/get-packages': 1.1.3
      is-subdir: 1.2.0
      micromatch: 4.0.5
      spawndamnit: 2.0.0
    dev: true

  /@changesets/logger@0.0.5:
    resolution: {integrity: sha512-gJyZHomu8nASHpaANzc6bkQMO9gU/ib20lqew1rVx753FOxffnCrJlGIeQVxNWCqM+o6OOleCo/ivL8UAO5iFw==}
    dependencies:
      chalk: 2.4.2
    dev: true

  /@changesets/parse@0.3.16:
    resolution: {integrity: sha512-127JKNd167ayAuBjUggZBkmDS5fIKsthnr9jr6bdnuUljroiERW7FBTDNnNVyJ4l69PzR57pk6mXQdtJyBCJKg==}
    dependencies:
      '@changesets/types': 5.2.1
      js-yaml: 3.14.1
    dev: true

  /@changesets/pre@1.0.14:
    resolution: {integrity: sha512-dTsHmxQWEQekHYHbg+M1mDVYFvegDh9j/kySNuDKdylwfMEevTeDouR7IfHNyVodxZXu17sXoJuf2D0vi55FHQ==}
    dependencies:
      '@babel/runtime': 7.23.2
      '@changesets/errors': 0.1.4
      '@changesets/types': 5.2.1
      '@manypkg/get-packages': 1.1.3
      fs-extra: 7.0.1
    dev: true

  /@changesets/read@0.5.9:
    resolution: {integrity: sha512-T8BJ6JS6j1gfO1HFq50kU3qawYxa4NTbI/ASNVVCBTsKquy2HYwM9r7ZnzkiMe8IEObAJtUVGSrePCOxAK2haQ==}
    dependencies:
      '@babel/runtime': 7.23.2
      '@changesets/git': 2.0.0
      '@changesets/logger': 0.0.5
      '@changesets/parse': 0.3.16
      '@changesets/types': 5.2.1
      chalk: 2.4.2
      fs-extra: 7.0.1
      p-filter: 2.1.0
    dev: true

  /@changesets/types@4.1.0:
    resolution: {integrity: sha512-LDQvVDv5Kb50ny2s25Fhm3d9QSZimsoUGBsUioj6MC3qbMUCuC8GPIvk/M6IvXx3lYhAs0lwWUQLb+VIEUCECw==}
    dev: true

  /@changesets/types@5.2.1:
    resolution: {integrity: sha512-myLfHbVOqaq9UtUKqR/nZA/OY7xFjQMdfgfqeZIBK4d0hA6pgxArvdv8M+6NUzzBsjWLOtvApv8YHr4qM+Kpfg==}
    dev: true

  /@changesets/write@0.2.3:
    resolution: {integrity: sha512-Dbamr7AIMvslKnNYsLFafaVORx4H0pvCA2MHqgtNCySMe1blImEyAEOzDmcgKAkgz4+uwoLz7demIrX+JBr/Xw==}
    dependencies:
      '@babel/runtime': 7.23.2
      '@changesets/types': 5.2.1
      fs-extra: 7.0.1
      human-id: 1.0.2
      prettier: 2.8.8
    dev: true

  /@cspotcode/source-map-support@0.8.1:
    resolution: {integrity: sha512-IchNf6dN4tHoMFIn/7OE8LWZ19Y6q/67Bmf6vnGREv8RSbBVb9LPJxEcnwrcwX6ixSvaiGoomAUvu4YSxXrVgw==}
    engines: {node: '>=12'}
    dependencies:
      '@jridgewell/trace-mapping': 0.3.9
    dev: true

  /@emotion/babel-plugin@11.11.0:
    resolution: {integrity: sha512-m4HEDZleaaCH+XgDDsPF15Ht6wTLsgDTeR3WYj9Q/k76JtWhrJjcP4+/XlG8LGT/Rol9qUfOIztXeA84ATpqPQ==}
    dependencies:
      '@babel/helper-module-imports': 7.18.6
      '@babel/runtime': 7.23.2
      '@emotion/hash': 0.9.1
      '@emotion/memoize': 0.8.1
      '@emotion/serialize': 1.1.2
      babel-plugin-macros: 3.1.0
      convert-source-map: 1.9.0
      escape-string-regexp: 4.0.0
      find-root: 1.1.0
      source-map: 0.5.7
      stylis: 4.2.0

  /@emotion/cache@11.11.0:
    resolution: {integrity: sha512-P34z9ssTCBi3e9EI1ZsWpNHcfY1r09ZO0rZbRO2ob3ZQMnFI35jB536qoXbkdesr5EUhYi22anuEJuyxifaqAQ==}
    dependencies:
      '@emotion/memoize': 0.8.1
      '@emotion/sheet': 1.2.2
      '@emotion/utils': 1.2.1
      '@emotion/weak-memoize': 0.3.1
      stylis: 4.2.0

  /@emotion/hash@0.9.1:
    resolution: {integrity: sha512-gJB6HLm5rYwSLI6PQa+X1t5CFGrv1J1TWG+sOyMCeKz2ojaj6Fnl/rZEspogG+cvqbt4AE/2eIyD2QfLKTBNlQ==}

  /@emotion/is-prop-valid@0.8.8:
    resolution: {integrity: sha512-u5WtneEAr5IDG2Wv65yhunPSMLIpuKsbuOktRojfrEiEvRyC85LgPMZI63cr7NUqT8ZIGdSVg8ZKGxIug4lXcA==}
    requiresBuild: true
    dependencies:
      '@emotion/memoize': 0.7.4
    optional: true

  /@emotion/is-prop-valid@1.2.1:
    resolution: {integrity: sha512-61Mf7Ufx4aDxx1xlDeOm8aFFigGHE4z+0sKCa+IHCeZKiyP9RLD0Mmx7m8b9/Cf37f7NAvQOOJAbQQGVr5uERw==}
    dependencies:
      '@emotion/memoize': 0.8.1

  /@emotion/memoize@0.7.4:
    resolution: {integrity: sha512-Ja/Vfqe3HpuzRsG1oBtWTHk2PGZ7GR+2Vz5iYGelAw8dx32K0y7PjVuxK6z1nMpZOqAFsRUPCkK1YjJ56qJlgw==}
    requiresBuild: true
    optional: true

  /@emotion/memoize@0.8.1:
    resolution: {integrity: sha512-W2P2c/VRW1/1tLox0mVUalvnWXxavmv/Oum2aPsRcoDJuob75FC3Y8FbpfLwUegRcxINtGUMPq0tFCvYNTBXNA==}

  /@emotion/react@11.11.1(@types/react@18.2.37)(react@18.2.0):
    resolution: {integrity: sha512-5mlW1DquU5HaxjLkfkGN1GA/fvVGdyHURRiX/0FHl2cfIfRxSOfmxEH5YS43edp0OldZrZ+dkBKbngxcNCdZvA==}
    peerDependencies:
      '@types/react': '*'
      react: '>=16.8.0'
    peerDependenciesMeta:
      '@types/react':
        optional: true
    dependencies:
      '@babel/runtime': 7.23.2
      '@emotion/babel-plugin': 11.11.0
      '@emotion/cache': 11.11.0
      '@emotion/serialize': 1.1.2
      '@emotion/use-insertion-effect-with-fallbacks': 1.0.1(react@18.2.0)
      '@emotion/utils': 1.2.1
      '@emotion/weak-memoize': 0.3.1
      '@types/react': 18.2.37
      hoist-non-react-statics: 3.3.2
      react: 18.2.0

  /@emotion/serialize@1.1.2:
    resolution: {integrity: sha512-zR6a/fkFP4EAcCMQtLOhIgpprZOwNmCldtpaISpvz348+DP4Mz8ZoKaGGCQpbzepNIUWbq4w6hNZkwDyKoS+HA==}
    dependencies:
      '@emotion/hash': 0.9.1
      '@emotion/memoize': 0.8.1
      '@emotion/unitless': 0.8.1
      '@emotion/utils': 1.2.1
      csstype: 3.1.2

  /@emotion/sheet@1.2.2:
    resolution: {integrity: sha512-0QBtGvaqtWi+nx6doRwDdBIzhNdZrXUppvTM4dtZZWEGTXL/XE/yJxLMGlDT1Gt+UHH5IX1n+jkXyytE/av7OA==}

  /@emotion/styled@11.11.0(@emotion/react@11.11.1)(@types/react@18.2.37)(react@18.2.0):
    resolution: {integrity: sha512-hM5Nnvu9P3midq5aaXj4I+lnSfNi7Pmd4EWk1fOZ3pxookaQTNew6bp4JaCBYM4HVFZF9g7UjJmsUmC2JlxOng==}
    peerDependencies:
      '@emotion/react': ^11.0.0-rc.0
      '@types/react': '*'
      react: '>=16.8.0'
    peerDependenciesMeta:
      '@types/react':
        optional: true
    dependencies:
      '@babel/runtime': 7.23.2
      '@emotion/babel-plugin': 11.11.0
      '@emotion/is-prop-valid': 1.2.1
      '@emotion/react': 11.11.1(@types/react@18.2.37)(react@18.2.0)
      '@emotion/serialize': 1.1.2
      '@emotion/use-insertion-effect-with-fallbacks': 1.0.1(react@18.2.0)
      '@emotion/utils': 1.2.1
      '@types/react': 18.2.37
      react: 18.2.0

  /@emotion/unitless@0.8.1:
    resolution: {integrity: sha512-KOEGMu6dmJZtpadb476IsZBclKvILjopjUii3V+7MnXIQCYh8W3NgNcgwo21n9LXZX6EDIKvqfjYxXebDwxKmQ==}

  /@emotion/use-insertion-effect-with-fallbacks@1.0.1(react@18.2.0):
    resolution: {integrity: sha512-jT/qyKZ9rzLErtrjGgdkMBn2OP8wl0G3sQlBb3YPryvKHsjvINUhVaPFfP+fpBcOkmrVOVEEHQFJ7nbj2TH2gw==}
    peerDependencies:
      react: '>=16.8.0'
    dependencies:
      react: 18.2.0

  /@emotion/utils@1.2.1:
    resolution: {integrity: sha512-Y2tGf3I+XVnajdItskUCn6LX+VUDmP6lTL4fcqsXAv43dnlbZiuW4MWQW38rW/BVWSE7Q/7+XQocmpnRYILUmg==}

  /@emotion/weak-memoize@0.3.1:
    resolution: {integrity: sha512-EsBwpc7hBUJWAsNPBmJy4hxWx12v6bshQsldrVmjxJoc3isbxhOrF2IcCpaXxfvq03NwkI7sbsOLXbYuqF/8Ww==}

  /@esbuild/android-arm64@0.18.17:
    resolution: {integrity: sha512-9np+YYdNDed5+Jgr1TdWBsozZ85U1Oa3xW0c7TWqH0y2aGghXtZsuT8nYRbzOMcl0bXZXjOGbksoTtVOlWrRZg==}
    engines: {node: '>=12'}
    cpu: [arm64]
    os: [android]
    requiresBuild: true
    dev: true
    optional: true

  /@esbuild/android-arm@0.18.17:
    resolution: {integrity: sha512-wHsmJG/dnL3OkpAcwbgoBTTMHVi4Uyou3F5mf58ZtmUyIKfcdA7TROav/6tCzET4A3QW2Q2FC+eFneMU+iyOxg==}
    engines: {node: '>=12'}
    cpu: [arm]
    os: [android]
    requiresBuild: true
    dev: true
    optional: true

  /@esbuild/android-x64@0.18.17:
    resolution: {integrity: sha512-O+FeWB/+xya0aLg23hHEM2E3hbfwZzjqumKMSIqcHbNvDa+dza2D0yLuymRBQQnC34CWrsJUXyH2MG5VnLd6uw==}
    engines: {node: '>=12'}
    cpu: [x64]
    os: [android]
    requiresBuild: true
    dev: true
    optional: true

  /@esbuild/darwin-arm64@0.18.17:
    resolution: {integrity: sha512-M9uJ9VSB1oli2BE/dJs3zVr9kcCBBsE883prage1NWz6pBS++1oNn/7soPNS3+1DGj0FrkSvnED4Bmlu1VAE9g==}
    engines: {node: '>=12'}
    cpu: [arm64]
    os: [darwin]
    requiresBuild: true
    dev: true
    optional: true

  /@esbuild/darwin-x64@0.18.17:
    resolution: {integrity: sha512-XDre+J5YeIJDMfp3n0279DFNrGCXlxOuGsWIkRb1NThMZ0BsrWXoTg23Jer7fEXQ9Ye5QjrvXpxnhzl3bHtk0g==}
    engines: {node: '>=12'}
    cpu: [x64]
    os: [darwin]
    requiresBuild: true
    dev: true
    optional: true

  /@esbuild/freebsd-arm64@0.18.17:
    resolution: {integrity: sha512-cjTzGa3QlNfERa0+ptykyxs5A6FEUQQF0MuilYXYBGdBxD3vxJcKnzDlhDCa1VAJCmAxed6mYhA2KaJIbtiNuQ==}
    engines: {node: '>=12'}
    cpu: [arm64]
    os: [freebsd]
    requiresBuild: true
    dev: true
    optional: true

  /@esbuild/freebsd-x64@0.18.17:
    resolution: {integrity: sha512-sOxEvR8d7V7Kw8QqzxWc7bFfnWnGdaFBut1dRUYtu+EIRXefBc/eIsiUiShnW0hM3FmQ5Zf27suDuHsKgZ5QrA==}
    engines: {node: '>=12'}
    cpu: [x64]
    os: [freebsd]
    requiresBuild: true
    dev: true
    optional: true

  /@esbuild/linux-arm64@0.18.17:
    resolution: {integrity: sha512-c9w3tE7qA3CYWjT+M3BMbwMt+0JYOp3vCMKgVBrCl1nwjAlOMYzEo+gG7QaZ9AtqZFj5MbUc885wuBBmu6aADQ==}
    engines: {node: '>=12'}
    cpu: [arm64]
    os: [linux]
    requiresBuild: true
    dev: true
    optional: true

  /@esbuild/linux-arm@0.18.17:
    resolution: {integrity: sha512-2d3Lw6wkwgSLC2fIvXKoMNGVaeY8qdN0IC3rfuVxJp89CRfA3e3VqWifGDfuakPmp90+ZirmTfye1n4ncjv2lg==}
    engines: {node: '>=12'}
    cpu: [arm]
    os: [linux]
    requiresBuild: true
    dev: true
    optional: true

  /@esbuild/linux-ia32@0.18.17:
    resolution: {integrity: sha512-1DS9F966pn5pPnqXYz16dQqWIB0dmDfAQZd6jSSpiT9eX1NzKh07J6VKR3AoXXXEk6CqZMojiVDSZi1SlmKVdg==}
    engines: {node: '>=12'}
    cpu: [ia32]
    os: [linux]
    requiresBuild: true
    dev: true
    optional: true

  /@esbuild/linux-loong64@0.18.17:
    resolution: {integrity: sha512-EvLsxCk6ZF0fpCB6w6eOI2Fc8KW5N6sHlIovNe8uOFObL2O+Mr0bflPHyHwLT6rwMg9r77WOAWb2FqCQrVnwFg==}
    engines: {node: '>=12'}
    cpu: [loong64]
    os: [linux]
    requiresBuild: true
    dev: true
    optional: true

  /@esbuild/linux-mips64el@0.18.17:
    resolution: {integrity: sha512-e0bIdHA5p6l+lwqTE36NAW5hHtw2tNRmHlGBygZC14QObsA3bD4C6sXLJjvnDIjSKhW1/0S3eDy+QmX/uZWEYQ==}
    engines: {node: '>=12'}
    cpu: [mips64el]
    os: [linux]
    requiresBuild: true
    dev: true
    optional: true

  /@esbuild/linux-ppc64@0.18.17:
    resolution: {integrity: sha512-BAAilJ0M5O2uMxHYGjFKn4nJKF6fNCdP1E0o5t5fvMYYzeIqy2JdAP88Az5LHt9qBoUa4tDaRpfWt21ep5/WqQ==}
    engines: {node: '>=12'}
    cpu: [ppc64]
    os: [linux]
    requiresBuild: true
    dev: true
    optional: true

  /@esbuild/linux-riscv64@0.18.17:
    resolution: {integrity: sha512-Wh/HW2MPnC3b8BqRSIme/9Zhab36PPH+3zam5pqGRH4pE+4xTrVLx2+XdGp6fVS3L2x+DrsIcsbMleex8fbE6g==}
    engines: {node: '>=12'}
    cpu: [riscv64]
    os: [linux]
    requiresBuild: true
    dev: true
    optional: true

  /@esbuild/linux-s390x@0.18.17:
    resolution: {integrity: sha512-j/34jAl3ul3PNcK3pfI0NSlBANduT2UO5kZ7FCaK33XFv3chDhICLY8wJJWIhiQ+YNdQ9dxqQctRg2bvrMlYgg==}
    engines: {node: '>=12'}
    cpu: [s390x]
    os: [linux]
    requiresBuild: true
    dev: true
    optional: true

  /@esbuild/linux-x64@0.18.17:
    resolution: {integrity: sha512-QM50vJ/y+8I60qEmFxMoxIx4de03pGo2HwxdBeFd4nMh364X6TIBZ6VQ5UQmPbQWUVWHWws5MmJXlHAXvJEmpQ==}
    engines: {node: '>=12'}
    cpu: [x64]
    os: [linux]
    requiresBuild: true
    dev: true
    optional: true

  /@esbuild/netbsd-x64@0.18.17:
    resolution: {integrity: sha512-/jGlhWR7Sj9JPZHzXyyMZ1RFMkNPjC6QIAan0sDOtIo2TYk3tZn5UDrkE0XgsTQCxWTTOcMPf9p6Rh2hXtl5TQ==}
    engines: {node: '>=12'}
    cpu: [x64]
    os: [netbsd]
    requiresBuild: true
    dev: true
    optional: true

  /@esbuild/openbsd-x64@0.18.17:
    resolution: {integrity: sha512-rSEeYaGgyGGf4qZM2NonMhMOP/5EHp4u9ehFiBrg7stH6BYEEjlkVREuDEcQ0LfIl53OXLxNbfuIj7mr5m29TA==}
    engines: {node: '>=12'}
    cpu: [x64]
    os: [openbsd]
    requiresBuild: true
    dev: true
    optional: true

  /@esbuild/sunos-x64@0.18.17:
    resolution: {integrity: sha512-Y7ZBbkLqlSgn4+zot4KUNYst0bFoO68tRgI6mY2FIM+b7ZbyNVtNbDP5y8qlu4/knZZ73fgJDlXID+ohY5zt5g==}
    engines: {node: '>=12'}
    cpu: [x64]
    os: [sunos]
    requiresBuild: true
    dev: true
    optional: true

  /@esbuild/win32-arm64@0.18.17:
    resolution: {integrity: sha512-bwPmTJsEQcbZk26oYpc4c/8PvTY3J5/QK8jM19DVlEsAB41M39aWovWoHtNm78sd6ip6prilxeHosPADXtEJFw==}
    engines: {node: '>=12'}
    cpu: [arm64]
    os: [win32]
    requiresBuild: true
    dev: true
    optional: true

  /@esbuild/win32-ia32@0.18.17:
    resolution: {integrity: sha512-H/XaPtPKli2MhW+3CQueo6Ni3Avggi6hP/YvgkEe1aSaxw+AeO8MFjq8DlgfTd9Iz4Yih3QCZI6YLMoyccnPRg==}
    engines: {node: '>=12'}
    cpu: [ia32]
    os: [win32]
    requiresBuild: true
    dev: true
    optional: true

  /@esbuild/win32-x64@0.18.17:
    resolution: {integrity: sha512-fGEb8f2BSA3CW7riJVurug65ACLuQAzKq0SSqkY2b2yHHH0MzDfbLyKIGzHwOI/gkHcxM/leuSW6D5w/LMNitA==}
    engines: {node: '>=12'}
    cpu: [x64]
    os: [win32]
    requiresBuild: true
    dev: true
    optional: true

  /@eslint-community/eslint-utils@4.4.0(eslint@8.47.0):
    resolution: {integrity: sha512-1/sA4dwrzBAyeUoQ6oxahHKmrZvsnLCg4RfxW3ZFGGmQkSNQPFNLV9CUEFQP1x9EYXHTo5p6xdhZM1Ne9p/AfA==}
    engines: {node: ^12.22.0 || ^14.17.0 || >=16.0.0}
    peerDependencies:
      eslint: ^6.0.0 || ^7.0.0 || >=8.0.0
    dependencies:
      eslint: 8.47.0
      eslint-visitor-keys: 3.4.3
    dev: true

  /@eslint-community/regexpp@4.7.0:
    resolution: {integrity: sha512-+HencqxU7CFJnQb7IKtuNBqS6Yx3Tz4kOL8BJXo+JyeiBm5MEX6pO8onXDkjrkCRlfYXS1Axro15ZjVFe9YgsA==}
    engines: {node: ^12.0.0 || ^14.0.0 || >=16.0.0}
    dev: true

  /@eslint/eslintrc@2.1.2:
    resolution: {integrity: sha512-+wvgpDsrB1YqAMdEUCcnTlpfVBH7Vqn6A/NT3D8WVXFIaKMlErPIZT3oCIAVCOtarRpMtelZLqJeU3t7WY6X6g==}
    engines: {node: ^12.22.0 || ^14.17.0 || >=16.0.0}
    dependencies:
      ajv: 6.12.6
      debug: 4.3.4
      espree: 9.6.1
      globals: 13.20.0
      ignore: 5.2.4
      import-fresh: 3.3.0
      js-yaml: 4.1.0
      minimatch: 3.1.2
      strip-json-comments: 3.1.1
    transitivePeerDependencies:
      - supports-color
    dev: true

  /@eslint/js@8.47.0:
    resolution: {integrity: sha512-P6omY1zv5MItm93kLM8s2vr1HICJH8v0dvddDhysbIuZ+vcjOHg5Zbkf1mTkcmi2JA9oBG2anOkRnW8WJTS8Og==}
    engines: {node: ^12.22.0 || ^14.17.0 || >=16.0.0}
    dev: true

  /@formatjs/ecma402-abstract@1.18.0:
    resolution: {integrity: sha512-PEVLoa3zBevWSCZzPIM/lvPCi8P5l4G+NXQMc/CjEiaCWgyHieUoo0nM7Bs0n/NbuQ6JpXEolivQ9pKSBHaDlA==}
    dependencies:
      '@formatjs/intl-localematcher': 0.5.2
      tslib: 2.6.2

  /@formatjs/fast-memoize@2.2.0:
    resolution: {integrity: sha512-hnk/nY8FyrL5YxwP9e4r9dqeM6cAbo8PeU9UjyXojZMNvVad2Z06FAVHyR3Ecw6fza+0GH7vdJgiKIVXTMbSBA==}
    dependencies:
      tslib: 2.6.2

  /@formatjs/icu-messageformat-parser@2.7.3:
    resolution: {integrity: sha512-X/jy10V9S/vW+qlplqhMUxR8wErQ0mmIYSq4mrjpjDl9mbuGcCILcI1SUYkL5nlM4PJqpc0KOS0bFkkJNPxYRw==}
    dependencies:
      '@formatjs/ecma402-abstract': 1.18.0
      '@formatjs/icu-skeleton-parser': 1.7.0
      tslib: 2.6.2

  /@formatjs/icu-skeleton-parser@1.7.0:
    resolution: {integrity: sha512-Cfdo/fgbZzpN/jlN/ptQVe0lRHora+8ezrEeg2RfrNjyp+YStwBy7cqDY8k5/z2LzXg6O0AdzAV91XS0zIWv+A==}
    dependencies:
      '@formatjs/ecma402-abstract': 1.18.0
      tslib: 2.6.2

  /@formatjs/intl-displaynames@6.6.4:
    resolution: {integrity: sha512-ET8KQ+L9Q0K8x1SnJQa4DNssUcbATlMopWqYvGGR8yAvw5qwAQc1fv+DshCoZNIE9pbcue0IGC4kWNAkWqlFag==}
    dependencies:
      '@formatjs/ecma402-abstract': 1.18.0
      '@formatjs/intl-localematcher': 0.5.2
      tslib: 2.6.2

  /@formatjs/intl-listformat@7.5.3:
    resolution: {integrity: sha512-l7EOr0Yh1m8KagytukB90yw81uyzrM7amKFrgxXqphz4KeSIL0KPa68lPsdtZ+JmQB73GaDQRwLOwUKFZ1VZPQ==}
    dependencies:
      '@formatjs/ecma402-abstract': 1.18.0
      '@formatjs/intl-localematcher': 0.5.2
      tslib: 2.6.2

  /@formatjs/intl-localematcher@0.5.2:
    resolution: {integrity: sha512-txaaE2fiBMagLrR4jYhxzFO6wEdEG4TPMqrzBAcbr4HFUYzH/YC+lg6OIzKCHm8WgDdyQevxbAAV1OgcXctuGw==}
    dependencies:
      tslib: 2.6.2

  /@formatjs/intl@2.9.9(typescript@5.1.6):
    resolution: {integrity: sha512-JI3CNgL2Zdg5lv9ncT2sYKqbAj2RGrCbdzaCckIxMPxn4QuHuOVvYUGmBAXVusBmfG/0sxLmMrnwnBioz+QKdA==}
    peerDependencies:
      typescript: '5'
    peerDependenciesMeta:
      typescript:
        optional: true
    dependencies:
      '@formatjs/ecma402-abstract': 1.18.0
      '@formatjs/fast-memoize': 2.2.0
      '@formatjs/icu-messageformat-parser': 2.7.3
      '@formatjs/intl-displaynames': 6.6.4
      '@formatjs/intl-listformat': 7.5.3
      intl-messageformat: 10.5.8
      tslib: 2.6.2
      typescript: 5.1.6

  /@humanwhocodes/config-array@0.11.10:
    resolution: {integrity: sha512-KVVjQmNUepDVGXNuoRRdmmEjruj0KfiGSbS8LVc12LMsWDQzRXJ0qdhN8L8uUigKpfEHRhlaQFY0ib1tnUbNeQ==}
    engines: {node: '>=10.10.0'}
    dependencies:
      '@humanwhocodes/object-schema': 1.2.1
      debug: 4.3.4
      minimatch: 3.1.2
    transitivePeerDependencies:
      - supports-color
    dev: true

  /@humanwhocodes/module-importer@1.0.1:
    resolution: {integrity: sha512-bxveV4V8v5Yb4ncFTT3rPSgZBOpCkjfK0y4oVVVJwIuDVBRMDXrPyXRL988i5ap9m9bnyEEjWfm5WkBmtffLfA==}
    engines: {node: '>=12.22'}
    dev: true

  /@humanwhocodes/object-schema@1.2.1:
    resolution: {integrity: sha512-ZnQMnLV4e7hDlUvw8H+U8ASL02SS2Gn6+9Ac3wGGLIe7+je2AeAOxPY+izIPJDfFDb7eDjev0Us8MO1iFRN8hA==}
    dev: true

  /@jest/schemas@29.6.3:
    resolution: {integrity: sha512-mo5j5X+jIZmJQveBKeS/clAueipV7KgiX1vMgCxam1RNYiqE1w62n0/tJJnHtjW8ZHcQco5gY85jA3mi0L+nSA==}
    engines: {node: ^14.15.0 || ^16.10.0 || >=18.0.0}
    dependencies:
      '@sinclair/typebox': 0.27.8
    dev: true

  /@jridgewell/gen-mapping@0.3.2:
    resolution: {integrity: sha512-mh65xKQAzI6iBcFzwv28KVWSmCkdRBWoOh+bYQGW3+6OZvbbN3TqMGo5hqYxQniRcH9F2VZIoJCm4pa3BPDK/A==}
    engines: {node: '>=6.0.0'}
    dependencies:
      '@jridgewell/set-array': 1.1.2
      '@jridgewell/sourcemap-codec': 1.4.15
      '@jridgewell/trace-mapping': 0.3.17
    dev: true

  /@jridgewell/resolve-uri@3.1.0:
    resolution: {integrity: sha512-F2msla3tad+Mfht5cJq7LSXcdudKTWCVYUgw6pLFOOHSTtZlj6SWNYAp+AhuqLmWdBO2X5hPrLcu8cVP8fy28w==}
    engines: {node: '>=6.0.0'}
    dev: true

  /@jridgewell/set-array@1.1.2:
    resolution: {integrity: sha512-xnkseuNADM0gt2bs+BvhO0p78Mk762YnZdsuzFV018NoG1Sj1SCQvpSqa7XUaTam5vAGasABV9qXASMKnFMwMw==}
    engines: {node: '>=6.0.0'}
    dev: true

  /@jridgewell/sourcemap-codec@1.4.14:
    resolution: {integrity: sha512-XPSJHWmi394fuUuzDnGz1wiKqWfo1yXecHQMRf2l6hztTO+nPru658AyDngaBe7isIxEkRsPR3FZh+s7iVa4Uw==}
    dev: true

  /@jridgewell/sourcemap-codec@1.4.15:
    resolution: {integrity: sha512-eF2rxCRulEKXHTRiDrDy6erMYWqNw4LPdQ8UQA4huuxaQsVeRPFl2oM8oDGxMFhJUWZf9McpLtJasDDZb/Bpeg==}
    dev: true

  /@jridgewell/trace-mapping@0.3.17:
    resolution: {integrity: sha512-MCNzAp77qzKca9+W/+I0+sEpaUnZoeasnghNeVc41VZCEKaCH73Vq3BZZ/SzWIgrqE4H4ceI+p+b6C0mHf9T4g==}
    dependencies:
      '@jridgewell/resolve-uri': 3.1.0
      '@jridgewell/sourcemap-codec': 1.4.14
    dev: true

  /@jridgewell/trace-mapping@0.3.9:
    resolution: {integrity: sha512-3Belt6tdc8bPgAtbcmdtNJlirVoTmEb5e2gC94PnkwEW9jI6CAHUeoG85tjWP5WquqfavoMtMwiG4P926ZKKuQ==}
    dependencies:
      '@jridgewell/resolve-uri': 3.1.0
      '@jridgewell/sourcemap-codec': 1.4.15
    dev: true

  /@manypkg/find-root@1.1.0:
    resolution: {integrity: sha512-mki5uBvhHzO8kYYix/WRy2WX8S3B5wdVSc9D6KcU5lQNglP2yt58/VfLuAK49glRXChosY8ap2oJ1qgma3GUVA==}
    dependencies:
      '@babel/runtime': 7.23.2
      '@types/node': 12.20.55
      find-up: 4.1.0
      fs-extra: 8.1.0
    dev: true

  /@manypkg/find-root@2.2.0:
    resolution: {integrity: sha512-NET+BNIMmBWUUUfFtuDgaTIav6pVlkkSdI2mt+2rFWPd6TQ0DXyhQH47Ql+d7x2oIkJ69dkVKwsTErRt2ROPbw==}
    engines: {node: '>=14.18.0'}
    dependencies:
      '@manypkg/tools': 1.1.0
      '@types/node': 12.20.55
      find-up: 4.1.0
      fs-extra: 8.1.0
    dev: true

  /@manypkg/get-packages@1.1.3:
    resolution: {integrity: sha512-fo+QhuU3qE/2TQMQmbVMqaQ6EWbMhi4ABWP+O4AM1NqPBuy0OrApV5LO6BrrgnhtAHS2NH6RrVk9OL181tTi8A==}
    dependencies:
      '@babel/runtime': 7.23.2
      '@changesets/types': 4.1.0
      '@manypkg/find-root': 1.1.0
      fs-extra: 8.1.0
      globby: 11.1.0
      read-yaml-file: 1.1.0
    dev: true

  /@manypkg/get-packages@2.2.0:
    resolution: {integrity: sha512-B5p5BXMwhGZKi/syEEAP1eVg5DZ/9LP+MZr0HqfrHLgu9fq0w4ZwH8yVen4JmjrxI2dWS31dcoswYzuphLaRxg==}
    engines: {node: '>=14.18.0'}
    dependencies:
      '@manypkg/find-root': 2.2.0
      '@manypkg/tools': 1.1.0
    dev: true

  /@manypkg/tools@1.1.0:
    resolution: {integrity: sha512-SkAyKAByB9l93Slyg8AUHGuM2kjvWioUTCckT/03J09jYnfEzMO/wSXmEhnKGYs6qx9De8TH4yJCl0Y9lRgnyQ==}
    engines: {node: '>=14.18.0'}
    dependencies:
      fs-extra: 8.1.0
      globby: 11.1.0
      jju: 1.4.0
      read-yaml-file: 1.1.0
    dev: true

  /@mapbox/jsonlint-lines-primitives@2.0.2:
    resolution: {integrity: sha512-rY0o9A5ECsTQRVhv7tL/OyDpGAoUB4tTvLiW1DSzQGq4bvTPhNw1VpSNjDJc5GFZ2XuyOtSWSVN05qOtcD71qQ==}
    engines: {node: '>= 0.6'}
    dev: false

  /@mapbox/unitbezier@0.0.1:
    resolution: {integrity: sha512-nMkuDXFv60aBr9soUG5q+GvZYL+2KZHVvsqFCzqnkGEf46U2fvmytHaEVc1/YZbiLn8X+eR3QzX1+dwDO1lxlw==}
    dev: false

  /@maplibre/maplibre-gl-style-spec@19.3.3:
    resolution: {integrity: sha512-cOZZOVhDSulgK0meTsTkmNXb1ahVvmTmWmfx9gRBwc6hq98wS9JP35ESIoNq3xqEan+UN+gn8187Z6E4NKhLsw==}
    hasBin: true
    dependencies:
      '@mapbox/jsonlint-lines-primitives': 2.0.2
      '@mapbox/unitbezier': 0.0.1
      json-stringify-pretty-compact: 3.0.0
      minimist: 1.2.8
      rw: 1.3.3
      sort-object: 3.0.3
    dev: false

  /@nodelib/fs.scandir@2.1.5:
    resolution: {integrity: sha512-vq24Bq3ym5HEQm2NKCr3yXDwjc7vTsEThRDnkp2DK9p1uqLR+DHurm/NOTo0KG7HYHU7eppKZj3MyqYuMBf62g==}
    engines: {node: '>= 8'}
    dependencies:
      '@nodelib/fs.stat': 2.0.5
      run-parallel: 1.2.0
    dev: true

  /@nodelib/fs.stat@2.0.5:
    resolution: {integrity: sha512-RkhPPp2zrqDAQA/2jNhnztcPAlv64XdhIp7a7454A5ovI7Bukxgt7MX7udwAu3zg1DcpPU0rz3VV1SeaqvY4+A==}
    engines: {node: '>= 8'}
    dev: true

  /@nodelib/fs.walk@1.2.8:
    resolution: {integrity: sha512-oGB+UxlgWcgQkgwo8GcEGwemoTFt3FIO9ababBmaGwXIoBKZ+GTy0pP185beGg7Llih/NSHSV2XAs1lnznocSg==}
    engines: {node: '>= 8'}
    dependencies:
      '@nodelib/fs.scandir': 2.1.5
      fastq: 1.15.0
    dev: true

  /@open-pioneer/base-theme@0.1.0(@open-pioneer/chakra-integration@1.1.0):
    resolution: {integrity: sha512-pNHKjUNHIBzQB3OcHi6RlvnKt6RlQCKtl61p/mX9xA/wLYgtteXcQe0YEJo5SELf/3BEY7nMOgcGwPdP+20aKg==}
    peerDependencies:
      '@open-pioneer/chakra-integration': ^1.1.0
    dependencies:
      '@open-pioneer/chakra-integration': 1.1.0(@chakra-ui/react@2.8.2)(@emotion/cache@11.11.0)(@emotion/react@11.11.1)(@emotion/styled@11.11.0)(framer-motion@10.16.5)(react-dom@18.2.0)(react@18.2.0)

  /@open-pioneer/build-common@1.0.2:
    resolution: {integrity: sha512-lsFoDUyS7liE6oAb7mtOmjE6+gQAPQrO5zSL5XEWo0FjhyteNOYgW8X3zpll/8k365U9B1uWpyLK/Kg0Cbw3Ow==}
    engines: {node: '>= 16'}
    dependencies:
      semver: 7.5.4
      zod: 3.22.3
      zod-validation-error: 1.3.1(zod@3.22.3)
    dev: true

  /@open-pioneer/build-package-cli@1.0.4(sass@1.65.1)(typescript@5.1.6):
    resolution: {integrity: sha512-/eoWcxCDdMhQOnQ3aH9WbXFtWipVF4RF0Thj+BdtE9eTOyQ3UKTS/SG5LX/wO4t2PZu+pXsLBNIhb82jpbgu+w==}
    engines: {node: '>= 16'}
    hasBin: true
    dependencies:
      '@open-pioneer/build-package': 1.0.4(sass@1.65.1)(typescript@5.1.6)
      chalk: 5.3.0
      commander: 11.0.0
    transitivePeerDependencies:
      - sass
      - supports-color
      - typescript
    dev: true

  /@open-pioneer/build-package@1.0.4(sass@1.65.1)(typescript@5.1.6):
    resolution: {integrity: sha512-KAVx//XJfE2QRVNoC8jRUU4awN1U7XtxPlIp5O6LfwAMfq3euZHeYjE3nDUNXbSWhHalTBH4oQYMT/2TXPNdEw==}
    engines: {node: '>= 16'}
    peerDependencies:
      sass: '*'
      typescript: '*'
    peerDependenciesMeta:
      sass:
        optional: true
      typescript:
        optional: true
    dependencies:
      '@open-pioneer/build-common': 1.0.2
      '@open-pioneer/build-support': 1.0.0
      chalk: 5.3.0
      debug: 4.3.4
      esbuild: 0.18.17
      fast-glob: 3.3.1
      fs-extra: 11.1.1
      postcss: 8.4.31
      postcss-import: 15.1.0(postcss@8.4.31)
      rollup: 3.27.1
      rollup-plugin-esbuild: 5.0.0(esbuild@0.18.17)(rollup@3.27.1)
      sass: 1.65.1
      typescript: 5.1.6
    transitivePeerDependencies:
      - supports-color
    dev: true

  /@open-pioneer/build-support@1.0.0:
    resolution: {integrity: sha512-ECnX4/7HrhMDldmw2So4LxNxFZGWOq/bnmJk/8ptOlAFDq/TXgbDhi4BMsvE8x9Y0nt9K33ehW16jYaRM7yOqw==}
    engines: {node: '>= 16'}
    dev: true

  /@open-pioneer/chakra-integration@1.1.0(@chakra-ui/react@2.8.2)(@emotion/cache@11.11.0)(@emotion/react@11.11.1)(@emotion/styled@11.11.0)(framer-motion@10.16.5)(react-dom@18.2.0)(react@18.2.0):
    resolution: {integrity: sha512-d9MsBlldASoiuBZXQ5a6pir8QqIL84/LW0kAFdwwI15x4aGdjBwOvzgCEpbG76h8lu/anozhA5Dj3dRYcuXgww==}
    peerDependencies:
      '@chakra-ui/react': ^2.6.1
      '@emotion/cache': ^11.11.0
      '@emotion/react': ^11.11.0
      '@emotion/styled': ^11.11.0
      framer-motion: ^10.12.16
      react: ^18.2.0
      react-dom: ^18.2.0
    dependencies:
      '@chakra-ui/react': 2.8.2(@emotion/react@11.11.1)(@emotion/styled@11.11.0)(@types/react@18.2.37)(framer-motion@10.16.5)(react-dom@18.2.0)(react@18.2.0)
      '@emotion/cache': 11.11.0
      '@emotion/react': 11.11.1(@types/react@18.2.37)(react@18.2.0)
      '@emotion/styled': 11.11.0(@emotion/react@11.11.1)(@types/react@18.2.37)(react@18.2.0)
      framer-motion: 10.16.5(react-dom@18.2.0)(react@18.2.0)
      react: 18.2.0
      react-dom: 18.2.0(react@18.2.0)

  /@open-pioneer/core@1.1.0:
    resolution: {integrity: sha512-z856f9oojH0nb3vSBp4jsay6YjL9K5g9yKgKfWywkWlfs4Lsw1dw7mEhdooRwbWVXFqQKyFneANqSflEvnVMyw==}

  /@open-pioneer/integration@1.0.3(@open-pioneer/runtime@1.1.0):
    resolution: {integrity: sha512-f+WSwmLkfCt43nrbiibo581bOC/UZsDmIpXNxBX0rz0WdiQ9J/pqAaTrLVPsrxl5bNV8mrwOeq/crcYe70tW0Q==}
    peerDependencies:
      '@open-pioneer/runtime': ^1.1.0
    dependencies:
      '@open-pioneer/runtime': 1.1.0(@formatjs/intl@2.9.9)(@open-pioneer/base-theme@0.1.0)(@open-pioneer/chakra-integration@1.1.0)(@open-pioneer/core@1.1.0)(@open-pioneer/runtime-react-support@1.0.0)(react-dom@18.2.0)(react@18.2.0)
    dev: false

  /@open-pioneer/runtime-react-support@1.0.0(react@18.2.0):
    resolution: {integrity: sha512-u5cMrU0Vxx9Rrs4equZ/uvtK925YUWq/O/3UubBV1206VQKJ1lsEZGWWkkvHnpGfQkOGy25ymbcVzNXGumND+A==}
    peerDependencies:
      react: ^18.2.0
    dependencies:
      react: 18.2.0

  /@open-pioneer/runtime@1.1.0(@formatjs/intl@2.9.9)(@open-pioneer/base-theme@0.1.0)(@open-pioneer/chakra-integration@1.1.0)(@open-pioneer/core@1.1.0)(@open-pioneer/runtime-react-support@1.0.0)(react-dom@18.2.0)(react@18.2.0):
    resolution: {integrity: sha512-yzKZNYBLt8yG5eo1wKWf4/z6etiBJ+29HawT8GMwS2dpO26wnio5X4rymCCoeG2g2s/f3pxIBqD285Bu7kyRXQ==}
    peerDependencies:
      '@formatjs/intl': ^2.7.2
      '@open-pioneer/base-theme': ^0.1.0
      '@open-pioneer/chakra-integration': ^1.1.0
      '@open-pioneer/core': ^1.1.0
      '@open-pioneer/runtime-react-support': ^1.0.0
      react: ^18.2.0
      react-dom: ^18.2.0
    dependencies:
      '@formatjs/intl': 2.9.9(typescript@5.1.6)
      '@open-pioneer/base-theme': 0.1.0(@open-pioneer/chakra-integration@1.1.0)
      '@open-pioneer/chakra-integration': 1.1.0(@chakra-ui/react@2.8.2)(@emotion/cache@11.11.0)(@emotion/react@11.11.1)(@emotion/styled@11.11.0)(framer-motion@10.16.5)(react-dom@18.2.0)(react@18.2.0)
      '@open-pioneer/core': 1.1.0
      '@open-pioneer/runtime-react-support': 1.0.0(react@18.2.0)
      react: 18.2.0
      react-dom: 18.2.0(react@18.2.0)

  /@open-pioneer/tag-current-versions@1.0.1:
    resolution: {integrity: sha512-apM5QQc7hriwvNFlIE8AkvpsEu63JJTD+OYD0WeZSG9gKzUwFyN1e4ixNfAEarUYoCg6VfSFMlsTZ38LKM75Ww==}
    engines: {node: '>= 16'}
    hasBin: true
    dependencies:
      '@changesets/git': 2.0.0
      '@changesets/logger': 0.0.5
      '@manypkg/get-packages': 2.2.0
    dev: true

  /@open-pioneer/test-utils@1.0.1(@formatjs/intl@2.9.9)(@open-pioneer/chakra-integration@1.1.0)(@open-pioneer/runtime-react-support@1.0.0)(@testing-library/dom@9.3.3)(@testing-library/react@14.1.0)(react-dom@18.2.0)(react@18.2.0):
    resolution: {integrity: sha512-5NikMdH3271DQ0rlLu0uLMb/vo8L6LKD6iJKKmLmhwt9c8U4GAXeA5nOcQPlXWaQEPbpNe1uS6l8oCcupSubcQ==}
    peerDependencies:
      '@formatjs/intl': ^2.7.2
      '@open-pioneer/chakra-integration': ^1.1.0
      '@open-pioneer/runtime-react-support': ^1.0.0
      '@testing-library/dom': ^9.3.0
      '@testing-library/react': ^14.0.0
      react: ^18.2.0
      react-dom: ^18.2.0
    dependencies:
      '@formatjs/intl': 2.9.9(typescript@5.1.6)
      '@open-pioneer/chakra-integration': 1.1.0(@chakra-ui/react@2.8.2)(@emotion/cache@11.11.0)(@emotion/react@11.11.1)(@emotion/styled@11.11.0)(framer-motion@10.16.5)(react-dom@18.2.0)(react@18.2.0)
      '@open-pioneer/runtime-react-support': 1.0.0(react@18.2.0)
      '@testing-library/dom': 9.3.3
      '@testing-library/react': 14.1.0(react-dom@18.2.0)(react@18.2.0)
      react: 18.2.0
      react-dom: 18.2.0(react@18.2.0)

  /@open-pioneer/vite-plugin-pioneer@1.1.2(@open-pioneer/runtime@1.1.0)(sass@1.65.1)(vite@4.4.9):
    resolution: {integrity: sha512-5PoXVocOHLbyAtG5oN8da+7LEVReYqXGUU82YvQ2l1I18tyCGlcaYoj67Zk+JPoInmeG2P71LxF0hYRhwMVbfg==}
    engines: {node: '>= 16'}
    peerDependencies:
      '@open-pioneer/runtime': '*'
      sass: ^1.58.3
      vite: ^4.0.0
    dependencies:
      '@babel/generator': 7.22.9
      '@babel/template': 7.22.5
      '@babel/types': 7.22.5
      '@open-pioneer/build-common': 1.0.2
      '@open-pioneer/runtime': 1.1.0(@formatjs/intl@2.9.9)(@open-pioneer/base-theme@0.1.0)(@open-pioneer/chakra-integration@1.1.0)(@open-pioneer/core@1.1.0)(@open-pioneer/runtime-react-support@1.0.0)(react-dom@18.2.0)(react@18.2.0)
      debug: 4.3.4
      js-yaml: 4.1.0
      sass: 1.65.1
      vite: 4.4.9(@types/node@16.18.40)(sass@1.65.1)
      zod: 3.22.3
      zod-validation-error: 1.3.1(zod@3.22.3)
    transitivePeerDependencies:
      - supports-color
    dev: true

  /@petamoriken/float16@3.7.1:
    resolution: {integrity: sha512-oXZOc+aePd0FnhTWk15pyqK+Do87n0TyLV1nxdEougE95X/WXWDqmQobfhgnSY7QsWn5euZUWuDVeTQvoQ5VNw==}
    dev: false

  /@pkgjs/parseargs@0.11.0:
    resolution: {integrity: sha512-+1VkjdD0QBLPodGrJUeqarH8VAIvQODIbwh9XpP5Syisf7YoQgsJKPNFoqqLQlu+VQ/tVSshMR6loPMn8U+dPg==}
    engines: {node: '>=14'}
    requiresBuild: true
    dev: true
    optional: true

  /@popperjs/core@2.11.6:
    resolution: {integrity: sha512-50/17A98tWUfQ176raKiOGXuYpLyyVMkxxG6oylzL3BPOlA6ADGdK7EYunSa4I064xerltq9TGXs8HmOk5E+vw==}

  /@rollup/pluginutils@4.2.1:
    resolution: {integrity: sha512-iKnFXr7NkdZAIHiIWE+BX5ULi/ucVFYWD6TbAV+rZctiRTY2PL6tsIKhoIOaoskiWAkgu+VsbXgUVDNLHf+InQ==}
    engines: {node: '>= 8.0.0'}
    dependencies:
      estree-walker: 2.0.2
      picomatch: 2.3.1
    dev: true

  /@rollup/pluginutils@5.0.2(rollup@3.27.1):
    resolution: {integrity: sha512-pTd9rIsP92h+B6wWwFbW8RkZv4hiR/xKsqre4SIuAOaOEQRxi0lqLke9k2/7WegC85GgUs9pjmOjCUi3In4vwA==}
    engines: {node: '>=14.0.0'}
    peerDependencies:
      rollup: ^1.20.0||^2.0.0||^3.0.0
    peerDependenciesMeta:
      rollup:
        optional: true
    dependencies:
      '@types/estree': 1.0.0
      estree-walker: 2.0.2
      picomatch: 2.3.1
      rollup: 3.27.1
    dev: true

  /@sinclair/typebox@0.27.8:
    resolution: {integrity: sha512-+Fj43pSMwJs4KRrH/938Uf+uAELIgVBmQzg/q1YG10djyfA3TnrU8N8XzqCh/okZdszqBQTZf96idMfE5lnwTA==}
    dev: true

  /@swc/core-darwin-arm64@1.3.90:
    resolution: {integrity: sha512-he0w74HvcoufE6CZrB/U/VGVbc7021IQvYrn1geMACnq/OqMBqjdczNtdNfJAy87LZ4AOUjHDKEIjsZZu7o8nQ==}
    engines: {node: '>=10'}
    cpu: [arm64]
    os: [darwin]
    requiresBuild: true
    dev: true
    optional: true

  /@swc/core-darwin-x64@1.3.90:
    resolution: {integrity: sha512-hKNM0Ix0qMlAamPe0HUfaAhQVbZEL5uK6Iw8v9ew0FtVB4v7EifQ9n41wh+yCj0CjcHBPEBbQU0P6mNTxJu/RQ==}
    engines: {node: '>=10'}
    cpu: [x64]
    os: [darwin]
    requiresBuild: true
    dev: true
    optional: true

  /@swc/core-linux-arm-gnueabihf@1.3.90:
    resolution: {integrity: sha512-HumvtrqTWE8rlFuKt7If0ZL7145H/jVc4AeziVjcd+/ajpqub7IyfrLCYd5PmKMtfeSVDMsxjG0BJ0HLRxrTJA==}
    engines: {node: '>=10'}
    cpu: [arm]
    os: [linux]
    requiresBuild: true
    dev: true
    optional: true

  /@swc/core-linux-arm64-gnu@1.3.90:
    resolution: {integrity: sha512-tA7DqCS7YCwngwXZQeqQhhMm8BbydpaABw8Z/EDQ7KPK1iZ1rNjZw+aWvSpmNmEGmH1RmQ9QDS9mGRDp0faAeg==}
    engines: {node: '>=10'}
    cpu: [arm64]
    os: [linux]
    requiresBuild: true
    dev: true
    optional: true

  /@swc/core-linux-arm64-musl@1.3.90:
    resolution: {integrity: sha512-p2Vtid5BZA36fJkNUwk5HP+HJlKgTru+Ghna7pRe45ghKkkRIUk3fhkgudEvfKfhT+3AvP+GTVQ+T9k0gc9S8w==}
    engines: {node: '>=10'}
    cpu: [arm64]
    os: [linux]
    requiresBuild: true
    dev: true
    optional: true

  /@swc/core-linux-x64-gnu@1.3.90:
    resolution: {integrity: sha512-J6pDtWaulYGXuANERuvv4CqmUbZOQrRZBCRQGZQJ6a86RWpesZqckBelnYx48wYmkgvMkF95Y3xbI3WTfoSHzw==}
    engines: {node: '>=10'}
    cpu: [x64]
    os: [linux]
    requiresBuild: true
    dev: true
    optional: true

  /@swc/core-linux-x64-musl@1.3.90:
    resolution: {integrity: sha512-3Gh6EA3+0K+l3MqnRON7h5bZ32xLmfcVM6QiHHJ9dBttq7YOEeEoMOCdIPMaQxJmK1VfLgZCsPYRd66MhvUSkw==}
    engines: {node: '>=10'}
    cpu: [x64]
    os: [linux]
    requiresBuild: true
    dev: true
    optional: true

  /@swc/core-win32-arm64-msvc@1.3.90:
    resolution: {integrity: sha512-BNaw/iJloDyaNOFV23Sr53ULlnbmzSoerTJ10v0TjSZOEIpsS0Rw6xOK1iI0voDJnRXeZeWRSxEC9DhefNtN/g==}
    engines: {node: '>=10'}
    cpu: [arm64]
    os: [win32]
    requiresBuild: true
    dev: true
    optional: true

  /@swc/core-win32-ia32-msvc@1.3.90:
    resolution: {integrity: sha512-SiyTethWAheE/JbxXCukAAciU//PLcmVZ2ME92MRuLMLmOhrwksjbaa7ukj9WEF3LWrherhSqTXnpj3VC1l/qw==}
    engines: {node: '>=10'}
    cpu: [ia32]
    os: [win32]
    requiresBuild: true
    dev: true
    optional: true

  /@swc/core-win32-x64-msvc@1.3.90:
    resolution: {integrity: sha512-OpWAW5ljKcPJ3SQ0pUuKqYfwXv7ssIhVgrH9XP9ONtdgXKWZRL9hqJQkcL55FARw/gDjKanoCM47wsTNQL+ZZA==}
    engines: {node: '>=10'}
    cpu: [x64]
    os: [win32]
    requiresBuild: true
    dev: true
    optional: true

  /@swc/core@1.3.90:
    resolution: {integrity: sha512-wptBxP4PldOnhmyDVj8qUcn++GRqyw1qc9wOTGtPNHz8cpuTfdfIgYGlhI4La0UYqecuaaIfLfokyuNePOMHPg==}
    engines: {node: '>=10'}
    requiresBuild: true
    peerDependencies:
      '@swc/helpers': ^0.5.0
    peerDependenciesMeta:
      '@swc/helpers':
        optional: true
    dependencies:
      '@swc/counter': 0.1.1
      '@swc/types': 0.1.5
    optionalDependencies:
      '@swc/core-darwin-arm64': 1.3.90
      '@swc/core-darwin-x64': 1.3.90
      '@swc/core-linux-arm-gnueabihf': 1.3.90
      '@swc/core-linux-arm64-gnu': 1.3.90
      '@swc/core-linux-arm64-musl': 1.3.90
      '@swc/core-linux-x64-gnu': 1.3.90
      '@swc/core-linux-x64-musl': 1.3.90
      '@swc/core-win32-arm64-msvc': 1.3.90
      '@swc/core-win32-ia32-msvc': 1.3.90
      '@swc/core-win32-x64-msvc': 1.3.90
    dev: true

  /@swc/counter@0.1.1:
    resolution: {integrity: sha512-xVRaR4u9hcYjFvcSg71Lz5Bo4//CyjAAfMxa7UsaDSYxAshflUkVJWiyVWrfxC59z2kP1IzI4/1BEpnhI9o3Mw==}
    dev: true

  /@swc/types@0.1.5:
    resolution: {integrity: sha512-myfUej5naTBWnqOCc/MdVOLVjXUXtIA+NpDrDBKJtLLg2shUjBu3cZmB/85RyitKc55+lUUyl7oRfLOvkr2hsw==}
    dev: true

  /@testing-library/dom@9.3.3:
    resolution: {integrity: sha512-fB0R+fa3AUqbLHWyxXa2kGVtf1Fe1ZZFr0Zp6AIbIAzXb2mKbEXl+PCQNUOaq5lbTab5tfctfXRNsWXxa2f7Aw==}
    engines: {node: '>=14'}
    dependencies:
      '@babel/code-frame': 7.22.13
      '@babel/runtime': 7.23.2
      '@types/aria-query': 5.0.4
      aria-query: 5.1.3
      chalk: 4.1.2
      dom-accessibility-api: 0.5.16
      lz-string: 1.5.0
      pretty-format: 27.5.1

  /@testing-library/jest-dom@6.0.0(vitest@0.34.6):
    resolution: {integrity: sha512-Ye2R3+/oM27jir8CzYPmuWdavTaKwNZcu0d22L9pO/vnOYE0wmrtpw79TQJa8H6gV8/i7yd+pLaqeLlA0rTMfg==}
    engines: {node: '>=14', npm: '>=6', yarn: '>=1'}
    peerDependencies:
      '@jest/globals': '>= 28'
      '@types/jest': '>= 28'
      jest: '>= 28'
      vitest: '>= 0.32'
    peerDependenciesMeta:
      '@jest/globals':
        optional: true
      '@types/jest':
        optional: true
      jest:
        optional: true
      vitest:
        optional: true
    dependencies:
      '@adobe/css-tools': 4.3.1
      '@babel/runtime': 7.23.2
      aria-query: 5.1.3
      chalk: 3.0.0
      css.escape: 1.5.1
      dom-accessibility-api: 0.5.16
      lodash: 4.17.21
      redent: 3.0.0
      vitest: 0.34.6(happy-dom@12.8.0)(jsdom@22.1.0)(sass@1.65.1)
    dev: true

  /@testing-library/react@14.1.0(react-dom@18.2.0)(react@18.2.0):
    resolution: {integrity: sha512-hcvfZEEyO0xQoZeHmUbuMs7APJCGELpilL7bY+BaJaMP57aWc6q1etFwScnoZDheYjk4ESdlzPdQ33IbsKAK/A==}
    engines: {node: '>=14'}
    peerDependencies:
      react: ^18.0.0
      react-dom: ^18.0.0
    dependencies:
      '@babel/runtime': 7.23.2
      '@testing-library/dom': 9.3.3
      '@types/react-dom': 18.2.15
      react: 18.2.0
      react-dom: 18.2.0(react@18.2.0)

  /@testing-library/user-event@14.4.3(@testing-library/dom@9.3.3):
    resolution: {integrity: sha512-kCUc5MEwaEMakkO5x7aoD+DLi02ehmEM2QCGWvNqAS1dV/fAvORWEjnjsEIvml59M7Y5kCkWN6fCCyPOe8OL6Q==}
    engines: {node: '>=12', npm: '>=6'}
    peerDependencies:
      '@testing-library/dom': '>=7.21.4'
    dependencies:
      '@testing-library/dom': 9.3.3
    dev: true

  /@tootallnate/once@2.0.0:
    resolution: {integrity: sha512-XCuKFP5PS55gnMVu3dty8KPatLqUoy/ZYzDzAGCQ8JNFCkLXzmI7vNHCR+XpbZaMWQK/vQubr7PkYq8g470J/A==}
    engines: {node: '>= 10'}
    dev: true

  /@tsconfig/node10@1.0.9:
    resolution: {integrity: sha512-jNsYVVxU8v5g43Erja32laIDHXeoNvFEpX33OK4d6hljo3jDhCBDhx5dhCCTMWUojscpAagGiRkBKxpdl9fxqA==}
    dev: true

  /@tsconfig/node12@1.0.11:
    resolution: {integrity: sha512-cqefuRsh12pWyGsIoBKJA9luFu3mRxCA+ORZvA4ktLSzIuCUtWVxGIuXigEwO5/ywWFMZ2QEGKWvkZG1zDMTag==}
    dev: true

  /@tsconfig/node14@1.0.3:
    resolution: {integrity: sha512-ysT8mhdixWK6Hw3i1V2AeRqZ5WfXg1G43mqoYlM2nc6388Fq5jcXyr5mRsqViLx/GJYdoL0bfXD8nmF+Zn/Iow==}
    dev: true

  /@tsconfig/node16@1.0.3:
    resolution: {integrity: sha512-yOlFc+7UtL/89t2ZhjPvvB/DeAr3r+Dq58IgzsFkOAvVC6NMJXmCGjbptdXdR9qsX7pKcTL+s87FtYREi2dEEQ==}
    dev: true

  /@types/aria-query@5.0.4:
    resolution: {integrity: sha512-rfT93uj5s0PRL7EzccGMs3brplhcrghnDoV26NqKhCAS1hVo+WdNsPvE/yb6ilfr5hi2MEk6d5EWJTKdxg8jVw==}

  /@types/chai-subset@1.3.3:
    resolution: {integrity: sha512-frBecisrNGz+F4T6bcc+NLeolfiojh5FxW2klu669+8BARtyQv2C/GkNW6FUodVe4BroGMP/wER/YDGc7rEllw==}
    dependencies:
      '@types/chai': 4.3.5
    dev: true

  /@types/chai@4.3.5:
    resolution: {integrity: sha512-mEo1sAde+UCE6b2hxn332f1g1E8WfYRu6p5SvTKr2ZKC1f7gFJXk4h5PyGP9Dt6gCaG8y8XhwnXWC6Iy2cmBng==}
    dev: true

  /@types/eslint@8.21.1:
    resolution: {integrity: sha512-rc9K8ZpVjNcLs8Fp0dkozd5Pt2Apk1glO4Vgz8ix1u6yFByxfqo5Yavpy65o+93TAe24jr7v+eSBtFLvOQtCRQ==}
    dependencies:
      '@types/estree': 1.0.0
      '@types/json-schema': 7.0.12
    dev: true

  /@types/estree@1.0.0:
    resolution: {integrity: sha512-WulqXMDUTYAXCjZnk6JtIHPigp55cVtDgDrO2gHRwhyJto21+1zbVCtOYB2L1F9w4qCQ0rOGWBnBe0FNTiEJIQ==}
    dev: true

  /@types/is-ci@3.0.0:
    resolution: {integrity: sha512-Q0Op0hdWbYd1iahB+IFNQcWXFq4O0Q5MwQP7uN0souuQ4rPg1vEYcnIOfr1gY+M+6rc8FGoRaBO1mOOvL29sEQ==}
    dependencies:
      ci-info: 3.8.0
    dev: true

  /@types/js-cookie@2.2.7:
    resolution: {integrity: sha512-aLkWa0C0vO5b4Sr798E26QgOkss68Un0bLjs7u9qxzPT5CG+8DuNTffWES58YzJs3hrVAOs1wonycqEBqNJubA==}
    dev: false

  /@types/js-yaml@4.0.5:
    resolution: {integrity: sha512-FhpRzf927MNQdRZP0J5DLIdTXhjLYzeUTmLAu69mnVksLH9CJY3IuSeEgbKUki7GQZm0WqDkGzyxju2EZGD2wA==}
    dev: true

  /@types/json-schema@7.0.12:
    resolution: {integrity: sha512-Hr5Jfhc9eYOQNPYO5WLDq/n4jqijdHNlDXjuAQkkt+mWdQR+XJToOHrsD4cPaMXpn6KO7y2+wM8AZEs8VpBLVA==}
    dev: true

  /@types/json5@0.0.29:
    resolution: {integrity: sha512-dRLjCWHYg4oaA77cxO64oO+7JwCwnIzkZPdrrC71jQmQtlhM556pwKo5bUzqvZndkVbeFLIIi+9TC40JNF5hNQ==}
    dev: true

  /@types/lodash.mergewith@4.6.7:
    resolution: {integrity: sha512-3m+lkO5CLRRYU0fhGRp7zbsGi6+BZj0uTVSwvcKU+nSlhjA9/QRNfuSGnD2mX6hQA7ZbmcCkzk5h4ZYGOtk14A==}
    dependencies:
      '@types/lodash': 4.14.191

  /@types/lodash@4.14.191:
    resolution: {integrity: sha512-BdZ5BCCvho3EIXw6wUCXHe7rS53AIDPLE+JzwgT+OsJk53oBfbSmZZ7CX4VaRoN78N+TJpFi9QPlfIVNmJYWxQ==}

  /@types/minimist@1.2.2:
    resolution: {integrity: sha512-jhuKLIRrhvCPLqwPcx6INqmKeiA5EWrsCOPhrlFSrbrmU4ZMPjj5Ul/oLCMDO98XRUIwVm78xICz4EPCektzeQ==}
    dev: true

  /@types/node@12.20.55:
    resolution: {integrity: sha512-J8xLz7q2OFulZ2cyGTLE1TbbZcjpno7FaN6zdJNrgAdrJ+DZzh/uFR6YrTb4C+nXakvud8Q4+rbhoIWlYQbUFQ==}
    dev: true

  /@types/node@16.18.40:
    resolution: {integrity: sha512-+yno3ItTEwGxXiS/75Q/aHaa5srkpnJaH+kdkTVJ3DtJEwv92itpKbxU+FjPoh2m/5G9zmUQfrL4A4C13c+iGA==}
    dev: true

  /@types/normalize-package-data@2.4.1:
    resolution: {integrity: sha512-Gj7cI7z+98M282Tqmp2K5EIsoouUEzbBJhQQzDE3jSIRk6r9gsz0oUokqIUR4u1R3dMHo0pDHM7sNOHyhulypw==}
    dev: true

  /@types/parse-json@4.0.0:
    resolution: {integrity: sha512-//oorEZjL6sbPcKUaCdIGlIUeH26mgzimjBB77G6XRgnDl/L5wOnpyBGRe/Mmf5CVW3PwEBE1NjiMZ/ssFh4wA==}

  /@types/proj4@2.5.2:
    resolution: {integrity: sha512-/Nmfn9p08yaYw6xo5f2b0L+2oHk2kZeOkp5v+4VCeNfq+ETlLQbmHmC97/pjDIEZy8jxwz7pdPpwNzDHM5cuJw==}
    dev: false

  /@types/prop-types@15.7.10:
    resolution: {integrity: sha512-mxSnDQxPqsZxmeShFH+uwQ4kO4gcJcGahjjMFeLbKE95IAZiiZyiEepGZjtXJ7hN/yfu0bu9xN2ajcU0JcxX6A==}

  /@types/react-dom@18.2.15:
    resolution: {integrity: sha512-HWMdW+7r7MR5+PZqJF6YFNSCtjz1T0dsvo/f1BV6HkV+6erD/nA7wd9NM00KVG83zf2nJ7uATPO9ttdIPvi3gg==}
    dependencies:
      '@types/react': 18.2.37

  /@types/react@18.2.37:
    resolution: {integrity: sha512-RGAYMi2bhRgEXT3f4B92WTohopH6bIXw05FuGlmJEnv/omEn190+QYEIYxIAuIBdKgboYYdVved2p1AxZVQnaw==}
    dependencies:
      '@types/prop-types': 15.7.10
      '@types/scheduler': 0.16.6
      csstype: 3.1.2

  /@types/scheduler@0.16.6:
    resolution: {integrity: sha512-Vlktnchmkylvc9SnwwwozTv04L/e1NykF5vgoQ0XTmI8DD+wxfjQuHuvHS3p0r2jz2x2ghPs2h1FVeDirIteWA==}

  /@types/semver@7.5.0:
    resolution: {integrity: sha512-G8hZ6XJiHnuhQKR7ZmysCeJWE08o8T0AXtk5darsCaTVsYZhhgUrq53jizaR2FvsoeCwJhlmwTjkXBY5Pn/ZHw==}
    dev: true

  /@types/uuid@9.0.2:
    resolution: {integrity: sha512-kNnC1GFBLuhImSnV7w4njQkUiJi0ZXUycu1rUaouPqiKlXkh77JKgdRnTAp1x5eBwcIwbtI+3otwzuIDEuDoxQ==}
    dev: true

  /@typescript-eslint/eslint-plugin@6.4.0(@typescript-eslint/parser@6.4.0)(eslint@8.47.0)(typescript@5.1.6):
    resolution: {integrity: sha512-62o2Hmc7Gs3p8SLfbXcipjWAa6qk2wZGChXG2JbBtYpwSRmti/9KHLqfbLs9uDigOexG+3PaQ9G2g3201FWLKg==}
    engines: {node: ^16.0.0 || >=18.0.0}
    peerDependencies:
      '@typescript-eslint/parser': ^6.0.0 || ^6.0.0-alpha
      eslint: ^7.0.0 || ^8.0.0
      typescript: '*'
    peerDependenciesMeta:
      typescript:
        optional: true
    dependencies:
      '@eslint-community/regexpp': 4.7.0
      '@typescript-eslint/parser': 6.4.0(eslint@8.47.0)(typescript@5.1.6)
      '@typescript-eslint/scope-manager': 6.4.0
      '@typescript-eslint/type-utils': 6.4.0(eslint@8.47.0)(typescript@5.1.6)
      '@typescript-eslint/utils': 6.4.0(eslint@8.47.0)(typescript@5.1.6)
      '@typescript-eslint/visitor-keys': 6.4.0
      debug: 4.3.4
      eslint: 8.47.0
      graphemer: 1.4.0
      ignore: 5.2.4
      natural-compare: 1.4.0
      semver: 7.5.4
      ts-api-utils: 1.0.2(typescript@5.1.6)
      typescript: 5.1.6
    transitivePeerDependencies:
      - supports-color
    dev: true

  /@typescript-eslint/parser@6.4.0(eslint@8.47.0)(typescript@5.1.6):
    resolution: {integrity: sha512-I1Ah1irl033uxjxO9Xql7+biL3YD7w9IU8zF+xlzD/YxY6a4b7DYA08PXUUCbm2sEljwJF6ERFy2kTGAGcNilg==}
    engines: {node: ^16.0.0 || >=18.0.0}
    peerDependencies:
      eslint: ^7.0.0 || ^8.0.0
      typescript: '*'
    peerDependenciesMeta:
      typescript:
        optional: true
    dependencies:
      '@typescript-eslint/scope-manager': 6.4.0
      '@typescript-eslint/types': 6.4.0
      '@typescript-eslint/typescript-estree': 6.4.0(typescript@5.1.6)
      '@typescript-eslint/visitor-keys': 6.4.0
      debug: 4.3.4
      eslint: 8.47.0
      typescript: 5.1.6
    transitivePeerDependencies:
      - supports-color
    dev: true

  /@typescript-eslint/scope-manager@6.4.0:
    resolution: {integrity: sha512-TUS7vaKkPWDVvl7GDNHFQMsMruD+zhkd3SdVW0d7b+7Zo+bd/hXJQ8nsiUZMi1jloWo6c9qt3B7Sqo+flC1nig==}
    engines: {node: ^16.0.0 || >=18.0.0}
    dependencies:
      '@typescript-eslint/types': 6.4.0
      '@typescript-eslint/visitor-keys': 6.4.0
    dev: true

  /@typescript-eslint/type-utils@6.4.0(eslint@8.47.0)(typescript@5.1.6):
    resolution: {integrity: sha512-TvqrUFFyGY0cX3WgDHcdl2/mMCWCDv/0thTtx/ODMY1QhEiyFtv/OlLaNIiYLwRpAxAtOLOY9SUf1H3Q3dlwAg==}
    engines: {node: ^16.0.0 || >=18.0.0}
    peerDependencies:
      eslint: ^7.0.0 || ^8.0.0
      typescript: '*'
    peerDependenciesMeta:
      typescript:
        optional: true
    dependencies:
      '@typescript-eslint/typescript-estree': 6.4.0(typescript@5.1.6)
      '@typescript-eslint/utils': 6.4.0(eslint@8.47.0)(typescript@5.1.6)
      debug: 4.3.4
      eslint: 8.47.0
      ts-api-utils: 1.0.2(typescript@5.1.6)
      typescript: 5.1.6
    transitivePeerDependencies:
      - supports-color
    dev: true

  /@typescript-eslint/types@6.4.0:
    resolution: {integrity: sha512-+FV9kVFrS7w78YtzkIsNSoYsnOtrYVnKWSTVXoL1761CsCRv5wpDOINgsXpxD67YCLZtVQekDDyaxfjVWUJmmg==}
    engines: {node: ^16.0.0 || >=18.0.0}
    dev: true

  /@typescript-eslint/typescript-estree@6.4.0(typescript@5.1.6):
    resolution: {integrity: sha512-iDPJArf/K2sxvjOR6skeUCNgHR/tCQXBsa+ee1/clRKr3olZjZ/dSkXPZjG6YkPtnW6p5D1egeEPMCW6Gn4yLA==}
    engines: {node: ^16.0.0 || >=18.0.0}
    peerDependencies:
      typescript: '*'
    peerDependenciesMeta:
      typescript:
        optional: true
    dependencies:
      '@typescript-eslint/types': 6.4.0
      '@typescript-eslint/visitor-keys': 6.4.0
      debug: 4.3.4
      globby: 11.1.0
      is-glob: 4.0.3
      semver: 7.5.4
      ts-api-utils: 1.0.2(typescript@5.1.6)
      typescript: 5.1.6
    transitivePeerDependencies:
      - supports-color
    dev: true

  /@typescript-eslint/utils@6.4.0(eslint@8.47.0)(typescript@5.1.6):
    resolution: {integrity: sha512-BvvwryBQpECPGo8PwF/y/q+yacg8Hn/2XS+DqL/oRsOPK+RPt29h5Ui5dqOKHDlbXrAeHUTnyG3wZA0KTDxRZw==}
    engines: {node: ^16.0.0 || >=18.0.0}
    peerDependencies:
      eslint: ^7.0.0 || ^8.0.0
    dependencies:
      '@eslint-community/eslint-utils': 4.4.0(eslint@8.47.0)
      '@types/json-schema': 7.0.12
      '@types/semver': 7.5.0
      '@typescript-eslint/scope-manager': 6.4.0
      '@typescript-eslint/types': 6.4.0
      '@typescript-eslint/typescript-estree': 6.4.0(typescript@5.1.6)
      eslint: 8.47.0
      semver: 7.5.4
    transitivePeerDependencies:
      - supports-color
      - typescript
    dev: true

  /@typescript-eslint/visitor-keys@6.4.0:
    resolution: {integrity: sha512-yJSfyT+uJm+JRDWYRYdCm2i+pmvXJSMtPR9Cq5/XQs4QIgNoLcoRtDdzsLbLsFM/c6um6ohQkg/MLxWvoIndJA==}
    engines: {node: ^16.0.0 || >=18.0.0}
    dependencies:
      '@typescript-eslint/types': 6.4.0
      eslint-visitor-keys: 3.4.3
    dev: true

  /@vitejs/plugin-react-swc@3.4.0(vite@4.4.9):
    resolution: {integrity: sha512-m7UaA4Uvz82N/0EOVpZL4XsFIakRqrFKeSNxa1FBLSXGvWrWRBwmZb4qxk+ZIVAZcW3c3dn5YosomDgx62XWcQ==}
    peerDependencies:
      vite: ^4
    dependencies:
      '@swc/core': 1.3.90
      vite: 4.4.9(@types/node@16.18.40)(sass@1.65.1)
    transitivePeerDependencies:
      - '@swc/helpers'
    dev: true

  /@vitest/expect@0.34.6:
    resolution: {integrity: sha512-QUzKpUQRc1qC7qdGo7rMK3AkETI7w18gTCUrsNnyjjJKYiuUB9+TQK3QnR1unhCnWRC0AbKv2omLGQDF/mIjOw==}
    dependencies:
      '@vitest/spy': 0.34.6
      '@vitest/utils': 0.34.6
      chai: 4.3.10
    dev: true

  /@vitest/runner@0.34.6:
    resolution: {integrity: sha512-1CUQgtJSLF47NnhN+F9X2ycxUP0kLHQ/JWvNHbeBfwW8CzEGgeskzNnHDyv1ieKTltuR6sdIHV+nmR6kPxQqzQ==}
    dependencies:
      '@vitest/utils': 0.34.6
      p-limit: 4.0.0
      pathe: 1.1.1
    dev: true

  /@vitest/snapshot@0.34.6:
    resolution: {integrity: sha512-B3OZqYn6k4VaN011D+ve+AA4whM4QkcwcrwaKwAbyyvS/NB1hCWjFIBQxAQQSQir9/RtyAAGuq+4RJmbn2dH4w==}
    dependencies:
      magic-string: 0.30.3
      pathe: 1.1.1
      pretty-format: 29.6.3
    dev: true

  /@vitest/spy@0.34.6:
    resolution: {integrity: sha512-xaCvneSaeBw/cz8ySmF7ZwGvL0lBjfvqc1LpQ/vcdHEvpLn3Ff1vAvjw+CoGn0802l++5L/pxb7whwcWAw+DUQ==}
    dependencies:
      tinyspy: 2.1.1
    dev: true

  /@vitest/utils@0.34.6:
    resolution: {integrity: sha512-IG5aDD8S6zlvloDsnzHw0Ut5xczlF+kv2BOTo+iXfPr54Yhi5qbVOgGB1hZaVq4iJ4C/MZ2J0y15IlsV/ZcI0A==}
    dependencies:
      diff-sequences: 29.4.3
      loupe: 2.3.6
      pretty-format: 29.6.3
    dev: true

  /@xobotyi/scrollbar-width@1.9.5:
    resolution: {integrity: sha512-N8tkAACJx2ww8vFMneJmaAgmjAG1tnVBZJRLRcx061tmsLRZHSEZSLuGWnwPtunsSLvSqXQ2wfp7Mgqg1I+2dQ==}
    dev: false

  /@zag-js/dom-query@0.16.0:
    resolution: {integrity: sha512-Oqhd6+biWyKnhKwFFuZrrf6lxBz2tX2pRQe6grUnYwO6HJ8BcbqZomy2lpOdr+3itlaUqx+Ywj5E5ZZDr/LBfQ==}

  /@zag-js/element-size@0.10.5:
    resolution: {integrity: sha512-uQre5IidULANvVkNOBQ1tfgwTQcGl4hliPSe69Fct1VfYb2Fd0jdAcGzqQgPhfrXFpR62MxLPB7erxJ/ngtL8w==}

  /@zag-js/focus-visible@0.16.0:
    resolution: {integrity: sha512-a7U/HSopvQbrDU4GLerpqiMcHKEkQkNPeDZJWz38cw/6Upunh41GjHetq5TB84hxyCaDzJ6q2nEdNoBQfC0FKA==}
    dependencies:
      '@zag-js/dom-query': 0.16.0

  /abab@2.0.6:
    resolution: {integrity: sha512-j2afSsaIENvHZN2B8GOpF566vZ5WVk5opAiMTvWgaQT8DkbOqsTfvNAvHoRGU2zzP8cPoqys+xHTRDWW8L+/BA==}
    dev: true

  /acorn-jsx@5.3.2(acorn@8.10.0):
    resolution: {integrity: sha512-rq9s+JNhf0IChjtDXxllJ7g41oZk5SlXtp0LHwyA5cejwn7vKmKp4pPri6YEePv2PU65sAsegbXtIinmDFDXgQ==}
    peerDependencies:
      acorn: ^6.0.0 || ^7.0.0 || ^8.0.0
    dependencies:
      acorn: 8.10.0
    dev: true

  /acorn-walk@8.2.0:
    resolution: {integrity: sha512-k+iyHEuPgSw6SbuDpGQM+06HQUa04DZ3o+F6CSzXMvvI5KMvnaEqXe+YVe555R9nn6GPt404fos4wcgpw12SDA==}
    engines: {node: '>=0.4.0'}
    dev: true

  /acorn@8.10.0:
    resolution: {integrity: sha512-F0SAmZ8iUtS//m8DmCTA0jlh6TDKkHQyK6xc6V4KDTyZKA9dnvX9/3sRTVQrWm79glUAZbnmmNcdYwUIHWVybw==}
    engines: {node: '>=0.4.0'}
    hasBin: true
    dev: true

  /agent-base@6.0.2:
    resolution: {integrity: sha512-RZNwNclF7+MS/8bDg70amg32dyeZGZxiDuQmZxKLAlQjr3jGyLx+4Kkk58UO7D2QdgFIQCovuSuZESne6RG6XQ==}
    engines: {node: '>= 6.0.0'}
    dependencies:
      debug: 4.3.4
    transitivePeerDependencies:
      - supports-color
    dev: true

  /ajv@6.12.6:
    resolution: {integrity: sha512-j3fVLgvTo527anyYyJOGTYJbG+vnnQYvE0m5mmkc1TK+nxAppkCLMIL0aZ4dblVCNoGShhm+kzE4ZUykBoMg4g==}
    dependencies:
      fast-deep-equal: 3.1.3
      fast-json-stable-stringify: 2.1.0
      json-schema-traverse: 0.4.1
      uri-js: 4.4.1
    dev: true

  /ansi-colors@4.1.3:
    resolution: {integrity: sha512-/6w/C21Pm1A7aZitlI5Ni/2J6FFQN8i1Cvz3kHABAAbw93v/NlvKdVOqz7CCWz/3iv/JplRSEEZ83XION15ovw==}
    engines: {node: '>=6'}
    dev: true

  /ansi-regex@5.0.1:
    resolution: {integrity: sha512-quJQXlTSUGL2LH9SUXo8VwsY4soanhgo6LNSm84E1LBcE8s3O0wpdiRzyR9z/ZZJMlMWv37qOOb9pdJlMUEKFQ==}
    engines: {node: '>=8'}

  /ansi-sequence-parser@1.1.0:
    resolution: {integrity: sha512-lEm8mt52to2fT8GhciPCGeCXACSz2UwIN4X2e2LJSnZ5uAbn2/dsYdOmUXq0AtWS5cpAupysIneExOgH0Vd2TQ==}
    dev: true

  /ansi-styles@3.2.1:
    resolution: {integrity: sha512-VT0ZI6kZRdTh8YyJw3SMbYm/u+NqfsAxEpWO0Pf9sq8/e94WxxOpPKx9FR1FlyCtOVDNOQ+8ntlqFxiRc+r5qA==}
    engines: {node: '>=4'}
    dependencies:
      color-convert: 1.9.3

  /ansi-styles@4.3.0:
    resolution: {integrity: sha512-zbB9rCJAT1rbjiVDb2hqKFHNYLxgtk8NURxZ3IZwD3F6NtxbXZQCnnSi1Lkx+IDohdPlFp222wVALIheZJQSEg==}
    engines: {node: '>=8'}
    dependencies:
      color-convert: 2.0.1

  /ansi-styles@5.2.0:
    resolution: {integrity: sha512-Cxwpt2SfTzTtXcfOlzGEee8O+c+MmUgGrNiBcXnuWxuFJHe6a5Hz7qwhwe5OgaSYI0IJvkLqWX1ASG+cJOkEiA==}
    engines: {node: '>=10'}

  /anymatch@3.1.3:
    resolution: {integrity: sha512-KMReFUr0B4t+D+OBkjR3KYqvocp2XaSzO55UcB6mgQMd3KbcE+mWTyvVV7D/zsdEbNnV6acZUutkiHQXvTr1Rw==}
    engines: {node: '>= 8'}
    dependencies:
      normalize-path: 3.0.0
      picomatch: 2.3.1
    dev: true

  /arg@4.1.3:
    resolution: {integrity: sha512-58S9QDqG0Xx27YwPSt9fJxivjYl432YCwfDMfZ+71RAqUrZef7LrKQZ3LHLOwCS4FLNBplP533Zx895SeOCHvA==}
    dev: true

  /argparse@1.0.10:
    resolution: {integrity: sha512-o5Roy6tNG4SL/FOkCAN6RzjiakZS25RLYFrcMttJqbdd8BWrnA+fGz57iN5Pb06pvBGvl5gQ0B48dJlslXvoTg==}
    dependencies:
      sprintf-js: 1.0.3
    dev: true

  /argparse@2.0.1:
    resolution: {integrity: sha512-8+9WqebbFzpX9OR+Wa6O29asIogeRMzcGtAINdpMHHyAg10f05aSFVBbcEqGf/PXw1EjAZ+q2/bEBg3DvurK3Q==}
    dev: true

  /aria-hidden@1.2.3:
    resolution: {integrity: sha512-xcLxITLe2HYa1cnYnwCjkOO1PqUHQpozB8x9AR0OgWN2woOBi5kSDVxKfd0b7sb1hw5qFeJhXm9H1nu3xSfLeQ==}
    engines: {node: '>=10'}
    dependencies:
      tslib: 2.6.2

  /aria-query@5.1.3:
    resolution: {integrity: sha512-R5iJ5lkuHybztUfuOAznmboyjWq8O6sqNqtK7CLOqdydi54VNbORp49mb14KbWgG1QD3JFO9hJdZ+y4KutfdOQ==}
    dependencies:
      deep-equal: 2.2.0

  /arr-union@3.1.0:
    resolution: {integrity: sha512-sKpyeERZ02v1FeCZT8lrfJq5u6goHCtpTAzPwJYe7c8SPFOboNjNg1vz2L4VTn9T4PQxEx13TbXLmYUcS6Ug7Q==}
    engines: {node: '>=0.10.0'}
    dev: false

  /array-buffer-byte-length@1.0.0:
    resolution: {integrity: sha512-LPuwb2P+NrQw3XhxGc36+XSvuBPopovXYTR9Ew++Du9Yb/bx5AzBfrIsBoj0EZUifjQU+sHL21sseZ3jerWO/A==}
    dependencies:
      call-bind: 1.0.2
      is-array-buffer: 3.0.2
    dev: true

  /array-includes@3.1.6:
    resolution: {integrity: sha512-sgTbLvL6cNnw24FnbaDyjmvddQ2ML8arZsgaJhoABMoplz/4QRhtrYS+alr1BUM1Bwp6dhx8vVCBSLG+StwOFw==}
    engines: {node: '>= 0.4'}
    dependencies:
      call-bind: 1.0.2
      define-properties: 1.2.0
      es-abstract: 1.22.1
      get-intrinsic: 1.2.1
      is-string: 1.0.7
    dev: true

  /array-union@2.1.0:
    resolution: {integrity: sha512-HGyxoOTYUyCM6stUe6EJgnd4EoewAI7zMdfqO+kGjnlZmBDz/cR5pf8r/cR4Wq60sL/p0IkcjUEEPwS3GFrIyw==}
    engines: {node: '>=8'}
    dev: true

  /array.prototype.findlastindex@1.2.2:
    resolution: {integrity: sha512-tb5thFFlUcp7NdNF6/MpDk/1r/4awWG1FIz3YqDf+/zJSTezBb+/5WViH41obXULHVpDzoiCLpJ/ZO9YbJMsdw==}
    engines: {node: '>= 0.4'}
    dependencies:
      call-bind: 1.0.2
      define-properties: 1.2.0
      es-abstract: 1.22.1
      es-shim-unscopables: 1.0.0
      get-intrinsic: 1.2.1
    dev: true

  /array.prototype.flat@1.3.1:
    resolution: {integrity: sha512-roTU0KWIOmJ4DRLmwKd19Otg0/mT3qPNt0Qb3GWW8iObuZXxrjB/pzn0R3hqpRSWg4HCwqx+0vwOnWnvlOyeIA==}
    engines: {node: '>= 0.4'}
    dependencies:
      call-bind: 1.0.2
      define-properties: 1.2.0
      es-abstract: 1.22.1
      es-shim-unscopables: 1.0.0
    dev: true

  /array.prototype.flatmap@1.3.1:
    resolution: {integrity: sha512-8UGn9O1FDVvMNB0UlLv4voxRMze7+FpHyF5mSMRjWHUMlpoDViniy05870VlxhfgTnLbpuwTzvD76MTtWxB/mQ==}
    engines: {node: '>= 0.4'}
    dependencies:
      call-bind: 1.0.2
      define-properties: 1.2.0
      es-abstract: 1.22.1
      es-shim-unscopables: 1.0.0
    dev: true

  /array.prototype.tosorted@1.1.1:
    resolution: {integrity: sha512-pZYPXPRl2PqWcsUs6LOMn+1f1532nEoPTYowBtqLwAW+W8vSVhkIGnmOX1t/UQjD6YGI0vcD2B1U7ZFGQH9jnQ==}
    dependencies:
      call-bind: 1.0.2
      define-properties: 1.2.0
      es-abstract: 1.22.1
      es-shim-unscopables: 1.0.0
      get-intrinsic: 1.2.1
    dev: true

  /arraybuffer.prototype.slice@1.0.1:
    resolution: {integrity: sha512-09x0ZWFEjj4WD8PDbykUwo3t9arLn8NIzmmYEJFpYekOAQjpkGSyrQhNoRTcwwcFRu+ycWF78QZ63oWTqSjBcw==}
    engines: {node: '>= 0.4'}
    dependencies:
      array-buffer-byte-length: 1.0.0
      call-bind: 1.0.2
      define-properties: 1.2.0
      get-intrinsic: 1.2.1
      is-array-buffer: 3.0.2
      is-shared-array-buffer: 1.0.2
    dev: true

  /arrify@1.0.1:
    resolution: {integrity: sha512-3CYzex9M9FGQjCGMGyi6/31c8GJbgb0qGyrx5HWxPd0aCwh4cB2YjMb2Xf9UuoogrMrlO9cTqnB5rI5GHZTcUA==}
    engines: {node: '>=0.10.0'}
    dev: true

  /assertion-error@1.1.0:
    resolution: {integrity: sha512-jgsaNduz+ndvGyFt3uSuWqvy4lCnIJiovtouQN5JZHOKCS2QuhEdbcQHFhVksz2N2U9hXJo8odG7ETyWlEeuDw==}
    dev: true

  /assign-symbols@1.0.0:
    resolution: {integrity: sha512-Q+JC7Whu8HhmTdBph/Tq59IoRtoy6KAm5zzPv00WdujX82lbAL8K7WVjne7vdCsAmbF4AYaDOPyO3k0kl8qIrw==}
    engines: {node: '>=0.10.0'}
    dev: false

  /ast-types-flow@0.0.7:
    resolution: {integrity: sha512-eBvWn1lvIApYMhzQMsu9ciLfkBY499mFZlNqG+/9WR7PVlroQw0vG30cOQQbaKz3sCEc44TAOu2ykzqXSNnwag==}
    dev: true

  /asynciterator.prototype@1.0.0:
    resolution: {integrity: sha512-wwHYEIS0Q80f5mosx3L/dfG5t5rjEa9Ft51GTaNt862EnpyGHpgz2RkZvLPp1oF5TnAiTohkEKVEu8pQPJI7Vg==}
    dependencies:
      has-symbols: 1.0.3
    dev: true

  /asynckit@0.4.0:
    resolution: {integrity: sha512-Oei9OH4tRh0YqU3GxhX79dM/mwVgvbZJaSNaRk+bshkj0S5cfHcgYakreBjrHwatXKbz+IoIdYLxrKim2MjW0Q==}
    dev: true

  /available-typed-arrays@1.0.5:
    resolution: {integrity: sha512-DMD0KiN46eipeziST1LPP/STfDU0sufISXmjSgvVsoU2tqxctQeASejWcfNtxYKqETM1UxQ8sp2OrSBWpHY6sw==}
    engines: {node: '>= 0.4'}

  /axe-core@4.7.2:
    resolution: {integrity: sha512-zIURGIS1E1Q4pcrMjp+nnEh+16G56eG/MUllJH8yEvw7asDo7Ac9uhC9KIH5jzpITueEZolfYglnCGIuSBz39g==}
    engines: {node: '>=4'}
    dev: true

  /axobject-query@3.2.1:
    resolution: {integrity: sha512-jsyHu61e6N4Vbz/v18DHwWYKK0bSWLqn47eeDSKPB7m8tqMHF9YJ+mhIk2lVteyZrY8tnSj/jHOv4YiTCuCJgg==}
    dependencies:
      dequal: 2.0.3
    dev: true

  /babel-plugin-macros@3.1.0:
    resolution: {integrity: sha512-Cg7TFGpIr01vOQNODXOOaGz2NpCU5gl8x1qJFbb6hbZxR7XrcE2vtbAsTAbJ7/xwJtUuJEw8K8Zr/AE0LHlesg==}
    engines: {node: '>=10', npm: '>=6'}
    dependencies:
      '@babel/runtime': 7.23.2
      cosmiconfig: 7.1.0
      resolve: 1.22.4

  /balanced-match@1.0.2:
    resolution: {integrity: sha512-3oSeUO0TMV67hN1AmbXsK4yaqU7tjiHlbxRDZOpH0KW9+CeX4bRAaX0Anxt0tx2MrpRpWwQaPwIlISEJhYU5Pw==}
    dev: true

  /better-path-resolve@1.0.0:
    resolution: {integrity: sha512-pbnl5XzGBdrFU/wT4jqmJVPn2B6UHPBOhzMQkY/SPUPB6QtUXtmBHBIwCbXJol93mOpGMnQyP/+BB19q04xj7g==}
    engines: {node: '>=4'}
    dependencies:
      is-windows: 1.0.2
    dev: true

  /binary-extensions@2.2.0:
    resolution: {integrity: sha512-jDctJ/IVQbZoJykoeHbhXpOlNBqGNcwXJKJog42E5HDPUwQTSdjCHdihjj0DlnheQ7blbT6dHOafNAiS8ooQKA==}
    engines: {node: '>=8'}
    dev: true

  /brace-expansion@1.1.11:
    resolution: {integrity: sha512-iCuPHDFgrHX7H2vEI/5xpz07zSHB00TpugqhmYtVmMO6518mCuRMoOYFldEBl0g187ufozdaHgWKcYFb61qGiA==}
    dependencies:
      balanced-match: 1.0.2
      concat-map: 0.0.1
    dev: true

  /brace-expansion@2.0.1:
    resolution: {integrity: sha512-XnAIvQ8eM+kC6aULx6wuQiwVsnzsi9d3WxzV3FpWTGA19F621kwdbsAcFKXgKUHZWsy+mY6iL1sHTxWEFCytDA==}
    dependencies:
      balanced-match: 1.0.2
    dev: true

  /braces@3.0.2:
    resolution: {integrity: sha512-b8um+L1RzM3WDSzvhm6gIz1yfTbBt6YTlcEKAvsmqCZZFw46z626lVj9j1yEPW33H5H+lBQpZMP1k8l+78Ha0A==}
    engines: {node: '>=8'}
    dependencies:
      fill-range: 7.0.1
    dev: true

  /breakword@1.0.6:
    resolution: {integrity: sha512-yjxDAYyK/pBvws9H4xKYpLDpYKEH6CzrBPAuXq3x18I+c/2MkVtT3qAr7Oloi6Dss9qNhPVueAAVU1CSeNDIXw==}
    dependencies:
      wcwidth: 1.0.1
    dev: true

  /bytewise-core@1.2.3:
    resolution: {integrity: sha512-nZD//kc78OOxeYtRlVk8/zXqTB4gf/nlguL1ggWA8FuchMyOxcyHR4QPQZMUmA7czC+YnaBrPUCubqAWe50DaA==}
    dependencies:
      typewise-core: 1.2.0
    dev: false

  /bytewise@1.1.0:
    resolution: {integrity: sha512-rHuuseJ9iQ0na6UDhnrRVDh8YnWVlU6xM3VH6q/+yHDeUH2zIhUzP+2/h3LIrhLDBtTqzWpE3p3tP/boefskKQ==}
    dependencies:
      bytewise-core: 1.2.3
      typewise: 1.0.3
    dev: false

  /cac@6.7.14:
    resolution: {integrity: sha512-b6Ilus+c3RrdDk+JhLKUAQfzzgLEPy6wcXqS7f/xe1EETvsDP6GORG7SFuOs6cID5YkqchW/LXZbX5bc8j7ZcQ==}
    engines: {node: '>=8'}
    dev: true

  /call-bind@1.0.2:
    resolution: {integrity: sha512-7O+FbCihrB5WGbFYesctwmTKae6rOiIzmz1icreWJ+0aA7LJfuqhEso2T9ncpcFtzMQtzXf2QGGueWJGTYsqrA==}
    dependencies:
      function-bind: 1.1.1
      get-intrinsic: 1.2.1

  /callsites@3.1.0:
    resolution: {integrity: sha512-P8BjAsXvZS+VIDUI11hHCQEv74YT67YUi5JJFNWIqL235sBmjX4+qx9Muvls5ivyNENctx46xQLQ3aTuE7ssaQ==}
    engines: {node: '>=6'}

  /camelcase-keys@6.2.2:
    resolution: {integrity: sha512-YrwaA0vEKazPBkn0ipTiMpSajYDSe+KjQfrjhcBMxJt/znbvlHd8Pw/Vamaz5EB4Wfhs3SUR3Z9mwRu/P3s3Yg==}
    engines: {node: '>=8'}
    dependencies:
      camelcase: 5.3.1
      map-obj: 4.3.0
      quick-lru: 4.0.1
    dev: true

  /camelcase@5.3.1:
    resolution: {integrity: sha512-L28STB170nwWS63UjtlEOE3dldQApaJXZkOI1uMFfzf3rRuPegHaHesyee+YxQ+W6SvRDQV6UrdOdRiR153wJg==}
    engines: {node: '>=6'}
    dev: true

  /chai@4.3.10:
    resolution: {integrity: sha512-0UXG04VuVbruMUYbJ6JctvH0YnC/4q3/AkT18q4NaITo91CUm0liMS9VqzT9vZhVQ/1eqPanMWjBM+Juhfb/9g==}
    engines: {node: '>=4'}
    dependencies:
      assertion-error: 1.1.0
      check-error: 1.0.3
      deep-eql: 4.1.3
      get-func-name: 2.0.2
      loupe: 2.3.6
      pathval: 1.1.1
      type-detect: 4.0.8
    dev: true

  /chalk@2.4.2:
    resolution: {integrity: sha512-Mti+f9lpJNcwF4tWV8/OrTTtF1gZi+f8FqlyAdouralcFWFQWF2+NgCHShjkCb+IFBLq9buZwE1xckQU4peSuQ==}
    engines: {node: '>=4'}
    dependencies:
      ansi-styles: 3.2.1
      escape-string-regexp: 1.0.5
      supports-color: 5.5.0

  /chalk@3.0.0:
    resolution: {integrity: sha512-4D3B6Wf41KOYRFdszmDqMCGq5VV/uMAB273JILmO+3jAlh8X4qDtdtgCR3fxtbLEMzSx22QdhnDcJvu2u1fVwg==}
    engines: {node: '>=8'}
    dependencies:
      ansi-styles: 4.3.0
      supports-color: 7.2.0
    dev: true

  /chalk@4.1.2:
    resolution: {integrity: sha512-oKnbhFyRIXpUuez8iBMmyEa4nbj4IOQyuhc/wy9kY7/WVPcwIO9VA668Pu8RkO7+0G76SLROeyw9CpQ061i4mA==}
    engines: {node: '>=10'}
    dependencies:
      ansi-styles: 4.3.0
      supports-color: 7.2.0

  /chalk@5.3.0:
    resolution: {integrity: sha512-dLitG79d+GV1Nb/VYcCDFivJeK1hiukt9QjRNVOsUtTy1rR1YJsmpGGTZ3qJos+uw7WmWF4wUwBd9jxjocFC2w==}
    engines: {node: ^12.17.0 || ^14.13 || >=16.0.0}
    dev: true

  /chardet@0.7.0:
    resolution: {integrity: sha512-mT8iDcrh03qDGRRmoA2hmBJnxpllMR+0/0qlzjqZES6NdiWDcZkCNAk4rPFZ9Q85r27unkiNNg8ZOiwZXBHwcA==}
    dev: true

  /check-error@1.0.3:
    resolution: {integrity: sha512-iKEoDYaRmd1mxM90a2OEfWhjsjPpYPuQ+lMYsoxB126+t8fw7ySEO48nmDg5COTjxDI65/Y2OWpeEHk3ZOe8zg==}
    dependencies:
      get-func-name: 2.0.2
    dev: true

  /chokidar@3.5.3:
    resolution: {integrity: sha512-Dr3sfKRP6oTcjf2JmUmFJfeVMvXBdegxB0iVQ5eb2V10uFJUCAS8OByZdVAyVb8xXNz3GjjTgj9kLWsZTqE6kw==}
    engines: {node: '>= 8.10.0'}
    dependencies:
      anymatch: 3.1.3
      braces: 3.0.2
      glob-parent: 5.1.2
      is-binary-path: 2.1.0
      is-glob: 4.0.3
      normalize-path: 3.0.0
      readdirp: 3.6.0
    optionalDependencies:
      fsevents: 2.3.3
    dev: true

  /ci-info@3.8.0:
    resolution: {integrity: sha512-eXTggHWSooYhq49F2opQhuHWgzucfF2YgODK4e1566GQs5BIfP30B0oenwBJHfWxAs2fyPB1s7Mg949zLf61Yw==}
    engines: {node: '>=8'}
    dev: true

  /classnames@2.3.2:
    resolution: {integrity: sha512-CSbhY4cFEJRe6/GQzIk5qXZ4Jeg5pcsP7b5peFSDpffpe1cqjASH/n9UTjBwOp6XpMSTwQ8Za2K5V02ueA7Tmw==}
    dev: false

  /cliui@6.0.0:
    resolution: {integrity: sha512-t6wbgtoCXvAzst7QgXxJYqPt0usEfbgQdftEPbLL/cvv6HPE5VgvqCuAIDR0NgU52ds6rFwqrgakNLrHEjCbrQ==}
    dependencies:
      string-width: 4.2.3
      strip-ansi: 6.0.1
      wrap-ansi: 6.2.0
    dev: true

  /cliui@7.0.4:
    resolution: {integrity: sha512-OcRE68cOsVMXp1Yvonl/fzkQOyjLSu/8bhPDfQt0e0/Eb283TKP20Fs2MqoPsr9SwA595rRCA+QMzYc9nBP+JQ==}
    dependencies:
      string-width: 4.2.3
      strip-ansi: 6.0.1
      wrap-ansi: 7.0.0
    dev: true

  /cliui@8.0.1:
    resolution: {integrity: sha512-BSeNnyus75C4//NQ9gQt1/csTXyo/8Sb+afLAkzAptFuMsod9HFokGNudZpi/oQV73hnVK+sR+5PVRMd+Dr7YQ==}
    engines: {node: '>=12'}
    dependencies:
      string-width: 4.2.3
      strip-ansi: 6.0.1
      wrap-ansi: 7.0.0
    dev: true

  /clone@1.0.4:
    resolution: {integrity: sha512-JQHZ2QMW6l3aH/j6xCqQThY/9OH4D/9ls34cgkUBiEeocRTU04tHfKPBsUK1PqZCUQM7GiA0IIXJSuXHI64Kbg==}
    engines: {node: '>=0.8'}
    dev: true

  /color-convert@1.9.3:
    resolution: {integrity: sha512-QfAUtd+vFdAtFQcC8CCyYt1fYWxSqAiK2cSD6zDB8N3cpsEBAvRxp9zOGg6G/SHHJYAT88/az/IuDGALsNVbGg==}
    dependencies:
      color-name: 1.1.3

  /color-convert@2.0.1:
    resolution: {integrity: sha512-RRECPsj7iu/xb5oKYcsFHSppFNnsj/52OVTRKb4zP5onXwVF3zVmmToNcOfGC+CRDpfK/U584fMg38ZHCaElKQ==}
    engines: {node: '>=7.0.0'}
    dependencies:
      color-name: 1.1.4

  /color-name@1.1.3:
    resolution: {integrity: sha512-72fSenhMw2HZMTVHeCA9KCmpEIbzWiQsjN+BHcBbS9vr1mtt+vJjPdksIBNUmKAW8TFUDPJK5SUU3QhE9NEXDw==}

  /color-name@1.1.4:
    resolution: {integrity: sha512-dOy+3AuW3a2wNbZHIuMZpTcgjGuLU/uBL/ubcZF9OXbDo8ff4O8yVp5Bf0efS8uEoYo5q4Fx7dY9OgQGXgAsQA==}

  /color-parse@2.0.0:
    resolution: {integrity: sha512-g2Z+QnWsdHLppAbrpcFWo629kLOnOPtpxYV69GCqm92gqSgyXbzlfyN3MXs0412fPBkFmiuS+rXposgBgBa6Kg==}
    dependencies:
      color-name: 1.1.4
    dev: false

  /color-rgba@3.0.0:
    resolution: {integrity: sha512-PPwZYkEY3M2THEHHV6Y95sGUie77S7X8v+h1r6LSAPF3/LL2xJ8duUXSrkic31Nzc4odPwHgUbiX/XuTYzQHQg==}
    dependencies:
      color-parse: 2.0.0
      color-space: 2.0.1
    dev: false

  /color-space@2.0.1:
    resolution: {integrity: sha512-nKqUYlo0vZATVOFHY810BSYjmCARrG7e5R3UE3CQlyjJTvv5kSSmPG1kzm/oDyyqjehM+lW1RnEt9It9GNa5JA==}
    dev: false

  /color2k@2.0.2:
    resolution: {integrity: sha512-kJhwH5nAwb34tmyuqq/lgjEKzlFXn1U99NlnB6Ws4qVaERcRUYeYP1cBw6BJ4vxaWStAUEef4WMr7WjOCnBt8w==}

  /combined-stream@1.0.8:
    resolution: {integrity: sha512-FQN4MRfuJeHf7cBbBMJFXhKSDq+2kAArBlmRBvcvFE5BB1HZKXtSFASDhdlz9zOYwxh8lDdnvmMOe/+5cdoEdg==}
    engines: {node: '>= 0.8'}
    dependencies:
      delayed-stream: 1.0.0
    dev: true

  /commander@10.0.1:
    resolution: {integrity: sha512-y4Mg2tXshplEbSGzx7amzPwKKOCGuoSRP/CjEdwwk0FOGlUbq6lKuoyDZTNZkmxHdJtp54hdfY/JUrdL7Xfdug==}
    engines: {node: '>=14'}
    dev: true

  /commander@11.0.0:
    resolution: {integrity: sha512-9HMlXtt/BNoYr8ooyjjNRdIilOTkVJXB+GhxMTtOKwk0R4j4lS4NpjuqmRxroBfnfTSHQIHQB7wryHhXarNjmQ==}
    engines: {node: '>=16'}
    dev: true

  /compute-scroll-into-view@3.0.3:
    resolution: {integrity: sha512-nadqwNxghAGTamwIqQSG433W6OADZx2vCo3UXHNrzTRHK/htu+7+L0zhjEoaeaQVNAi3YgqWDv8+tzf0hRfR+A==}

  /concat-map@0.0.1:
    resolution: {integrity: sha512-/Srv4dswyQNBfohGpz9o6Yb3Gz3SrUDqBH5rTuhGR7ahtlbYKnVxw2bCFMRljaA7EXHaXZ8wsHdodFvbkhKmqg==}
    dev: true

  /convert-source-map@1.9.0:
    resolution: {integrity: sha512-ASFBup0Mz1uyiIjANan1jzLQami9z1PoYSZCiiYW2FczPbenXc45FZdBZLzOT+r6+iciuEModtmCti+hjaAk0A==}

  /copy-to-clipboard@3.3.3:
    resolution: {integrity: sha512-2KV8NhB5JqC3ky0r9PMCAZKbUHSwtEo4CwCs0KXgruG43gX5PMqDEBbVU4OUzw2MuAWUfsuFmWvEKG5QRfSnJA==}
    dependencies:
      toggle-selection: 1.0.6

  /cosmiconfig@7.1.0:
    resolution: {integrity: sha512-AdmX6xUzdNASswsFtmwSt7Vj8po9IuqXm0UXz7QKPuEUmPB4XyjGfaAr2PSuELMwkRMVH1EpIkX5bTZGRB3eCA==}
    engines: {node: '>=10'}
    dependencies:
      '@types/parse-json': 4.0.0
      import-fresh: 3.3.0
      parse-json: 5.2.0
      path-type: 4.0.0
      yaml: 1.10.2

  /cosmiconfig@8.1.3:
    resolution: {integrity: sha512-/UkO2JKI18b5jVMJUp0lvKFMpa/Gye+ZgZjKD+DGEN9y7NRcf/nK1A0sp67ONmKtnDCNMS44E6jrk0Yc3bDuUw==}
    engines: {node: '>=14'}
    dependencies:
      import-fresh: 3.3.0
      js-yaml: 4.1.0
      parse-json: 5.2.0
      path-type: 4.0.0
    dev: true

  /create-require@1.1.1:
    resolution: {integrity: sha512-dcKFX3jn0MpIaXjisoRvexIJVEKzaq7z2rZKxf+MSr9TkdmHmsU4m2lcLojrj/FHl8mk5VxMmYA+ftRkP/3oKQ==}
    dev: true

  /cross-spawn@5.1.0:
    resolution: {integrity: sha512-pTgQJ5KC0d2hcY8eyL1IzlBPYjTkyH72XRZPnLyKus2mBfNjQs3klqbJU2VILqZryAZUt9JOb3h/mWMy23/f5A==}
    dependencies:
      lru-cache: 4.1.5
      shebang-command: 1.2.0
      which: 1.3.1
    dev: true

  /cross-spawn@7.0.3:
    resolution: {integrity: sha512-iRDPJKUPVEND7dHPO8rkbOnPpyDygcDFtWjpeWNCgy8WP2rXcxXL8TskReQl6OrB2G7+UJrags1q15Fudc7G6w==}
    engines: {node: '>= 8'}
    dependencies:
      path-key: 3.1.1
      shebang-command: 2.0.0
      which: 2.0.2
    dev: true

  /css-box-model@1.2.1:
    resolution: {integrity: sha512-a7Vr4Q/kd/aw96bnJG332W9V9LkJO69JRcaCYDUqjp6/z0w6VcZjgAcTbgFxEPfBgdnAwlh3iwu+hLopa+flJw==}
    dependencies:
      tiny-invariant: 1.3.1

  /css-in-js-utils@3.1.0:
    resolution: {integrity: sha512-fJAcud6B3rRu+KHYk+Bwf+WFL2MDCJJ1XG9x137tJQ0xYxor7XziQtuGFbWNdqrvF4Tk26O3H73nfVqXt/fW1A==}
    dependencies:
      hyphenate-style-name: 1.0.4
    dev: false

  /css-tree@1.1.3:
    resolution: {integrity: sha512-tRpdppF7TRazZrjJ6v3stzv93qxRcSsFmW6cX0Zm2NVKpxE1WV1HblnghVv9TreireHkqI/VDEsfolRF1p6y7Q==}
    engines: {node: '>=8.0.0'}
    dependencies:
      mdn-data: 2.0.14
      source-map: 0.6.1
    dev: false

  /css.escape@1.5.1:
    resolution: {integrity: sha512-YUifsXXuknHlUsmlgyY0PKzgPOr7/FjCePfHNt0jxm83wHZi44VDMQ7/fGNkjY3/jV1MC+1CmZbaHzugyeRtpg==}
    dev: true

  /cssstyle@3.0.0:
    resolution: {integrity: sha512-N4u2ABATi3Qplzf0hWbVCdjenim8F3ojEXpBDF5hBpjzW182MjNGLqfmQ0SkSPeQ+V86ZXgeH8aXj6kayd4jgg==}
    engines: {node: '>=14'}
    dependencies:
      rrweb-cssom: 0.6.0
    dev: true

  /csstype@3.1.2:
    resolution: {integrity: sha512-I7K1Uu0MBPzaFKg4nI5Q7Vs2t+3gWWW648spaF+Rg7pI9ds18Ugn+lvg4SHczUdKlHI5LWBXyqfS8+DufyBsgQ==}

  /csv-generate@3.4.3:
    resolution: {integrity: sha512-w/T+rqR0vwvHqWs/1ZyMDWtHHSJaN06klRqJXBEpDJaM/+dZkso0OKh1VcuuYvK3XM53KysVNq8Ko/epCK8wOw==}
    dev: true

  /csv-parse@4.16.3:
    resolution: {integrity: sha512-cO1I/zmz4w2dcKHVvpCr7JVRu8/FymG5OEpmvsZYlccYolPBLoVGKUHgNoc4ZGkFeFlWGEDmMyBM+TTqRdW/wg==}
    dev: true

  /csv-stringify@5.6.5:
    resolution: {integrity: sha512-PjiQ659aQ+fUTQqSrd1XEDnOr52jh30RBurfzkscaE2tPaFsDH5wOAHJiw8XAHphRknCwMUE9KRayc4K/NbO8A==}
    dev: true

  /csv@5.5.3:
    resolution: {integrity: sha512-QTaY0XjjhTQOdguARF0lGKm5/mEq9PD9/VhZZegHDIBq2tQwgNpHc3dneD4mGo2iJs+fTKv5Bp0fZ+BRuY3Z0g==}
    engines: {node: '>= 0.1.90'}
    dependencies:
      csv-generate: 3.4.3
      csv-parse: 4.16.3
      csv-stringify: 5.6.5
      stream-transform: 2.1.3
    dev: true

  /damerau-levenshtein@1.0.8:
    resolution: {integrity: sha512-sdQSFB7+llfUcQHUQO3+B8ERRj0Oa4w9POWMI/puGtuf7gFywGmkaLCElnudfTiKZV+NvHqL0ifzdrI8Ro7ESA==}
    dev: true

  /data-urls@4.0.0:
    resolution: {integrity: sha512-/mMTei/JXPqvFqQtfyTowxmJVwr2PVAeCcDxyFf6LhoOu/09TX2OX3kb2wzi4DMXcfj4OItwDOnhl5oziPnT6g==}
    engines: {node: '>=14'}
    dependencies:
      abab: 2.0.6
      whatwg-mimetype: 3.0.0
      whatwg-url: 12.0.1
    dev: true

  /debug@3.2.7:
    resolution: {integrity: sha512-CFjzYYAi4ThfiQvizrFQevTTXHtnCqWfe7x1AhgEscTz6ZbLbfoLRLPugTQyBth6f8ZERVUSyWHFD/7Wu4t1XQ==}
    peerDependencies:
      supports-color: '*'
    peerDependenciesMeta:
      supports-color:
        optional: true
    dependencies:
      ms: 2.1.3
    dev: true

  /debug@4.3.4:
    resolution: {integrity: sha512-PRWFHuSU3eDtQJPvnNY7Jcket1j0t5OuOsFzPPzsekD52Zl8qUfFIPEiswXqIvHWGVHOgX+7G/vCNNhehwxfkQ==}
    engines: {node: '>=6.0'}
    peerDependencies:
      supports-color: '*'
    peerDependenciesMeta:
      supports-color:
        optional: true
    dependencies:
      ms: 2.1.2
    dev: true

  /decamelize-keys@1.1.1:
    resolution: {integrity: sha512-WiPxgEirIV0/eIOMcnFBA3/IJZAZqKnwAwWyvvdi4lsr1WCN22nhdf/3db3DoZcUjTV2SqfzIwNyp6y2xs3nmg==}
    engines: {node: '>=0.10.0'}
    dependencies:
      decamelize: 1.2.0
      map-obj: 1.0.1
    dev: true

  /decamelize@1.2.0:
    resolution: {integrity: sha512-z2S+W9X73hAUUki+N+9Za2lBlun89zigOyGrsax+KUQ6wKW4ZoWpEYBkGhQjwAjjDCkWxhY0VKEhk8wzY7F5cA==}
    engines: {node: '>=0.10.0'}
    dev: true

  /decimal.js@10.4.3:
    resolution: {integrity: sha512-VBBaLc1MgL5XpzgIP7ny5Z6Nx3UrRkIViUkPUdtl9aya5amy3De1gsUUSB1g3+3sExYNjCAsAznmukyxCb1GRA==}
    dev: true

  /deep-eql@4.1.3:
    resolution: {integrity: sha512-WaEtAOpRA1MQ0eohqZjpGD8zdI0Ovsm8mmFhaDN8dvDZzyoUMcYDnf5Y6iu7HTXxf8JDS23qWa4a+hKCDyOPzw==}
    engines: {node: '>=6'}
    dependencies:
      type-detect: 4.0.8
    dev: true

  /deep-equal@2.2.0:
    resolution: {integrity: sha512-RdpzE0Hv4lhowpIUKKMJfeH6C1pXdtT1/it80ubgWqwI3qpuxUBpC1S4hnHg+zjnuOoDkzUtUCEEkG+XG5l3Mw==}
    dependencies:
      call-bind: 1.0.2
      es-get-iterator: 1.1.3
      get-intrinsic: 1.2.1
      is-arguments: 1.1.1
      is-array-buffer: 3.0.2
      is-date-object: 1.0.5
      is-regex: 1.1.4
      is-shared-array-buffer: 1.0.2
      isarray: 2.0.5
      object-is: 1.1.5
      object-keys: 1.1.1
      object.assign: 4.1.4
      regexp.prototype.flags: 1.5.0
      side-channel: 1.0.4
      which-boxed-primitive: 1.0.2
      which-collection: 1.0.1
      which-typed-array: 1.1.11

  /deep-is@0.1.4:
    resolution: {integrity: sha512-oIPzksmTg4/MriiaYGO+okXDT7ztn/w3Eptv/+gSIdMdKsJo0u4CfYNFJPy+4SKMuCqGw2wxnA+URMg3t8a/bQ==}
    dev: true

  /defaults@1.0.4:
    resolution: {integrity: sha512-eFuaLoy/Rxalv2kr+lqMlUnrDWV+3j4pljOIJgLIhI058IQfWJ7vXhyEIHu+HtC738klGALYxOKDO0bQP3tg8A==}
    dependencies:
      clone: 1.0.4
    dev: true

  /define-lazy-prop@2.0.0:
    resolution: {integrity: sha512-Ds09qNh8yw3khSjiJjiUInaGX9xlqZDY7JVryGxdxV7NPeuqQfplOpQ66yJFZut3jLa5zOwkXw1g9EI2uKh4Og==}
    engines: {node: '>=8'}
    dev: true

  /define-properties@1.2.0:
    resolution: {integrity: sha512-xvqAVKGfT1+UAvPwKTVw/njhdQ8ZhXK4lI0bCIuCMrp2up9nPnaDftrLtmpTazqd1o+UY4zgzU+avtMbDP+ldA==}
    engines: {node: '>= 0.4'}
    dependencies:
      has-property-descriptors: 1.0.0
      object-keys: 1.1.1

  /delayed-stream@1.0.0:
    resolution: {integrity: sha512-ZySD7Nf91aLB0RxL4KGrKHBXl7Eds1DAmEdcoVawXnLD7SDhpNgtuII2aAkg7a7QS41jxPSZ17p4VdGnMHk3MQ==}
    engines: {node: '>=0.4.0'}
    dev: true

  /dequal@2.0.3:
    resolution: {integrity: sha512-0je+qPKHEMohvfRTCEo3CrPG6cAzAYgmzKyxRiYSSDkS6eGJdyVJm7WaYA5ECaAD9wLB2T4EEeymA5aFVcYXCA==}
    engines: {node: '>=6'}
    dev: true

  /detect-indent@6.1.0:
    resolution: {integrity: sha512-reYkTUJAZb9gUuZ2RvVCNhVHdg62RHnJ7WJl8ftMi4diZ6NWlciOzQN88pUhSELEwflJht4oQDv0F0BMlwaYtA==}
    engines: {node: '>=8'}
    dev: true

  /detect-node-es@1.1.0:
    resolution: {integrity: sha512-ypdmJU/TbBby2Dxibuv7ZLW3Bs1QEmM7nHjEANfohJLvE0XVujisn1qPJcZxg+qDucsr+bP6fLD1rPS3AhJ7EQ==}

  /diff-sequences@29.4.3:
    resolution: {integrity: sha512-ofrBgwpPhCD85kMKtE9RYFFq6OC1A89oW2vvgWZNCwxrUpRUILopY7lsYyMDSjc8g6U6aiO0Qubg6r4Wgt5ZnA==}
    engines: {node: ^14.15.0 || ^16.10.0 || >=18.0.0}
    dev: true

  /diff@4.0.2:
    resolution: {integrity: sha512-58lmxKSA4BNyLz+HHMUzlOEpg09FV+ev6ZMe3vJihgdxzgcwZ8VoEEPmALCZG9LmqfVoNMMKpttIYTVG6uDY7A==}
    engines: {node: '>=0.3.1'}
    dev: true

  /dir-glob@3.0.1:
    resolution: {integrity: sha512-WkrWp9GR4KXfKGYzOLmTuGVi1UWFfws377n9cc55/tb6DuqyF6pcQ5AbiHEshaDpY9v6oaSr2XCDidGmMwdzIA==}
    engines: {node: '>=8'}
    dependencies:
      path-type: 4.0.0
    dev: true

  /doctrine@2.1.0:
    resolution: {integrity: sha512-35mSku4ZXK0vfCuHEDAwt55dg2jNajHZ1odvF+8SSr82EsZY4QmXfuWso8oEd8zRhVObSN18aM0CjSdoBX7zIw==}
    engines: {node: '>=0.10.0'}
    dependencies:
      esutils: 2.0.3
    dev: true

  /doctrine@3.0.0:
    resolution: {integrity: sha512-yS+Q5i3hBf7GBkd4KG8a7eBNNWNGLTaEwwYWUijIYM7zrlYDM0BFXHjjPWlWZ1Rg7UaddZeIDmi9jF3HmqiQ2w==}
    engines: {node: '>=6.0.0'}
    dependencies:
      esutils: 2.0.3
    dev: true

  /dom-accessibility-api@0.5.16:
    resolution: {integrity: sha512-X7BJ2yElsnOJ30pZF4uIIDfBEVgF4XEBxL9Bxhy6dnrm5hkzqmsWHGTiHqRiITNhMyFLyAiWndIJP7Z1NTteDg==}

  /domexception@4.0.0:
    resolution: {integrity: sha512-A2is4PLG+eeSfoTMA95/s4pvAoSo2mKtiM5jlHkAVewmiO8ISFTFKZjH7UAM1Atli/OT/7JHOrJRJiMKUZKYBw==}
    engines: {node: '>=12'}
    dependencies:
      webidl-conversions: 7.0.0
    dev: true

  /earcut@2.2.4:
    resolution: {integrity: sha512-/pjZsA1b4RPHbeWZQn66SWS8nZZWLQQ23oE3Eam7aroEFGEvwKAsJfZ9ytiEMycfzXWpca4FA9QIOehf7PocBQ==}
    dev: false

  /emoji-regex@8.0.0:
    resolution: {integrity: sha512-MSjYzcWNOA0ewAHpz0MxpYFvwg6yjy1NG3xteoqz644VCo/RPgnr1/GGt+ic3iJTzQ8Eu3TdM14SawnVUmGE6A==}
    dev: true

  /emoji-regex@9.2.2:
    resolution: {integrity: sha512-L18DaJsXSUk2+42pv8mLs5jJT2hqFkFE4j21wOmgbUqsZ2hL72NsUU785g9RXgo3s0ZNgVl42TiHp3ZtOv/Vyg==}
    dev: true

  /enhanced-resolve@5.12.0:
    resolution: {integrity: sha512-QHTXI/sZQmko1cbDoNAa3mJ5qhWUUNAq3vR0/YiD379fWQrcfuoX1+HW2S0MTt7XmoPLapdaDKUtelUSPic7hQ==}
    engines: {node: '>=10.13.0'}
    dependencies:
      graceful-fs: 4.2.10
      tapable: 2.2.1
    dev: true

  /enquirer@2.3.6:
    resolution: {integrity: sha512-yjNnPr315/FjS4zIsUxYguYUPP2e1NK4d7E7ZOLiyYCcbFBiTMyID+2wvm2w6+pZ/odMA7cRkjhsPbltwBOrLg==}
    engines: {node: '>=8.6'}
    dependencies:
      ansi-colors: 4.1.3
    dev: true

  /entities@4.5.0:
    resolution: {integrity: sha512-V0hjH4dGPh9Ao5p0MoRY6BVqtwCjhz6vI5LT8AJ55H+4g9/4vbHx1I54fS0XuclLhDHArPQCiMjDxjaL8fPxhw==}
    engines: {node: '>=0.12'}
    dev: true

  /error-ex@1.3.2:
    resolution: {integrity: sha512-7dFHNmqeFSEt2ZBsCriorKnn3Z2pj+fd9kmI6QoWw4//DL+icEBfc0U7qJCisqrTsKTjw4fNFy2pW9OqStD84g==}
    dependencies:
      is-arrayish: 0.2.1

  /error-stack-parser@2.1.4:
    resolution: {integrity: sha512-Sk5V6wVazPhq5MhpO+AUxJn5x7XSXGl1R93Vn7i+zS15KDVxQijejNCrz8340/2bgLBjR9GtEG8ZVKONDjcqGQ==}
    dependencies:
      stackframe: 1.3.4
    dev: false

  /es-abstract@1.22.1:
    resolution: {integrity: sha512-ioRRcXMO6OFyRpyzV3kE1IIBd4WG5/kltnzdxSCqoP8CMGs/Li+M1uF5o7lOkZVFjDs+NLesthnF66Pg/0q0Lw==}
    engines: {node: '>= 0.4'}
    dependencies:
      array-buffer-byte-length: 1.0.0
      arraybuffer.prototype.slice: 1.0.1
      available-typed-arrays: 1.0.5
      call-bind: 1.0.2
      es-set-tostringtag: 2.0.1
      es-to-primitive: 1.2.1
      function.prototype.name: 1.1.5
      get-intrinsic: 1.2.1
      get-symbol-description: 1.0.0
      globalthis: 1.0.3
      gopd: 1.0.1
      has: 1.0.3
      has-property-descriptors: 1.0.0
      has-proto: 1.0.1
      has-symbols: 1.0.3
      internal-slot: 1.0.5
      is-array-buffer: 3.0.2
      is-callable: 1.2.7
      is-negative-zero: 2.0.2
      is-regex: 1.1.4
      is-shared-array-buffer: 1.0.2
      is-string: 1.0.7
      is-typed-array: 1.1.10
      is-weakref: 1.0.2
      object-inspect: 1.12.3
      object-keys: 1.1.1
      object.assign: 4.1.4
      regexp.prototype.flags: 1.5.0
      safe-array-concat: 1.0.0
      safe-regex-test: 1.0.0
      string.prototype.trim: 1.2.7
      string.prototype.trimend: 1.0.6
      string.prototype.trimstart: 1.0.6
      typed-array-buffer: 1.0.0
      typed-array-byte-length: 1.0.0
      typed-array-byte-offset: 1.0.0
      typed-array-length: 1.0.4
      unbox-primitive: 1.0.2
      which-typed-array: 1.1.11
    dev: true

  /es-get-iterator@1.1.3:
    resolution: {integrity: sha512-sPZmqHBe6JIiTfN5q2pEi//TwxmAFHwj/XEuYjTuse78i8KxaqMTTzxPoFKuzRpDpTJ+0NAbpfenkmH2rePtuw==}
    dependencies:
      call-bind: 1.0.2
      get-intrinsic: 1.2.1
      has-symbols: 1.0.3
      is-arguments: 1.1.1
      is-map: 2.0.2
      is-set: 2.0.2
      is-string: 1.0.7
      isarray: 2.0.5
      stop-iteration-iterator: 1.0.0

  /es-iterator-helpers@1.0.13:
    resolution: {integrity: sha512-LK3VGwzvaPWobO8xzXXGRUOGw8Dcjyfk62CsY/wfHN75CwsJPbuypOYJxK6g5RyEL8YDjIWcl6jgd8foO6mmrA==}
    dependencies:
      asynciterator.prototype: 1.0.0
      call-bind: 1.0.2
      define-properties: 1.2.0
      es-abstract: 1.22.1
      es-set-tostringtag: 2.0.1
      function-bind: 1.1.1
      get-intrinsic: 1.2.1
      globalthis: 1.0.3
      has-property-descriptors: 1.0.0
      has-proto: 1.0.1
      has-symbols: 1.0.3
      internal-slot: 1.0.5
      iterator.prototype: 1.1.0
      safe-array-concat: 1.0.0
    dev: true

  /es-module-lexer@1.2.1:
    resolution: {integrity: sha512-9978wrXM50Y4rTMmW5kXIC09ZdXQZqkE4mxhwkd8VbzsGkXGPgV4zWuqQJgCEzYngdo2dYDa0l8xhX4fkSwJSg==}
    dev: true

  /es-set-tostringtag@2.0.1:
    resolution: {integrity: sha512-g3OMbtlwY3QewlqAiMLI47KywjWZoEytKr8pf6iTC8uJq5bIAH52Z9pnQ8pVL6whrCto53JZDuUIsifGeLorTg==}
    engines: {node: '>= 0.4'}
    dependencies:
      get-intrinsic: 1.2.1
      has: 1.0.3
      has-tostringtag: 1.0.0
    dev: true

  /es-shim-unscopables@1.0.0:
    resolution: {integrity: sha512-Jm6GPcCdC30eMLbZ2x8z2WuRwAws3zTBBKuusffYVUrNj/GVSUAZ+xKMaUpfNDR5IbyNA5LJbaecoUVbmUcB1w==}
    dependencies:
      has: 1.0.3
    dev: true

  /es-to-primitive@1.2.1:
    resolution: {integrity: sha512-QCOllgZJtaUo9miYBcLChTUaHNjJF3PYs1VidD7AwiEj1kYxKeQTctLAezAOH5ZKRH0g2IgPn6KwB4IT8iRpvA==}
    engines: {node: '>= 0.4'}
    dependencies:
      is-callable: 1.2.7
      is-date-object: 1.0.5
      is-symbol: 1.0.4
    dev: true

  /esbuild@0.18.17:
    resolution: {integrity: sha512-1GJtYnUxsJreHYA0Y+iQz2UEykonY66HNWOb0yXYZi9/kNrORUEHVg87eQsCtqh59PEJ5YVZJO98JHznMJSWjg==}
    engines: {node: '>=12'}
    hasBin: true
    requiresBuild: true
    optionalDependencies:
      '@esbuild/android-arm': 0.18.17
      '@esbuild/android-arm64': 0.18.17
      '@esbuild/android-x64': 0.18.17
      '@esbuild/darwin-arm64': 0.18.17
      '@esbuild/darwin-x64': 0.18.17
      '@esbuild/freebsd-arm64': 0.18.17
      '@esbuild/freebsd-x64': 0.18.17
      '@esbuild/linux-arm': 0.18.17
      '@esbuild/linux-arm64': 0.18.17
      '@esbuild/linux-ia32': 0.18.17
      '@esbuild/linux-loong64': 0.18.17
      '@esbuild/linux-mips64el': 0.18.17
      '@esbuild/linux-ppc64': 0.18.17
      '@esbuild/linux-riscv64': 0.18.17
      '@esbuild/linux-s390x': 0.18.17
      '@esbuild/linux-x64': 0.18.17
      '@esbuild/netbsd-x64': 0.18.17
      '@esbuild/openbsd-x64': 0.18.17
      '@esbuild/sunos-x64': 0.18.17
      '@esbuild/win32-arm64': 0.18.17
      '@esbuild/win32-ia32': 0.18.17
      '@esbuild/win32-x64': 0.18.17
    dev: true

  /escalade@3.1.1:
    resolution: {integrity: sha512-k0er2gUkLf8O0zKJiAhmkTnJlTvINGv7ygDNPbeIsX/TJjGJZHuh9B2UxbsaEkmlEo9MfhrSzmhIlhRlI2GXnw==}
    engines: {node: '>=6'}
    dev: true

  /escape-string-regexp@1.0.5:
    resolution: {integrity: sha512-vbRorB5FUQWvla16U8R/qgaFIya2qGzwDrNmCZuYKrbdSUMG6I1ZCGQRefkRVhuOkIGVne7BQ35DSfo1qvJqFg==}
    engines: {node: '>=0.8.0'}

  /escape-string-regexp@4.0.0:
    resolution: {integrity: sha512-TtpcNJ3XAzx3Gq8sWRzJaVajRs0uVxA2YAkdb1jm2YkPz4G6egUFAyA3n5vtEIZefPk5Wa4UXbKuS5fKkJWdgA==}
    engines: {node: '>=10'}

  /eslint-config-prettier@9.0.0(eslint@8.47.0):
    resolution: {integrity: sha512-IcJsTkJae2S35pRsRAwoCE+925rJJStOdkKnLVgtE+tEpqU0EVVM7OqrwxqgptKdX29NUwC82I5pXsGFIgSevw==}
    hasBin: true
    peerDependencies:
      eslint: '>=7.0.0'
    dependencies:
      eslint: 8.47.0
    dev: true

  /eslint-import-resolver-node@0.3.7:
    resolution: {integrity: sha512-gozW2blMLJCeFpBwugLTGyvVjNoeo1knonXAcatC6bjPBZitotxdWf7Gimr25N4c0AAOo4eOUfaG82IJPDpqCA==}
    dependencies:
      debug: 3.2.7
      is-core-module: 2.13.0
      resolve: 1.22.4
    transitivePeerDependencies:
      - supports-color
    dev: true

  /eslint-import-resolver-typescript@3.6.0(@typescript-eslint/parser@6.4.0)(eslint-plugin-import@2.28.0)(eslint@8.47.0):
    resolution: {integrity: sha512-QTHR9ddNnn35RTxlaEnx2gCxqFlF2SEN0SE2d17SqwyM7YOSI2GHWRYp5BiRkObTUNYPupC/3Fq2a0PpT+EKpg==}
    engines: {node: ^14.18.0 || >=16.0.0}
    peerDependencies:
      eslint: '*'
      eslint-plugin-import: '*'
    dependencies:
      debug: 4.3.4
      enhanced-resolve: 5.12.0
      eslint: 8.47.0
      eslint-module-utils: 2.8.0(@typescript-eslint/parser@6.4.0)(eslint-import-resolver-node@0.3.7)(eslint-import-resolver-typescript@3.6.0)(eslint@8.47.0)
      eslint-plugin-import: 2.28.0(@typescript-eslint/parser@6.4.0)(eslint-import-resolver-typescript@3.6.0)(eslint@8.47.0)
      fast-glob: 3.3.1
      get-tsconfig: 4.5.0
      is-core-module: 2.13.0
      is-glob: 4.0.3
    transitivePeerDependencies:
      - '@typescript-eslint/parser'
      - eslint-import-resolver-node
      - eslint-import-resolver-webpack
      - supports-color
    dev: true

  /eslint-module-utils@2.8.0(@typescript-eslint/parser@6.4.0)(eslint-import-resolver-node@0.3.7)(eslint-import-resolver-typescript@3.6.0)(eslint@8.47.0):
    resolution: {integrity: sha512-aWajIYfsqCKRDgUfjEXNN/JlrzauMuSEy5sbd7WXbtW3EH6A6MpwEh42c7qD+MqQo9QMJ6fWLAeIJynx0g6OAw==}
    engines: {node: '>=4'}
    peerDependencies:
      '@typescript-eslint/parser': '*'
      eslint: '*'
      eslint-import-resolver-node: '*'
      eslint-import-resolver-typescript: '*'
      eslint-import-resolver-webpack: '*'
    peerDependenciesMeta:
      '@typescript-eslint/parser':
        optional: true
      eslint:
        optional: true
      eslint-import-resolver-node:
        optional: true
      eslint-import-resolver-typescript:
        optional: true
      eslint-import-resolver-webpack:
        optional: true
    dependencies:
      '@typescript-eslint/parser': 6.4.0(eslint@8.47.0)(typescript@5.1.6)
      debug: 3.2.7
      eslint: 8.47.0
      eslint-import-resolver-node: 0.3.7
      eslint-import-resolver-typescript: 3.6.0(@typescript-eslint/parser@6.4.0)(eslint-plugin-import@2.28.0)(eslint@8.47.0)
    transitivePeerDependencies:
      - supports-color
    dev: true

  /eslint-plugin-header@3.1.1(eslint@8.47.0):
    resolution: {integrity: sha512-9vlKxuJ4qf793CmeeSrZUvVClw6amtpghq3CuWcB5cUNnWHQhgcqy5eF8oVKFk1G3Y/CbchGfEaw3wiIJaNmVg==}
    peerDependencies:
      eslint: '>=7.7.0'
    dependencies:
      eslint: 8.47.0
    dev: true

  /eslint-plugin-import@2.28.0(@typescript-eslint/parser@6.4.0)(eslint-import-resolver-typescript@3.6.0)(eslint@8.47.0):
    resolution: {integrity: sha512-B8s/n+ZluN7sxj9eUf7/pRFERX0r5bnFA2dCaLHy2ZeaQEAz0k+ZZkFWRFHJAqxfxQDx6KLv9LeIki7cFdwW+Q==}
    engines: {node: '>=4'}
    peerDependencies:
      '@typescript-eslint/parser': '*'
      eslint: ^2 || ^3 || ^4 || ^5 || ^6 || ^7.2.0 || ^8
    peerDependenciesMeta:
      '@typescript-eslint/parser':
        optional: true
    dependencies:
      '@typescript-eslint/parser': 6.4.0(eslint@8.47.0)(typescript@5.1.6)
      array-includes: 3.1.6
      array.prototype.findlastindex: 1.2.2
      array.prototype.flat: 1.3.1
      array.prototype.flatmap: 1.3.1
      debug: 3.2.7
      doctrine: 2.1.0
      eslint: 8.47.0
      eslint-import-resolver-node: 0.3.7
      eslint-module-utils: 2.8.0(@typescript-eslint/parser@6.4.0)(eslint-import-resolver-node@0.3.7)(eslint-import-resolver-typescript@3.6.0)(eslint@8.47.0)
      has: 1.0.3
      is-core-module: 2.13.0
      is-glob: 4.0.3
      minimatch: 3.1.2
      object.fromentries: 2.0.6
      object.groupby: 1.0.0
      object.values: 1.1.6
      resolve: 1.22.4
      semver: 7.5.4
      tsconfig-paths: 3.14.2
    transitivePeerDependencies:
      - eslint-import-resolver-typescript
      - eslint-import-resolver-webpack
      - supports-color
    dev: true

  /eslint-plugin-jsx-a11y@6.7.1(eslint@8.47.0):
    resolution: {integrity: sha512-63Bog4iIethyo8smBklORknVjB0T2dwB8Mr/hIC+fBS0uyHdYYpzM/Ed+YC8VxTjlXHEWFOdmgwcDn1U2L9VCA==}
    engines: {node: '>=4.0'}
    peerDependencies:
      eslint: ^3 || ^4 || ^5 || ^6 || ^7 || ^8
    dependencies:
      '@babel/runtime': 7.23.2
      aria-query: 5.1.3
      array-includes: 3.1.6
      array.prototype.flatmap: 1.3.1
      ast-types-flow: 0.0.7
      axe-core: 4.7.2
      axobject-query: 3.2.1
      damerau-levenshtein: 1.0.8
      emoji-regex: 9.2.2
      eslint: 8.47.0
      has: 1.0.3
      jsx-ast-utils: 3.3.3
      language-tags: 1.0.5
      minimatch: 3.1.2
      object.entries: 1.1.6
      object.fromentries: 2.0.6
      semver: 7.5.4
    dev: true

  /eslint-plugin-react-hooks@4.6.0(eslint@8.47.0):
    resolution: {integrity: sha512-oFc7Itz9Qxh2x4gNHStv3BqJq54ExXmfC+a1NjAta66IAN87Wu0R/QArgIS9qKzX3dXKPI9H5crl9QchNMY9+g==}
    engines: {node: '>=10'}
    peerDependencies:
      eslint: ^3.0.0 || ^4.0.0 || ^5.0.0 || ^6.0.0 || ^7.0.0 || ^8.0.0-0
    dependencies:
      eslint: 8.47.0
    dev: true

  /eslint-plugin-react@7.33.2(eslint@8.47.0):
    resolution: {integrity: sha512-73QQMKALArI8/7xGLNI/3LylrEYrlKZSb5C9+q3OtOewTnMQi5cT+aE9E41sLCmli3I9PGGmD1yiZydyo4FEPw==}
    engines: {node: '>=4'}
    peerDependencies:
      eslint: ^3 || ^4 || ^5 || ^6 || ^7 || ^8
    dependencies:
      array-includes: 3.1.6
      array.prototype.flatmap: 1.3.1
      array.prototype.tosorted: 1.1.1
      doctrine: 2.1.0
      es-iterator-helpers: 1.0.13
      eslint: 8.47.0
      estraverse: 5.3.0
      jsx-ast-utils: 3.3.3
      minimatch: 3.1.2
      object.entries: 1.1.6
      object.fromentries: 2.0.6
      object.hasown: 1.1.2
      object.values: 1.1.6
      prop-types: 15.8.1
      resolve: 2.0.0-next.4
      semver: 7.5.4
      string.prototype.matchall: 4.0.8
    dev: true

  /eslint-plugin-unused-imports@3.0.0(@typescript-eslint/eslint-plugin@6.4.0)(eslint@8.47.0):
    resolution: {integrity: sha512-sduiswLJfZHeeBJ+MQaG+xYzSWdRXoSw61DpU13mzWumCkR0ufD0HmO4kdNokjrkluMHpj/7PJeN35pgbhW3kw==}
    engines: {node: ^12.22.0 || ^14.17.0 || >=16.0.0}
    peerDependencies:
      '@typescript-eslint/eslint-plugin': ^6.0.0
      eslint: ^8.0.0
    peerDependenciesMeta:
      '@typescript-eslint/eslint-plugin':
        optional: true
    dependencies:
      '@typescript-eslint/eslint-plugin': 6.4.0(@typescript-eslint/parser@6.4.0)(eslint@8.47.0)(typescript@5.1.6)
      eslint: 8.47.0
      eslint-rule-composer: 0.3.0
    dev: true

  /eslint-rule-composer@0.3.0:
    resolution: {integrity: sha512-bt+Sh8CtDmn2OajxvNO+BX7Wn4CIWMpTRm3MaiKPCQcnnlm0CS2mhui6QaoeQugs+3Kj2ESKEEGJUdVafwhiCg==}
    engines: {node: '>=4.0.0'}
    dev: true

  /eslint-scope@7.2.2:
    resolution: {integrity: sha512-dOt21O7lTMhDM+X9mB4GX+DZrZtCUJPL/wlcTqxyrx5IvO0IYtILdtrQGQp+8n5S0gwSVmOf9NQrjMOgfQZlIg==}
    engines: {node: ^12.22.0 || ^14.17.0 || >=16.0.0}
    dependencies:
      esrecurse: 4.3.0
      estraverse: 5.3.0
    dev: true

  /eslint-visitor-keys@3.4.3:
    resolution: {integrity: sha512-wpc+LXeiyiisxPlEkUzU6svyS1frIO3Mgxj1fdy7Pm8Ygzguax2N3Fa/D/ag1WqbOprdI+uY6wMUl8/a2G+iag==}
    engines: {node: ^12.22.0 || ^14.17.0 || >=16.0.0}
    dev: true

  /eslint@8.47.0:
    resolution: {integrity: sha512-spUQWrdPt+pRVP1TTJLmfRNJJHHZryFmptzcafwSvHsceV81djHOdnEeDmkdotZyLNjDhrOasNK8nikkoG1O8Q==}
    engines: {node: ^12.22.0 || ^14.17.0 || >=16.0.0}
    hasBin: true
    dependencies:
      '@eslint-community/eslint-utils': 4.4.0(eslint@8.47.0)
      '@eslint-community/regexpp': 4.7.0
      '@eslint/eslintrc': 2.1.2
      '@eslint/js': 8.47.0
      '@humanwhocodes/config-array': 0.11.10
      '@humanwhocodes/module-importer': 1.0.1
      '@nodelib/fs.walk': 1.2.8
      ajv: 6.12.6
      chalk: 4.1.2
      cross-spawn: 7.0.3
      debug: 4.3.4
      doctrine: 3.0.0
      escape-string-regexp: 4.0.0
      eslint-scope: 7.2.2
      eslint-visitor-keys: 3.4.3
      espree: 9.6.1
      esquery: 1.4.2
      esutils: 2.0.3
      fast-deep-equal: 3.1.3
      file-entry-cache: 6.0.1
      find-up: 5.0.0
      glob-parent: 6.0.2
      globals: 13.20.0
      graphemer: 1.4.0
      ignore: 5.2.4
      imurmurhash: 0.1.4
      is-glob: 4.0.3
      is-path-inside: 3.0.3
      js-yaml: 4.1.0
      json-stable-stringify-without-jsonify: 1.0.1
      levn: 0.4.1
      lodash.merge: 4.6.2
      minimatch: 3.1.2
      natural-compare: 1.4.0
      optionator: 0.9.3
      strip-ansi: 6.0.1
      text-table: 0.2.0
    transitivePeerDependencies:
      - supports-color
    dev: true

  /espree@9.6.1:
    resolution: {integrity: sha512-oruZaFkjorTpF32kDSI5/75ViwGeZginGGy2NoOSg3Q9bnwlnmDm4HLnkl0RE3n+njDXR037aY1+x58Z/zFdwQ==}
    engines: {node: ^12.22.0 || ^14.17.0 || >=16.0.0}
    dependencies:
      acorn: 8.10.0
      acorn-jsx: 5.3.2(acorn@8.10.0)
      eslint-visitor-keys: 3.4.3
    dev: true

  /esprima@4.0.1:
    resolution: {integrity: sha512-eGuFFw7Upda+g4p+QHvnW0RyTX/SVeJBDM/gCtMARO0cLuT2HcEKnTPvhjV6aGeqrCB/sbNop0Kszm0jsaWU4A==}
    engines: {node: '>=4'}
    hasBin: true
    dev: true

  /esquery@1.4.2:
    resolution: {integrity: sha512-JVSoLdTlTDkmjFmab7H/9SL9qGSyjElT3myyKp7krqjVFQCDLmj1QFaCLRFBszBKI0XVZaiiXvuPIX3ZwHe1Ng==}
    engines: {node: '>=0.10'}
    dependencies:
      estraverse: 5.3.0
    dev: true

  /esrecurse@4.3.0:
    resolution: {integrity: sha512-KmfKL3b6G+RXvP8N1vr3Tq1kL/oCFgn2NYXEtqP8/L3pKapUA4G8cFVaoF3SU323CD4XypR/ffioHmkti6/Tag==}
    engines: {node: '>=4.0'}
    dependencies:
      estraverse: 5.3.0
    dev: true

  /estraverse@5.3.0:
    resolution: {integrity: sha512-MMdARuVEQziNTeJD8DgMqmhwR11BRQ/cBP+pLtYdSTnf3MIO8fFeiINEbX36ZdNlfU/7A9f3gUw49B3oQsvwBA==}
    engines: {node: '>=4.0'}
    dev: true

  /estree-walker@2.0.2:
    resolution: {integrity: sha512-Rfkk/Mp/DL7JVje3u18FxFujQlTNR2q6QfMSMB7AvCBx91NGj/ba3kCfza0f6dVDbw7YlRf/nDrn7pQrCCyQ/w==}
    dev: true

  /esutils@2.0.3:
    resolution: {integrity: sha512-kVscqXk4OCp68SZ0dkgEKVi6/8ij300KBWTJq32P/dYeWTSwK41WyTxalN1eRmA5Z9UU/LX9D7FWSmV9SAYx6g==}
    engines: {node: '>=0.10.0'}
    dev: true

  /extend-shallow@2.0.1:
    resolution: {integrity: sha512-zCnTtlxNoAiDc3gqY2aYAWFx7XWWiasuF2K8Me5WbN8otHKTUKBwjPtNpRs/rbUZm7KxWAaNj7P1a/p52GbVug==}
    engines: {node: '>=0.10.0'}
    dependencies:
      is-extendable: 0.1.1
    dev: false

  /extend-shallow@3.0.2:
    resolution: {integrity: sha512-BwY5b5Ql4+qZoefgMj2NUmx+tehVTH/Kf4k1ZEtOHNFcm2wSxMRo992l6X3TIgni2eZVTZ85xMOjF31fwZAj6Q==}
    engines: {node: '>=0.10.0'}
    dependencies:
      assign-symbols: 1.0.0
      is-extendable: 1.0.1
    dev: false

  /extendable-error@0.1.7:
    resolution: {integrity: sha512-UOiS2in6/Q0FK0R0q6UY9vYpQ21mr/Qn1KOnte7vsACuNJf514WvCCUHSRCPcgjPT2bAhNIJdlE6bVap1GKmeg==}
    dev: true

  /external-editor@3.1.0:
    resolution: {integrity: sha512-hMQ4CX1p1izmuLYyZqLMO/qGNw10wSv9QDCPfzXfyFrOaCSSoRfqE1Kf1s5an66J5JZC62NewG+mK49jOCtQew==}
    engines: {node: '>=4'}
    dependencies:
      chardet: 0.7.0
      iconv-lite: 0.4.24
      tmp: 0.0.33
    dev: true

  /fast-deep-equal@3.1.3:
    resolution: {integrity: sha512-f3qQ9oQy9j2AhBe/H9VC91wLmKBCCU/gDOnKNAYG5hswO7BLKj09Hc5HYNz9cGI++xlpDCIgDaitVs03ATR84Q==}

  /fast-glob@3.3.1:
    resolution: {integrity: sha512-kNFPyjhh5cKjrUltxs+wFx+ZkbRaxxmZ+X0ZU31SOsxCEtP9VPgtq2teZw1DebupL5GmDaNQ6yKMMVcM41iqDg==}
    engines: {node: '>=8.6.0'}
    dependencies:
      '@nodelib/fs.stat': 2.0.5
      '@nodelib/fs.walk': 1.2.8
      glob-parent: 5.1.2
      merge2: 1.4.1
      micromatch: 4.0.5
    dev: true

  /fast-json-stable-stringify@2.1.0:
    resolution: {integrity: sha512-lhd/wF+Lk98HZoTCtlVraHtfh5XYijIjalXck7saUtuanSDyLMxnHhSXEDJqHxD7msR8D0uCmqlkwjCV8xvwHw==}
    dev: true

  /fast-levenshtein@2.0.6:
    resolution: {integrity: sha512-DCXu6Ifhqcks7TZKY3Hxp3y6qphY5SJZmrWMDrKcERSOXWQdMhU9Ig/PYrzyw/ul9jOIyh0N4M0tbC5hodg8dw==}
    dev: true

  /fast-loops@1.1.3:
    resolution: {integrity: sha512-8EZzEP0eKkEEVX+drtd9mtuQ+/QrlfW/5MlwcwK5Nds6EkZ/tRzEexkzUY2mIssnAyVLT+TKHuRXmFNNXYUd6g==}
    dev: false

  /fast-shallow-equal@1.0.0:
    resolution: {integrity: sha512-HPtaa38cPgWvaCFmRNhlc6NG7pv6NUHqjPgVAkWGoB9mQMwYB27/K0CvOM5Czy+qpT3e8XJ6Q4aPAnzpNpzNaw==}
    dev: false

  /fastest-stable-stringify@2.0.2:
    resolution: {integrity: sha512-bijHueCGd0LqqNK9b5oCMHc0MluJAx0cwqASgbWMvkO01lCYgIhacVRLcaDz3QnyYIRNJRDwMb41VuT6pHJ91Q==}
    dev: false

  /fastq@1.15.0:
    resolution: {integrity: sha512-wBrocU2LCXXa+lWBt8RoIRD89Fi8OdABODa/kEnyeyjS5aZO5/GNvI5sEINADqP/h8M29UHTHUb53sUu5Ihqdw==}
    dependencies:
      reusify: 1.0.4
    dev: true

  /file-entry-cache@6.0.1:
    resolution: {integrity: sha512-7Gps/XWymbLk2QLYK4NzpMOrYjMhdIxXuIvy2QBsLE6ljuodKvdkWs/cpyJJ3CVIVpH0Oi1Hvg1ovbMzLdFBBg==}
    engines: {node: ^10.12.0 || >=12.0.0}
    dependencies:
      flat-cache: 3.0.4
    dev: true

  /fill-range@7.0.1:
    resolution: {integrity: sha512-qOo9F+dMUmC2Lcb4BbVvnKJxTPjCm+RRpe4gDuGrzkL7mEVl/djYSu2OdQ2Pa302N4oqkSg9ir6jaLWJ2USVpQ==}
    engines: {node: '>=8'}
    dependencies:
      to-regex-range: 5.0.1
    dev: true

  /find-root@1.1.0:
    resolution: {integrity: sha512-NKfW6bec6GfKc0SGx1e07QZY9PE99u0Bft/0rzSD5k3sO/vwkVUpDUKVm5Gpp5Ue3YfShPFTX2070tDs5kB9Ng==}

  /find-up@4.1.0:
    resolution: {integrity: sha512-PpOwAdQ/YlXQ2vj8a3h8IipDuYRi3wceVQQGYWxNINccq40Anw7BlsEXCMbt1Zt+OLA6Fq9suIpIWD0OsnISlw==}
    engines: {node: '>=8'}
    dependencies:
      locate-path: 5.0.0
      path-exists: 4.0.0
    dev: true

  /find-up@5.0.0:
    resolution: {integrity: sha512-78/PXT1wlLLDgTzDs7sjq9hzz0vXD+zn+7wypEe4fXQxCmdmqfGsEPQxmiCSQI3ajFV91bVSsvNtrJRiW6nGng==}
    engines: {node: '>=10'}
    dependencies:
      locate-path: 6.0.0
      path-exists: 4.0.0
    dev: true

  /find-yarn-workspace-root2@1.2.16:
    resolution: {integrity: sha512-hr6hb1w8ePMpPVUK39S4RlwJzi+xPLuVuG8XlwXU3KD5Yn3qgBWVfy3AzNlDhWvE1EORCE65/Qm26rFQt3VLVA==}
    dependencies:
      micromatch: 4.0.5
      pkg-dir: 4.2.0
    dev: true

  /flat-cache@3.0.4:
    resolution: {integrity: sha512-dm9s5Pw7Jc0GvMYbshN6zchCA9RgQlzzEZX3vylR9IqFfS8XciblUXOKfW6SiuJ0e13eDYZoZV5wdrev7P3Nwg==}
    engines: {node: ^10.12.0 || >=12.0.0}
    dependencies:
      flatted: 3.2.7
      rimraf: 3.0.2
    dev: true

  /flatted@3.2.7:
    resolution: {integrity: sha512-5nqDSxl8nn5BSNxyR3n4I6eDmbolI6WT+QqR547RwxQapgjQBmtktdP+HTBb/a/zLsbzERTONyUB5pefh5TtjQ==}
    dev: true

  /focus-lock@0.11.6:
    resolution: {integrity: sha512-KSuV3ur4gf2KqMNoZx3nXNVhqCkn42GuTYCX4tXPEwf0MjpFQmNMiN6m7dXaUXgIoivL6/65agoUMg4RLS0Vbg==}
    engines: {node: '>=10'}
    dependencies:
      tslib: 2.6.2

  /for-each@0.3.3:
    resolution: {integrity: sha512-jqYfLp7mo9vIyQf8ykW2v7A+2N4QjeCeI5+Dz9XraiO1ign81wjiH7Fb9vSOWvQfNtmSa4H2RoQTrrXivdUZmw==}
    dependencies:
      is-callable: 1.2.7

  /foreground-child@3.1.1:
    resolution: {integrity: sha512-TMKDUnIte6bfb5nWv7V/caI169OHgvwjb7V4WkeUvbQQdjr5rWKqHFiKWb/fcOwB+CzBT+qbWjvj+DVwRskpIg==}
    engines: {node: '>=14'}
    dependencies:
      cross-spawn: 7.0.3
      signal-exit: 4.0.1
    dev: true

  /form-data@4.0.0:
    resolution: {integrity: sha512-ETEklSGi5t0QMZuiXoA/Q6vcnxcLQP5vdugSpuAyi6SVGi2clPPp+xgEhuMaHC+zGgn31Kd235W35f7Hykkaww==}
    engines: {node: '>= 6'}
    dependencies:
      asynckit: 0.4.0
      combined-stream: 1.0.8
      mime-types: 2.1.35
    dev: true

  /framer-motion@10.16.5(react-dom@18.2.0)(react@18.2.0):
    resolution: {integrity: sha512-GEzVjOYP2MIpV9bT/GbhcsBNoImG3/2X3O/xVNWmktkv9MdJ7P/44zELm/7Fjb+O3v39SmKFnoDQB32giThzpg==}
    peerDependencies:
      react: ^18.0.0
      react-dom: ^18.0.0
    peerDependenciesMeta:
      react:
        optional: true
      react-dom:
        optional: true
    dependencies:
      react: 18.2.0
      react-dom: 18.2.0(react@18.2.0)
      tslib: 2.6.2
    optionalDependencies:
      '@emotion/is-prop-valid': 0.8.8

  /framesync@6.1.2:
    resolution: {integrity: sha512-jBTqhX6KaQVDyus8muwZbBeGGP0XgujBRbQ7gM7BRdS3CadCZIHiawyzYLnafYcvZIh5j8WE7cxZKFn7dXhu9g==}
    dependencies:
      tslib: 2.4.0

  /fs-extra@11.1.1:
    resolution: {integrity: sha512-MGIE4HOvQCeUCzmlHs0vXpih4ysz4wg9qiSAu6cd42lVwPbTM1TjV7RusoyQqMmk/95gdQZX72u+YW+c3eEpFQ==}
    engines: {node: '>=14.14'}
    dependencies:
      graceful-fs: 4.2.10
      jsonfile: 6.1.0
      universalify: 2.0.0
    dev: true

  /fs-extra@7.0.1:
    resolution: {integrity: sha512-YJDaCJZEnBmcbw13fvdAM9AwNOJwOzrE4pqMqBq5nFiEqXUqHwlK4B+3pUw6JNvfSPtX05xFHtYy/1ni01eGCw==}
    engines: {node: '>=6 <7 || >=8'}
    dependencies:
      graceful-fs: 4.2.10
      jsonfile: 4.0.0
      universalify: 0.1.2
    dev: true

  /fs-extra@8.1.0:
    resolution: {integrity: sha512-yhlQgA6mnOJUKOsRUFsgJdQCvkKhcz8tlZG5HBQfReYZy46OwLcY+Zia0mtdHsOo9y/hP+CxMN0TU9QxoOtG4g==}
    engines: {node: '>=6 <7 || >=8'}
    dependencies:
      graceful-fs: 4.2.10
      jsonfile: 4.0.0
      universalify: 0.1.2
    dev: true

  /fs.realpath@1.0.0:
    resolution: {integrity: sha512-OO0pH2lK6a0hZnAdau5ItzHPI6pUlvI7jMVnxUQRtw4owF2wk8lOSabtGDCTP4Ggrg2MbGnWO9X8K1t4+fGMDw==}
    dev: true

  /fsevents@2.3.3:
    resolution: {integrity: sha512-5xoDfX+fL7faATnagmWPpbFtwh/R77WmMMqqHGS65C3vvB0YHrgF+B1YmZ3441tMj5n63k0212XNoJwzlhffQw==}
    engines: {node: ^8.16.0 || ^10.6.0 || >=11.0.0}
    os: [darwin]
    requiresBuild: true
    dev: true
    optional: true

  /function-bind@1.1.1:
    resolution: {integrity: sha512-yIovAzMX49sF8Yl58fSCWJ5svSLuaibPxXQJFLmBObTuCr0Mf1KiPopGM9NiFjiYBCbfaa2Fh6breQ6ANVTI0A==}

  /function.prototype.name@1.1.5:
    resolution: {integrity: sha512-uN7m/BzVKQnCUF/iW8jYea67v++2u7m5UgENbHRtdDVclOUP+FMPlCNdmk0h/ysGyo2tavMJEDqJAkJdRa1vMA==}
    engines: {node: '>= 0.4'}
    dependencies:
      call-bind: 1.0.2
      define-properties: 1.2.0
      es-abstract: 1.22.1
      functions-have-names: 1.2.3
    dev: true

  /functions-have-names@1.2.3:
    resolution: {integrity: sha512-xckBUXyTIqT97tq2x2AMb+g163b5JFysYk0x4qxNFwbfQkmNZoiRHb6sPzI9/QV33WeuvVYBUIiD4NzNIyqaRQ==}

  /geotiff@2.0.7:
    resolution: {integrity: sha512-FKvFTNowMU5K6lHYY2f83d4lS2rsCNdpUC28AX61x9ZzzqPNaWFElWv93xj0eJFaNyOYA63ic5OzJ88dHpoA5Q==}
    engines: {node: '>=10.19'}
    dependencies:
      '@petamoriken/float16': 3.7.1
      lerc: 3.0.0
      pako: 2.1.0
      parse-headers: 2.0.5
      quick-lru: 6.1.1
      web-worker: 1.2.0
      xml-utils: 1.3.0
    dev: false

  /get-caller-file@2.0.5:
    resolution: {integrity: sha512-DyFP3BM/3YHTQOCUL/w0OZHR0lpKeGrxotcHWcqNEdnltqFwXVfhEBQ94eIo34AfQpo0rGki4cyIiftY06h2Fg==}
    engines: {node: 6.* || 8.* || >= 10.*}
    dev: true

  /get-func-name@2.0.2:
    resolution: {integrity: sha512-8vXOvuE167CtIc3OyItco7N/dpRtBbYOsPsXCz7X/PMnlGjYjSGuZJgM1Y7mmew7BKf9BqvLX2tnOVy1BBUsxQ==}
    dev: true

  /get-intrinsic@1.2.1:
    resolution: {integrity: sha512-2DcsyfABl+gVHEfCOaTrWgyt+tb6MSEGmKq+kI5HwLbIYgjgmMcV8KQ41uaKz1xxUcn9tJtgFbQUEVcEbd0FYw==}
    dependencies:
      function-bind: 1.1.1
      has: 1.0.3
      has-proto: 1.0.1
      has-symbols: 1.0.3

  /get-nonce@1.0.1:
    resolution: {integrity: sha512-FJhYRoDaiatfEkUK8HKlicmu/3SGFD51q3itKDGoSTysQJBnfOcxU5GxnhE1E6soB76MbT0MBtnKJuXyAx+96Q==}
    engines: {node: '>=6'}

  /get-symbol-description@1.0.0:
    resolution: {integrity: sha512-2EmdH1YvIQiZpltCNgkuiUnyukzxM/R6NDJX31Ke3BG1Nq5b0S2PhX59UKi9vZpPDQVdqn+1IcaAwnzTT5vCjw==}
    engines: {node: '>= 0.4'}
    dependencies:
      call-bind: 1.0.2
      get-intrinsic: 1.2.1
    dev: true

  /get-tsconfig@4.5.0:
    resolution: {integrity: sha512-MjhiaIWCJ1sAU4pIQ5i5OfOuHHxVo1oYeNsWTON7jxYkod8pHocXeh+SSbmu5OZZZK73B6cbJ2XADzXehLyovQ==}
    dev: true

  /get-value@2.0.6:
    resolution: {integrity: sha512-Ln0UQDlxH1BapMu3GPtf7CuYNwRZf2gwCuPqbyG6pB8WfmFpzqcy4xtAaAMUhnNqjMKTiCPZG2oMT3YSx8U2NA==}
    engines: {node: '>=0.10.0'}
    dev: false

  /glob-parent@5.1.2:
    resolution: {integrity: sha512-AOIgSQCepiJYwP3ARnGx+5VnTu2HBYdzbGP45eLw1vr3zB3vZLeyed1sC9hnbcOc9/SrMyM5RPQrkGz4aS9Zow==}
    engines: {node: '>= 6'}
    dependencies:
      is-glob: 4.0.3
    dev: true

  /glob-parent@6.0.2:
    resolution: {integrity: sha512-XxwI8EOhVQgWp6iDL+3b0r86f4d6AX6zSU55HfB4ydCEuXLXc5FcYeOu+nnGftS4TEju/11rt4KJPTMgbfmv4A==}
    engines: {node: '>=10.13.0'}
    dependencies:
      is-glob: 4.0.3
    dev: true

  /glob@10.2.6:
    resolution: {integrity: sha512-U/rnDpXJGF414QQQZv5uVsabTVxMSwzS5CH0p3DRCIV6ownl4f7PzGnkGmvlum2wB+9RlJWJZ6ACU1INnBqiPA==}
    engines: {node: '>=16 || 14 >=14.17'}
    hasBin: true
    dependencies:
      foreground-child: 3.1.1
      jackspeak: 2.1.0
      minimatch: 9.0.1
      minipass: 5.0.0
      path-scurry: 1.7.0
    dev: true

  /glob@7.2.3:
    resolution: {integrity: sha512-nFR0zLpU2YCaRxwoCJvL6UvCH2JFyFVIvwTLsIf21AuHlMskA1hhTdk+LlYJtOlYt9v6dvszD2BGRqBL+iQK9Q==}
    dependencies:
      fs.realpath: 1.0.0
      inflight: 1.0.6
      inherits: 2.0.4
      minimatch: 3.1.2
      once: 1.4.0
      path-is-absolute: 1.0.1
    dev: true

  /globals@13.20.0:
    resolution: {integrity: sha512-Qg5QtVkCy/kv3FUSlu4ukeZDVf9ee0iXLAUYX13gbR17bnejFTzr4iS9bY7kwCf1NztRNm1t91fjOiyx4CSwPQ==}
    engines: {node: '>=8'}
    dependencies:
      type-fest: 0.20.2
    dev: true

  /globalthis@1.0.3:
    resolution: {integrity: sha512-sFdI5LyBiNTHjRd7cGPWapiHWMOXKyuBNX/cWJ3NfzrZQVa8GI/8cofCl74AOVqq9W5kNmguTIzJ/1s2gyI9wA==}
    engines: {node: '>= 0.4'}
    dependencies:
      define-properties: 1.2.0
    dev: true

  /globby@11.1.0:
    resolution: {integrity: sha512-jhIXaOzy1sb8IyocaruWSn1TjmnBVs8Ayhcy83rmxNJ8q2uWKCAj3CnJY+KpGSXCueAPc0i05kVvVKtP1t9S3g==}
    engines: {node: '>=10'}
    dependencies:
      array-union: 2.1.0
      dir-glob: 3.0.1
      fast-glob: 3.3.1
      ignore: 5.2.4
      merge2: 1.4.1
      slash: 3.0.0
    dev: true

  /gopd@1.0.1:
    resolution: {integrity: sha512-d65bNlIadxvpb/A2abVdlqKqV563juRnZ1Wtk6s1sIR8uNsXR70xqIzVqxVf1eTqDunwT2MkczEeaezCKTZhwA==}
    dependencies:
      get-intrinsic: 1.2.1

  /graceful-fs@4.2.10:
    resolution: {integrity: sha512-9ByhssR2fPVsNZj478qUUbKfmL0+t5BDVyjShtyZZLiK7ZDAArFFfopyOTj0M05wE2tJPisA4iTnnXl2YoPvOA==}
    dev: true

  /grapheme-splitter@1.0.4:
    resolution: {integrity: sha512-bzh50DW9kTPM00T8y4o8vQg89Di9oLJVLW/KaOGIXJWP/iqCN6WKYkbNOF04vFLJhwcpYUh9ydh/+5vpOqV4YQ==}
    dev: true

  /graphemer@1.4.0:
    resolution: {integrity: sha512-EtKwoO6kxCL9WO5xipiHTZlSzBm7WLT627TqC/uVRd0HKmq8NXyebnNYxDoBi7wt8eTWrUrKXCOVaFq9x1kgag==}
    dev: true

  /handlebars@4.7.8:
    resolution: {integrity: sha512-vafaFqs8MZkRrSX7sFVUdo3ap/eNiLnb4IakshzvP56X5Nr1iGKAIqdX6tMlm6HcNRIkr6AxO5jFEoJzzpT8aQ==}
    engines: {node: '>=0.4.7'}
    hasBin: true
    dependencies:
      minimist: 1.2.8
      neo-async: 2.6.2
      source-map: 0.6.1
      wordwrap: 1.0.0
    optionalDependencies:
      uglify-js: 3.17.4
    dev: true

  /happy-dom@12.8.0:
    resolution: {integrity: sha512-ReeZgCPuebuH1sc7NcTthMIyQVEb1NJyvs+p1gOHC1LwccIAKPWyRTNVmKhfyW5ft1Di+sPsOCuVFulF5IeVxw==}
    dependencies:
      css.escape: 1.5.1
      entities: 4.5.0
      iconv-lite: 0.6.3
      webidl-conversions: 7.0.0
      whatwg-encoding: 2.0.0
      whatwg-mimetype: 3.0.0
    dev: true

  /hard-rejection@2.1.0:
    resolution: {integrity: sha512-VIZB+ibDhx7ObhAe7OVtoEbuP4h/MuOTHJ+J8h/eBXotJYl0fBgR72xDFCKgIh22OJZIOVNxBMWuhAr10r8HdA==}
    engines: {node: '>=6'}
    dev: true

  /has-bigints@1.0.2:
    resolution: {integrity: sha512-tSvCKtBr9lkF0Ex0aQiP9N+OpV4zi2r/Nee5VkRDbaqv35RLYMzbwQfFSZZH0kR+Rd6302UJZ2p/bJCEoR3VoQ==}

  /has-flag@3.0.0:
    resolution: {integrity: sha512-sKJf1+ceQBr4SMkvQnBDNDtf4TXpVhVGateu0t918bl30FnbE2m4vNLX+VWe/dpjlb+HugGYzW7uQXH98HPEYw==}
    engines: {node: '>=4'}

  /has-flag@4.0.0:
    resolution: {integrity: sha512-EykJT/Q1KjTWctppgIAgfSO0tKVuZUjhgMr17kqTumMl6Afv3EISleU7qZUzoXDFTAHTDC4NOoG/ZxU3EvlMPQ==}
    engines: {node: '>=8'}

  /has-property-descriptors@1.0.0:
    resolution: {integrity: sha512-62DVLZGoiEBDHQyqG4w9xCuZ7eJEwNmJRWw2VY84Oedb7WFcA27fiEVe8oUQx9hAUJ4ekurquucTGwsyO1XGdQ==}
    dependencies:
      get-intrinsic: 1.2.1

  /has-proto@1.0.1:
    resolution: {integrity: sha512-7qE+iP+O+bgF9clE5+UoBFzE65mlBiVj3tKCrlNQ0Ogwm0BjpT/gK4SlLYDMybDh5I3TCTKnPPa0oMG7JDYrhg==}
    engines: {node: '>= 0.4'}

  /has-symbols@1.0.3:
    resolution: {integrity: sha512-l3LCuF6MgDNwTDKkdYGEihYjt5pRPbEg46rtlmnSPlUbgmB8LOIrKJbYYFBSbnPaJexMKtiPO8hmeRjRz2Td+A==}
    engines: {node: '>= 0.4'}

  /has-tostringtag@1.0.0:
    resolution: {integrity: sha512-kFjcSNhnlGV1kyoGk7OXKSawH5JOb/LzUc5w9B02hOTO0dfFRjbHQKvg1d6cf3HbeUmtU9VbbV3qzZ2Teh97WQ==}
    engines: {node: '>= 0.4'}
    dependencies:
      has-symbols: 1.0.3

  /has@1.0.3:
    resolution: {integrity: sha512-f2dvO0VU6Oej7RkWJGrehjbzMAjFp5/VKPp5tTpWIV4JHHZK1/BxbFRtf/siA2SWTe09caDmVtYYzWEIbBS4zw==}
    engines: {node: '>= 0.4.0'}
    dependencies:
      function-bind: 1.1.1

  /hoist-non-react-statics@3.3.2:
    resolution: {integrity: sha512-/gGivxi8JPKWNm/W0jSmzcMPpfpPLc3dY/6GxhX2hQ9iGj3aDfklV4ET7NjKpSinLpJ5vafa9iiGIEZg10SfBw==}
    dependencies:
      react-is: 16.13.1

  /hosted-git-info@2.8.9:
    resolution: {integrity: sha512-mxIDAb9Lsm6DoOJ7xH+5+X4y1LU/4Hi50L9C5sIswK3JzULS4bwk1FvjdBgvYR4bzT4tuUQiC15FE2f5HbLvYw==}
    dev: true

  /html-encoding-sniffer@3.0.0:
    resolution: {integrity: sha512-oWv4T4yJ52iKrufjnyZPkrN0CH3QnrUqdB6In1g5Fe1mia8GmF36gnfNySxoZtxD5+NmYw1EElVXiBk93UeskA==}
    engines: {node: '>=12'}
    dependencies:
      whatwg-encoding: 2.0.0
    dev: true

  /http-proxy-agent@5.0.0:
    resolution: {integrity: sha512-n2hY8YdoRE1i7r6M0w9DIw5GgZN0G25P8zLCRQ8rjXtTU3vsNFBI/vWK/UIeE6g5MUUz6avwAPXmL6Fy9D/90w==}
    engines: {node: '>= 6'}
    dependencies:
      '@tootallnate/once': 2.0.0
      agent-base: 6.0.2
      debug: 4.3.4
    transitivePeerDependencies:
      - supports-color
    dev: true

  /https-proxy-agent@5.0.1:
    resolution: {integrity: sha512-dFcAjpTQFgoLMzC2VwU+C/CbS7uRL0lWmxDITmqm7C+7F0Odmj6s9l6alZc6AELXhrnggM2CeWSXHGOdX2YtwA==}
    engines: {node: '>= 6'}
    dependencies:
      agent-base: 6.0.2
      debug: 4.3.4
    transitivePeerDependencies:
      - supports-color
    dev: true

  /human-id@1.0.2:
    resolution: {integrity: sha512-UNopramDEhHJD+VR+ehk8rOslwSfByxPIZyJRfV739NDhN5LF1fa1MqnzKm2lGTQRjNrjK19Q5fhkgIfjlVUKw==}
    dev: true

  /husky@8.0.3:
    resolution: {integrity: sha512-+dQSyqPh4x1hlO1swXBiNb2HzTDN1I2IGLQx1GrBuiqFJfoMrnZWwVmatvSiO+Iz8fBUnf+lekwNo4c2LlXItg==}
    engines: {node: '>=14'}
    hasBin: true
    dev: true

  /hyphenate-style-name@1.0.4:
    resolution: {integrity: sha512-ygGZLjmXfPHj+ZWh6LwbC37l43MhfztxetbFCoYTM2VjkIUpeHgSNn7QIyVFj7YQ1Wl9Cbw5sholVJPzWvC2MQ==}
    dev: false

  /iconv-lite@0.4.24:
    resolution: {integrity: sha512-v3MXnZAcvnywkTUEZomIActle7RXXeedOR31wwl7VlyoXO4Qi9arvSenNQWne1TcRwhCL1HwLI21bEqdpj8/rA==}
    engines: {node: '>=0.10.0'}
    dependencies:
      safer-buffer: 2.1.2
    dev: true

  /iconv-lite@0.6.3:
    resolution: {integrity: sha512-4fCk79wshMdzMp2rH06qWrJE4iolqLhCUH+OiuIgU++RB0+94NlDL81atO7GX55uUKueo0txHNtvEyI6D7WdMw==}
    engines: {node: '>=0.10.0'}
    dependencies:
      safer-buffer: 2.1.2
    dev: true

  /ieee754@1.2.1:
    resolution: {integrity: sha512-dcyqhDvX1C46lXZcVqCpK+FtMRQVdIMN6/Df5js2zouUsqG7I6sFxitIC+7KYK29KdXOLHdu9zL4sFnoVQnqaA==}
    dev: false

  /ignore@5.2.4:
    resolution: {integrity: sha512-MAb38BcSbH0eHNBxn7ql2NH/kX33OkB3lZ1BNdh7ENeRChHTYsTvWrMubiIAMNS2llXEEgZ1MUOBtXChP3kaFQ==}
    engines: {node: '>= 4'}
    dev: true

  /immutable@4.2.4:
    resolution: {integrity: sha512-WDxL3Hheb1JkRN3sQkyujNlL/xRjAo3rJtaU5xeufUauG66JdMr32bLj4gF+vWl84DIA3Zxw7tiAjneYzRRw+w==}
    dev: true

  /import-fresh@3.3.0:
    resolution: {integrity: sha512-veYYhQa+D1QBKznvhUHxb8faxlrwUnxseDAbAp457E0wLNio2bOSKnjYDhMj+YiAq61xrMGhQk9iXVk5FzgQMw==}
    engines: {node: '>=6'}
    dependencies:
      parent-module: 1.0.1
      resolve-from: 4.0.0

  /imurmurhash@0.1.4:
    resolution: {integrity: sha512-JmXMZ6wuvDmLiHEml9ykzqO6lwFbof0GG4IkcGaENdCRDDmMVnny7s5HsIgHCbaq0w2MyPhDqkhTUgS2LU2PHA==}
    engines: {node: '>=0.8.19'}
    dev: true

  /indent-string@4.0.0:
    resolution: {integrity: sha512-EdDDZu4A2OyIK7Lr/2zG+w5jmbuk1DVBnEwREQvBzspBJkCEbRa8GxU1lghYcaGJCnRWibjDXlq779X1/y5xwg==}
    engines: {node: '>=8'}
    dev: true

  /inflight@1.0.6:
    resolution: {integrity: sha512-k92I/b08q4wvFscXCLvqfsHCrjrF7yiXsQuIVvVE7N82W3+aqpzuUdBbfhWcy/FZR3/4IgflMgKLOsvPDrGCJA==}
    dependencies:
      once: 1.4.0
      wrappy: 1.0.2
    dev: true

  /inherits@2.0.4:
    resolution: {integrity: sha512-k/vGaX4/Yla3WzyMCvTQOXYeIHvqOKtnqBduzTHpzpQZzAskKMhZ2K+EnBiSM9zGSoIFeMpXKxa4dYeZIQqewQ==}
    dev: true

  /inline-style-prefixer@6.0.4:
    resolution: {integrity: sha512-FwXmZC2zbeeS7NzGjJ6pAiqRhXR0ugUShSNb6GApMl6da0/XGc4MOJsoWAywia52EEWbXNSy0pzkwz/+Y+swSg==}
    dependencies:
      css-in-js-utils: 3.1.0
      fast-loops: 1.1.3
    dev: false

  /internal-slot@1.0.5:
    resolution: {integrity: sha512-Y+R5hJrzs52QCG2laLn4udYVnxsfny9CpOhNhUvk/SSSVyF6T27FzRbF0sroPidSu3X8oEAkOn2K804mjpt6UQ==}
    engines: {node: '>= 0.4'}
    dependencies:
      get-intrinsic: 1.2.1
      has: 1.0.3
      side-channel: 1.0.4

  /intl-messageformat@10.5.8:
    resolution: {integrity: sha512-NRf0jpBWV0vd671G5b06wNofAN8tp7WWDogMZyaU8GUAsmbouyvgwmFJI7zLjfAMpm3zK+vSwRP3jzaoIcMbaA==}
    dependencies:
      '@formatjs/ecma402-abstract': 1.18.0
      '@formatjs/fast-memoize': 2.2.0
      '@formatjs/icu-messageformat-parser': 2.7.3
      tslib: 2.6.2

  /invariant@2.2.4:
    resolution: {integrity: sha512-phJfQVBuaJM5raOpJjSfkiD6BpbCE4Ns//LaXl6wGYtUBY83nWS6Rf9tXm2e8VaK60JEjYldbPif/A2B1C2gNA==}
    dependencies:
      loose-envify: 1.4.0

  /is-arguments@1.1.1:
    resolution: {integrity: sha512-8Q7EARjzEnKpt/PCD7e1cgUS0a6X8u5tdSiMqXhojOdoV9TsMsiO+9VLC5vAmO8N7/GmXn7yjR8qnA6bVAEzfA==}
    engines: {node: '>= 0.4'}
    dependencies:
      call-bind: 1.0.2
      has-tostringtag: 1.0.0

  /is-array-buffer@3.0.2:
    resolution: {integrity: sha512-y+FyyR/w8vfIRq4eQcM1EYgSTnmHXPqaF+IgzgraytCFq5Xh8lllDVmAZolPJiZttZLeFSINPYMaEJ7/vWUa1w==}
    dependencies:
      call-bind: 1.0.2
      get-intrinsic: 1.2.1
      is-typed-array: 1.1.10

  /is-arrayish@0.2.1:
    resolution: {integrity: sha512-zz06S8t0ozoDXMG+ube26zeCTNXcKIPJZJi8hBrF4idCLms4CG9QtK7qBl1boi5ODzFpjswb5JPmHCbMpjaYzg==}

  /is-async-function@2.0.0:
    resolution: {integrity: sha512-Y1JXKrfykRJGdlDwdKlLpLyMIiWqWvuSd17TvZk68PLAOGOoF4Xyav1z0Xhoi+gCYjZVeC5SI+hYFOfvXmGRCA==}
    engines: {node: '>= 0.4'}
    dependencies:
      has-tostringtag: 1.0.0
    dev: true

  /is-bigint@1.0.4:
    resolution: {integrity: sha512-zB9CruMamjym81i2JZ3UMn54PKGsQzsJeo6xvN3HJJ4CAsQNB6iRutp2To77OfCNuoxspsIhzaPoO1zyCEhFOg==}
    dependencies:
      has-bigints: 1.0.2

  /is-binary-path@2.1.0:
    resolution: {integrity: sha512-ZMERYes6pDydyuGidse7OsHxtbI7WVeUEozgR/g7rd0xUimYNlvZRE/K2MgZTjWy725IfelLeVcEM97mmtRGXw==}
    engines: {node: '>=8'}
    dependencies:
      binary-extensions: 2.2.0
    dev: true

  /is-boolean-object@1.1.2:
    resolution: {integrity: sha512-gDYaKHJmnj4aWxyj6YHyXVpdQawtVLHU5cb+eztPGczf6cjuTdwve5ZIEfgXqH4e57An1D1AKf8CZ3kYrQRqYA==}
    engines: {node: '>= 0.4'}
    dependencies:
      call-bind: 1.0.2
      has-tostringtag: 1.0.0

  /is-callable@1.2.7:
    resolution: {integrity: sha512-1BC0BVFhS/p0qtw6enp8e+8OD0UrK0oFLztSjNzhcKA3WDuJxxAPXzPuPtKkjEY9UUoEWlX/8fgKeu2S8i9JTA==}
    engines: {node: '>= 0.4'}

  /is-ci@3.0.1:
    resolution: {integrity: sha512-ZYvCgrefwqoQ6yTyYUbQu64HsITZ3NfKX1lzaEYdkTDcfKzzCI/wthRRYKkdjHKFVgNiXKAKm65Zo1pk2as/QQ==}
    hasBin: true
    dependencies:
      ci-info: 3.8.0
    dev: true

  /is-core-module@2.13.0:
    resolution: {integrity: sha512-Z7dk6Qo8pOCp3l4tsX2C5ZVas4V+UxwQodwZhLopL91TX8UyyHEXafPcyoeeWuLrwzHcr3igO78wNLwHJHsMCQ==}
    dependencies:
      has: 1.0.3

  /is-date-object@1.0.5:
    resolution: {integrity: sha512-9YQaSxsAiSwcvS33MBk3wTCVnWK+HhF8VZR2jRxehM16QcVOdHqPn4VPHmRK4lSr38n9JriurInLcP90xsYNfQ==}
    engines: {node: '>= 0.4'}
    dependencies:
      has-tostringtag: 1.0.0

  /is-docker@2.2.1:
    resolution: {integrity: sha512-F+i2BKsFrH66iaUFc0woD8sLy8getkwTwtOBjvs56Cx4CgJDeKQeqfz8wAYiSb8JOprWhHH5p77PbmYCvvUuXQ==}
    engines: {node: '>=8'}
    hasBin: true
    dev: true

  /is-extendable@0.1.1:
    resolution: {integrity: sha512-5BMULNob1vgFX6EjQw5izWDxrecWK9AM72rugNr0TFldMOi0fj6Jk+zeKIt0xGj4cEfQIJth4w3OKWOJ4f+AFw==}
    engines: {node: '>=0.10.0'}
    dev: false

  /is-extendable@1.0.1:
    resolution: {integrity: sha512-arnXMxT1hhoKo9k1LZdmlNyJdDDfy2v0fXjFlmok4+i8ul/6WlbVge9bhM74OpNPQPMGUToDtz+KXa1PneJxOA==}
    engines: {node: '>=0.10.0'}
    dependencies:
      is-plain-object: 2.0.4
    dev: false

  /is-extglob@2.1.1:
    resolution: {integrity: sha512-SbKbANkN603Vi4jEZv49LeVJMn4yGwsbzZworEoyEiutsN3nJYdbO36zfhGJ6QEDpOZIFkDtnq5JRxmvl3jsoQ==}
    engines: {node: '>=0.10.0'}
    dev: true

  /is-finalizationregistry@1.0.2:
    resolution: {integrity: sha512-0by5vtUJs8iFQb5TYUHHPudOR+qXYIMKtiUzvLIZITZUjknFmziyBJuLhVRc+Ds0dREFlskDNJKYIdIzu/9pfw==}
    dependencies:
      call-bind: 1.0.2
    dev: true

  /is-fullwidth-code-point@3.0.0:
    resolution: {integrity: sha512-zymm5+u+sCsSWyD9qNaejV3DFvhCKclKdizYaJUuHA83RLjb7nSuGnddCHGv0hk+KY7BMAlsWeK4Ueg6EV6XQg==}
    engines: {node: '>=8'}
    dev: true

  /is-generator-function@1.0.10:
    resolution: {integrity: sha512-jsEjy9l3yiXEQ+PsXdmBwEPcOxaXWLspKdplFUVI9vq1iZgIekeC0L167qeu86czQaxed3q/Uzuw0swL0irL8A==}
    engines: {node: '>= 0.4'}
    dependencies:
      has-tostringtag: 1.0.0
    dev: true

  /is-glob@4.0.3:
    resolution: {integrity: sha512-xelSayHH36ZgE7ZWhli7pW34hNbNl8Ojv5KVmkJD4hBdD3th8Tfk9vYasLM+mXWOZhFkgZfxhLSnrwRr4elSSg==}
    engines: {node: '>=0.10.0'}
    dependencies:
      is-extglob: 2.1.1
    dev: true

  /is-map@2.0.2:
    resolution: {integrity: sha512-cOZFQQozTha1f4MxLFzlgKYPTyj26picdZTx82hbc/Xf4K/tZOOXSCkMvU4pKioRXGDLJRn0GM7Upe7kR721yg==}

  /is-negative-zero@2.0.2:
    resolution: {integrity: sha512-dqJvarLawXsFbNDeJW7zAz8ItJ9cd28YufuuFzh0G8pNHjJMnY08Dv7sYX2uF5UpQOwieAeOExEYAWWfu7ZZUA==}
    engines: {node: '>= 0.4'}
    dev: true

  /is-number-object@1.0.7:
    resolution: {integrity: sha512-k1U0IRzLMo7ZlYIfzRu23Oh6MiIFasgpb9X76eqfFZAqwH44UI4KTBvBYIZ1dSL9ZzChTB9ShHfLkR4pdW5krQ==}
    engines: {node: '>= 0.4'}
    dependencies:
      has-tostringtag: 1.0.0

  /is-number@7.0.0:
    resolution: {integrity: sha512-41Cifkg6e8TylSpdtTpeLVMqvSBEVzTttHvERD741+pnZ8ANv0004MRL43QKPDlK9cGvNp6NZWZUBlbGXYxxng==}
    engines: {node: '>=0.12.0'}
    dev: true

  /is-path-inside@3.0.3:
    resolution: {integrity: sha512-Fd4gABb+ycGAmKou8eMftCupSir5lRxqf4aD/vd0cD2qc4HL07OjCeuHMr8Ro4CoMaeCKDB0/ECBOVWjTwUvPQ==}
    engines: {node: '>=8'}
    dev: true

  /is-plain-obj@1.1.0:
    resolution: {integrity: sha512-yvkRyxmFKEOQ4pNXCmJG5AEQNlXJS5LaONXo5/cLdTZdWvsZ1ioJEonLGAosKlMWE8lwUy/bJzMjcw8az73+Fg==}
    engines: {node: '>=0.10.0'}
    dev: true

  /is-plain-object@2.0.4:
    resolution: {integrity: sha512-h5PpgXkWitc38BBMYawTYMWJHFZJVnBquFE57xFpjB8pJFiF6gZ+bU+WyI/yqXiFR5mdLsgYNaPe8uao6Uv9Og==}
    engines: {node: '>=0.10.0'}
    dependencies:
      isobject: 3.0.1
    dev: false

  /is-potential-custom-element-name@1.0.1:
    resolution: {integrity: sha512-bCYeRA2rVibKZd+s2625gGnGF/t7DSqDs4dP7CrLA1m7jKWz6pps0LpYLJN8Q64HtmPKJ1hrN3nzPNKFEKOUiQ==}
    dev: true

  /is-regex@1.1.4:
    resolution: {integrity: sha512-kvRdxDsxZjhzUX07ZnLydzS1TU/TJlTUHHY4YLL87e37oUA49DfkLqgy+VjFocowy29cKvcSiu+kIv728jTTVg==}
    engines: {node: '>= 0.4'}
    dependencies:
      call-bind: 1.0.2
      has-tostringtag: 1.0.0

  /is-set@2.0.2:
    resolution: {integrity: sha512-+2cnTEZeY5z/iXGbLhPrOAaK/Mau5k5eXq9j14CpRTftq0pAJu2MwVRSZhyZWBzx3o6X795Lz6Bpb6R0GKf37g==}

  /is-shared-array-buffer@1.0.2:
    resolution: {integrity: sha512-sqN2UDu1/0y6uvXyStCOzyhAjCSlHceFoMKJW8W9EU9cvic/QdsZ0kEU93HEy3IUEFZIiH/3w+AH/UQbPHNdhA==}
    dependencies:
      call-bind: 1.0.2

  /is-string@1.0.7:
    resolution: {integrity: sha512-tE2UXzivje6ofPW7l23cjDOMa09gb7xlAqG6jG5ej6uPV32TlWP3NKPigtaGeHNu9fohccRYvIiZMfOOnOYUtg==}
    engines: {node: '>= 0.4'}
    dependencies:
      has-tostringtag: 1.0.0

  /is-subdir@1.2.0:
    resolution: {integrity: sha512-2AT6j+gXe/1ueqbW6fLZJiIw3F8iXGJtt0yDrZaBhAZEG1raiTxKWU+IPqMCzQAXOUCKdA4UDMgacKH25XG2Cw==}
    engines: {node: '>=4'}
    dependencies:
      better-path-resolve: 1.0.0
    dev: true

  /is-symbol@1.0.4:
    resolution: {integrity: sha512-C/CPBqKWnvdcxqIARxyOh4v1UUEOCHpgDa0WYgpKDFMszcrPcffg5uhwSgPCLD2WWxmq6isisz87tzT01tuGhg==}
    engines: {node: '>= 0.4'}
    dependencies:
      has-symbols: 1.0.3

  /is-typed-array@1.1.10:
    resolution: {integrity: sha512-PJqgEHiWZvMpaFZ3uTc8kHPM4+4ADTlDniuQL7cU/UDA0Ql7F70yGfHph3cLNe+c9toaigv+DFzTJKhc2CtO6A==}
    engines: {node: '>= 0.4'}
    dependencies:
      available-typed-arrays: 1.0.5
      call-bind: 1.0.2
      for-each: 0.3.3
      gopd: 1.0.1
      has-tostringtag: 1.0.0

  /is-weakmap@2.0.1:
    resolution: {integrity: sha512-NSBR4kH5oVj1Uwvv970ruUkCV7O1mzgVFO4/rev2cLRda9Tm9HrL70ZPut4rOHgY0FNrUu9BCbXA2sdQ+x0chA==}

  /is-weakref@1.0.2:
    resolution: {integrity: sha512-qctsuLZmIQ0+vSSMfoVvyFe2+GSEvnmZ2ezTup1SBse9+twCCeial6EEi3Nc2KFcf6+qz2FBPnjXsk8xhKSaPQ==}
    dependencies:
      call-bind: 1.0.2
    dev: true

  /is-weakset@2.0.2:
    resolution: {integrity: sha512-t2yVvttHkQktwnNNmBQ98AhENLdPUTDTE21uPqAQ0ARwQfGeQKRVS0NNurH7bTf7RrvcVn1OOge45CnBeHCSmg==}
    dependencies:
      call-bind: 1.0.2
      get-intrinsic: 1.2.1

  /is-windows@1.0.2:
    resolution: {integrity: sha512-eXK1UInq2bPmjyX6e3VHIzMLobc4J94i4AWn+Hpq3OU5KkrRC96OAcR3PRJ/pGu6m8TRnBHP9dkXQVsT/COVIA==}
    engines: {node: '>=0.10.0'}
    dev: true

  /is-wsl@2.2.0:
    resolution: {integrity: sha512-fKzAra0rGJUUBwGBgNkHZuToZcn+TtXHpeCgmkMJMMYx1sQDYaCSyjJBSCa2nH1DGm7s3n1oBnohoVTBaN7Lww==}
    engines: {node: '>=8'}
    dependencies:
      is-docker: 2.2.1
    dev: true

  /isarray@2.0.5:
    resolution: {integrity: sha512-xHjhDr3cNBK0BzdUJSPXZntQUx/mwMS5Rw4A7lPJ90XGAO6ISP/ePDNuo0vhqOZU+UD5JoodwCAAoZQd3FeAKw==}

  /isexe@2.0.0:
    resolution: {integrity: sha512-RHxMLp9lnKHGHRng9QFhRCMbYAcVpn69smSGcq3f36xjgVVWThj4qqLbTLlq7Ssj8B+fIQ1EuCEGI2lKsyQeIw==}
    dev: true

  /isobject@3.0.1:
    resolution: {integrity: sha512-WhB9zCku7EGTj/HQQRz5aUQEUeoQZH2bWcltRErOpymJ4boYE6wL9Tbr23krRPSZ+C5zqNSrSw+Cc7sZZ4b7vg==}
    engines: {node: '>=0.10.0'}
    dev: false

  /iterator.prototype@1.1.0:
    resolution: {integrity: sha512-rjuhAk1AJ1fssphHD0IFV6TWL40CwRZ53FrztKx43yk2v6rguBYsY4Bj1VU4HmoMmKwZUlx7mfnhDf9cOp4YTw==}
    dependencies:
      define-properties: 1.2.0
      get-intrinsic: 1.2.1
      has-symbols: 1.0.3
      has-tostringtag: 1.0.0
      reflect.getprototypeof: 1.0.3
    dev: true

  /jackspeak@2.1.0:
    resolution: {integrity: sha512-DiEwVPqsieUzZBNxQ2cxznmFzfg/AMgJUjYw5xl6rSmCxAQXECcbSdwcLM6Ds6T09+SBfSNCGPhYUoQ96P4h7A==}
    engines: {node: '>=14'}
    dependencies:
      cliui: 7.0.4
    optionalDependencies:
      '@pkgjs/parseargs': 0.11.0
    dev: true

  /jju@1.4.0:
    resolution: {integrity: sha512-8wb9Yw966OSxApiCt0K3yNJL8pnNeIv+OEq2YMidz4FKP6nonSRoOXc80iXY4JaN2FC11B9qsNmDsm+ZOfMROA==}
    dev: true

  /joycon@3.1.1:
    resolution: {integrity: sha512-34wB/Y7MW7bzjKRjUKTa46I2Z7eV62Rkhva+KkopW7Qvv/OSWBqvkSY7vusOPrNuZcUG3tApvdVgNB8POj3SPw==}
    engines: {node: '>=10'}
    dev: true

  /js-cookie@2.2.1:
    resolution: {integrity: sha512-HvdH2LzI/EAZcUwA8+0nKNtWHqS+ZmijLA30RwZA0bo7ToCckjK5MkGhjED9KoRcXO6BaGI3I9UIzSA1FKFPOQ==}
    dev: false

  /js-tokens@4.0.0:
    resolution: {integrity: sha512-RdJUflcE3cUzKiMqQgsCu06FPu9UdIJO0beYbPhHN4k6apgJtifcoCtT9bcxOpYBtpD2kCM6Sbzg4CausW/PKQ==}

  /js-yaml@3.14.1:
    resolution: {integrity: sha512-okMH7OXXJ7YrN9Ok3/SXrnu4iX9yOk+25nqX4imS2npuvTYDmo/QEZoqwZkYaIDk3jVvBOTOIEgEhaLOynBS9g==}
    hasBin: true
    dependencies:
      argparse: 1.0.10
      esprima: 4.0.1
    dev: true

  /js-yaml@4.1.0:
    resolution: {integrity: sha512-wpxZs9NoxZaJESJGIZTyDEaYpl0FKSA+FB9aJiyemKhMwkxQg63h4T1KJgUGHpTqPDNRcmmYLugrRjJlBtWvRA==}
    hasBin: true
    dependencies:
      argparse: 2.0.1
    dev: true

  /jsdom@22.1.0:
    resolution: {integrity: sha512-/9AVW7xNbsBv6GfWho4TTNjEo9fe6Zhf9O7s0Fhhr3u+awPwAJMKwAMXnkk5vBxflqLW9hTHX/0cs+P3gW+cQw==}
    engines: {node: '>=16'}
    peerDependencies:
      canvas: ^2.5.0
    peerDependenciesMeta:
      canvas:
        optional: true
    dependencies:
      abab: 2.0.6
      cssstyle: 3.0.0
      data-urls: 4.0.0
      decimal.js: 10.4.3
      domexception: 4.0.0
      form-data: 4.0.0
      html-encoding-sniffer: 3.0.0
      http-proxy-agent: 5.0.0
      https-proxy-agent: 5.0.1
      is-potential-custom-element-name: 1.0.1
      nwsapi: 2.2.5
      parse5: 7.1.2
      rrweb-cssom: 0.6.0
      saxes: 6.0.0
      symbol-tree: 3.2.4
      tough-cookie: 4.1.3
      w3c-xmlserializer: 4.0.0
      webidl-conversions: 7.0.0
      whatwg-encoding: 2.0.0
      whatwg-mimetype: 3.0.0
      whatwg-url: 12.0.1
      ws: 8.13.0
      xml-name-validator: 4.0.0
    transitivePeerDependencies:
      - bufferutil
      - supports-color
      - utf-8-validate
    dev: true

  /jsesc@2.5.2:
    resolution: {integrity: sha512-OYu7XEzjkCQ3C5Ps3QIZsQfNpqoJyZZA99wd9aWd05NCtC5pWOkShK2mkL6HXQR6/Cy2lbNdPlZBpuQHXE63gA==}
    engines: {node: '>=4'}
    hasBin: true
    dev: true

  /json-parse-even-better-errors@2.3.1:
    resolution: {integrity: sha512-xyFwyhro/JEof6Ghe2iz2NcXoj2sloNsWr/XsERDK/oiPCfaNhl5ONfp+jQdAZRQQ0IJWNzH9zIZF7li91kh2w==}

  /json-schema-traverse@0.4.1:
    resolution: {integrity: sha512-xbbCH5dCYU5T8LcEhhuh7HJ88HXuW3qsI3Y0zOZFKfZEHcpWiHU/Jxzk629Brsab/mMiHQti9wMP+845RPe3Vg==}
    dev: true

  /json-stable-stringify-without-jsonify@1.0.1:
    resolution: {integrity: sha512-Bdboy+l7tA3OGW6FjyFHWkP5LuByj1Tk33Ljyq0axyzdk9//JSi2u3fP1QSmd1KNwq6VOKYGlAu87CisVir6Pw==}
    dev: true

  /json-stringify-pretty-compact@3.0.0:
    resolution: {integrity: sha512-Rc2suX5meI0S3bfdZuA7JMFBGkJ875ApfVyq2WHELjBiiG22My/l7/8zPpH/CfFVQHuVLd8NLR0nv6vi0BYYKA==}
    dev: false

  /json5@1.0.2:
    resolution: {integrity: sha512-g1MWMLBiz8FKi1e4w0UyVL3w+iJceWAFBAaBnnGKOpNa5f8TLktkbre1+s6oICydWAm+HRUGTmI+//xv2hvXYA==}
    hasBin: true
    dependencies:
      minimist: 1.2.8
    dev: true

  /jsonc-parser@3.2.0:
    resolution: {integrity: sha512-gfFQZrcTc8CnKXp6Y4/CBT3fTc0OVuDofpre4aEeEpSBPV5X5v4+Vmx+8snU7RLPrNHPKSgLxGo9YuQzz20o+w==}
    dev: true

  /jsonfile@4.0.0:
    resolution: {integrity: sha512-m6F1R3z8jjlf2imQHS2Qez5sjKWQzbuuhuJ/FKYFRZvPE3PuHcSMVZzfsLhGVOkfd20obL5SWEBew5ShlquNxg==}
    optionalDependencies:
      graceful-fs: 4.2.10
    dev: true

  /jsonfile@6.1.0:
    resolution: {integrity: sha512-5dgndWOriYSm5cnYaJNhalLNDKOqFwyDB/rr1E9ZsGciGvKPs8R2xYGCacuf3z6K1YKDz182fd+fY3cn3pMqXQ==}
    dependencies:
      universalify: 2.0.0
    optionalDependencies:
      graceful-fs: 4.2.10
    dev: true

  /jsx-ast-utils@3.3.3:
    resolution: {integrity: sha512-fYQHZTZ8jSfmWZ0iyzfwiU4WDX4HpHbMCZ3gPlWYiCl3BoeOTsqKBqnTVfH2rYT7eP5c3sVbeSPHnnJOaTrWiw==}
    engines: {node: '>=4.0'}
    dependencies:
      array-includes: 3.1.6
      object.assign: 4.1.4
    dev: true

  /kind-of@6.0.3:
    resolution: {integrity: sha512-dcS1ul+9tmeD95T+x28/ehLgd9mENa3LsvDTtzm3vyBEO7RPptvAD+t44WVXaUjTBRcrpFeFlC8WCruUR456hw==}
    engines: {node: '>=0.10.0'}
    dev: true

  /kleur@4.1.5:
    resolution: {integrity: sha512-o+NO+8WrRiQEE4/7nwRJhN1HWpVmJm511pBHUxPLtp0BUISzlBplORYSmTclCnJvQq2tKu/sgl3xVpkc7ZWuQQ==}
    engines: {node: '>=6'}
    dev: true

  /language-subtag-registry@0.3.22:
    resolution: {integrity: sha512-tN0MCzyWnoz/4nHS6uxdlFWoUZT7ABptwKPQ52Ea7URk6vll88bWBVhodtnlfEuCcKWNGoc+uGbw1cwa9IKh/w==}
    dev: true

  /language-tags@1.0.5:
    resolution: {integrity: sha512-qJhlO9cGXi6hBGKoxEG/sKZDAHD5Hnu9Hs4WbOY3pCWXDhw0N8x1NenNzm2EnNLkLkk7J2SdxAkDSbb6ftT+UQ==}
    dependencies:
      language-subtag-registry: 0.3.22
    dev: true

  /lerc@3.0.0:
    resolution: {integrity: sha512-Rm4J/WaHhRa93nCN2mwWDZFoRVF18G1f47C+kvQWyHGEZxFpTUi73p7lMVSAndyxGt6lJ2/CFbOcf9ra5p8aww==}
    dev: false

  /levn@0.4.1:
    resolution: {integrity: sha512-+bT2uH4E5LGE7h/n3evcS/sQlJXCpIp6ym8OWJ5eV6+67Dsql/LaaT7qJBAt2rzfoa/5QBGBhxDix1dMt2kQKQ==}
    engines: {node: '>= 0.8.0'}
    dependencies:
      prelude-ls: 1.2.1
      type-check: 0.4.0
    dev: true

  /lines-and-columns@1.2.4:
    resolution: {integrity: sha512-7ylylesZQ/PV29jhEDl3Ufjo6ZX7gCqJr5F7PKrqc93v7fzSymt1BpwEU8nAUXs8qzzvqhbjhK5QZg6Mt/HkBg==}

  /load-yaml-file@0.2.0:
    resolution: {integrity: sha512-OfCBkGEw4nN6JLtgRidPX6QxjBQGQf72q3si2uvqyFEMbycSFFHwAZeXx6cJgFM9wmLrf9zBwCP3Ivqa+LLZPw==}
    engines: {node: '>=6'}
    dependencies:
      graceful-fs: 4.2.10
      js-yaml: 3.14.1
      pify: 4.0.1
      strip-bom: 3.0.0
    dev: true

  /local-pkg@0.4.3:
    resolution: {integrity: sha512-SFppqq5p42fe2qcZQqqEOiVRXl+WCP1MdT6k7BDEW1j++sp5fIY+/fdRQitvKgB5BrBcmrs5m/L0v2FrU5MY1g==}
    engines: {node: '>=14'}
    dev: true

  /locate-path@5.0.0:
    resolution: {integrity: sha512-t7hw9pI+WvuwNJXwk5zVHpyhIqzg2qTlklJOf0mVxGSbe3Fp2VieZcduNYjaLDoy6p9uGpQEGWG87WpMKlNq8g==}
    engines: {node: '>=8'}
    dependencies:
      p-locate: 4.1.0
    dev: true

  /locate-path@6.0.0:
    resolution: {integrity: sha512-iPZK6eYjbxRu3uB4/WZ3EsEIMJFMqAoopl3R+zuq0UjcAm/MO6KCweDgPfP3elTztoKP3KtnVHxTn2NHBSDVUw==}
    engines: {node: '>=10'}
    dependencies:
      p-locate: 5.0.0
    dev: true

  /lodash.merge@4.6.2:
    resolution: {integrity: sha512-0KpjqXRVvrYyCsX1swR/XTK0va6VQkQM6MNo7PqW77ByjAhoARA8EfrP1N4+KlKj8YS0ZUCtRT/YUuhyYDujIQ==}
    dev: true

  /lodash.mergewith@4.6.2:
    resolution: {integrity: sha512-GK3g5RPZWTRSeLSpgP8Xhra+pnjBC56q9FZYe1d5RN3TJ35dbkGy3YqBSMbyCrlbi+CM9Z3Jk5yTL7RCsqboyQ==}

  /lodash.startcase@4.4.0:
    resolution: {integrity: sha512-+WKqsK294HMSc2jEbNgpHpd0JfIBhp7rEV4aqXWqFr6AlXov+SlcgB1Fv01y2kGe3Gc8nMW7VA0SrGuSkRfIEg==}
    dev: true

  /lodash@4.17.21:
    resolution: {integrity: sha512-v2kDEe57lecTulaDIuNTPy3Ry4gLGJ6Z1O3vE1krgXZNrsQ+LFTGHVxVjcXPs17LhbZVGedAJv8XZ1tvj5FvSg==}
    dev: true

  /loose-envify@1.4.0:
    resolution: {integrity: sha512-lyuxPGr/Wfhrlem2CL/UcnUc1zcqKAImBDzukY7Y5F/yQiNdko6+fRLevlw1HgMySw7f611UIY408EtxRSoK3Q==}
    hasBin: true
    dependencies:
      js-tokens: 4.0.0

  /loupe@2.3.6:
    resolution: {integrity: sha512-RaPMZKiMy8/JruncMU5Bt6na1eftNoo++R4Y+N2FrxkDVTrGvcyzFTsaGif4QTeKESheMGegbhw6iUAq+5A8zA==}
    dependencies:
      get-func-name: 2.0.2
    dev: true

  /lru-cache@4.1.5:
    resolution: {integrity: sha512-sWZlbEP2OsHNkXrMl5GYk/jKk70MBng6UU4YI/qGDYbgf6YbP4EvmqISbXCoJiRKs+1bSpFHVgQxvJ17F2li5g==}
    dependencies:
      pseudomap: 1.0.2
      yallist: 2.1.2
    dev: true

  /lru-cache@6.0.0:
    resolution: {integrity: sha512-Jo6dJ04CmSjuznwJSS3pUeWmd/H0ffTlkXXgwZi+eq1UCmqQwCh+eLsYOYCwY991i2Fah4h1BEMCx4qThGbsiA==}
    engines: {node: '>=10'}
    dependencies:
      yallist: 4.0.0
    dev: true

  /lru-cache@9.1.1:
    resolution: {integrity: sha512-65/Jky17UwSb0BuB9V+MyDpsOtXKmYwzhyl+cOa9XUiI4uV2Ouy/2voFP3+al0BjZbJgMBD8FojMpAf+Z+qn4A==}
    engines: {node: 14 || >=16.14}
    dev: true

  /lunr@2.3.9:
    resolution: {integrity: sha512-zTU3DaZaF3Rt9rhN3uBMGQD3dD2/vFQqnvZCDv4dl5iOzq2IZQqTxu90r4E5J+nP70J3ilqVCrbho2eWaeW8Ow==}
    dev: true

  /lz-string@1.5.0:
    resolution: {integrity: sha512-h5bgJWpxJNswbU7qCrV0tIKQCaS3blPDrqKWx+QxzuzL1zGUzij9XCWLrSLsJPu5t+eWA/ycetzYAO5IOMcWAQ==}
    hasBin: true

  /magic-string@0.30.3:
    resolution: {integrity: sha512-B7xGbll2fG/VjP+SWg4sX3JynwIU0mjoTc6MPpKNuIvftk6u6vqhDnk1R80b8C2GBR6ywqy+1DcKBrevBg+bmw==}
    engines: {node: '>=12'}
    dependencies:
      '@jridgewell/sourcemap-codec': 1.4.15
    dev: true

  /make-error@1.3.6:
    resolution: {integrity: sha512-s8UhlNe7vPKomQhC1qFelMokr/Sc3AgNbso3n74mVPA5LTZwkB9NlXf4XPamLxJE8h0gh73rM94xvwRT2CVInw==}
    dev: true

  /map-obj@1.0.1:
    resolution: {integrity: sha512-7N/q3lyZ+LVCp7PzuxrJr4KMbBE2hW7BT7YNia330OFxIf4d3r5zVpicP2650l7CPN6RM9zOJRl3NGpqSiw3Eg==}
    engines: {node: '>=0.10.0'}
    dev: true

  /map-obj@4.3.0:
    resolution: {integrity: sha512-hdN1wVrZbb29eBGiGjJbeP8JbKjq1urkHJ/LIP/NY48MZ1QVXUsQBV1G1zvYFHn1XE06cwjBsOI2K3Ulnj1YXQ==}
    engines: {node: '>=8'}
    dev: true

  /mapbox-to-css-font@2.4.2:
    resolution: {integrity: sha512-f+NBjJJY4T3dHtlEz1wCG7YFlkODEjFIYlxDdLIDMNpkSksqTt+l/d4rjuwItxuzkuMFvPyrjzV2lxRM4ePcIA==}
    dev: false

  /marked@4.3.0:
    resolution: {integrity: sha512-PRsaiG84bK+AMvxziE/lCFss8juXjNaWzVbN5tXAm4XjeaS9NAHhop+PjQxz2A9h8Q4M/xGmzP8vqNwy6JeK0A==}
    engines: {node: '>= 12'}
    hasBin: true
    dev: true

  /mdn-data@2.0.14:
    resolution: {integrity: sha512-dn6wd0uw5GsdswPFfsgMp5NSB0/aDe6fK94YJV/AJDYXL6HVLWBsxeq7js7Ad+mU2K9LAlwpk6kN2D5mwCPVow==}
    dev: false

  /meow@6.1.1:
    resolution: {integrity: sha512-3YffViIt2QWgTy6Pale5QpopX/IvU3LPL03jOTqp6pGj3VjesdO/U8CuHMKpnQr4shCNCM5fd5XFFvIIl6JBHg==}
    engines: {node: '>=8'}
    dependencies:
      '@types/minimist': 1.2.2
      camelcase-keys: 6.2.2
      decamelize-keys: 1.1.1
      hard-rejection: 2.1.0
      minimist-options: 4.1.0
      normalize-package-data: 2.5.0
      read-pkg-up: 7.0.1
      redent: 3.0.0
      trim-newlines: 3.0.1
      type-fest: 0.13.1
      yargs-parser: 18.1.3
    dev: true

  /merge2@1.4.1:
    resolution: {integrity: sha512-8q7VEgMJW4J8tcfVPy8g09NcQwZdbwFEqhe/WZkoIzjn/3TGDwtOCYtXGxA3O8tPzpczCCDgv+P2P5y00ZJOOg==}
    engines: {node: '>= 8'}
    dev: true

  /mgrs@1.0.0:
    resolution: {integrity: sha512-awNbTOqCxK1DBGjalK3xqWIstBZgN6fxsMSiXLs9/spqWkF2pAhb2rrYCFSsr1/tT7PhcDGjZndG8SWYn0byYA==}
    dev: false

  /micromatch@4.0.5:
    resolution: {integrity: sha512-DMy+ERcEW2q8Z2Po+WNXuw3c5YaUSFjAO5GsJqfEl7UjvtIuFKO6ZrKvcItdy98dwFI2N1tg3zNIdKaQT+aNdA==}
    engines: {node: '>=8.6'}
    dependencies:
      braces: 3.0.2
      picomatch: 2.3.1
    dev: true

  /mime-db@1.52.0:
    resolution: {integrity: sha512-sPU4uV7dYlvtWJxwwxHD0PuihVNiE7TyAbQ5SWxDCB9mUYvOgroQOwYQQOKPJ8CIbE+1ETVlOoK1UC2nU3gYvg==}
    engines: {node: '>= 0.6'}
    dev: true

  /mime-types@2.1.35:
    resolution: {integrity: sha512-ZDY+bPm5zTTF+YpCrAU9nK0UgICYPT0QtT1NZWFv4s++TNkcgVaT0g6+4R2uI4MjQjzysHB1zxuWL50hzaeXiw==}
    engines: {node: '>= 0.6'}
    dependencies:
      mime-db: 1.52.0
    dev: true

  /min-indent@1.0.1:
    resolution: {integrity: sha512-I9jwMn07Sy/IwOj3zVkVik2JTvgpaykDZEigL6Rx6N9LbMywwUSMtxET+7lVoDLLd3O3IXwJwvuuns8UB/HeAg==}
    engines: {node: '>=4'}
    dev: true

  /minimatch@3.1.2:
    resolution: {integrity: sha512-J7p63hRiAjw1NDEww1W7i37+ByIrOWO5XQQAzZ3VOcL0PNybwpfmV/N05zFAzwQ9USyEcX6t3UO+K5aqBQOIHw==}
    dependencies:
      brace-expansion: 1.1.11
    dev: true

  /minimatch@9.0.1:
    resolution: {integrity: sha512-0jWhJpD/MdhPXwPuiRkCbfYfSKp2qnn2eOc279qI7f+osl/l+prKSrvhg157zSYvx/1nmgn2NqdT6k2Z7zSH9w==}
    engines: {node: '>=16 || 14 >=14.17'}
    dependencies:
      brace-expansion: 2.0.1
    dev: true

  /minimist-options@4.1.0:
    resolution: {integrity: sha512-Q4r8ghd80yhO/0j1O3B2BjweX3fiHg9cdOwjJd2J76Q135c+NDxGCqdYKQ1SKBuFfgWbAUzBfvYjPUEeNgqN1A==}
    engines: {node: '>= 6'}
    dependencies:
      arrify: 1.0.1
      is-plain-obj: 1.1.0
      kind-of: 6.0.3
    dev: true

  /minimist@1.2.8:
    resolution: {integrity: sha512-2yyAR8qBkN3YuheJanUpWC5U3bb5osDywNB8RzDVlDwDHbocAJveqqj1u8+SVD7jkWT4yvsHCpWqqWqAxb0zCA==}

  /minipass@5.0.0:
    resolution: {integrity: sha512-3FnjYuehv9k6ovOEbyOswadCDPX1piCfhV8ncmYtHOjuPwylVWsghTLo7rabjC3Rx5xD4HDx8Wm1xnMF7S5qFQ==}
    engines: {node: '>=8'}
    dev: true

  /mixme@0.5.9:
    resolution: {integrity: sha512-VC5fg6ySUscaWUpI4gxCBTQMH2RdUpNrk+MsbpCYtIvf9SBJdiUey4qE7BXviJsJR4nDQxCZ+3yaYNW3guz/Pw==}
    engines: {node: '>= 8.0.0'}
    dev: true

  /mlly@1.4.0:
    resolution: {integrity: sha512-ua8PAThnTwpprIaU47EPeZ/bPUVp2QYBbWMphUQpVdBI3Lgqzm5KZQ45Agm3YJedHXaIHl6pBGabaLSUPPSptg==}
    dependencies:
      acorn: 8.10.0
      pathe: 1.1.1
      pkg-types: 1.0.3
      ufo: 1.2.0
    dev: true

  /ms@2.1.2:
    resolution: {integrity: sha512-sGkPx+VjMtmA6MX27oA4FBFELFCZZ4S4XqeGOXCv68tT+jb3vk/RyaKWP0PTKyWtmLSM0b+adUTEvbs1PEaH2w==}
    dev: true

  /ms@2.1.3:
    resolution: {integrity: sha512-6FlzubTLZG3J2a/NVCAleEhjzq5oxgHyaCU9yYXvcLsvoVaHJq/s5xXI6/XXP6tz7R9xAOtHnSO/tXtF3WRTlA==}
    dev: true

  /nano-css@5.3.5(react-dom@18.2.0)(react@18.2.0):
    resolution: {integrity: sha512-vSB9X12bbNu4ALBu7nigJgRViZ6ja3OU7CeuiV1zMIbXOdmkLahgtPmh3GBOlDxbKY0CitqlPdOReGlBLSp+yg==}
    peerDependencies:
      react: '*'
      react-dom: '*'
    dependencies:
      css-tree: 1.1.3
      csstype: 3.1.2
      fastest-stable-stringify: 2.0.2
      inline-style-prefixer: 6.0.4
      react: 18.2.0
      react-dom: 18.2.0(react@18.2.0)
      rtl-css-js: 1.16.1
      sourcemap-codec: 1.4.8
      stacktrace-js: 2.0.2
      stylis: 4.2.0
    dev: false

  /nanoid@3.3.6:
    resolution: {integrity: sha512-BGcqMMJuToF7i1rt+2PWSNVnWIkGCU78jBG3RxO/bZlnZPK2Cmi2QaffxGO/2RvWi9sL+FAiRiXMgsyxQ1DIDA==}
    engines: {node: ^10 || ^12 || ^13.7 || ^14 || >=15.0.1}
    hasBin: true
    dev: true

  /natural-compare@1.4.0:
    resolution: {integrity: sha512-OWND8ei3VtNC9h7V60qff3SVobHr996CTwgxubgyQYEpg290h9J0buyECNNJexkFm5sOajh5G116RYA1c8ZMSw==}
    dev: true

  /neo-async@2.6.2:
    resolution: {integrity: sha512-Yd3UES5mWCSqR+qNT93S3UoYUkqAZ9lLg8a7g9rimsWmYGK8cVToA4/sF3RrshdyV3sAGMXVUmpMYOw+dLpOuw==}
    dev: true

  /normalize-package-data@2.5.0:
    resolution: {integrity: sha512-/5CMN3T0R4XTj4DcGaexo+roZSdSFW/0AOOTROrjxzCG1wrWXEsGbRKevjlIL+ZDE4sZlJr5ED4YW0yqmkK+eA==}
    dependencies:
      hosted-git-info: 2.8.9
      resolve: 1.22.4
      semver: 7.5.4
      validate-npm-package-license: 3.0.4
    dev: true

  /normalize-path@3.0.0:
    resolution: {integrity: sha512-6eZs5Ls3WtCisHWp9S2GUy8dqkpGi4BVSz3GaqiE6ezub0512ESztXUwUB6C6IKbQkY2Pnb/mD4WYojCRwcwLA==}
    engines: {node: '>=0.10.0'}
    dev: true

  /nwsapi@2.2.5:
    resolution: {integrity: sha512-6xpotnECFy/og7tKSBVmUNft7J3jyXAka4XvG6AUhFWRz+Q/Ljus7znJAA3bxColfQLdS+XsjoodtJfCgeTEFQ==}
    dev: true

  /object-assign@4.1.1:
    resolution: {integrity: sha512-rJgTQnkUnH1sFw8yT6VSU3zD3sWmu6sZhIseY8VX+GRu3P6F7Fu+JNDoXfklElbLJSnc3FUQHVe4cU5hj+BcUg==}
    engines: {node: '>=0.10.0'}

  /object-inspect@1.12.3:
    resolution: {integrity: sha512-geUvdk7c+eizMNUDkRpW1wJwgfOiOeHbxBR/hLXK1aT6zmVSO0jsQcs7fj6MGw89jC/cjGfLcNOrtMYtGqm81g==}

  /object-is@1.1.5:
    resolution: {integrity: sha512-3cyDsyHgtmi7I7DfSSI2LDp6SK2lwvtbg0p0R1e0RvTqF5ceGx+K2dfSjm1bKDMVCFEDAQvy+o8c6a7VujOddw==}
    engines: {node: '>= 0.4'}
    dependencies:
      call-bind: 1.0.2
      define-properties: 1.2.0

  /object-keys@1.1.1:
    resolution: {integrity: sha512-NuAESUOUMrlIXOfHKzD6bpPu3tYt3xvjNdRIQ+FeT0lNb4K8WR70CaDxhuNguS2XG+GjkyMwOzsN5ZktImfhLA==}
    engines: {node: '>= 0.4'}

  /object.assign@4.1.4:
    resolution: {integrity: sha512-1mxKf0e58bvyjSCtKYY4sRe9itRk3PJpquJOjeIkz885CczcI4IvJJDLPS72oowuSh+pBxUFROpX+TU++hxhZQ==}
    engines: {node: '>= 0.4'}
    dependencies:
      call-bind: 1.0.2
      define-properties: 1.2.0
      has-symbols: 1.0.3
      object-keys: 1.1.1

  /object.entries@1.1.6:
    resolution: {integrity: sha512-leTPzo4Zvg3pmbQ3rDK69Rl8GQvIqMWubrkxONG9/ojtFE2rD9fjMKfSI5BxW3osRH1m6VdzmqK8oAY9aT4x5w==}
    engines: {node: '>= 0.4'}
    dependencies:
      call-bind: 1.0.2
      define-properties: 1.2.0
      es-abstract: 1.22.1
    dev: true

  /object.fromentries@2.0.6:
    resolution: {integrity: sha512-VciD13dswC4j1Xt5394WR4MzmAQmlgN72phd/riNp9vtD7tp4QQWJ0R4wvclXcafgcYK8veHRed2W6XeGBvcfg==}
    engines: {node: '>= 0.4'}
    dependencies:
      call-bind: 1.0.2
      define-properties: 1.2.0
      es-abstract: 1.22.1
    dev: true

  /object.groupby@1.0.0:
    resolution: {integrity: sha512-70MWG6NfRH9GnbZOikuhPPYzpUpof9iW2J9E4dW7FXTqPNb6rllE6u39SKwwiNh8lCwX3DDb5OgcKGiEBrTTyw==}
    dependencies:
      call-bind: 1.0.2
      define-properties: 1.2.0
      es-abstract: 1.22.1
      get-intrinsic: 1.2.1
    dev: true

  /object.hasown@1.1.2:
    resolution: {integrity: sha512-B5UIT3J1W+WuWIU55h0mjlwaqxiE5vYENJXIXZ4VFe05pNYrkKuK0U/6aFcb0pKywYJh7IhfoqUfKVmrJJHZHw==}
    dependencies:
      define-properties: 1.2.0
      es-abstract: 1.22.1
    dev: true

  /object.values@1.1.6:
    resolution: {integrity: sha512-FVVTkD1vENCsAcwNs9k6jea2uHC/X0+JcjG8YA60FN5CMaJmG95wT9jek/xX9nornqGRrBkKtzuAu2wuHpKqvw==}
    engines: {node: '>= 0.4'}
    dependencies:
      call-bind: 1.0.2
      define-properties: 1.2.0
      es-abstract: 1.22.1
    dev: true

  /ol-mapbox-style@12.0.0(patch_hash=f6syo2kdcenmfamxdcxezyuuyy)(ol@8.2.0):
    resolution: {integrity: sha512-rrIFh1BuXdMfl9XwKobpz7sKLAVchseowQlGdgN3WRbCnovSdTeC5RSw1lgnC334kY74y9CQ7cY2WOR5nbnpHg==}
    peerDependencies:
      ol: 8.x || 7.x
    dependencies:
      '@mapbox/mapbox-gl-style-spec': /@maplibre/maplibre-gl-style-spec@19.3.3
      mapbox-to-css-font: 2.4.2
      ol: 8.2.0
    dev: false
    patched: true

  /ol@8.2.0:
    resolution: {integrity: sha512-/m1ddd7Jsp4Kbg+l7+ozR5aKHAZNQOBAoNZ5pM9Jvh4Etkf0WGkXr9qXd7PnhmwiC1Hnc2Toz9XjCzBBvexfXw==}
    dependencies:
      color-rgba: 3.0.0
      color-space: 2.0.1
      earcut: 2.2.4
      geotiff: 2.0.7
      pbf: 3.2.1
      rbush: 3.0.1
    dev: false

  /once@1.4.0:
    resolution: {integrity: sha512-lNaJgI+2Q5URQBkccEKHTQOPaXdUxnZZElQTZY0MFUAuaEqe1E+Nyvgdz/aIyNi6Z9MzO5dv1H8n58/GELp3+w==}
    dependencies:
      wrappy: 1.0.2
    dev: true

  /open@8.4.2:
    resolution: {integrity: sha512-7x81NCL719oNbsq/3mh+hVrAWmFuEYUqrq/Iw3kUzH8ReypT9QQ0BLoJS7/G9k6N81XjW4qHWtjWwe/9eLy1EQ==}
    engines: {node: '>=12'}
    dependencies:
      define-lazy-prop: 2.0.0
      is-docker: 2.2.1
      is-wsl: 2.2.0
    dev: true

  /optionator@0.9.3:
    resolution: {integrity: sha512-JjCoypp+jKn1ttEFExxhetCKeJt9zhAgAve5FXHixTvFDW/5aEktX9bufBKLRRMdU7bNtpLfcGu94B3cdEJgjg==}
    engines: {node: '>= 0.8.0'}
    dependencies:
      '@aashutoshrathi/word-wrap': 1.2.6
      deep-is: 0.1.4
      fast-levenshtein: 2.0.6
      levn: 0.4.1
      prelude-ls: 1.2.1
      type-check: 0.4.0
    dev: true

  /os-tmpdir@1.0.2:
    resolution: {integrity: sha512-D2FR03Vir7FIu45XBY20mTb+/ZSWB00sjU9jdQXt83gDrI4Ztz5Fs7/yy74g2N5SVQY4xY1qDr4rNddwYRVX0g==}
    engines: {node: '>=0.10.0'}
    dev: true

  /outdent@0.5.0:
    resolution: {integrity: sha512-/jHxFIzoMXdqPzTaCpFzAAWhpkSjZPF4Vsn6jAfNpmbH/ymsmd7Qc6VE9BGn0L6YMj6uwpQLxCECpus4ukKS9Q==}
    dev: true

  /p-filter@2.1.0:
    resolution: {integrity: sha512-ZBxxZ5sL2HghephhpGAQdoskxplTwr7ICaehZwLIlfL6acuVgZPm8yBNuRAFBGEqtD/hmUeq9eqLg2ys9Xr/yw==}
    engines: {node: '>=8'}
    dependencies:
      p-map: 2.1.0
    dev: true

  /p-limit@2.3.0:
    resolution: {integrity: sha512-//88mFWSJx8lxCzwdAABTJL2MyWB12+eIY7MDL2SqLmAkeKU9qxRvWuSyTjm3FUmpBEMuFfckAIqEaVGUDxb6w==}
    engines: {node: '>=6'}
    dependencies:
      p-try: 2.2.0
    dev: true

  /p-limit@3.1.0:
    resolution: {integrity: sha512-TYOanM3wGwNGsZN2cVTYPArw454xnXj5qmWF1bEoAc4+cU/ol7GVh7odevjp1FNHduHc3KZMcFduxU5Xc6uJRQ==}
    engines: {node: '>=10'}
    dependencies:
      yocto-queue: 0.1.0
    dev: true

  /p-limit@4.0.0:
    resolution: {integrity: sha512-5b0R4txpzjPWVw/cXXUResoD4hb6U/x9BH08L7nw+GN1sezDzPdxeRvpc9c433fZhBan/wusjbCsqwqm4EIBIQ==}
    engines: {node: ^12.20.0 || ^14.13.1 || >=16.0.0}
    dependencies:
      yocto-queue: 1.0.0
    dev: true

  /p-locate@4.1.0:
    resolution: {integrity: sha512-R79ZZ/0wAxKGu3oYMlz8jy/kbhsNrS7SKZ7PxEHBgJ5+F2mtFW2fK2cOtBh1cHYkQsbzFV7I+EoRKe6Yt0oK7A==}
    engines: {node: '>=8'}
    dependencies:
      p-limit: 2.3.0
    dev: true

  /p-locate@5.0.0:
    resolution: {integrity: sha512-LaNjtRWUBY++zB5nE/NwcaoMylSPk+S+ZHNB1TzdbMJMny6dynpAGt7X/tl/QYq3TIeE6nxHppbo2LGymrG5Pw==}
    engines: {node: '>=10'}
    dependencies:
      p-limit: 3.1.0
    dev: true

  /p-map@2.1.0:
    resolution: {integrity: sha512-y3b8Kpd8OAN444hxfBbFfj1FY/RjtTd8tzYwhUqNYXx0fXx2iX4maP4Qr6qhIKbQXI02wTLAda4fYUbDagTUFw==}
    engines: {node: '>=6'}
    dev: true

  /p-try@2.2.0:
    resolution: {integrity: sha512-R4nPAVTAU0B9D35/Gk3uJf/7XYbQcyohSKdvAxIRSNghFl4e71hVoGnBNQz9cWaXxO2I10KTC+3jMdvvoKw6dQ==}
    engines: {node: '>=6'}
    dev: true

  /pako@2.1.0:
    resolution: {integrity: sha512-w+eufiZ1WuJYgPXbV/PO3NCMEc3xqylkKHzp8bxp1uW4qaSNQUkwmLLEc3kKsfz8lpV1F8Ht3U1Cm+9Srog2ug==}
    dev: false

  /parent-module@1.0.1:
    resolution: {integrity: sha512-GQ2EWRpQV8/o+Aw8YqtfZZPfNRWZYkbidE9k5rpl/hC3vtHHBfGm2Ifi6qWV+coDGkrUKZAxE3Lot5kcsRlh+g==}
    engines: {node: '>=6'}
    dependencies:
      callsites: 3.1.0

  /parse-headers@2.0.5:
    resolution: {integrity: sha512-ft3iAoLOB/MlwbNXgzy43SWGP6sQki2jQvAyBg/zDFAgr9bfNWZIUj42Kw2eJIl8kEi4PbgE6U1Zau/HwI75HA==}
    dev: false

  /parse-json@5.2.0:
    resolution: {integrity: sha512-ayCKvm/phCGxOkYRSCM82iDwct8/EonSEgCSxWxD7ve6jHggsFl4fZVQBPRNgQoKiuV/odhFrGzQXZwbifC8Rg==}
    engines: {node: '>=8'}
    dependencies:
      '@babel/code-frame': 7.22.13
      error-ex: 1.3.2
      json-parse-even-better-errors: 2.3.1
      lines-and-columns: 1.2.4

  /parse5@7.1.2:
    resolution: {integrity: sha512-Czj1WaSVpaoj0wbhMzLmWD69anp2WH7FXMB9n1Sy8/ZFF9jolSQVMu1Ij5WIyGmcBmhk7EOndpO4mIpihVqAXw==}
    dependencies:
      entities: 4.5.0
    dev: true

  /path-exists@4.0.0:
    resolution: {integrity: sha512-ak9Qy5Q7jYb2Wwcey5Fpvg2KoAc/ZIhLSLOSBmRmygPsGwkVVt0fZa0qrtMz+m6tJTAHfZQ8FnmB4MG4LWy7/w==}
    engines: {node: '>=8'}
    dev: true

  /path-is-absolute@1.0.1:
    resolution: {integrity: sha512-AVbw3UJ2e9bq64vSaS9Am0fje1Pa8pbGqTTsmXfaIiMpnr5DlDhfJOuLj9Sf95ZPVDAUerDfEk88MPmPe7UCQg==}
    engines: {node: '>=0.10.0'}
    dev: true

  /path-key@3.1.1:
    resolution: {integrity: sha512-ojmeN0qd+y0jszEtoY48r0Peq5dwMEkIlCOu6Q5f41lfkswXuKtYrhgoTpLnyIcHm24Uhqx+5Tqm2InSwLhE6Q==}
    engines: {node: '>=8'}
    dev: true

  /path-parse@1.0.7:
    resolution: {integrity: sha512-LDJzPVEEEPR+y48z93A0Ed0yXb8pAByGWo/k5YYdYgpY2/2EsOsksJrq7lOHxryrVOn1ejG6oAp8ahvOIQD8sw==}

  /path-scurry@1.7.0:
    resolution: {integrity: sha512-UkZUeDjczjYRE495+9thsgcVgsaCPkaw80slmfVFgllxY+IO8ubTsOpFVjDPROBqJdHfVPUFRHPBV/WciOVfWg==}
    engines: {node: '>=16 || 14 >=14.17'}
    dependencies:
      lru-cache: 9.1.1
      minipass: 5.0.0
    dev: true

  /path-type@4.0.0:
    resolution: {integrity: sha512-gDKb8aZMDeD/tZWs9P6+q0J9Mwkdl6xMV8TjnGP3qJVJ06bdMgkbBlLU8IdfOsIsFz2BW1rNVT3XuNEl8zPAvw==}
    engines: {node: '>=8'}

  /pathe@1.1.1:
    resolution: {integrity: sha512-d+RQGp0MAYTIaDBIMmOfMwz3E+LOZnxx1HZd5R18mmCZY0QBlK0LDZfPc8FW8Ed2DlvsuE6PRjroDY+wg4+j/Q==}
    dev: true

  /pathval@1.1.1:
    resolution: {integrity: sha512-Dp6zGqpTdETdR63lehJYPeIOqpiNBNtc7BpWSLrOje7UaIsE5aY92r/AunQA7rsXvet3lrJ3JnZX29UPTKXyKQ==}
    dev: true

  /pbf@3.2.1:
    resolution: {integrity: sha512-ClrV7pNOn7rtmoQVF4TS1vyU0WhYRnP92fzbfF75jAIwpnzdJXf8iTd4CMEqO4yUenH6NDqLiwjqlh6QgZzgLQ==}
    hasBin: true
    dependencies:
      ieee754: 1.2.1
      resolve-protobuf-schema: 2.1.0
    dev: false

  /picocolors@1.0.0:
    resolution: {integrity: sha512-1fygroTLlHu66zi26VoTDv8yRgm0Fccecssto+MhsZ0D/DGW2sm8E8AjW7NU5VVTRt5GxbeZ5qBuJr+HyLYkjQ==}
    dev: true

  /picomatch@2.3.1:
    resolution: {integrity: sha512-JU3teHTNjmE2VCGFzuY8EXzCDVwEqB2a8fsIvwaStHhAWJEeVd1o1QD80CU6+ZdEXXSLbSsuLwJjkCBWqRQUVA==}
    engines: {node: '>=8.6'}
    dev: true

  /pify@2.3.0:
    resolution: {integrity: sha512-udgsAY+fTnvv7kI7aaxbqwWNb0AHiB0qBO89PZKPkoTmGOgdbrHDKD+0B2X4uTfJ/FT1R09r9gTsjUjNJotuog==}
    engines: {node: '>=0.10.0'}
    dev: true

  /pify@4.0.1:
    resolution: {integrity: sha512-uB80kBFb/tfd68bVleG9T5GGsGPjJrLAUpR5PZIrhBnIaRTQRjqdJSsIKkOP6OAIFbj7GOrcudc5pNjZ+geV2g==}
    engines: {node: '>=6'}
    dev: true

  /pkg-dir@4.2.0:
    resolution: {integrity: sha512-HRDzbaKjC+AOWVXxAU/x54COGeIv9eb+6CkDSQoNTt4XyWoIJvuPsXizxu/Fr23EiekbtZwmh1IcIG/l/a10GQ==}
    engines: {node: '>=8'}
    dependencies:
      find-up: 4.1.0
    dev: true

  /pkg-types@1.0.3:
    resolution: {integrity: sha512-nN7pYi0AQqJnoLPC9eHFQ8AcyaixBUOwvqc5TDnIKCMEE6I0y8P7OKA7fPexsXGCGxQDl/cmrLAp26LhcwxZ4A==}
    dependencies:
      jsonc-parser: 3.2.0
      mlly: 1.4.0
      pathe: 1.1.1
    dev: true

  /postcss-import@15.1.0(postcss@8.4.31):
    resolution: {integrity: sha512-hpr+J05B2FVYUAXHeK1YyI267J/dDDhMU6B6civm8hSY1jYJnBXxzKDKDswzJmtLHryrjhnDjqqp/49t8FALew==}
    engines: {node: '>=14.0.0'}
    peerDependencies:
      postcss: ^8.0.0
    dependencies:
      postcss: 8.4.31
      postcss-value-parser: 4.2.0
      read-cache: 1.0.0
      resolve: 1.22.4
    dev: true

  /postcss-value-parser@4.2.0:
    resolution: {integrity: sha512-1NNCs6uurfkVbeXG4S8JFT9t19m45ICnif8zWLd5oPSZ50QnwMfK+H3jv408d4jw/7Bttv5axS5IiHoLaVNHeQ==}
    dev: true

  /postcss@8.4.31:
    resolution: {integrity: sha512-PS08Iboia9mts/2ygV3eLpY5ghnUcfLV/EXTOW1E2qYxJKGGBUtNjN76FYHnMs36RmARn41bC0AZmn+rR0OVpQ==}
    engines: {node: ^10 || ^12 || >=14}
    dependencies:
      nanoid: 3.3.6
      picocolors: 1.0.0
      source-map-js: 1.0.2
    dev: true

  /preferred-pm@3.0.3:
    resolution: {integrity: sha512-+wZgbxNES/KlJs9q40F/1sfOd/j7f1O9JaHcW5Dsn3aUUOZg3L2bjpVUcKV2jvtElYfoTuQiNeMfQJ4kwUAhCQ==}
    engines: {node: '>=10'}
    dependencies:
      find-up: 5.0.0
      find-yarn-workspace-root2: 1.2.16
      path-exists: 4.0.0
      which-pm: 2.0.0
    dev: true

  /prelude-ls@1.2.1:
    resolution: {integrity: sha512-vkcDPrRZo1QZLbn5RLGPpg/WmIQ65qoWWhcGKf/b5eplkkarX0m9z8ppCat4mlOqUsWpyNuYgO3VRyrYHSzX5g==}
    engines: {node: '>= 0.8.0'}
    dev: true

  /prettier@2.8.8:
    resolution: {integrity: sha512-tdN8qQGvNjw4CHbY+XXk0JgCXn9QiF21a55rBe5LJAU+kDyC4WQn4+awm2Xfk2lQMk5fKup9XgzTZtGkjBdP9Q==}
    engines: {node: '>=10.13.0'}
    hasBin: true
    dev: true

  /prettier@3.0.2:
    resolution: {integrity: sha512-o2YR9qtniXvwEZlOKbveKfDQVyqxbEIWn48Z8m3ZJjBjcCmUy3xZGIv+7AkaeuaTr6yPXJjwv07ZWlsWbEy1rQ==}
    engines: {node: '>=14'}
    hasBin: true
    dev: true

  /pretty-format@27.5.1:
    resolution: {integrity: sha512-Qb1gy5OrP5+zDf2Bvnzdl3jsTf1qXVMazbvCoKhtKqVs4/YK4ozX4gKQJJVyNe+cajNPn0KoC0MC3FUmaHWEmQ==}
    engines: {node: ^10.13.0 || ^12.13.0 || ^14.15.0 || >=15.0.0}
    dependencies:
      ansi-regex: 5.0.1
      ansi-styles: 5.2.0
      react-is: 17.0.2

  /pretty-format@29.6.3:
    resolution: {integrity: sha512-ZsBgjVhFAj5KeK+nHfF1305/By3lechHQSMWCTl8iHSbfOm2TN5nHEtFc/+W7fAyUeCs2n5iow72gld4gW0xDw==}
    engines: {node: ^14.15.0 || ^16.10.0 || >=18.0.0}
    dependencies:
      '@jest/schemas': 29.6.3
      ansi-styles: 5.2.0
      react-is: 18.2.0
    dev: true

  /proj4@2.9.0:
    resolution: {integrity: sha512-BoDXEzCVnRJVZoOKA0QHTFtYoE8lUxtX1jST38DJ8U+v1ixY70Kpwi0Llu6YqSWEH2xqu4XMEBNGcgeRIEywoA==}
    dependencies:
      mgrs: 1.0.0
      wkt-parser: 1.3.3
    dev: false

  /prop-types@15.8.1:
    resolution: {integrity: sha512-oj87CgZICdulUohogVAR7AjlC0327U4el4L6eAvOqCeudMDVU0NThNaV+b9Df4dXgSP1gXMTnPdhfe/2qDH5cg==}
    dependencies:
      loose-envify: 1.4.0
      object-assign: 4.1.1
      react-is: 16.13.1

  /protocol-buffers-schema@3.6.0:
    resolution: {integrity: sha512-TdDRD+/QNdrCGCE7v8340QyuXd4kIWIgapsE2+n/SaGiSSbomYl4TjHlvIoCWRpE7wFt02EpB35VVA2ImcBVqw==}
    dev: false

  /pseudomap@1.0.2:
    resolution: {integrity: sha512-b/YwNhb8lk1Zz2+bXXpS/LK9OisiZZ1SNsSLxN1x2OXVEhW2Ckr/7mWE5vrC1ZTiJlD9g19jWszTmJsB+oEpFQ==}
    dev: true

  /psl@1.9.0:
    resolution: {integrity: sha512-E/ZsdU4HLs/68gYzgGTkMicWTLPdAftJLfJFlLUAAKZGkStNU72sZjT66SnMDVOfOWY/YAoiD7Jxa9iHvngcag==}
    dev: true

  /punycode@2.3.0:
    resolution: {integrity: sha512-rRV+zQD8tVFys26lAGR9WUuS4iUAngJScM+ZRSKtvl5tKeZ2t5bvdNFdNHBW9FWR4guGHlgmsZ1G7BSm2wTbuA==}
    engines: {node: '>=6'}
    dev: true

  /querystringify@2.2.0:
    resolution: {integrity: sha512-FIqgj2EUvTa7R50u0rGsyTftzjYmv/a3hO345bZNrqabNqjtgiDMgmo4mkUjd+nzU5oF3dClKqFIPUKybUyqoQ==}
    dev: true

  /queue-microtask@1.2.3:
    resolution: {integrity: sha512-NuaNSa6flKT5JaSYQzJok04JzTL1CA6aGhv5rfLW3PgqA+M2ChpZQnAC8h8i4ZFkBS8X5RqkDBHA7r4hej3K9A==}
    dev: true

  /quick-lru@4.0.1:
    resolution: {integrity: sha512-ARhCpm70fzdcvNQfPoy49IaanKkTlRWF2JMzqhcJbhSFRZv7nPTvZJdcY7301IPmvW+/p0RgIWnQDLJxifsQ7g==}
    engines: {node: '>=8'}
    dev: true

  /quick-lru@6.1.1:
    resolution: {integrity: sha512-S27GBT+F0NTRiehtbrgaSE1idUAJ5bX8dPAQTdylEyNlrdcH5X4Lz7Edz3DYzecbsCluD5zO8ZNEe04z3D3u6Q==}
    engines: {node: '>=12'}
    dev: false

  /quickselect@2.0.0:
    resolution: {integrity: sha512-RKJ22hX8mHe3Y6wH/N3wCM6BWtjaxIyyUIkpHOvfFnxdI4yD4tBXEBKSbriGujF6jnSVkJrffuo6vxACiSSxIw==}
    dev: false

  /rbush@3.0.1:
    resolution: {integrity: sha512-XRaVO0YecOpEuIvbhbpTrZgoiI6xBlz6hnlr6EHhd+0x9ase6EmeN+hdwwUaJvLcsFFQ8iWVF1GAK1yB0BWi0w==}
    dependencies:
      quickselect: 2.0.0
    dev: false

  /react-clientside-effect@1.2.6(react@18.2.0):
    resolution: {integrity: sha512-XGGGRQAKY+q25Lz9a/4EPqom7WRjz3z9R2k4jhVKA/puQFH/5Nt27vFZYql4m4NVNdUvX8PS3O7r/Zzm7cjUlg==}
    peerDependencies:
      react: ^15.3.0 || ^16.0.0 || ^17.0.0 || ^18.0.0
    dependencies:
      '@babel/runtime': 7.23.2
      react: 18.2.0

  /react-dom@18.2.0(react@18.2.0):
    resolution: {integrity: sha512-6IMTriUmvsjHUjNtEDudZfuDQUoWXVxKHhlEGSk81n4YFS+r/Kl99wXiwlVXtPBtJenozv2P+hxDsw9eA7Xo6g==}
    peerDependencies:
      react: ^18.2.0
    dependencies:
      loose-envify: 1.4.0
      react: 18.2.0
      scheduler: 0.23.0

  /react-fast-compare@3.2.2:
    resolution: {integrity: sha512-nsO+KSNgo1SbJqJEYRE9ERzo7YtYbou/OqjSQKxV7jcKox7+usiUVZOAC+XnDOABXggQTno0Y1CpVnuWEc1boQ==}

  /react-focus-lock@2.9.4(@types/react@18.2.37)(react@18.2.0):
    resolution: {integrity: sha512-7pEdXyMseqm3kVjhdVH18sovparAzLg5h6WvIx7/Ck3ekjhrrDMEegHSa3swwC8wgfdd7DIdUVRGeiHT9/7Sgg==}
    peerDependencies:
      '@types/react': ^16.8.0 || ^17.0.0 || ^18.0.0
      react: ^16.8.0 || ^17.0.0 || ^18.0.0
    peerDependenciesMeta:
      '@types/react':
        optional: true
    dependencies:
      '@babel/runtime': 7.23.2
      '@types/react': 18.2.37
      focus-lock: 0.11.6
      prop-types: 15.8.1
      react: 18.2.0
      react-clientside-effect: 1.2.6(react@18.2.0)
      use-callback-ref: 1.3.0(@types/react@18.2.37)(react@18.2.0)
      use-sidecar: 1.1.2(@types/react@18.2.37)(react@18.2.0)

  /react-icons@4.11.0(react@18.2.0):
    resolution: {integrity: sha512-V+4khzYcE5EBk/BvcuYRq6V/osf11ODUM2J8hg2FDSswRrGvqiYUYPRy4OdrWaQOBj4NcpJfmHZLNaD+VH0TyA==}
    peerDependencies:
      react: '*'
    dependencies:
      react: 18.2.0
    dev: false

  /react-is@16.13.1:
    resolution: {integrity: sha512-24e6ynE2H+OKt4kqsOvNd8kBpV65zoxbA4BVsEOB3ARVWQki/DHzaUoC5KuON/BiccDaCCTZBuOcfZs70kR8bQ==}

  /react-is@17.0.2:
    resolution: {integrity: sha512-w2GsyukL62IJnlaff/nRegPQR94C/XXamvMWmSHRJ4y7Ts/4ocGRmTHvOs8PSE6pB3dWOrD/nueuU5sduBsQ4w==}

  /react-is@18.2.0:
    resolution: {integrity: sha512-xWGDIW6x921xtzPkhiULtthJHoJvBbF3q26fzloPCK0hsvxtPVelvftw3zjbHWSkR2km9Z+4uxbDDK/6Zw9B8w==}
    dev: true

  /react-remove-scroll-bar@2.3.4(@types/react@18.2.37)(react@18.2.0):
    resolution: {integrity: sha512-63C4YQBUt0m6ALadE9XV56hV8BgJWDmmTPY758iIJjfQKt2nYwoUrPk0LXRXcB/yIj82T1/Ixfdpdk68LwIB0A==}
    engines: {node: '>=10'}
    peerDependencies:
      '@types/react': ^16.8.0 || ^17.0.0 || ^18.0.0
      react: ^16.8.0 || ^17.0.0 || ^18.0.0
    peerDependenciesMeta:
      '@types/react':
        optional: true
    dependencies:
      '@types/react': 18.2.37
      react: 18.2.0
      react-style-singleton: 2.2.1(@types/react@18.2.37)(react@18.2.0)
      tslib: 2.6.2

  /react-remove-scroll@2.5.7(@types/react@18.2.37)(react@18.2.0):
    resolution: {integrity: sha512-FnrTWO4L7/Bhhf3CYBNArEG/yROV0tKmTv7/3h9QCFvH6sndeFf1wPqOcbFVu5VAulS5dV1wGT3GZZ/1GawqiA==}
    engines: {node: '>=10'}
    peerDependencies:
      '@types/react': ^16.8.0 || ^17.0.0 || ^18.0.0
      react: ^16.8.0 || ^17.0.0 || ^18.0.0
    peerDependenciesMeta:
      '@types/react':
        optional: true
    dependencies:
      '@types/react': 18.2.37
      react: 18.2.0
      react-remove-scroll-bar: 2.3.4(@types/react@18.2.37)(react@18.2.0)
      react-style-singleton: 2.2.1(@types/react@18.2.37)(react@18.2.0)
      tslib: 2.6.2
      use-callback-ref: 1.3.0(@types/react@18.2.37)(react@18.2.0)
      use-sidecar: 1.1.2(@types/react@18.2.37)(react@18.2.0)

  /react-style-singleton@2.2.1(@types/react@18.2.37)(react@18.2.0):
    resolution: {integrity: sha512-ZWj0fHEMyWkHzKYUr2Bs/4zU6XLmq9HsgBURm7g5pAVfyn49DgUiNgY2d4lXRlYSiCif9YBGpQleewkcqddc7g==}
    engines: {node: '>=10'}
    peerDependencies:
      '@types/react': ^16.8.0 || ^17.0.0 || ^18.0.0
      react: ^16.8.0 || ^17.0.0 || ^18.0.0
    peerDependenciesMeta:
      '@types/react':
        optional: true
    dependencies:
      '@types/react': 18.2.37
      get-nonce: 1.0.1
      invariant: 2.2.4
      react: 18.2.0
      tslib: 2.6.2

  /react-universal-interface@0.6.2(react@18.2.0)(tslib@2.6.2):
    resolution: {integrity: sha512-dg8yXdcQmvgR13RIlZbTRQOoUrDciFVoSBZILwjE2LFISxZZ8loVJKAkuzswl5js8BHda79bIb2b84ehU8IjXw==}
    peerDependencies:
      react: '*'
      tslib: '*'
    dependencies:
      react: 18.2.0
      tslib: 2.6.2
    dev: false

  /react-use@17.4.0(react-dom@18.2.0)(react@18.2.0):
    resolution: {integrity: sha512-TgbNTCA33Wl7xzIJegn1HndB4qTS9u03QUwyNycUnXaweZkE4Kq2SB+Yoxx8qbshkZGYBDvUXbXWRUmQDcZZ/Q==}
    peerDependencies:
      react: ^16.8.0  || ^17.0.0 || ^18.0.0
      react-dom: ^16.8.0  || ^17.0.0 || ^18.0.0
    dependencies:
      '@types/js-cookie': 2.2.7
      '@xobotyi/scrollbar-width': 1.9.5
      copy-to-clipboard: 3.3.3
      fast-deep-equal: 3.1.3
      fast-shallow-equal: 1.0.0
      js-cookie: 2.2.1
      nano-css: 5.3.5(react-dom@18.2.0)(react@18.2.0)
      react: 18.2.0
      react-dom: 18.2.0(react@18.2.0)
      react-universal-interface: 0.6.2(react@18.2.0)(tslib@2.6.2)
      resize-observer-polyfill: 1.5.1
      screenfull: 5.2.0
      set-harmonic-interval: 1.0.1
      throttle-debounce: 3.0.1
      ts-easing: 0.2.0
      tslib: 2.6.2
    dev: false

  /react@18.2.0:
    resolution: {integrity: sha512-/3IjMdb2L9QbBdWiW5e3P2/npwMBaU9mHCSCUzNln0ZCYbcfTsGbTJrU/kGemdH2IWmB2ioZ+zkxtmq6g09fGQ==}
    engines: {node: '>=0.10.0'}
    dependencies:
      loose-envify: 1.4.0

  /read-cache@1.0.0:
    resolution: {integrity: sha512-Owdv/Ft7IjOgm/i0xvNDZ1LrRANRfew4b2prF3OWMQLxLfu3bS8FVhCsrSCMK4lR56Y9ya+AThoTpDCTxCmpRA==}
    dependencies:
      pify: 2.3.0
    dev: true

  /read-pkg-up@7.0.1:
    resolution: {integrity: sha512-zK0TB7Xd6JpCLmlLmufqykGE+/TlOePD6qKClNW7hHDKFh/J7/7gCWGR7joEQEW1bKq3a3yUZSObOoWLFQ4ohg==}
    engines: {node: '>=8'}
    dependencies:
      find-up: 4.1.0
      read-pkg: 5.2.0
      type-fest: 0.8.1
    dev: true

  /read-pkg@5.2.0:
    resolution: {integrity: sha512-Ug69mNOpfvKDAc2Q8DRpMjjzdtrnv9HcSMX+4VsZxD1aZ6ZzrIE7rlzXBtWTyhULSMKg076AW6WR5iZpD0JiOg==}
    engines: {node: '>=8'}
    dependencies:
      '@types/normalize-package-data': 2.4.1
      normalize-package-data: 2.5.0
      parse-json: 5.2.0
      type-fest: 0.6.0
    dev: true

  /read-yaml-file@1.1.0:
    resolution: {integrity: sha512-VIMnQi/Z4HT2Fxuwg5KrY174U1VdUIASQVWXXyqtNRtxSr9IYkn1rsI6Tb6HsrHCmB7gVpNwX6JxPTHcH6IoTA==}
    engines: {node: '>=6'}
    dependencies:
      graceful-fs: 4.2.10
      js-yaml: 3.14.1
      pify: 4.0.1
      strip-bom: 3.0.0
    dev: true

  /read-yaml-file@2.1.0:
    resolution: {integrity: sha512-UkRNRIwnhG+y7hpqnycCL/xbTk7+ia9VuVTC0S+zVbwd65DI9eUpRMfsWIGrCWxTU/mi+JW8cHQCrv+zfCbEPQ==}
    engines: {node: '>=10.13'}
    dependencies:
      js-yaml: 4.1.0
      strip-bom: 4.0.0
    dev: true

  /readdirp@3.6.0:
    resolution: {integrity: sha512-hOS089on8RduqdbhvQ5Z37A0ESjsqz6qnRcffsMU3495FuTdqSm+7bhJ29JvIOsBDEEnan5DPu9t3To9VRlMzA==}
    engines: {node: '>=8.10.0'}
    dependencies:
      picomatch: 2.3.1
    dev: true

  /redent@3.0.0:
    resolution: {integrity: sha512-6tDA8g98We0zd0GvVeMT9arEOnTw9qM03L9cJXaCjrip1OO764RDBLBfrB4cwzNGDj5OA5ioymC9GkizgWJDUg==}
    engines: {node: '>=8'}
    dependencies:
      indent-string: 4.0.0
      strip-indent: 3.0.0
    dev: true

  /reflect.getprototypeof@1.0.3:
    resolution: {integrity: sha512-TTAOZpkJ2YLxl7mVHWrNo3iDMEkYlva/kgFcXndqMgbo/AZUmmavEkdXV+hXtE4P8xdyEKRzalaFqZVuwIk/Nw==}
    engines: {node: '>= 0.4'}
    dependencies:
      call-bind: 1.0.2
      define-properties: 1.2.0
      es-abstract: 1.22.1
      get-intrinsic: 1.2.1
      globalthis: 1.0.3
      which-builtin-type: 1.1.3
    dev: true

  /regenerator-runtime@0.14.0:
    resolution: {integrity: sha512-srw17NI0TUWHuGa5CFGGmhfNIeja30WMBfbslPNhf6JrqQlLN5gcrvig1oqPxiVaXb0oW0XRKtH6Nngs5lKCIA==}

  /regexp.prototype.flags@1.5.0:
    resolution: {integrity: sha512-0SutC3pNudRKgquxGoRGIz946MZVHqbNfPjBdxeOhBrdgDKlRoXmYLQN9xRbrR09ZXWeGAdPuif7egofn6v5LA==}
    engines: {node: '>= 0.4'}
    dependencies:
      call-bind: 1.0.2
      define-properties: 1.2.0
      functions-have-names: 1.2.3

  /require-directory@2.1.1:
    resolution: {integrity: sha512-fGxEI7+wsG9xrvdjsrlmL22OMTTiHRwAMroiEeMgq8gzoLC/PQr7RsRDSTLUg/bZAZtF+TVIkHc6/4RIKrui+Q==}
    engines: {node: '>=0.10.0'}
    dev: true

  /require-main-filename@2.0.0:
    resolution: {integrity: sha512-NKN5kMDylKuldxYLSUfrbo5Tuzh4hd+2E8NPPX02mZtn1VuREQToYe/ZdlJy+J3uCpfaiGF05e7B8W0iXbQHmg==}
    dev: true

  /requires-port@1.0.0:
    resolution: {integrity: sha512-KigOCHcocU3XODJxsu8i/j8T9tzT4adHiecwORRQ0ZZFcp7ahwXuRU1m+yuO90C5ZUyGeGfocHDI14M3L3yDAQ==}
    dev: true

  /resize-observer-polyfill@1.5.1:
    resolution: {integrity: sha512-LwZrotdHOo12nQuZlHEmtuXdqGoOD0OhaxopaNFxWzInpEgaLWoVuAMbTzixuosCx2nEG58ngzW3vxdWoxIgdg==}

  /resolve-from@4.0.0:
    resolution: {integrity: sha512-pb/MYmXstAkysRFx8piNI1tGFNQIFA3vkE3Gq4EuA1dF6gHp/+vgZqsCGJapvy8N3Q+4o7FwvquPJcnZ7RYy4g==}
    engines: {node: '>=4'}

  /resolve-from@5.0.0:
    resolution: {integrity: sha512-qYg9KP24dD5qka9J47d0aVky0N+b4fTU89LN9iDnjB5waksiC49rvMB0PrUJQGoTmH50XPiqOvAjDfaijGxYZw==}
    engines: {node: '>=8'}
    dev: true

  /resolve-protobuf-schema@2.1.0:
    resolution: {integrity: sha512-kI5ffTiZWmJaS/huM8wZfEMer1eRd7oJQhDuxeCLe3t7N7mX3z94CN0xPxBQxFYQTSNz9T0i+v6inKqSdK8xrQ==}
    dependencies:
      protocol-buffers-schema: 3.6.0
    dev: false

  /resolve@1.22.4:
    resolution: {integrity: sha512-PXNdCiPqDqeUou+w1C2eTQbNfxKSuMxqTCuvlmmMsk1NWHL5fRrhY6Pl0qEYYc6+QqGClco1Qj8XnjPego4wfg==}
    hasBin: true
    dependencies:
      is-core-module: 2.13.0
      path-parse: 1.0.7
      supports-preserve-symlinks-flag: 1.0.0

  /resolve@2.0.0-next.4:
    resolution: {integrity: sha512-iMDbmAWtfU+MHpxt/I5iWI7cY6YVEZUQ3MBgPQ++XD1PELuJHIl82xBmObyP2KyQmkNB2dsqF7seoQQiAn5yDQ==}
    hasBin: true
    dependencies:
      is-core-module: 2.13.0
      path-parse: 1.0.7
      supports-preserve-symlinks-flag: 1.0.0
    dev: true

  /reusify@1.0.4:
    resolution: {integrity: sha512-U9nH88a3fc/ekCF1l0/UP1IosiuIjyTh7hBvXVMHYgVcfGvt897Xguj2UOLDeI5BG2m7/uwyaLVT6fbtCwTyzw==}
    engines: {iojs: '>=1.0.0', node: '>=0.10.0'}
    dev: true

  /rimraf@3.0.2:
    resolution: {integrity: sha512-JZkJMZkAGFFPP2YqXZXPbMlMBgsxzE8ILs4lMIX/2o0L9UBw9O/Y3o6wFw/i9YLapcUJWwqbi3kdxIPdC62TIA==}
    hasBin: true
    dependencies:
      glob: 7.2.3
    dev: true

  /rimraf@5.0.1:
    resolution: {integrity: sha512-OfFZdwtd3lZ+XZzYP/6gTACubwFcHdLRqS9UX3UwpU2dnGQYkPFISRwvM3w9IiB2w7bW5qGo/uAwE4SmXXSKvg==}
    engines: {node: '>=14'}
    hasBin: true
    dependencies:
      glob: 10.2.6
    dev: true

  /rollup-plugin-esbuild@5.0.0(esbuild@0.18.17)(rollup@3.27.1):
    resolution: {integrity: sha512-1cRIOHAPh8WQgdQQyyvFdeOdxuiyk+zB5zJ5+YOwrZP4cJ0MT3Fs48pQxrZeyZHcn+klFherytILVfE4aYrneg==}
    engines: {node: '>=14.18.0', npm: '>=8.0.0'}
    peerDependencies:
      esbuild: '>=0.10.1'
      rollup: ^1.20.0 || ^2.0.0 || ^3.0.0
    dependencies:
      '@rollup/pluginutils': 5.0.2(rollup@3.27.1)
      debug: 4.3.4
      es-module-lexer: 1.2.1
      esbuild: 0.18.17
      joycon: 3.1.1
      jsonc-parser: 3.2.0
      rollup: 3.27.1
    transitivePeerDependencies:
      - supports-color
    dev: true

  /rollup-plugin-visualizer@5.9.2(rollup@3.27.1):
    resolution: {integrity: sha512-waHktD5mlWrYFrhOLbti4YgQCn1uR24nYsNuXxg7LkPH8KdTXVWR9DNY1WU0QqokyMixVXJS4J04HNrVTMP01A==}
    engines: {node: '>=14'}
    hasBin: true
    peerDependencies:
      rollup: 2.x || 3.x
    peerDependenciesMeta:
      rollup:
        optional: true
    dependencies:
      open: 8.4.2
      picomatch: 2.3.1
      rollup: 3.27.1
      source-map: 0.7.4
      yargs: 17.7.1
    dev: true

  /rollup@2.79.1:
    resolution: {integrity: sha512-uKxbd0IhMZOhjAiD5oAFp7BqvkA4Dv47qpOCtaNvng4HBwdbWtdOh8f5nZNuk2rp51PMGk3bzfWu5oayNEuYnw==}
    engines: {node: '>=10.0.0'}
    hasBin: true
    optionalDependencies:
      fsevents: 2.3.3
    dev: true

  /rollup@3.27.1:
    resolution: {integrity: sha512-tXNDFwOkN6C2w5Blj1g6ForKeFw6c1mDu5jxoeDO3/pmYjgt+8yvIFjKzH5FQUq70OKZBkOt0zzv0THXL7vwzQ==}
    engines: {node: '>=14.18.0', npm: '>=8.0.0'}
    hasBin: true
    optionalDependencies:
      fsevents: 2.3.3
    dev: true

  /rrweb-cssom@0.6.0:
    resolution: {integrity: sha512-APM0Gt1KoXBz0iIkkdB/kfvGOwC4UuJFeG/c+yV7wSc7q96cG/kJ0HiYCnzivD9SB53cLV1MlHFNfOuPaadYSw==}
    dev: true

  /rtl-css-js@1.16.1:
    resolution: {integrity: sha512-lRQgou1mu19e+Ya0LsTvKrVJ5TYUbqCVPAiImX3UfLTenarvPUl1QFdvu5Z3PYmHT9RCcwIfbjRQBntExyj3Zg==}
    dependencies:
      '@babel/runtime': 7.23.2
    dev: false

  /run-parallel@1.2.0:
    resolution: {integrity: sha512-5l4VyZR86LZ/lDxZTR6jqL8AFE2S0IFLMP26AbjsLVADxHdhB/c0GUsH+y39UfCi3dzz8OlQuPmnaJOMoDHQBA==}
    dependencies:
      queue-microtask: 1.2.3
    dev: true

  /rw@1.3.3:
    resolution: {integrity: sha512-PdhdWy89SiZogBLaw42zdeqtRJ//zFd2PgQavcICDUgJT5oW10QCRKbJ6bg4r0/UY2M6BWd5tkxuGFRvCkgfHQ==}
    dev: false

  /safe-array-concat@1.0.0:
    resolution: {integrity: sha512-9dVEFruWIsnie89yym+xWTAYASdpw3CJV7Li/6zBewGf9z2i1j31rP6jnY0pHEO4QZh6N0K11bFjWmdR8UGdPQ==}
    engines: {node: '>=0.4'}
    dependencies:
      call-bind: 1.0.2
      get-intrinsic: 1.2.1
      has-symbols: 1.0.3
      isarray: 2.0.5
    dev: true

  /safe-regex-test@1.0.0:
    resolution: {integrity: sha512-JBUUzyOgEwXQY1NuPtvcj/qcBDbDmEvWufhlnXZIm75DEHp+afM1r1ujJpJsV/gSM4t59tpDyPi1sd6ZaPFfsA==}
    dependencies:
      call-bind: 1.0.2
      get-intrinsic: 1.2.1
      is-regex: 1.1.4
    dev: true

  /safer-buffer@2.1.2:
    resolution: {integrity: sha512-YZo3K82SD7Riyi0E1EQPojLz7kpepnSQI9IyPbHHg1XXXevb5dJI7tpyN2ADxGcQbHG7vcyRHk0cbwqcQriUtg==}
    dev: true

  /sass@1.65.1:
    resolution: {integrity: sha512-9DINwtHmA41SEd36eVPQ9BJKpn7eKDQmUHmpI0y5Zv2Rcorrh0zS+cFrt050hdNbmmCNKTW3hV5mWfuegNRsEA==}
    engines: {node: '>=14.0.0'}
    hasBin: true
    dependencies:
      chokidar: 3.5.3
      immutable: 4.2.4
      source-map-js: 1.0.2
    dev: true

  /saxes@6.0.0:
    resolution: {integrity: sha512-xAg7SOnEhrm5zI3puOOKyy1OMcMlIJZYNJY7xLBwSze0UjhPLnWfj2GF2EpT0jmzaJKIWKHLsaSSajf35bcYnA==}
    engines: {node: '>=v12.22.7'}
    dependencies:
      xmlchars: 2.2.0
    dev: true

  /scheduler@0.23.0:
    resolution: {integrity: sha512-CtuThmgHNg7zIZWAXi3AsyIzA3n4xx7aNyjwC2VJldO2LMVDhFK+63xGqq6CsJH4rTAt6/M+N4GhZiDYPx9eUw==}
    dependencies:
      loose-envify: 1.4.0

  /screenfull@5.2.0:
    resolution: {integrity: sha512-9BakfsO2aUQN2K9Fdbj87RJIEZ82Q9IGim7FqM5OsebfoFC6ZHXgDq/KvniuLTPdeM8wY2o6Dj3WQ7KeQCj3cA==}
    engines: {node: '>=0.10.0'}
    dev: false

  /semver@7.5.4:
    resolution: {integrity: sha512-1bCSESV6Pv+i21Hvpxp3Dx+pSD8lIPt8uVjRrxAUt/nbswYc+tK6Y2btiULjd4+fnq15PX+nqQDC7Oft7WkwcA==}
    engines: {node: '>=10'}
    hasBin: true
    dependencies:
      lru-cache: 6.0.0
    dev: true

  /set-blocking@2.0.0:
    resolution: {integrity: sha512-KiKBS8AnWGEyLzofFfmvKwpdPzqiy16LvQfK3yv/fVH7Bj13/wl3JSR1J+rfgRE9q7xUJK4qvgS8raSOeLUehw==}
    dev: true

  /set-harmonic-interval@1.0.1:
    resolution: {integrity: sha512-AhICkFV84tBP1aWqPwLZqFvAwqEoVA9kxNMniGEUvzOlm4vLmOFLiTT3UZ6bziJTy4bOVpzWGTfSCbmaayGx8g==}
    engines: {node: '>=6.9'}
    dev: false

  /set-value@2.0.1:
    resolution: {integrity: sha512-JxHc1weCN68wRY0fhCoXpyK55m/XPHafOmK4UWD7m2CI14GMcFypt4w/0+NV5f/ZMby2F6S2wwA7fgynh9gWSw==}
    engines: {node: '>=0.10.0'}
    dependencies:
      extend-shallow: 2.0.1
      is-extendable: 0.1.1
      is-plain-object: 2.0.4
      split-string: 3.1.0
    dev: false

  /shebang-command@1.2.0:
    resolution: {integrity: sha512-EV3L1+UQWGor21OmnvojK36mhg+TyIKDh3iFBKBohr5xeXIhNBcx8oWdgkTEEQ+BEFFYdLRuqMfd5L84N1V5Vg==}
    engines: {node: '>=0.10.0'}
    dependencies:
      shebang-regex: 1.0.0
    dev: true

  /shebang-command@2.0.0:
    resolution: {integrity: sha512-kHxr2zZpYtdmrN1qDjrrX/Z1rR1kG8Dx+gkpK1G4eXmvXswmcE1hTWBWYUzlraYw1/yZp6YuDY77YtvbN0dmDA==}
    engines: {node: '>=8'}
    dependencies:
      shebang-regex: 3.0.0
    dev: true

  /shebang-regex@1.0.0:
    resolution: {integrity: sha512-wpoSFAxys6b2a2wHZ1XpDSgD7N9iVjg29Ph9uV/uaP9Ex/KXlkTZTeddxDPSYQpgvzKLGJke2UU0AzoGCjNIvQ==}
    engines: {node: '>=0.10.0'}
    dev: true

  /shebang-regex@3.0.0:
    resolution: {integrity: sha512-7++dFhtcx3353uBaq8DDR4NuxBetBzC7ZQOhmTQInHEd6bSrXdiEyzCvG07Z44UYdLShWUyXt5M/yhz8ekcb1A==}
    engines: {node: '>=8'}
    dev: true

  /shiki@0.14.1:
    resolution: {integrity: sha512-+Jz4nBkCBe0mEDqo1eKRcCdjRtrCjozmcbTUjbPTX7OOJfEbTZzlUWlZtGe3Gb5oV1/jnojhG//YZc3rs9zSEw==}
    dependencies:
      ansi-sequence-parser: 1.1.0
      jsonc-parser: 3.2.0
      vscode-oniguruma: 1.7.0
      vscode-textmate: 8.0.0
    dev: true

  /side-channel@1.0.4:
    resolution: {integrity: sha512-q5XPytqFEIKHkGdiMIrY10mvLRvnQh42/+GoBlFW3b2LXLE2xxJpZFdm94we0BaoV3RwJyGqg5wS7epxTv0Zvw==}
    dependencies:
      call-bind: 1.0.2
      get-intrinsic: 1.2.1
      object-inspect: 1.12.3

  /siginfo@2.0.0:
    resolution: {integrity: sha512-ybx0WO1/8bSBLEWXZvEd7gMW3Sn3JFlW3TvX1nREbDLRNQNaeNN8WK0meBwPdAaOI7TtRRRJn/Es1zhrrCHu7g==}
    dev: true

  /signal-exit@3.0.7:
    resolution: {integrity: sha512-wnD2ZE+l+SPC/uoS0vXeE9L1+0wuaMqKlfz9AMUo38JsyLSBWSFcHR1Rri62LZc12vLr1gb3jl7iwQhgwpAbGQ==}
    dev: true

  /signal-exit@4.0.1:
    resolution: {integrity: sha512-uUWsN4aOxJAS8KOuf3QMyFtgm1pkb6I+KRZbRF/ghdf5T7sM+B1lLLzPDxswUjkmHyxQAVzEgG35E3NzDM9GVw==}
    engines: {node: '>=14'}
    dev: true

  /slash@3.0.0:
    resolution: {integrity: sha512-g9Q1haeby36OSStwb4ntCGGGaKsaVSjQ68fBxoQcutl5fS1vuY18H3wSt3jFyFtrkx+Kz0V1G85A4MyAdDMi2Q==}
    engines: {node: '>=8'}
    dev: true

  /smartwrap@2.0.2:
    resolution: {integrity: sha512-vCsKNQxb7PnCNd2wY1WClWifAc2lwqsG8OaswpJkVJsvMGcnEntdTCDajZCkk93Ay1U3t/9puJmb525Rg5MZBA==}
    engines: {node: '>=6'}
    hasBin: true
    dependencies:
      array.prototype.flat: 1.3.1
      breakword: 1.0.6
      grapheme-splitter: 1.0.4
      strip-ansi: 6.0.1
      wcwidth: 1.0.1
      yargs: 15.4.1
    dev: true

  /sort-asc@0.2.0:
    resolution: {integrity: sha512-umMGhjPeHAI6YjABoSTrFp2zaBtXBej1a0yKkuMUyjjqu6FJsTF+JYwCswWDg+zJfk/5npWUUbd33HH/WLzpaA==}
    engines: {node: '>=0.10.0'}
    dev: false

  /sort-desc@0.2.0:
    resolution: {integrity: sha512-NqZqyvL4VPW+RAxxXnB8gvE1kyikh8+pR+T+CXLksVRN9eiQqkQlPwqWYU0mF9Jm7UnctShlxLyAt1CaBOTL1w==}
    engines: {node: '>=0.10.0'}
    dev: false

  /sort-object@3.0.3:
    resolution: {integrity: sha512-nK7WOY8jik6zaG9CRwZTaD5O7ETWDLZYMM12pqY8htll+7dYeqGfEUPcUBHOpSJg2vJOrvFIY2Dl5cX2ih1hAQ==}
    engines: {node: '>=0.10.0'}
    dependencies:
      bytewise: 1.1.0
      get-value: 2.0.6
      is-extendable: 0.1.1
      sort-asc: 0.2.0
      sort-desc: 0.2.0
      union-value: 1.0.1
    dev: false

  /source-map-js@1.0.2:
    resolution: {integrity: sha512-R0XvVJ9WusLiqTCEiGCmICCMplcCkIwwR11mOSD9CR5u+IXYdiseeEuXCVAjS54zqwkLcPNnmU4OeJ6tUrWhDw==}
    engines: {node: '>=0.10.0'}
    dev: true

  /source-map@0.5.6:
    resolution: {integrity: sha512-MjZkVp0NHr5+TPihLcadqnlVoGIoWo4IBHptutGh9wI3ttUYvCG26HkSuDi+K6lsZ25syXJXcctwgyVCt//xqA==}
    engines: {node: '>=0.10.0'}
    dev: false

  /source-map@0.5.7:
    resolution: {integrity: sha512-LbrmJOMUSdEVxIKvdcJzQC+nQhe8FUZQTXQy6+I75skNgn3OoQ0DZA8YnFa7gp8tqtL3KPf1kmo0R5DoApeSGQ==}
    engines: {node: '>=0.10.0'}

  /source-map@0.6.1:
    resolution: {integrity: sha512-UjgapumWlbMhkBgzT7Ykc5YXUT46F0iKu8SGXq0bcwP5dz/h0Plj6enJqjz1Zbq2l5WaqYnrVbwWOWMyF3F47g==}
    engines: {node: '>=0.10.0'}

  /source-map@0.7.4:
    resolution: {integrity: sha512-l3BikUxvPOcn5E74dZiq5BGsTb5yEwhaTSzccU6t4sDOH8NWJCstKO5QT2CvtFoK6F0saL7p9xHAqHOlCPJygA==}
    engines: {node: '>= 8'}
    dev: true

  /sourcemap-codec@1.4.8:
    resolution: {integrity: sha512-9NykojV5Uih4lgo5So5dtw+f0JgJX30KCNI8gwhz2J9A15wD0Ml6tjHKwf6fTSa6fAdVBdZeNOs9eJ71qCk8vA==}
    deprecated: Please use @jridgewell/sourcemap-codec instead
    dev: false

  /spawndamnit@2.0.0:
    resolution: {integrity: sha512-j4JKEcncSjFlqIwU5L/rp2N5SIPsdxaRsIv678+TZxZ0SRDJTm8JrxJMjE/XuiEZNEir3S8l0Fa3Ke339WI4qA==}
    dependencies:
      cross-spawn: 5.1.0
      signal-exit: 3.0.7
    dev: true

  /spdx-correct@3.2.0:
    resolution: {integrity: sha512-kN9dJbvnySHULIluDHy32WHRUu3Og7B9sbY7tsFLctQkIqnMh3hErYgdMjTYuqmcXX+lK5T1lnUt3G7zNswmZA==}
    dependencies:
      spdx-expression-parse: 3.0.1
      spdx-license-ids: 3.0.13
    dev: true

  /spdx-exceptions@2.3.0:
    resolution: {integrity: sha512-/tTrYOC7PPI1nUAgx34hUpqXuyJG+DTHJTnIULG4rDygi4xu/tfgmq1e1cIRwRzwZgo4NLySi+ricLkZkw4i5A==}
    dev: true

  /spdx-expression-parse@3.0.1:
    resolution: {integrity: sha512-cbqHunsQWnJNE6KhVSMsMeH5H/L9EpymbzqTQ3uLwNCLZ1Q481oWaofqH7nO6V07xlXwY6PhQdQ2IedWx/ZK4Q==}
    dependencies:
      spdx-exceptions: 2.3.0
      spdx-license-ids: 3.0.13
    dev: true

  /spdx-license-ids@3.0.13:
    resolution: {integrity: sha512-XkD+zwiqXHikFZm4AX/7JSCXA98U5Db4AFd5XUg/+9UNtnH75+Z9KxtpYiJZx36mUDVOwH83pl7yvCer6ewM3w==}
    dev: true

  /split-string@3.1.0:
    resolution: {integrity: sha512-NzNVhJDYpwceVVii8/Hu6DKfD2G+NrQHlS/V/qgv763EYudVwEcMQNxd2lh+0VrUByXN/oJkl5grOhYWvQUYiw==}
    engines: {node: '>=0.10.0'}
    dependencies:
      extend-shallow: 3.0.2
    dev: false

  /sprintf-js@1.0.3:
    resolution: {integrity: sha512-D9cPgkvLlV3t3IzL0D0YLvGA9Ahk4PcvVwUbN0dSGr1aP0Nrt4AEnTUbuGvquEC0mA64Gqt1fzirlRs5ibXx8g==}
    dev: true

  /stack-generator@2.0.10:
    resolution: {integrity: sha512-mwnua/hkqM6pF4k8SnmZ2zfETsRUpWXREfA/goT8SLCV4iOFa4bzOX2nDipWAZFPTjLvQB82f5yaodMVhK0yJQ==}
    dependencies:
      stackframe: 1.3.4
    dev: false

  /stackback@0.0.2:
    resolution: {integrity: sha512-1XMJE5fQo1jGH6Y/7ebnwPOBEkIEnT4QF32d5R1+VXdXveM0IBMJt8zfaxX1P3QhVwrYe+576+jkANtSS2mBbw==}
    dev: true

  /stackframe@1.3.4:
    resolution: {integrity: sha512-oeVtt7eWQS+Na6F//S4kJ2K2VbRlS9D43mAlMyVpVWovy9o+jfgH8O9agzANzaiLjclA0oYzUXEM4PurhSUChw==}
    dev: false

  /stacktrace-gps@3.1.2:
    resolution: {integrity: sha512-GcUgbO4Jsqqg6RxfyTHFiPxdPqF+3LFmQhm7MgCuYQOYuWyqxo5pwRPz5d/u6/WYJdEnWfK4r+jGbyD8TSggXQ==}
    dependencies:
      source-map: 0.5.6
      stackframe: 1.3.4
    dev: false

  /stacktrace-js@2.0.2:
    resolution: {integrity: sha512-Je5vBeY4S1r/RnLydLl0TBTi3F2qdfWmYsGvtfZgEI+SCprPppaIhQf5nGcal4gI4cGpCV/duLcAzT1np6sQqg==}
    dependencies:
      error-stack-parser: 2.1.4
      stack-generator: 2.0.10
      stacktrace-gps: 3.1.2
    dev: false

  /std-env@3.4.2:
    resolution: {integrity: sha512-Cw6eJDX9AxEEL0g5pYj8Zx9KXtDf60rxwS2ze0HBanS0aKhj1sBlzcsmg+R0qYy8byFa854/yR2X5ZmBSClVmg==}
    dev: true

  /stop-iteration-iterator@1.0.0:
    resolution: {integrity: sha512-iCGQj+0l0HOdZ2AEeBADlsRC+vsnDsZsbdSiH1yNSjcfKM7fdpCMfqAL/dwF5BLiw/XhRft/Wax6zQbhq2BcjQ==}
    engines: {node: '>= 0.4'}
    dependencies:
      internal-slot: 1.0.5

  /stream-transform@2.1.3:
    resolution: {integrity: sha512-9GHUiM5hMiCi6Y03jD2ARC1ettBXkQBoQAe7nJsPknnI0ow10aXjTnew8QtYQmLjzn974BnmWEAJgCY6ZP1DeQ==}
    dependencies:
      mixme: 0.5.9
    dev: true

  /string-width@4.2.3:
    resolution: {integrity: sha512-wKyQRQpjJ0sIp62ErSZdGsjMJWsap5oRNihHhu6G7JVO/9jIB6UyevL+tXuOqrng8j/cxKTWyWUwvSTriiZz/g==}
    engines: {node: '>=8'}
    dependencies:
      emoji-regex: 8.0.0
      is-fullwidth-code-point: 3.0.0
      strip-ansi: 6.0.1
    dev: true

  /string.prototype.matchall@4.0.8:
    resolution: {integrity: sha512-6zOCOcJ+RJAQshcTvXPHoxoQGONa3e/Lqx90wUA+wEzX78sg5Bo+1tQo4N0pohS0erG9qtCqJDjNCQBjeWVxyg==}
    dependencies:
      call-bind: 1.0.2
      define-properties: 1.2.0
      es-abstract: 1.22.1
      get-intrinsic: 1.2.1
      has-symbols: 1.0.3
      internal-slot: 1.0.5
      regexp.prototype.flags: 1.5.0
      side-channel: 1.0.4
    dev: true

  /string.prototype.trim@1.2.7:
    resolution: {integrity: sha512-p6TmeT1T3411M8Cgg9wBTMRtY2q9+PNy9EV1i2lIXUN/btt763oIfxwN3RR8VU6wHX8j/1CFy0L+YuThm6bgOg==}
    engines: {node: '>= 0.4'}
    dependencies:
      call-bind: 1.0.2
      define-properties: 1.2.0
      es-abstract: 1.22.1
    dev: true

  /string.prototype.trimend@1.0.6:
    resolution: {integrity: sha512-JySq+4mrPf9EsDBEDYMOb/lM7XQLulwg5R/m1r0PXEFqrV0qHvl58sdTilSXtKOflCsK2E8jxf+GKC0T07RWwQ==}
    dependencies:
      call-bind: 1.0.2
      define-properties: 1.2.0
      es-abstract: 1.22.1
    dev: true

  /string.prototype.trimstart@1.0.6:
    resolution: {integrity: sha512-omqjMDaY92pbn5HOX7f9IccLA+U1tA9GvtU4JrodiXFfYB7jPzzHpRzpglLAjtUV6bB557zwClJezTqnAiYnQA==}
    dependencies:
      call-bind: 1.0.2
      define-properties: 1.2.0
      es-abstract: 1.22.1
    dev: true

  /strip-ansi@6.0.1:
    resolution: {integrity: sha512-Y38VPSHcqkFrCpFnQ9vuSXmquuv5oXOKpGeT6aGrr3o3Gc9AlVa6JBfUSOCnbxGGZF+/0ooI7KrPuUSztUdU5A==}
    engines: {node: '>=8'}
    dependencies:
      ansi-regex: 5.0.1
    dev: true

  /strip-bom@3.0.0:
    resolution: {integrity: sha512-vavAMRXOgBVNF6nyEEmL3DBK19iRpDcoIwW+swQ+CbGiu7lju6t+JklA1MHweoWtadgt4ISVUsXLyDq34ddcwA==}
    engines: {node: '>=4'}
    dev: true

  /strip-bom@4.0.0:
    resolution: {integrity: sha512-3xurFv5tEgii33Zi8Jtp55wEIILR9eh34FAW00PZf+JnSsTmV/ioewSgQl97JHvgjoRGwPShsWm+IdrxB35d0w==}
    engines: {node: '>=8'}
    dev: true

  /strip-indent@3.0.0:
    resolution: {integrity: sha512-laJTa3Jb+VQpaC6DseHhF7dXVqHTfJPCRDaEbid/drOhgitgYku/letMUqOXFoWV0zIIUbjpdH2t+tYj4bQMRQ==}
    engines: {node: '>=8'}
    dependencies:
      min-indent: 1.0.1
    dev: true

  /strip-json-comments@3.1.1:
    resolution: {integrity: sha512-6fPc+R4ihwqP6N/aIv2f1gMH8lOVtWQHoqC4yK6oSDVVocumAsfCqjkXnqiYMhmMwS/mEHLp7Vehlt3ql6lEig==}
    engines: {node: '>=8'}
    dev: true

  /strip-literal@1.0.1:
    resolution: {integrity: sha512-QZTsipNpa2Ppr6v1AmJHESqJ3Uz247MUS0OjrnnZjFAvEoWqxuyFuXn2xLgMtRnijJShAa1HL0gtJyUs7u7n3Q==}
    dependencies:
      acorn: 8.10.0
    dev: true

  /stylis@4.2.0:
    resolution: {integrity: sha512-Orov6g6BB1sDfYgzWfTHDOxamtX1bE/zo104Dh9e6fqJ3PooipYyfJ0pUmrZO2wAvO8YbEyeFrkV91XTsGMSrw==}

  /supports-color@5.5.0:
    resolution: {integrity: sha512-QjVjwdXIt408MIiAqCX4oUKsgU2EqAGzs2Ppkm4aQYbjm+ZEWEcW4SfFNTr4uMNZma0ey4f5lgLrkB0aX0QMow==}
    engines: {node: '>=4'}
    dependencies:
      has-flag: 3.0.0

  /supports-color@7.2.0:
    resolution: {integrity: sha512-qpCAvRl9stuOHveKsn7HncJRvv501qIacKzQlO/+Lwxc9+0q2wLyv4Dfvt80/DPn2pqOBsJdDiogXGR9+OvwRw==}
    engines: {node: '>=8'}
    dependencies:
      has-flag: 4.0.0

  /supports-preserve-symlinks-flag@1.0.0:
    resolution: {integrity: sha512-ot0WnXS9fgdkgIcePe6RHNk1WA8+muPa6cSjeR3V8K27q9BB1rTE3R1p7Hv0z1ZyAc8s6Vvv8DIyWf681MAt0w==}
    engines: {node: '>= 0.4'}

  /symbol-tree@3.2.4:
    resolution: {integrity: sha512-9QNk5KwDF+Bvz+PyObkmSYjI5ksVUYtjW7AU22r2NKcfLJcXp96hkDWU3+XndOsUb+AQ9QhfzfCT2O+CNWT5Tw==}
    dev: true

  /syncpack@10.5.1:
    resolution: {integrity: sha512-YGKX0x7I4LxP62gJZnjMiv9eROQnbymeVU1heLdOhuiGNDuIcT/fk1M2kh1VYSBuuFIaGTP30LNEbPx4zy5MQg==}
    engines: {node: '>=14'}
    hasBin: true
    dependencies:
      chalk: 4.1.2
      commander: 10.0.1
      cosmiconfig: 8.1.3
      enquirer: 2.3.6
      fs-extra: 11.1.1
      glob: 10.2.6
      minimatch: 9.0.1
      read-yaml-file: 2.1.0
      semver: 7.5.4
      tightrope: 0.1.0
      ts-toolbelt: 9.6.0
    dev: true

  /tapable@2.2.1:
    resolution: {integrity: sha512-GNzQvQTOIP6RyTfE2Qxb8ZVlNmw0n88vp1szwWRimP02mnTsx3Wtn5qRdqY9w2XduFNUgvOwhNnQsjwCp+kqaQ==}
    engines: {node: '>=6'}
    dev: true

  /term-size@2.2.1:
    resolution: {integrity: sha512-wK0Ri4fOGjv/XPy8SBHZChl8CM7uMc5VML7SqiQ0zG7+J5Vr+RMQDoHa2CNT6KHUnTGIXH34UDMkPzAUyapBZg==}
    engines: {node: '>=8'}
    dev: true

  /text-table@0.2.0:
    resolution: {integrity: sha512-N+8UisAXDGk8PFXP4HAzVR9nbfmVJ3zYLAWiTIoqC5v5isinhr+r5uaO8+7r3BMfuNIufIsA7RdpVgacC2cSpw==}
    dev: true

  /throttle-debounce@3.0.1:
    resolution: {integrity: sha512-dTEWWNu6JmeVXY0ZYoPuH5cRIwc0MeGbJwah9KUNYSJwommQpCzTySTpEe8Gs1J23aeWEuAobe4Ag7EHVt/LOg==}
    engines: {node: '>=10'}
    dev: false

  /tightrope@0.1.0:
    resolution: {integrity: sha512-HHHNYdCAIYwl1jOslQBT455zQpdeSo8/A346xpIb/uuqhSg+tCvYNsP5f11QW+z9VZ3vSX8YIfzTApjjuGH63w==}
    engines: {node: '>=14'}
    dev: true

  /tiny-invariant@1.3.1:
    resolution: {integrity: sha512-AD5ih2NlSssTCwsMznbvwMZpJ1cbhkGd2uueNxzv2jDlEeZdU04JQfRnggJQ8DrcVBGjAsCKwFBbDlVNtEMlzw==}

  /tinybench@2.5.0:
    resolution: {integrity: sha512-kRwSG8Zx4tjF9ZiyH4bhaebu+EDz1BOx9hOigYHlUW4xxI/wKIUQUqo018UlU4ar6ATPBsaMrdbKZ+tmPdohFA==}
    dev: true

  /tinypool@0.7.0:
    resolution: {integrity: sha512-zSYNUlYSMhJ6Zdou4cJwo/p7w5nmAH17GRfU/ui3ctvjXFErXXkruT4MWW6poDeXgCaIBlGLrfU6TbTXxyGMww==}
    engines: {node: '>=14.0.0'}
    dev: true

  /tinyspy@2.1.1:
    resolution: {integrity: sha512-XPJL2uSzcOyBMky6OFrusqWlzfFrXtE0hPuMgW8A2HmaqrPo4ZQHRN/V0QXN3FSjKxpsbRrFc5LI7KOwBsT1/w==}
    engines: {node: '>=14.0.0'}
    dev: true

  /tmp@0.0.33:
    resolution: {integrity: sha512-jRCJlojKnZ3addtTOjdIqoRuPEKBvNXcGYqzO6zWZX8KfKEpnGY5jfggJQ3EjKuu8D4bJRr0y+cYJFmYbImXGw==}
    engines: {node: '>=0.6.0'}
    dependencies:
      os-tmpdir: 1.0.2
    dev: true

  /to-fast-properties@2.0.0:
    resolution: {integrity: sha512-/OaKK0xYrs3DmxRYqL/yDc+FxFUVYhDlXMhRmv3z915w2HF1tnN1omB354j8VUGO/hbRzyD6Y3sA7v7GS/ceog==}
    engines: {node: '>=4'}

  /to-regex-range@5.0.1:
    resolution: {integrity: sha512-65P7iz6X5yEr1cwcgvQxbbIw7Uk3gOy5dIdtZ4rDveLqhrdJP+Li/Hx6tyK0NEb+2GCyneCMJiGqrADCSNk8sQ==}
    engines: {node: '>=8.0'}
    dependencies:
      is-number: 7.0.0
    dev: true

  /toggle-selection@1.0.6:
    resolution: {integrity: sha512-BiZS+C1OS8g/q2RRbJmy59xpyghNBqrr6k5L/uKBGRsTfxmu3ffiRnd8mlGPUVayg8pvfi5urfnu8TU7DVOkLQ==}

  /tough-cookie@4.1.3:
    resolution: {integrity: sha512-aX/y5pVRkfRnfmuX+OdbSdXvPe6ieKX/G2s7e98f4poJHnqH3281gDPm/metm6E/WRamfx7WC4HUqkWHfQHprw==}
    engines: {node: '>=6'}
    dependencies:
      psl: 1.9.0
      punycode: 2.3.0
      universalify: 0.2.0
      url-parse: 1.5.10
    dev: true

  /tr46@4.1.1:
    resolution: {integrity: sha512-2lv/66T7e5yNyhAAC4NaKe5nVavzuGJQVVtRYLyQ2OI8tsJ61PMLlelehb0wi2Hx6+hT/OJUWZcw8MjlSRnxvw==}
    engines: {node: '>=14'}
    dependencies:
      punycode: 2.3.0
    dev: true

  /trim-newlines@3.0.1:
    resolution: {integrity: sha512-c1PTsA3tYrIsLGkJkzHF+w9F2EyxfXGo4UyJc4pFL++FMjnq0HJS69T3M7d//gKrFKwy429bouPescbjecU+Zw==}
    engines: {node: '>=8'}
    dev: true

  /ts-api-utils@1.0.2(typescript@5.1.6):
    resolution: {integrity: sha512-Cbu4nIqnEdd+THNEsBdkolnOXhg0I8XteoHaEKgvsxpsbWda4IsUut2c187HxywQCvveojow0Dgw/amxtSKVkQ==}
    engines: {node: '>=16.13.0'}
    peerDependencies:
      typescript: '>=4.2.0'
    dependencies:
      typescript: 5.1.6
    dev: true

  /ts-easing@0.2.0:
    resolution: {integrity: sha512-Z86EW+fFFh/IFB1fqQ3/+7Zpf9t2ebOAxNI/V6Wo7r5gqiqtxmgTlQ1qbqQcjLKYeSHPTsEmvlJUDg/EuL0uHQ==}
    dev: false

  /ts-node@10.9.1(@types/node@16.18.40)(typescript@5.1.6):
    resolution: {integrity: sha512-NtVysVPkxxrwFGUUxGYhfux8k78pQB3JqYBXlLRZgdGUqTO5wU/UyHop5p70iEbGhB7q5KmiZiU0Y3KlJrScEw==}
    hasBin: true
    peerDependencies:
      '@swc/core': '>=1.2.50'
      '@swc/wasm': '>=1.2.50'
      '@types/node': '*'
      typescript: '>=2.7'
    peerDependenciesMeta:
      '@swc/core':
        optional: true
      '@swc/wasm':
        optional: true
    dependencies:
      '@cspotcode/source-map-support': 0.8.1
      '@tsconfig/node10': 1.0.9
      '@tsconfig/node12': 1.0.11
      '@tsconfig/node14': 1.0.3
      '@tsconfig/node16': 1.0.3
      '@types/node': 16.18.40
      acorn: 8.10.0
      acorn-walk: 8.2.0
      arg: 4.1.3
      create-require: 1.1.1
      diff: 4.0.2
      make-error: 1.3.6
      typescript: 5.1.6
      v8-compile-cache-lib: 3.0.1
      yn: 3.1.1
    dev: true

  /ts-toolbelt@9.6.0:
    resolution: {integrity: sha512-nsZd8ZeNUzukXPlJmTBwUAuABDe/9qtVDelJeT/qW0ow3ZS3BsQJtNkan1802aM9Uf68/Y8ljw86Hu0h5IUW3w==}
    dev: true

  /tsconfig-paths@3.14.2:
    resolution: {integrity: sha512-o/9iXgCYc5L/JxCHPe3Hvh8Q/2xm5Z+p18PESBU6Ff33695QnCHBEjcytY2q19ua7Mbl/DavtBOLq+oG0RCL+g==}
    dependencies:
      '@types/json5': 0.0.29
      json5: 1.0.2
      minimist: 1.2.8
      strip-bom: 3.0.0
    dev: true

  /tslib@2.4.0:
    resolution: {integrity: sha512-d6xOpEDfsi2CZVlPQzGeux8XMwLT9hssAsaPYExaQMuYskwb+x1x7J371tWlbBdWHroy99KnVB6qIkUbs5X3UQ==}

  /tslib@2.6.2:
    resolution: {integrity: sha512-AEYxH93jGFPn/a2iVAwW87VuUIkR1FVUKB77NwMF7nBTDkDrrT/Hpt/IrCJ0QXhW27jTBDcf5ZY7w6RiqTMw2Q==}

  /tty-table@4.2.1:
    resolution: {integrity: sha512-xz0uKo+KakCQ+Dxj1D/tKn2FSyreSYWzdkL/BYhgN6oMW808g8QRMuh1atAV9fjTPbWBjfbkKQpI/5rEcnAc7g==}
    engines: {node: '>=8.0.0'}
    hasBin: true
    dependencies:
      chalk: 4.1.2
      csv: 5.5.3
      kleur: 4.1.5
      smartwrap: 2.0.2
      strip-ansi: 6.0.1
      wcwidth: 1.0.1
      yargs: 17.7.1
    dev: true

  /type-check@0.4.0:
    resolution: {integrity: sha512-XleUoc9uwGXqjWwXaUTZAmzMcFZ5858QA2vvx1Ur5xIcixXIP+8LnFDgRplU30us6teqdlskFfu+ae4K79Ooew==}
    engines: {node: '>= 0.8.0'}
    dependencies:
      prelude-ls: 1.2.1
    dev: true

  /type-detect@4.0.8:
    resolution: {integrity: sha512-0fr/mIH1dlO+x7TlcMy+bIDqKPsw/70tVyeHW787goQjhmqaZe10uwLujubK9q9Lg6Fiho1KUKDYz0Z7k7g5/g==}
    engines: {node: '>=4'}
    dev: true

  /type-fest@0.13.1:
    resolution: {integrity: sha512-34R7HTnG0XIJcBSn5XhDd7nNFPRcXYRZrBB2O2jdKqYODldSzBAqzsWoZYYvduky73toYS/ESqxPvkDf/F0XMg==}
    engines: {node: '>=10'}
    dev: true

  /type-fest@0.20.2:
    resolution: {integrity: sha512-Ne+eE4r0/iWnpAxD852z3A+N0Bt5RN//NjJwRd2VFHEmrywxf5vsZlh4R6lixl6B+wz/8d+maTSAkN1FIkI3LQ==}
    engines: {node: '>=10'}
    dev: true

  /type-fest@0.6.0:
    resolution: {integrity: sha512-q+MB8nYR1KDLrgr4G5yemftpMC7/QLqVndBmEEdqzmNj5dcFOO4Oo8qlwZE3ULT3+Zim1F8Kq4cBnikNhlCMlg==}
    engines: {node: '>=8'}
    dev: true

  /type-fest@0.8.1:
    resolution: {integrity: sha512-4dbzIzqvjtgiM5rw1k5rEHtBANKmdudhGyBEajN01fEyhaAIhsoKNy6y7+IN93IfpFtwY9iqi7kD+xwKhQsNJA==}
    engines: {node: '>=8'}
    dev: true

  /typed-array-buffer@1.0.0:
    resolution: {integrity: sha512-Y8KTSIglk9OZEr8zywiIHG/kmQ7KWyjseXs1CbSo8vC42w7hg2HgYTxSWwP0+is7bWDc1H+Fo026CpHFwm8tkw==}
    engines: {node: '>= 0.4'}
    dependencies:
      call-bind: 1.0.2
      get-intrinsic: 1.2.1
      is-typed-array: 1.1.10
    dev: true

  /typed-array-byte-length@1.0.0:
    resolution: {integrity: sha512-Or/+kvLxNpeQ9DtSydonMxCx+9ZXOswtwJn17SNLvhptaXYDJvkFFP5zbfU/uLmvnBJlI4yrnXRxpdWH/M5tNA==}
    engines: {node: '>= 0.4'}
    dependencies:
      call-bind: 1.0.2
      for-each: 0.3.3
      has-proto: 1.0.1
      is-typed-array: 1.1.10
    dev: true

  /typed-array-byte-offset@1.0.0:
    resolution: {integrity: sha512-RD97prjEt9EL8YgAgpOkf3O4IF9lhJFr9g0htQkm0rchFp/Vx7LW5Q8fSXXub7BXAODyUQohRMyOc3faCPd0hg==}
    engines: {node: '>= 0.4'}
    dependencies:
      available-typed-arrays: 1.0.5
      call-bind: 1.0.2
      for-each: 0.3.3
      has-proto: 1.0.1
      is-typed-array: 1.1.10
    dev: true

  /typed-array-length@1.0.4:
    resolution: {integrity: sha512-KjZypGq+I/H7HI5HlOoGHkWUUGq+Q0TPhQurLbyrVrvnKTBgzLhIJ7j6J/XTQOi0d1RjyZ0wdas8bKs2p0x3Ng==}
    dependencies:
      call-bind: 1.0.2
      for-each: 0.3.3
      is-typed-array: 1.1.10
    dev: true

  /typedoc@0.24.8(typescript@5.1.6):
    resolution: {integrity: sha512-ahJ6Cpcvxwaxfu4KtjA8qZNqS43wYt6JL27wYiIgl1vd38WW/KWX11YuAeZhuz9v+ttrutSsgK+XO1CjL1kA3w==}
    engines: {node: '>= 14.14'}
    hasBin: true
    peerDependencies:
      typescript: 4.6.x || 4.7.x || 4.8.x || 4.9.x || 5.0.x || 5.1.x
    dependencies:
      lunr: 2.3.9
      marked: 4.3.0
      minimatch: 9.0.1
      shiki: 0.14.1
      typescript: 5.1.6
    dev: true

  /typescript@5.1.6:
    resolution: {integrity: sha512-zaWCozRZ6DLEWAWFrVDz1H6FVXzUSfTy5FUMWsQlU8Ym5JP9eO4xkTIROFCQvhQf61z6O/G6ugw3SgAnvvm+HA==}
    engines: {node: '>=14.17'}
    hasBin: true

  /typewise-core@1.2.0:
    resolution: {integrity: sha512-2SCC/WLzj2SbUwzFOzqMCkz5amXLlxtJqDKTICqg30x+2DZxcfZN2MvQZmGfXWKNWaKK9pBPsvkcwv8bF/gxKg==}
    dev: false

  /typewise@1.0.3:
    resolution: {integrity: sha512-aXofE06xGhaQSPzt8hlTY+/YWQhm9P0jYUp1f2XtmW/3Bk0qzXcyFWAtPoo2uTGQj1ZwbDuSyuxicq+aDo8lCQ==}
    dependencies:
      typewise-core: 1.2.0
    dev: false

  /ufo@1.2.0:
    resolution: {integrity: sha512-RsPyTbqORDNDxqAdQPQBpgqhWle1VcTSou/FraClYlHf6TZnQcGslpLcAphNR+sQW4q5lLWLbOsRlh9j24baQg==}
    dev: true

  /uglify-js@3.17.4:
    resolution: {integrity: sha512-T9q82TJI9e/C1TAxYvfb16xO120tMVFZrGA3f9/P4424DNu6ypK103y0GPFVa17yotwSyZW5iYXgjYHkGrJW/g==}
    engines: {node: '>=0.8.0'}
    hasBin: true
    requiresBuild: true
    dev: true
    optional: true

  /unbox-primitive@1.0.2:
    resolution: {integrity: sha512-61pPlCD9h51VoreyJ0BReideM3MDKMKnh6+V9L08331ipq6Q8OFXZYiqP6n/tbHx4s5I9uRhcye6BrbkizkBDw==}
    dependencies:
      call-bind: 1.0.2
      has-bigints: 1.0.2
      has-symbols: 1.0.3
      which-boxed-primitive: 1.0.2
    dev: true

  /union-value@1.0.1:
    resolution: {integrity: sha512-tJfXmxMeWYnczCVs7XAEvIV7ieppALdyepWMkHkwciRpZraG/xwT+s2JN8+pr1+8jCRf80FFzvr+MpQeeoF4Xg==}
    engines: {node: '>=0.10.0'}
    dependencies:
      arr-union: 3.1.0
      get-value: 2.0.6
      is-extendable: 0.1.1
      set-value: 2.0.1
    dev: false

  /universalify@0.1.2:
    resolution: {integrity: sha512-rBJeI5CXAlmy1pV+617WB9J63U6XcazHHF2f2dbJix4XzpUF0RS3Zbj0FGIOCAva5P/d/GBOYaACQ1w+0azUkg==}
    engines: {node: '>= 4.0.0'}
    dev: true

  /universalify@0.2.0:
    resolution: {integrity: sha512-CJ1QgKmNg3CwvAv/kOFmtnEN05f0D/cn9QntgNOQlQF9dgvVTHj3t+8JPdjqawCHk7V/KA+fbUqzZ9XWhcqPUg==}
    engines: {node: '>= 4.0.0'}
    dev: true

  /universalify@2.0.0:
    resolution: {integrity: sha512-hAZsKq7Yy11Zu1DE0OzWjw7nnLZmJZYTDZZyEFHZdUhV8FkH5MCfoU1XMaxXovpyW5nq5scPqq0ZDP9Zyl04oQ==}
    engines: {node: '>= 10.0.0'}
    dev: true

  /uri-js@4.4.1:
    resolution: {integrity: sha512-7rKUyy33Q1yc98pQ1DAmLtwX109F7TIfWlW1Ydo8Wl1ii1SeHieeh0HHfPeL2fMXK6z0s8ecKs9frCuLJvndBg==}
    dependencies:
      punycode: 2.3.0
    dev: true

  /url-parse@1.5.10:
    resolution: {integrity: sha512-WypcfiRhfeUP9vvF0j6rw0J3hrWrw6iZv3+22h6iRMJ/8z1Tj6XfLP4DsUix5MhMPnXpiHDoKyoZ/bdCkwBCiQ==}
    dependencies:
      querystringify: 2.2.0
      requires-port: 1.0.0
    dev: true

  /use-callback-ref@1.3.0(@types/react@18.2.37)(react@18.2.0):
    resolution: {integrity: sha512-3FT9PRuRdbB9HfXhEq35u4oZkvpJ5kuYbpqhCfmiZyReuRgpnhDlbr2ZEnnuS0RrJAPn6l23xjFg9kpDM+Ms7w==}
    engines: {node: '>=10'}
    peerDependencies:
      '@types/react': ^16.8.0 || ^17.0.0 || ^18.0.0
      react: ^16.8.0 || ^17.0.0 || ^18.0.0
    peerDependenciesMeta:
      '@types/react':
        optional: true
    dependencies:
      '@types/react': 18.2.37
      react: 18.2.0
      tslib: 2.6.2

  /use-sidecar@1.1.2(@types/react@18.2.37)(react@18.2.0):
    resolution: {integrity: sha512-epTbsLuzZ7lPClpz2TyryBfztm7m+28DlEv2ZCQ3MDr5ssiwyOwGH/e5F9CkfWjJ1t4clvI58yF822/GUkjjhw==}
    engines: {node: '>=10'}
    peerDependencies:
      '@types/react': ^16.9.0 || ^17.0.0 || ^18.0.0
      react: ^16.8.0 || ^17.0.0 || ^18.0.0
    peerDependenciesMeta:
      '@types/react':
        optional: true
    dependencies:
      '@types/react': 18.2.37
      detect-node-es: 1.1.0
      react: 18.2.0
      tslib: 2.6.2

  /uuid@9.0.0:
    resolution: {integrity: sha512-MXcSTerfPa4uqyzStbRoTgt5XIe3x5+42+q1sDuy3R5MDk66URdLMOZe5aPX/SQd+kuYAh0FdP/pO28IkQyTeg==}
    hasBin: true
    dev: false

  /v8-compile-cache-lib@3.0.1:
    resolution: {integrity: sha512-wa7YjyUGfNZngI/vtK0UHAN+lgDCxBPCylVXGp0zu59Fz5aiGtNXaq3DhIov063MorB+VfufLh3JlF2KdTK3xg==}
    dev: true

  /validate-npm-package-license@3.0.4:
    resolution: {integrity: sha512-DpKm2Ui/xN7/HQKCtpZxoRWBhZ9Z0kqtygG8XCgNQ8ZlDnxuQmWhj566j8fN4Cu3/JmbhsDo7fcAJq4s9h27Ew==}
    dependencies:
      spdx-correct: 3.2.0
      spdx-expression-parse: 3.0.1
    dev: true

  /vite-node@0.34.6(@types/node@16.18.40)(sass@1.65.1):
    resolution: {integrity: sha512-nlBMJ9x6n7/Amaz6F3zJ97EBwR2FkzhBRxF5e+jE6LA3yi6Wtc2lyTij1OnDMIr34v5g/tVQtsVAzhT0jc5ygA==}
    engines: {node: '>=v14.18.0'}
    hasBin: true
    dependencies:
      cac: 6.7.14
      debug: 4.3.4
      mlly: 1.4.0
      pathe: 1.1.1
      picocolors: 1.0.0
      vite: 4.4.9(@types/node@16.18.40)(sass@1.65.1)
    transitivePeerDependencies:
      - '@types/node'
      - less
      - lightningcss
      - sass
      - stylus
      - sugarss
      - supports-color
      - terser
    dev: true

  /vite-plugin-eslint@1.8.1(eslint@8.47.0)(vite@4.4.9):
    resolution: {integrity: sha512-PqdMf3Y2fLO9FsNPmMX+//2BF5SF8nEWspZdgl4kSt7UvHDRHVVfHvxsD7ULYzZrJDGRxR81Nq7TOFgwMnUang==}
    peerDependencies:
      eslint: '>=7'
      vite: '>=2'
    dependencies:
      '@rollup/pluginutils': 4.2.1
      '@types/eslint': 8.21.1
      eslint: 8.47.0
      rollup: 2.79.1
      vite: 4.4.9(@types/node@16.18.40)(sass@1.65.1)
    dev: true

  /vite@4.4.9(@types/node@16.18.40)(sass@1.65.1):
    resolution: {integrity: sha512-2mbUn2LlUmNASWwSCNSJ/EG2HuSRTnVNaydp6vMCm5VIqJsjMfbIWtbH2kDuwUVW5mMUKKZvGPX/rqeqVvv1XA==}
    engines: {node: ^14.18.0 || >=16.0.0}
    hasBin: true
    peerDependencies:
      '@types/node': '>= 14'
      less: '*'
      lightningcss: ^1.21.0
      sass: '*'
      stylus: '*'
      sugarss: '*'
      terser: ^5.4.0
    peerDependenciesMeta:
      '@types/node':
        optional: true
      less:
        optional: true
      lightningcss:
        optional: true
      sass:
        optional: true
      stylus:
        optional: true
      sugarss:
        optional: true
      terser:
        optional: true
    dependencies:
      '@types/node': 16.18.40
      esbuild: 0.18.17
      postcss: 8.4.31
      rollup: 3.27.1
      sass: 1.65.1
    optionalDependencies:
      fsevents: 2.3.3
    dev: true

  /vitest@0.34.6(happy-dom@12.8.0)(jsdom@22.1.0)(sass@1.65.1):
    resolution: {integrity: sha512-+5CALsOvbNKnS+ZHMXtuUC7nL8/7F1F2DnHGjSsszX8zCjWSSviphCb/NuS9Nzf4Q03KyyDRBAXhF/8lffME4Q==}
    engines: {node: '>=v14.18.0'}
    hasBin: true
    peerDependencies:
      '@edge-runtime/vm': '*'
      '@vitest/browser': '*'
      '@vitest/ui': '*'
      happy-dom: '*'
      jsdom: '*'
      playwright: '*'
      safaridriver: '*'
      webdriverio: '*'
    peerDependenciesMeta:
      '@edge-runtime/vm':
        optional: true
      '@vitest/browser':
        optional: true
      '@vitest/ui':
        optional: true
      happy-dom:
        optional: true
      jsdom:
        optional: true
      playwright:
        optional: true
      safaridriver:
        optional: true
      webdriverio:
        optional: true
    dependencies:
      '@types/chai': 4.3.5
      '@types/chai-subset': 1.3.3
      '@types/node': 16.18.40
      '@vitest/expect': 0.34.6
      '@vitest/runner': 0.34.6
      '@vitest/snapshot': 0.34.6
      '@vitest/spy': 0.34.6
      '@vitest/utils': 0.34.6
      acorn: 8.10.0
      acorn-walk: 8.2.0
      cac: 6.7.14
      chai: 4.3.10
      debug: 4.3.4
      happy-dom: 12.8.0
      jsdom: 22.1.0
      local-pkg: 0.4.3
      magic-string: 0.30.3
      pathe: 1.1.1
      picocolors: 1.0.0
      std-env: 3.4.2
      strip-literal: 1.0.1
      tinybench: 2.5.0
      tinypool: 0.7.0
      vite: 4.4.9(@types/node@16.18.40)(sass@1.65.1)
      vite-node: 0.34.6(@types/node@16.18.40)(sass@1.65.1)
      why-is-node-running: 2.2.2
    transitivePeerDependencies:
      - less
      - lightningcss
      - sass
      - stylus
      - sugarss
      - supports-color
      - terser
    dev: true

  /vscode-oniguruma@1.7.0:
    resolution: {integrity: sha512-L9WMGRfrjOhgHSdOYgCt/yRMsXzLDJSL7BPrOZt73gU0iWO4mpqzqQzOz5srxqTvMBaR0XZTSrVWo4j55Rc6cA==}
    dev: true

  /vscode-textmate@8.0.0:
    resolution: {integrity: sha512-AFbieoL7a5LMqcnOF04ji+rpXadgOXnZsxQr//r83kLPr7biP7am3g9zbaZIaBGwBRWeSvoMD4mgPdX3e4NWBg==}
    dev: true

  /w3c-xmlserializer@4.0.0:
    resolution: {integrity: sha512-d+BFHzbiCx6zGfz0HyQ6Rg69w9k19nviJspaj4yNscGjrHu94sVP+aRm75yEbCh+r2/yR+7q6hux9LVtbuTGBw==}
    engines: {node: '>=14'}
    dependencies:
      xml-name-validator: 4.0.0
    dev: true

  /wcwidth@1.0.1:
    resolution: {integrity: sha512-XHPEwS0q6TaxcvG85+8EYkbiCux2XtWG2mkc47Ng2A77BQu9+DqIOJldST4HgPkuea7dvKSj5VgX3P1d4rW8Tg==}
    dependencies:
      defaults: 1.0.4
    dev: true

  /web-worker@1.2.0:
    resolution: {integrity: sha512-PgF341avzqyx60neE9DD+XS26MMNMoUQRz9NOZwW32nPQrF6p77f1htcnjBSEV8BGMKZ16choqUG4hyI0Hx7mA==}
    dev: false

  /webidl-conversions@7.0.0:
    resolution: {integrity: sha512-VwddBukDzu71offAQR975unBIGqfKZpM+8ZX6ySk8nYhVoo5CYaZyzt3YBvYtRtO+aoGlqxPg/B87NGVZ/fu6g==}
    engines: {node: '>=12'}
    dev: true

  /whatwg-encoding@2.0.0:
    resolution: {integrity: sha512-p41ogyeMUrw3jWclHWTQg1k05DSVXPLcVxRTYsXUk+ZooOCZLcoYgPZ/HL/D/N+uQPOtcp1me1WhBEaX02mhWg==}
    engines: {node: '>=12'}
    dependencies:
      iconv-lite: 0.6.3
    dev: true

  /whatwg-mimetype@3.0.0:
    resolution: {integrity: sha512-nt+N2dzIutVRxARx1nghPKGv1xHikU7HKdfafKkLNLindmPU/ch3U31NOCGGA/dmPcmb1VlofO0vnKAcsm0o/Q==}
    engines: {node: '>=12'}
    dev: true

  /whatwg-url@12.0.1:
    resolution: {integrity: sha512-Ed/LrqB8EPlGxjS+TrsXcpUond1mhccS3pchLhzSgPCnTimUCKj3IZE75pAs5m6heB2U2TMerKFUXheyHY+VDQ==}
    engines: {node: '>=14'}
    dependencies:
      tr46: 4.1.1
      webidl-conversions: 7.0.0
    dev: true

  /which-boxed-primitive@1.0.2:
    resolution: {integrity: sha512-bwZdv0AKLpplFY2KZRX6TvyuN7ojjr7lwkg6ml0roIy9YeuSr7JS372qlNW18UQYzgYK9ziGcerWqZOmEn9VNg==}
    dependencies:
      is-bigint: 1.0.4
      is-boolean-object: 1.1.2
      is-number-object: 1.0.7
      is-string: 1.0.7
      is-symbol: 1.0.4

  /which-builtin-type@1.1.3:
    resolution: {integrity: sha512-YmjsSMDBYsM1CaFiayOVT06+KJeXf0o5M/CAd4o1lTadFAtacTUM49zoYxr/oroopFDfhvN6iEcBxUyc3gvKmw==}
    engines: {node: '>= 0.4'}
    dependencies:
      function.prototype.name: 1.1.5
      has-tostringtag: 1.0.0
      is-async-function: 2.0.0
      is-date-object: 1.0.5
      is-finalizationregistry: 1.0.2
      is-generator-function: 1.0.10
      is-regex: 1.1.4
      is-weakref: 1.0.2
      isarray: 2.0.5
      which-boxed-primitive: 1.0.2
      which-collection: 1.0.1
      which-typed-array: 1.1.11
    dev: true

  /which-collection@1.0.1:
    resolution: {integrity: sha512-W8xeTUwaln8i3K/cY1nGXzdnVZlidBcagyNFtBdD5kxnb4TvGKR7FfSIS3mYpwWS1QUCutfKz8IY8RjftB0+1A==}
    dependencies:
      is-map: 2.0.2
      is-set: 2.0.2
      is-weakmap: 2.0.1
      is-weakset: 2.0.2

  /which-module@2.0.1:
    resolution: {integrity: sha512-iBdZ57RDvnOR9AGBhML2vFZf7h8vmBjhoaZqODJBFWHVtKkDmKuHai3cx5PgVMrX5YDNp27AofYbAwctSS+vhQ==}
    dev: true

  /which-pm@2.0.0:
    resolution: {integrity: sha512-Lhs9Pmyph0p5n5Z3mVnN0yWcbQYUAD7rbQUiMsQxOJ3T57k7RFe35SUwWMf7dsbDZks1uOmw4AecB/JMDj3v/w==}
    engines: {node: '>=8.15'}
    dependencies:
      load-yaml-file: 0.2.0
      path-exists: 4.0.0
    dev: true

  /which-typed-array@1.1.11:
    resolution: {integrity: sha512-qe9UWWpkeG5yzZ0tNYxDmd7vo58HDBc39mZ0xWWpolAGADdFOzkfamWLDxkOWcvHQKVmdTyQdLD4NOfjLWTKew==}
    engines: {node: '>= 0.4'}
    dependencies:
      available-typed-arrays: 1.0.5
      call-bind: 1.0.2
      for-each: 0.3.3
      gopd: 1.0.1
      has-tostringtag: 1.0.0

  /which@1.3.1:
    resolution: {integrity: sha512-HxJdYWq1MTIQbJ3nw0cqssHoTNU267KlrDuGZ1WYlxDStUtKUhOaJmh112/TZmHxxUfuJqPXSOm7tDyas0OSIQ==}
    hasBin: true
    dependencies:
      isexe: 2.0.0
    dev: true

  /which@2.0.2:
    resolution: {integrity: sha512-BLI3Tl1TW3Pvl70l3yq3Y64i+awpwXqsGBYWkkqMtnbXgrMD+yj7rhW0kuEDxzJaYXGjEW5ogapKNMEKNMjibA==}
    engines: {node: '>= 8'}
    hasBin: true
    dependencies:
      isexe: 2.0.0
    dev: true

  /why-is-node-running@2.2.2:
    resolution: {integrity: sha512-6tSwToZxTOcotxHeA+qGCq1mVzKR3CwcJGmVcY+QE8SHy6TnpFnh8PAvPNHYr7EcuVeG0QSMxtYCuO1ta/G/oA==}
    engines: {node: '>=8'}
    hasBin: true
    dependencies:
      siginfo: 2.0.0
      stackback: 0.0.2
    dev: true

  /wkt-parser@1.3.3:
    resolution: {integrity: sha512-ZnV3yH8/k58ZPACOXeiHaMuXIiaTk1t0hSUVisbO0t4RjA5wPpUytcxeyiN2h+LZRrmuHIh/1UlrR9e7DHDvTw==}
    dev: false

  /wordwrap@1.0.0:
    resolution: {integrity: sha512-gvVzJFlPycKc5dZN4yPkP8w7Dc37BtP1yczEneOb4uq34pXZcvrtRTmWV8W+Ume+XCxKgbjM+nevkyFPMybd4Q==}
    dev: true

  /wrap-ansi@6.2.0:
    resolution: {integrity: sha512-r6lPcBGxZXlIcymEu7InxDMhdW0KDxpLgoFLcguasxCaJ/SOIZwINatK9KY/tf+ZrlywOKU0UDj3ATXUBfxJXA==}
    engines: {node: '>=8'}
    dependencies:
      ansi-styles: 4.3.0
      string-width: 4.2.3
      strip-ansi: 6.0.1
    dev: true

  /wrap-ansi@7.0.0:
    resolution: {integrity: sha512-YVGIj2kamLSTxw6NsZjoBxfSwsn0ycdesmc4p+Q21c5zPuZ1pl+NfxVdxPtdHvmNVOQ6XSYG4AUtyt/Fi7D16Q==}
    engines: {node: '>=10'}
    dependencies:
      ansi-styles: 4.3.0
      string-width: 4.2.3
      strip-ansi: 6.0.1
    dev: true

  /wrappy@1.0.2:
    resolution: {integrity: sha512-l4Sp/DRseor9wL6EvV2+TuQn63dMkPjZ/sp9XkghTEbV9KlPS1xUsZ3u7/IQO4wxtcFB4bgpQPRcR3QCvezPcQ==}
    dev: true

  /ws@8.13.0:
    resolution: {integrity: sha512-x9vcZYTrFPC7aSIbj7sRCYo7L/Xb8Iy+pW0ng0wt2vCJv7M9HOMy0UoN3rr+IFC7hb7vXoqS+P9ktyLLLhO+LA==}
    engines: {node: '>=10.0.0'}
    peerDependencies:
      bufferutil: ^4.0.1
      utf-8-validate: '>=5.0.2'
    peerDependenciesMeta:
      bufferutil:
        optional: true
      utf-8-validate:
        optional: true
    dev: true

  /xml-name-validator@4.0.0:
    resolution: {integrity: sha512-ICP2e+jsHvAj2E2lIHxa5tjXRlKDJo4IdvPvCXbXQGdzSfmSpNVyIKMvoZHjDY9DP0zV17iI85o90vRFXNccRw==}
    engines: {node: '>=12'}
    dev: true

  /xml-utils@1.3.0:
    resolution: {integrity: sha512-i4PIrX33Wd66dvwo4syicwlwmnr6wuvvn4f2ku9hA67C2Uk62Xubczuhct+Evnd12/DV71qKNeDdJwES8HX1RA==}
    dev: false

  /xmlchars@2.2.0:
    resolution: {integrity: sha512-JZnDKK8B0RCDw84FNdDAIpZK+JuJw+s7Lz8nksI7SIuU3UXJJslUthsi+uWBUYOwPFwW7W7PRLRfUKpxjtjFCw==}
    dev: true

  /y18n@4.0.3:
    resolution: {integrity: sha512-JKhqTOwSrqNA1NY5lSztJ1GrBiUodLMmIZuLiDaMRJ+itFd+ABVE8XBjOvIWL+rSqNDC74LCSFmlb/U4UZ4hJQ==}
    dev: true

  /y18n@5.0.8:
    resolution: {integrity: sha512-0pfFzegeDWJHJIAmTLRP2DwHjdF5s7jo9tuztdQxAhINCdvS+3nGINqPd00AphqJR/0LhANUS6/+7SCb98YOfA==}
    engines: {node: '>=10'}
    dev: true

  /yallist@2.1.2:
    resolution: {integrity: sha512-ncTzHV7NvsQZkYe1DW7cbDLm0YpzHmZF5r/iyP3ZnQtMiJ+pjzisCiMNI+Sj+xQF5pXhSHxSB3uDbsBTzY/c2A==}
    dev: true

  /yallist@4.0.0:
    resolution: {integrity: sha512-3wdGidZyq5PB084XLES5TpOSRA3wjXAlIWMhum2kRcv/41Sn2emQ0dycQW4uZXLejwKvg6EsvbdlVL+FYEct7A==}
    dev: true

  /yaml@1.10.2:
    resolution: {integrity: sha512-r3vXyErRCYJ7wg28yvBY5VSoAF8ZvlcW9/BwUzEtUsjvX/DKs24dIkuwjtuprwJJHsbyUbLApepYTR1BN4uHrg==}
    engines: {node: '>= 6'}

  /yargs-parser@18.1.3:
    resolution: {integrity: sha512-o50j0JeToy/4K6OZcaQmW6lyXXKhq7csREXcDwk2omFPJEwUNOVtJKvmDr9EI1fAJZUyZcRF7kxGBWmRXudrCQ==}
    engines: {node: '>=6'}
    dependencies:
      camelcase: 5.3.1
      decamelize: 1.2.0
    dev: true

  /yargs-parser@21.1.1:
    resolution: {integrity: sha512-tVpsJW7DdjecAiFpbIB1e3qxIQsE6NoPc5/eTdrbbIC4h0LVsWhnoa3g+m2HclBIujHzsxZ4VJVA+GUuc2/LBw==}
    engines: {node: '>=12'}
    dev: true

  /yargs@15.4.1:
    resolution: {integrity: sha512-aePbxDmcYW++PaqBsJ+HYUFwCdv4LVvdnhBy78E57PIor8/OVvhMrADFFEDh8DHDFRv/O9i3lPhsENjO7QX0+A==}
    engines: {node: '>=8'}
    dependencies:
      cliui: 6.0.0
      decamelize: 1.2.0
      find-up: 4.1.0
      get-caller-file: 2.0.5
      require-directory: 2.1.1
      require-main-filename: 2.0.0
      set-blocking: 2.0.0
      string-width: 4.2.3
      which-module: 2.0.1
      y18n: 4.0.3
      yargs-parser: 18.1.3
    dev: true

  /yargs@17.7.1:
    resolution: {integrity: sha512-cwiTb08Xuv5fqF4AovYacTFNxk62th7LKJ6BL9IGUpTJrWoU7/7WdQGTP2SjKf1dUNBGzDd28p/Yfs/GI6JrLw==}
    engines: {node: '>=12'}
    dependencies:
      cliui: 8.0.1
      escalade: 3.1.1
      get-caller-file: 2.0.5
      require-directory: 2.1.1
      string-width: 4.2.3
      y18n: 5.0.8
      yargs-parser: 21.1.1
    dev: true

  /yn@3.1.1:
    resolution: {integrity: sha512-Ux4ygGWsu2c7isFWe8Yu1YluJmqVhxqK2cLXNQA5AcC3QfbGNpM7fu0Y8b/z16pXLnFxZYvWhd3fhBY9DLmC6Q==}
    engines: {node: '>=6'}
    dev: true

  /yocto-queue@0.1.0:
    resolution: {integrity: sha512-rVksvsnNCdJ/ohGc6xgPwyN8eheCxsiLM8mxuE/t/mOVqJewPuO1miLpTHQiRgTKCLexL4MeAFVagts7HmNZ2Q==}
    engines: {node: '>=10'}
    dev: true

  /yocto-queue@1.0.0:
    resolution: {integrity: sha512-9bnSc/HEW2uRy67wc+T8UwauLuPJVn28jb+GtJY16iiKWyvmYJRXVT4UamsAEGQfPohgr2q4Tq0sQbQlxTfi1g==}
    engines: {node: '>=12.20'}
    dev: true

  /zod-validation-error@1.3.1(zod@3.22.3):
    resolution: {integrity: sha512-cNEXpla+tREtNdAnNKY4xKY1SGOn2yzyuZMu4O0RQylX9apRpUjNcPkEc3uHIAr5Ct7LenjZt6RzjEH6+JsqVQ==}
    engines: {node: '>=16.0.0'}
    peerDependencies:
      zod: ^3.18.0
    dependencies:
      zod: 3.22.3
    dev: true

  /zod@3.22.3:
    resolution: {integrity: sha512-EjIevzuJRiRPbVH4mGc8nApb/lVLKVpmUhAaR5R5doKGfAnGJ6Gr3CViAVjP+4FWSxCsybeWQdcgCtbX+7oZug==}
    dev: true<|MERGE_RESOLUTION|>--- conflicted
+++ resolved
@@ -677,7 +677,23 @@
         version: link:../../..
     publishDirectory: dist
 
-<<<<<<< HEAD
+  src/packages/theme:
+    dependencies:
+      '@open-pioneer/base-theme':
+        specifier: ^0.1.0
+        version: 0.1.0(@open-pioneer/chakra-integration@1.1.0)
+      '@open-pioneer/chakra-integration':
+        specifier: ^1.1.0
+        version: 1.1.0(@chakra-ui/react@2.8.2)(@emotion/cache@11.11.0)(@emotion/react@11.11.1)(@emotion/styled@11.11.0)(framer-motion@10.16.5)(react-dom@18.2.0)(react@18.2.0)
+      '@open-pioneer/runtime':
+        specifier: ^1.1.0
+        version: 1.1.0(@formatjs/intl@2.9.9)(@open-pioneer/base-theme@0.1.0)(@open-pioneer/chakra-integration@1.1.0)(@open-pioneer/core@1.1.0)(@open-pioneer/runtime-react-support@1.0.0)(react-dom@18.2.0)(react@18.2.0)
+    devDependencies:
+      openlayers-base-packages:
+        specifier: workspace:*
+        version: link:../../..
+    publishDirectory: dist
+
   src/packages/search-result-handler:
     dependencies:
       '@open-pioneer/chakra-integration':
@@ -708,20 +724,6 @@
       '@open-pioneer/test-utils':
         specifier: ^1.0.1
         version: 1.0.1(@formatjs/intl@2.9.9)(@open-pioneer/chakra-integration@1.1.0)(@open-pioneer/runtime-react-support@1.0.0)(@testing-library/dom@9.3.3)(@testing-library/react@14.1.0)(react-dom@18.2.0)(react@18.2.0)
-=======
-  src/packages/theme:
-    dependencies:
-      '@open-pioneer/base-theme':
-        specifier: ^0.1.0
-        version: 0.1.0(@open-pioneer/chakra-integration@1.1.0)
-      '@open-pioneer/chakra-integration':
-        specifier: ^1.1.0
-        version: 1.1.0(@chakra-ui/react@2.8.2)(@emotion/cache@11.11.0)(@emotion/react@11.11.1)(@emotion/styled@11.11.0)(framer-motion@10.16.5)(react-dom@18.2.0)(react@18.2.0)
-      '@open-pioneer/runtime':
-        specifier: ^1.1.0
-        version: 1.1.0(@formatjs/intl@2.9.9)(@open-pioneer/base-theme@0.1.0)(@open-pioneer/chakra-integration@1.1.0)(@open-pioneer/core@1.1.0)(@open-pioneer/runtime-react-support@1.0.0)(react-dom@18.2.0)(react@18.2.0)
-    devDependencies:
->>>>>>> 5823ddf6
       openlayers-base-packages:
         specifier: workspace:*
         version: link:../../..
@@ -902,15 +904,12 @@
       '@open-pioneer/scale-viewer':
         specifier: workspace:^
         version: link:../../../packages/scale-viewer
-<<<<<<< HEAD
+      '@open-pioneer/theme':
+        specifier: workspace:^
+        version: link:../../../packages/theme
       '@open-pioneer/search-result-handler':
         specifier: workspace:^
         version: link:../../../packages/search-result-handler
-=======
-      '@open-pioneer/theme':
-        specifier: workspace:^
-        version: link:../../../packages/theme
->>>>>>> 5823ddf6
       '@open-pioneer/toc':
         specifier: workspace:^
         version: link:../../../packages/toc
@@ -1011,16 +1010,11 @@
         specifier: ^18.2.0
         version: 18.2.0
 
-<<<<<<< HEAD
   src/samples/test-search-result-handler/result-handler-app:
-=======
-  src/samples/theming-sample/theming-app:
->>>>>>> 5823ddf6
     dependencies:
       '@open-pioneer/chakra-integration':
         specifier: ^1.1.0
         version: 1.1.0(@chakra-ui/react@2.8.2)(@emotion/cache@11.11.0)(@emotion/react@11.11.1)(@emotion/styled@11.11.0)(framer-motion@10.16.5)(react-dom@18.2.0)(react@18.2.0)
-<<<<<<< HEAD
       '@open-pioneer/map':
         specifier: workspace:^
         version: link:../../../packages/map
@@ -1036,14 +1030,18 @@
       react:
         specifier: ^18.2.0
         version: 18.2.0
-=======
+
+  src/samples/theming-sample/theming-app:
+    dependencies:
+      '@open-pioneer/chakra-integration':
+        specifier: ^1.1.0
+        version: 1.1.0(@chakra-ui/react@2.8.2)(@emotion/cache@11.11.0)(@emotion/react@11.11.1)(@emotion/styled@11.11.0)(framer-motion@10.16.5)(react-dom@18.2.0)(react@18.2.0)
       '@open-pioneer/runtime':
         specifier: ^1.1.0
         version: 1.1.0(@formatjs/intl@2.9.9)(@open-pioneer/base-theme@0.1.0)(@open-pioneer/chakra-integration@1.1.0)(@open-pioneer/core@1.1.0)(@open-pioneer/runtime-react-support@1.0.0)(react-dom@18.2.0)(react@18.2.0)
       '@open-pioneer/theme':
         specifier: workspace:^
         version: link:../../../packages/theme
->>>>>>> 5823ddf6
 
   support/disabled-package: {}
 
