lockfileVersion: '6.0'

settings:
  autoInstallPeers: true
  excludeLinksFromLockfile: false

overrides:
  semver@<7.5.2: '>=7.5.2'
  tough-cookie@<4.1.3: '>=4.1.3'
  '@mapbox/mapbox-gl-style-spec': npm:@maplibre/maplibre-gl-style-spec@^19.3.3
  chakra-react-select>react-select: ^5.8.0

patchedDependencies:
  '@chakra-ui/hooks@2.2.1':
    hash: zntq7izvicj3ptw5qmsyjygbmu
    path: patches/@chakra-ui__hooks@2.2.1.patch
  '@chakra-ui/menu@2.2.1':
    hash: x7y3u4pvzv3wpkejsnxo3rp5vq
    path: patches/@chakra-ui__menu@2.2.1.patch
  '@chakra-ui/react-use-outside-click@2.2.0':
    hash: uw4qsrve2rd7lemccfb44ornky
    path: patches/@chakra-ui__react-use-outside-click@2.2.0.patch
  '@changesets/assemble-release-plan@5.2.4':
    hash: ixdzxqire6z6wavv7be3kwhyxu
    path: patches/@changesets__assemble-release-plan@5.2.4.patch
  react-select@5.8.0:
    hash: 5qabpn4zzsogoweiwbsb3mxt7y
    path: patches/react-select@5.8.0.patch

importers:

  .:
    dependencies:
      '@chakra-ui/icons':
        specifier: ^2.1.1
        version: 2.1.1(@chakra-ui/system@2.6.2)(react@18.2.0)
      '@chakra-ui/react':
        specifier: ^2.8.2
        version: 2.8.2(@emotion/react@11.11.3)(@emotion/styled@11.11.0)(@types/react@18.2.46)(framer-motion@10.18.0)(react-dom@18.2.0)(react@18.2.0)
      '@chakra-ui/system':
        specifier: ^2.6.2
        version: 2.6.2(@emotion/react@11.11.3)(@emotion/styled@11.11.0)(react@18.2.0)
      '@emotion/cache':
        specifier: ^11.11.0
        version: 11.11.0
      '@emotion/react':
        specifier: ^11.11.3
        version: 11.11.3(@types/react@18.2.46)(react@18.2.0)
      '@emotion/styled':
        specifier: ^11.11.0
        version: 11.11.0(@emotion/react@11.11.3)(@types/react@18.2.46)(react@18.2.0)
      '@formatjs/intl':
        specifier: ^2.9.9
        version: 2.10.0(typescript@5.3.3)
      '@maplibre/maplibre-gl-style-spec':
        specifier: ^19.3.3
        version: 19.3.3
      '@open-pioneer/chakra-integration':
        specifier: ^1.1.1
        version: 1.1.1(@chakra-ui/react@2.8.2)(@emotion/cache@11.11.0)(@emotion/react@11.11.3)(@emotion/styled@11.11.0)(framer-motion@10.18.0)(react-dom@18.2.0)(react@18.2.0)
      '@open-pioneer/core':
        specifier: ^1.2.1
        version: 1.2.1
      '@open-pioneer/http':
        specifier: ^2.1.2
        version: 2.1.2(@open-pioneer/core@1.2.1)(@open-pioneer/runtime@2.1.0)
      '@open-pioneer/integration':
        specifier: ^2.0.3
        version: 2.0.3(@open-pioneer/runtime@2.1.0)
      '@open-pioneer/runtime':
        specifier: ^2.1.0
        version: 2.1.0(@formatjs/intl@2.10.0)(@open-pioneer/base-theme@0.2.0)(@open-pioneer/chakra-integration@1.1.1)(@open-pioneer/core@1.2.1)(@open-pioneer/runtime-react-support@1.0.0)(react-dom@18.2.0)(react@18.2.0)
      '@open-pioneer/test-utils':
        specifier: ^1.0.2
        version: 1.0.2(@formatjs/intl@2.10.0)(@open-pioneer/chakra-integration@1.1.1)(@open-pioneer/runtime-react-support@1.0.0)(@testing-library/dom@9.3.4)(@testing-library/react@14.2.0)(react-dom@18.2.0)(react@18.2.0)
      framer-motion:
        specifier: ^10.17.4
        version: 10.18.0(react-dom@18.2.0)(react@18.2.0)
      ol:
        specifier: ^8.2.0
        version: 8.2.0
      react:
        specifier: ^18.2.0
        version: 18.2.0
      react-dom:
        specifier: ^18.2.0
        version: 18.2.0(react@18.2.0)
      react-select:
        specifier: ^5.8.0
        version: 5.8.0(patch_hash=5qabpn4zzsogoweiwbsb3mxt7y)(@types/react@18.2.46)(react-dom@18.2.0)(react@18.2.0)
      react-use:
        specifier: ^17.4.2
        version: 17.4.2(react-dom@18.2.0)(react@18.2.0)
    devDependencies:
      '@changesets/cli':
        specifier: ^2.26.2
        version: 2.26.2
      '@open-pioneer/build-package-cli':
        specifier: ^2.0.0
        version: 2.0.0(sass@1.69.7)(typescript@5.3.3)
      '@open-pioneer/build-support':
        specifier: ^2.0.0
        version: 2.0.0
      '@open-pioneer/tag-current-versions':
        specifier: ^2.0.0
        version: 2.0.0
      '@open-pioneer/vite-plugin-pioneer':
        specifier: ^2.0.0
        version: 2.0.0(@open-pioneer/runtime@2.1.0)(sass@1.69.7)(vite@4.5.2)
      '@testing-library/dom':
        specifier: ^9.3.3
        version: 9.3.4
      '@testing-library/jest-dom':
        specifier: ^6.2.0
        version: 6.2.0(vitest@0.34.6)
      '@testing-library/react':
        specifier: ^14.1.2
        version: 14.2.0(react-dom@18.2.0)(react@18.2.0)
      '@testing-library/user-event':
        specifier: ^14.5.2
        version: 14.5.2(@testing-library/dom@9.3.4)
      '@types/js-yaml':
        specifier: ^4.0.9
        version: 4.0.9
      '@types/node':
        specifier: ^16.18.68
        version: 16.18.68
      '@types/react':
        specifier: ^18.2.46
        version: 18.2.46
      '@types/react-dom':
        specifier: ^18.2.18
        version: 18.2.18
      '@typescript-eslint/eslint-plugin':
        specifier: ^6.17.0
        version: 6.17.0(@typescript-eslint/parser@6.17.0)(eslint@8.56.0)(typescript@5.3.3)
      '@typescript-eslint/parser':
        specifier: ^6.17.0
        version: 6.17.0(eslint@8.56.0)(typescript@5.3.3)
      '@vitejs/plugin-react-swc':
        specifier: ^3.5.0
        version: 3.5.0(vite@4.5.2)
      eslint:
        specifier: ^8.56.0
        version: 8.56.0
      eslint-config-prettier:
        specifier: ^9.1.0
        version: 9.1.0(eslint@8.56.0)
      eslint-import-resolver-typescript:
        specifier: ^3.6.1
        version: 3.6.1(@typescript-eslint/parser@6.17.0)(eslint-plugin-import@2.29.1)(eslint@8.56.0)
      eslint-plugin-header:
        specifier: ^3.1.1
        version: 3.1.1(eslint@8.56.0)
      eslint-plugin-import:
        specifier: ^2.29.1
        version: 2.29.1(@typescript-eslint/parser@6.17.0)(eslint-import-resolver-typescript@3.6.1)(eslint@8.56.0)
      eslint-plugin-jsx-a11y:
        specifier: ^6.8.0
        version: 6.8.0(eslint@8.56.0)
      eslint-plugin-react:
        specifier: ^7.33.2
        version: 7.33.2(eslint@8.56.0)
      eslint-plugin-react-hooks:
        specifier: ^4.6.0
        version: 4.6.0(eslint@8.56.0)
      eslint-plugin-unused-imports:
        specifier: ^3.0.0
        version: 3.0.0(@typescript-eslint/eslint-plugin@6.17.0)(eslint@8.56.0)
      fast-glob:
        specifier: ^3.3.2
        version: 3.3.2
      handlebars:
        specifier: ^4.7.8
        version: 4.7.8
      happy-dom:
        specifier: ^12.10.3
        version: 12.10.3
      husky:
        specifier: ^8.0.3
        version: 8.0.3
      js-yaml:
        specifier: ^4.1.0
        version: 4.1.0
      jsdom:
        specifier: ^22.1.0
        version: 22.1.0
      prettier:
        specifier: ^3.1.1
        version: 3.1.1
      resize-observer-polyfill:
        specifier: ^1.5.1
        version: 1.5.1
      rimraf:
        specifier: ^5.0.5
        version: 5.0.5
      sass:
        specifier: ^1.69.7
        version: 1.69.7
      syncpack:
        specifier: 10.5.1
        version: 10.5.1
      ts-node:
        specifier: ^10.9.2
        version: 10.9.2(@types/node@16.18.68)(typescript@5.3.3)
      typedoc:
        specifier: ^0.25.6
        version: 0.25.6(typescript@5.3.3)
      typescript:
        specifier: ~5.3.3
        version: 5.3.3
      vite:
        specifier: ^4.5.2
        version: 4.5.2(@types/node@16.18.68)(sass@1.69.7)
      vite-plugin-eslint:
        specifier: ^1.8.1
        version: 1.8.1(eslint@8.56.0)(vite@4.5.2)
      vitest:
        specifier: ^0.34.6
        version: 0.34.6(happy-dom@12.10.3)(jsdom@22.1.0)(sass@1.69.7)

  src/experimental-packages/layout-sidebar:
    dependencies:
      '@chakra-ui/icons':
        specifier: ^2.1.1
        version: 2.1.1(@chakra-ui/system@2.6.2)(react@18.2.0)
      '@chakra-ui/system':
        specifier: ^2.6.2
        version: 2.6.2(@emotion/react@11.11.3)(@emotion/styled@11.11.0)(react@18.2.0)
      '@emotion/react':
        specifier: ^11.11.3
        version: 11.11.3(@types/react@18.2.46)(react@18.2.0)
      '@emotion/styled':
        specifier: ^11.11.0
        version: 11.11.0(@emotion/react@11.11.3)(@types/react@18.2.46)(react@18.2.0)
      '@open-pioneer/chakra-integration':
        specifier: ^1.1.1
        version: 1.1.1(@chakra-ui/react@2.8.2)(@emotion/cache@11.11.0)(@emotion/react@11.11.3)(@emotion/styled@11.11.0)(framer-motion@10.18.0)(react-dom@18.2.0)(react@18.2.0)
      '@open-pioneer/runtime':
        specifier: ^2.1.0
        version: 2.1.0(@formatjs/intl@2.10.0)(@open-pioneer/base-theme@0.2.0)(@open-pioneer/chakra-integration@1.1.1)(@open-pioneer/core@1.2.1)(@open-pioneer/runtime-react-support@1.0.0)(react-dom@18.2.0)(react@18.2.0)
      react:
        specifier: ^18.2.0
        version: 18.2.0
    devDependencies:
      openlayers-base-packages:
        specifier: workspace:*
        version: link:../../..
    publishDirectory: dist

  src/packages/authentication:
    dependencies:
      '@open-pioneer/core':
        specifier: ^1.2.1
        version: 1.2.1
      '@open-pioneer/runtime':
        specifier: ^2.1.0
        version: 2.1.0(@formatjs/intl@2.10.0)(@open-pioneer/base-theme@0.2.0)(@open-pioneer/chakra-integration@1.1.1)(@open-pioneer/core@1.2.1)(@open-pioneer/runtime-react-support@1.0.0)(react-dom@18.2.0)(react@18.2.0)
      react:
        specifier: ^18.2.0
        version: 18.2.0
      react-use:
        specifier: ^17.4.2
        version: 17.4.2(react-dom@18.2.0)(react@18.2.0)
    devDependencies:
      '@open-pioneer/test-utils':
        specifier: ^1.0.2
        version: 1.0.2(@formatjs/intl@2.10.0)(@open-pioneer/chakra-integration@1.1.1)(@open-pioneer/runtime-react-support@1.0.0)(@testing-library/dom@9.3.4)(@testing-library/react@14.2.0)(react-dom@18.2.0)(react@18.2.0)
      '@testing-library/react':
        specifier: ^14.1.2
        version: 14.2.0(react-dom@18.2.0)(react@18.2.0)
      openlayers-base-packages:
        specifier: workspace:*
        version: link:../../..
    publishDirectory: dist

  src/packages/basemap-switcher:
    dependencies:
      '@open-pioneer/chakra-integration':
        specifier: ^1.1.1
        version: 1.1.1(@chakra-ui/react@2.8.2)(@emotion/cache@11.11.0)(@emotion/react@11.11.3)(@emotion/styled@11.11.0)(framer-motion@10.18.0)(react-dom@18.2.0)(react@18.2.0)
      '@open-pioneer/map':
        specifier: workspace:^
        version: link:../map
      '@open-pioneer/react-utils':
        specifier: workspace:^
        version: link:../react-utils
      '@open-pioneer/runtime':
        specifier: ^2.1.0
        version: 2.1.0(@formatjs/intl@2.10.0)(@open-pioneer/base-theme@0.2.0)(@open-pioneer/chakra-integration@1.1.1)(@open-pioneer/core@1.2.1)(@open-pioneer/runtime-react-support@1.0.0)(react-dom@18.2.0)(react@18.2.0)
      chakra-react-select:
        specifier: ^4.7.6
        version: 4.7.6(@chakra-ui/form-control@2.2.0)(@chakra-ui/icon@3.2.0)(@chakra-ui/layout@2.3.1)(@chakra-ui/media-query@3.3.0)(@chakra-ui/menu@2.2.1)(@chakra-ui/spinner@2.1.0)(@chakra-ui/system@2.6.2)(@emotion/react@11.11.3)(@types/react@18.2.46)(react-dom@18.2.0)(react@18.2.0)
      ol:
        specifier: ^8.2.0
        version: 8.2.0
      react:
        specifier: ^18.2.0
        version: 18.2.0
      react-icons:
        specifier: ^4.12.0
        version: 4.12.0(react@18.2.0)
    devDependencies:
      '@open-pioneer/map-test-utils':
        specifier: workspace:^
        version: link:../map-test-utils
      '@open-pioneer/test-utils':
        specifier: ^1.0.2
        version: 1.0.2(@formatjs/intl@2.10.0)(@open-pioneer/chakra-integration@1.1.1)(@open-pioneer/runtime-react-support@1.0.0)(@testing-library/dom@9.3.4)(@testing-library/react@14.2.0)(react-dom@18.2.0)(react@18.2.0)
      openlayers-base-packages:
        specifier: workspace:*
        version: link:../../..
    publishDirectory: dist

  src/packages/coordinate-viewer:
    dependencies:
      '@open-pioneer/chakra-integration':
        specifier: ^1.1.1
        version: 1.1.1(@chakra-ui/react@2.8.2)(@emotion/cache@11.11.0)(@emotion/react@11.11.3)(@emotion/styled@11.11.0)(framer-motion@10.18.0)(react-dom@18.2.0)(react@18.2.0)
      '@open-pioneer/map':
        specifier: workspace:^
        version: link:../map
      '@open-pioneer/react-utils':
        specifier: workspace:^
        version: link:../react-utils
      '@open-pioneer/runtime':
        specifier: ^2.1.0
        version: 2.1.0(@formatjs/intl@2.10.0)(@open-pioneer/base-theme@0.2.0)(@open-pioneer/chakra-integration@1.1.1)(@open-pioneer/core@1.2.1)(@open-pioneer/runtime-react-support@1.0.0)(react-dom@18.2.0)(react@18.2.0)
      ol:
        specifier: ^8.2.0
        version: 8.2.0
      react:
        specifier: ^18.2.0
        version: 18.2.0
    devDependencies:
      '@open-pioneer/map-test-utils':
        specifier: workspace:^
        version: link:../map-test-utils
      '@open-pioneer/test-utils':
        specifier: ^1.0.2
        version: 1.0.2(@formatjs/intl@2.10.0)(@open-pioneer/chakra-integration@1.1.1)(@open-pioneer/runtime-react-support@1.0.0)(@testing-library/dom@9.3.4)(@testing-library/react@14.2.0)(react-dom@18.2.0)(react@18.2.0)
      openlayers-base-packages:
        specifier: workspace:*
        version: link:../../..
    publishDirectory: dist

  src/packages/editing:
    dependencies:
      '@open-pioneer/chakra-integration':
        specifier: ^1.1.1
        version: 1.1.1(@chakra-ui/react@2.8.2)(@emotion/cache@11.11.0)(@emotion/react@11.11.3)(@emotion/styled@11.11.0)(framer-motion@10.17.4)(react-dom@18.2.0)(react@18.2.0)
      '@open-pioneer/core':
        specifier: ^1.2.1
        version: 1.2.1
      '@open-pioneer/http':
        specifier: ^2.1.1
        version: 2.1.1(@open-pioneer/core@1.2.1)(@open-pioneer/runtime@2.0.2)
      '@open-pioneer/map':
        specifier: workspace:^
        version: link:../map
      '@open-pioneer/react-utils':
        specifier: workspace:^
        version: link:../react-utils
      '@open-pioneer/runtime':
        specifier: ^2.0.2
        version: 2.0.2(@formatjs/intl@2.9.9)(@open-pioneer/base-theme@0.2.0)(@open-pioneer/chakra-integration@1.1.1)(@open-pioneer/core@1.2.1)(@open-pioneer/runtime-react-support@1.0.0)(react-dom@18.2.0)(react@18.2.0)
      ol:
        specifier: ^8.2.0
        version: 8.2.0
      react:
        specifier: ^18.2.0
        version: 18.2.0
    devDependencies:
      '@open-pioneer/map-test-utils':
        specifier: workspace:^
        version: link:../map-test-utils
      openlayers-base-packages:
        specifier: workspace:*
        version: link:../../..
    publishDirectory: dist

  src/packages/geolocation:
    dependencies:
      '@open-pioneer/chakra-integration':
        specifier: ^1.1.1
        version: 1.1.1(@chakra-ui/react@2.8.2)(@emotion/cache@11.11.0)(@emotion/react@11.11.3)(@emotion/styled@11.11.0)(framer-motion@10.18.0)(react-dom@18.2.0)(react@18.2.0)
      '@open-pioneer/core':
        specifier: ^1.2.1
        version: 1.2.1
      '@open-pioneer/map':
        specifier: workspace:^
        version: link:../map
      '@open-pioneer/notifier':
        specifier: workspace:^
        version: link:../notifier
      '@open-pioneer/react-utils':
        specifier: workspace:^
        version: link:../react-utils
      '@open-pioneer/runtime':
        specifier: ^2.1.0
        version: 2.1.0(@formatjs/intl@2.10.0)(@open-pioneer/base-theme@0.2.0)(@open-pioneer/chakra-integration@1.1.1)(@open-pioneer/core@1.2.1)(@open-pioneer/runtime-react-support@1.0.0)(react-dom@18.2.0)(react@18.2.0)
      ol:
        specifier: ^8.2.0
        version: 8.2.0
      react:
        specifier: ^18.2.0
        version: 18.2.0
      react-icons:
        specifier: ^4.12.0
        version: 4.12.0(react@18.2.0)
    devDependencies:
      '@open-pioneer/map-test-utils':
        specifier: workspace:^
        version: link:../map-test-utils
      '@open-pioneer/test-utils':
        specifier: ^1.0.2
        version: 1.0.2(@formatjs/intl@2.10.0)(@open-pioneer/chakra-integration@1.1.1)(@open-pioneer/runtime-react-support@1.0.0)(@testing-library/dom@9.3.4)(@testing-library/react@14.2.0)(react-dom@18.2.0)(react@18.2.0)
      openlayers-base-packages:
        specifier: workspace:*
        version: link:../../..
    publishDirectory: dist

  src/packages/legend:
    dependencies:
      '@chakra-ui/icons':
        specifier: ^2.1.1
        version: 2.1.1(@chakra-ui/system@2.6.2)(react@18.2.0)
      '@open-pioneer/chakra-integration':
        specifier: ^1.1.1
        version: 1.1.1(@chakra-ui/react@2.8.2)(@emotion/cache@11.11.0)(@emotion/react@11.11.3)(@emotion/styled@11.11.0)(framer-motion@10.18.0)(react-dom@18.2.0)(react@18.2.0)
      '@open-pioneer/map':
        specifier: workspace:^
        version: link:../map
      '@open-pioneer/react-utils':
        specifier: workspace:^
        version: link:../react-utils
      '@open-pioneer/runtime':
        specifier: ^2.1.0
        version: 2.1.0(@formatjs/intl@2.10.0)(@open-pioneer/base-theme@0.2.0)(@open-pioneer/chakra-integration@1.1.1)(@open-pioneer/core@1.2.1)(@open-pioneer/runtime-react-support@1.0.0)(react-dom@18.2.0)(react@18.2.0)
      classnames:
        specifier: ^2.3.2
        version: 2.3.2
      ol:
        specifier: ^8.2.0
        version: 8.2.0
      react:
        specifier: ^18.2.0
        version: 18.2.0
    devDependencies:
      '@open-pioneer/map-test-utils':
        specifier: workspace:^
        version: link:../map-test-utils
      '@open-pioneer/test-utils':
        specifier: ^1.0.2
        version: 1.0.2(@formatjs/intl@2.10.0)(@open-pioneer/chakra-integration@1.1.1)(@open-pioneer/runtime-react-support@1.0.0)(@testing-library/dom@9.3.4)(@testing-library/react@14.2.0)(react-dom@18.2.0)(react@18.2.0)
      openlayers-base-packages:
        specifier: workspace:*
        version: link:../../..
    publishDirectory: dist

  src/packages/local-storage:
    dependencies:
      '@open-pioneer/core':
        specifier: ^1.2.1
        version: 1.2.1
      '@open-pioneer/runtime':
        specifier: ^2.1.0
        version: 2.1.0(@formatjs/intl@2.10.0)(@open-pioneer/base-theme@0.2.0)(@open-pioneer/chakra-integration@1.1.1)(@open-pioneer/core@1.2.1)(@open-pioneer/runtime-react-support@1.0.0)(react-dom@18.2.0)(react@18.2.0)
    devDependencies:
      '@open-pioneer/test-utils':
        specifier: ^1.0.2
        version: 1.0.2(@formatjs/intl@2.10.0)(@open-pioneer/chakra-integration@1.1.1)(@open-pioneer/runtime-react-support@1.0.0)(@testing-library/dom@9.3.4)(@testing-library/react@14.2.0)(react-dom@18.2.0)(react@18.2.0)
      openlayers-base-packages:
        specifier: workspace:*
        version: link:../../..
    publishDirectory: dist

  src/packages/map:
    dependencies:
      '@open-pioneer/chakra-integration':
        specifier: ^1.1.1
        version: 1.1.1(@chakra-ui/react@2.8.2)(@emotion/cache@11.11.0)(@emotion/react@11.11.3)(@emotion/styled@11.11.0)(framer-motion@10.18.0)(react-dom@18.2.0)(react@18.2.0)
      '@open-pioneer/core':
        specifier: ^1.2.1
        version: 1.2.1
      '@open-pioneer/http':
        specifier: ^2.1.2
        version: 2.1.2(@open-pioneer/core@1.2.1)(@open-pioneer/runtime@2.1.0)
      '@open-pioneer/react-utils':
        specifier: workspace:^
        version: link:../react-utils
      '@open-pioneer/runtime':
        specifier: ^2.1.0
        version: 2.1.0(@formatjs/intl@2.10.0)(@open-pioneer/base-theme@0.2.0)(@open-pioneer/chakra-integration@1.1.1)(@open-pioneer/core@1.2.1)(@open-pioneer/runtime-react-support@1.0.0)(react-dom@18.2.0)(react@18.2.0)
      '@types/proj4':
        specifier: ^2.5.2
        version: 2.5.2
      ol:
        specifier: ^8.2.0
        version: 8.2.0
      proj4:
        specifier: ^2.9.0
        version: 2.9.0
      react:
        specifier: ^18.2.0
        version: 18.2.0
      react-dom:
        specifier: ^18.2.0
        version: 18.2.0(react@18.2.0)
      react-use:
        specifier: ^17.4.2
        version: 17.4.2(react-dom@18.2.0)(react@18.2.0)
      uuid:
        specifier: ^9.0.1
        version: 9.0.1
    devDependencies:
      '@open-pioneer/map-test-utils':
        specifier: workspace:^
        version: link:../map-test-utils
      '@types/jsdom':
        specifier: ^21.1.6
        version: 21.1.6
      '@types/uuid':
        specifier: ^9.0.7
        version: 9.0.7
      openlayers-base-packages:
        specifier: workspace:*
        version: link:../../..
    publishDirectory: dist

  src/packages/map-navigation:
    dependencies:
      '@open-pioneer/chakra-integration':
        specifier: ^1.1.1
        version: 1.1.1(@chakra-ui/react@2.8.2)(@emotion/cache@11.11.0)(@emotion/react@11.11.3)(@emotion/styled@11.11.0)(framer-motion@10.18.0)(react-dom@18.2.0)(react@18.2.0)
      '@open-pioneer/map':
        specifier: workspace:^
        version: link:../map
      '@open-pioneer/react-utils':
        specifier: workspace:^
        version: link:../react-utils
      '@open-pioneer/runtime':
        specifier: ^2.1.0
        version: 2.1.0(@formatjs/intl@2.10.0)(@open-pioneer/base-theme@0.2.0)(@open-pioneer/chakra-integration@1.1.1)(@open-pioneer/core@1.2.1)(@open-pioneer/runtime-react-support@1.0.0)(react-dom@18.2.0)(react@18.2.0)
      classnames:
        specifier: ^2.3.2
        version: 2.3.2
      ol:
        specifier: ^8.2.0
        version: 8.2.0
      react:
        specifier: ^18.2.0
        version: 18.2.0
      react-icons:
        specifier: ^4.12.0
        version: 4.12.0(react@18.2.0)
    devDependencies:
      '@open-pioneer/map-test-utils':
        specifier: workspace:^
        version: link:../map-test-utils
      '@open-pioneer/test-utils':
        specifier: ^1.0.2
        version: 1.0.2(@formatjs/intl@2.10.0)(@open-pioneer/chakra-integration@1.1.1)(@open-pioneer/runtime-react-support@1.0.0)(@testing-library/dom@9.3.4)(@testing-library/react@14.2.0)(react-dom@18.2.0)(react@18.2.0)
      openlayers-base-packages:
        specifier: workspace:*
        version: link:../../..
    publishDirectory: dist

  src/packages/map-test-utils:
    dependencies:
      '@open-pioneer/map':
        specifier: workspace:^
        version: link:../map
      '@open-pioneer/test-utils':
        specifier: ^1.0.2
        version: 1.0.2(@formatjs/intl@2.10.0)(@open-pioneer/chakra-integration@1.1.1)(@open-pioneer/runtime-react-support@1.0.0)(@testing-library/dom@9.3.4)(@testing-library/react@14.2.0)(react-dom@18.2.0)(react@18.2.0)
      '@testing-library/react':
        specifier: ^14.1.2
        version: 14.2.0(react-dom@18.2.0)(react@18.2.0)
      ol:
        specifier: ^8.2.0
        version: 8.2.0
    devDependencies:
      openlayers-base-packages:
        specifier: workspace:*
        version: link:../../..
    publishDirectory: dist

  src/packages/measurement:
    dependencies:
      '@open-pioneer/chakra-integration':
        specifier: ^1.1.1
        version: 1.1.1(@chakra-ui/react@2.8.2)(@emotion/cache@11.11.0)(@emotion/react@11.11.3)(@emotion/styled@11.11.0)(framer-motion@10.18.0)(react-dom@18.2.0)(react@18.2.0)
      '@open-pioneer/map':
        specifier: workspace:^
        version: link:../map
      '@open-pioneer/react-utils':
        specifier: workspace:^
        version: link:../react-utils
      '@open-pioneer/runtime':
        specifier: ^2.1.0
        version: 2.1.0(@formatjs/intl@2.10.0)(@open-pioneer/base-theme@0.2.0)(@open-pioneer/chakra-integration@1.1.1)(@open-pioneer/core@1.2.1)(@open-pioneer/runtime-react-support@1.0.0)(react-dom@18.2.0)(react@18.2.0)
      classnames:
        specifier: ^2.3.2
        version: 2.3.2
      ol:
        specifier: ^8.2.0
        version: 8.2.0
      react:
        specifier: ^18.2.0
        version: 18.2.0
    devDependencies:
      '@open-pioneer/map-test-utils':
        specifier: workspace:^
        version: link:../map-test-utils
      '@open-pioneer/test-utils':
        specifier: ^1.0.2
        version: 1.0.2(@formatjs/intl@2.10.0)(@open-pioneer/chakra-integration@1.1.1)(@open-pioneer/runtime-react-support@1.0.0)(@testing-library/dom@9.3.4)(@testing-library/react@14.2.0)(react-dom@18.2.0)(react@18.2.0)
      openlayers-base-packages:
        specifier: workspace:*
        version: link:../../..
    publishDirectory: dist

  src/packages/notifier:
    dependencies:
      '@chakra-ui/icons':
        specifier: ^2.1.1
        version: 2.1.1(@chakra-ui/system@2.6.2)(react@18.2.0)
      '@open-pioneer/chakra-integration':
        specifier: ^1.1.1
        version: 1.1.1(@chakra-ui/react@2.8.2)(@emotion/cache@11.11.0)(@emotion/react@11.11.3)(@emotion/styled@11.11.0)(framer-motion@10.18.0)(react-dom@18.2.0)(react@18.2.0)
      '@open-pioneer/core':
        specifier: ^1.2.1
        version: 1.2.1
      '@open-pioneer/react-utils':
        specifier: workspace:^
        version: link:../react-utils
      '@open-pioneer/runtime':
        specifier: ^2.1.0
        version: 2.1.0(@formatjs/intl@2.10.0)(@open-pioneer/base-theme@0.2.0)(@open-pioneer/chakra-integration@1.1.1)(@open-pioneer/core@1.2.1)(@open-pioneer/runtime-react-support@1.0.0)(react-dom@18.2.0)(react@18.2.0)
      react:
        specifier: ^18.2.0
        version: 18.2.0
    devDependencies:
      '@open-pioneer/test-utils':
        specifier: ^1.0.2
        version: 1.0.2(@formatjs/intl@2.10.0)(@open-pioneer/chakra-integration@1.1.1)(@open-pioneer/runtime-react-support@1.0.0)(@testing-library/dom@9.3.4)(@testing-library/react@14.2.0)(react-dom@18.2.0)(react@18.2.0)
      openlayers-base-packages:
        specifier: workspace:*
        version: link:../../..
    publishDirectory: dist

  src/packages/ogc-features:
    dependencies:
      '@open-pioneer/core':
        specifier: ^1.2.1
        version: 1.2.1
      '@open-pioneer/http':
        specifier: ^2.1.2
        version: 2.1.2(@open-pioneer/core@1.2.1)(@open-pioneer/runtime@2.1.0)
      '@open-pioneer/search':
        specifier: workspace:^
        version: link:../search
      ol:
        specifier: ^8.2.0
        version: 8.2.0
      uuid:
        specifier: ^9.0.1
        version: 9.0.1
    devDependencies:
      '@open-pioneer/map-test-utils':
        specifier: workspace:^
        version: link:../map-test-utils
      '@open-pioneer/test-utils':
        specifier: ^1.0.2
        version: 1.0.2(@formatjs/intl@2.10.0)(@open-pioneer/chakra-integration@1.1.1)(@open-pioneer/runtime-react-support@1.0.0)(@testing-library/dom@9.3.4)(@testing-library/react@14.2.0)(react-dom@18.2.0)(react@18.2.0)
      openlayers-base-packages:
        specifier: workspace:*
        version: link:../../..
    publishDirectory: dist

  src/packages/overview-map:
    dependencies:
      '@open-pioneer/chakra-integration':
        specifier: ^1.1.1
        version: 1.1.1(@chakra-ui/react@2.8.2)(@emotion/cache@11.11.0)(@emotion/react@11.11.3)(@emotion/styled@11.11.0)(framer-motion@10.18.0)(react-dom@18.2.0)(react@18.2.0)
      '@open-pioneer/map':
        specifier: workspace:^
        version: link:../map
      '@open-pioneer/ogc-features':
        specifier: workspace:^
        version: link:../ogc-features
      '@open-pioneer/react-utils':
        specifier: workspace:^
        version: link:../react-utils
      '@open-pioneer/runtime':
        specifier: ^2.1.0
        version: 2.1.0(@formatjs/intl@2.10.0)(@open-pioneer/base-theme@0.2.0)(@open-pioneer/chakra-integration@1.1.1)(@open-pioneer/core@1.2.1)(@open-pioneer/runtime-react-support@1.0.0)(react-dom@18.2.0)(react@18.2.0)
      ol:
        specifier: ^8.2.0
        version: 8.2.0
      react:
        specifier: ^18.2.0
        version: 18.2.0
    devDependencies:
      '@open-pioneer/map-test-utils':
        specifier: workspace:^
        version: link:../map-test-utils
      '@open-pioneer/test-utils':
        specifier: ^1.0.2
        version: 1.0.2(@formatjs/intl@2.10.0)(@open-pioneer/chakra-integration@1.1.1)(@open-pioneer/runtime-react-support@1.0.0)(@testing-library/dom@9.3.4)(@testing-library/react@14.2.0)(react-dom@18.2.0)(react@18.2.0)
      openlayers-base-packages:
        specifier: workspace:*
        version: link:../../..
    publishDirectory: dist

  src/packages/react-utils:
    dependencies:
      '@open-pioneer/chakra-integration':
        specifier: ^1.1.1
        version: 1.1.1(@chakra-ui/react@2.8.2)(@emotion/cache@11.11.0)(@emotion/react@11.11.3)(@emotion/styled@11.11.0)(framer-motion@10.18.0)(react-dom@18.2.0)(react@18.2.0)
      '@open-pioneer/core':
        specifier: ^1.2.1
        version: 1.2.1
      classnames:
        specifier: ^2.3.2
        version: 2.3.2
      react:
        specifier: ^18.2.0
        version: 18.2.0
    devDependencies:
      '@open-pioneer/test-utils':
        specifier: ^1.0.2
        version: 1.0.2(@formatjs/intl@2.10.0)(@open-pioneer/chakra-integration@1.1.1)(@open-pioneer/runtime-react-support@1.0.0)(@testing-library/dom@9.3.4)(@testing-library/react@14.2.0)(react-dom@18.2.0)(react@18.2.0)
      '@testing-library/react':
        specifier: ^14.1.2
        version: 14.2.0(react-dom@18.2.0)(react@18.2.0)
      openlayers-base-packages:
        specifier: workspace:*
        version: link:../../..
    publishDirectory: dist

  src/packages/scale-bar:
    dependencies:
      '@open-pioneer/chakra-integration':
        specifier: ^1.1.1
        version: 1.1.1(@chakra-ui/react@2.8.2)(@emotion/cache@11.11.0)(@emotion/react@11.11.3)(@emotion/styled@11.11.0)(framer-motion@10.18.0)(react-dom@18.2.0)(react@18.2.0)
      '@open-pioneer/map':
        specifier: workspace:^
        version: link:../map
      '@open-pioneer/react-utils':
        specifier: workspace:^
        version: link:../react-utils
      '@open-pioneer/runtime':
        specifier: ^2.1.0
        version: 2.1.0(@formatjs/intl@2.10.0)(@open-pioneer/base-theme@0.2.0)(@open-pioneer/chakra-integration@1.1.1)(@open-pioneer/core@1.2.1)(@open-pioneer/runtime-react-support@1.0.0)(react-dom@18.2.0)(react@18.2.0)
      ol:
        specifier: ^8.2.0
        version: 8.2.0
      react:
        specifier: ^18.2.0
        version: 18.2.0
    devDependencies:
      '@open-pioneer/map-test-utils':
        specifier: workspace:^
        version: link:../map-test-utils
      '@open-pioneer/test-utils':
        specifier: ^1.0.2
        version: 1.0.2(@formatjs/intl@2.10.0)(@open-pioneer/chakra-integration@1.1.1)(@open-pioneer/runtime-react-support@1.0.0)(@testing-library/dom@9.3.4)(@testing-library/react@14.2.0)(react-dom@18.2.0)(react@18.2.0)
      openlayers-base-packages:
        specifier: workspace:*
        version: link:../../..
    publishDirectory: dist

  src/packages/scale-viewer:
    dependencies:
      '@open-pioneer/chakra-integration':
        specifier: ^1.1.1
        version: 1.1.1(@chakra-ui/react@2.8.2)(@emotion/cache@11.11.0)(@emotion/react@11.11.3)(@emotion/styled@11.11.0)(framer-motion@10.18.0)(react-dom@18.2.0)(react@18.2.0)
      '@open-pioneer/map':
        specifier: workspace:^
        version: link:../map
      '@open-pioneer/react-utils':
        specifier: workspace:^
        version: link:../react-utils
      '@open-pioneer/runtime':
        specifier: ^2.1.0
        version: 2.1.0(@formatjs/intl@2.10.0)(@open-pioneer/base-theme@0.2.0)(@open-pioneer/chakra-integration@1.1.1)(@open-pioneer/core@1.2.1)(@open-pioneer/runtime-react-support@1.0.0)(react-dom@18.2.0)(react@18.2.0)
      react:
        specifier: ^18.2.0
        version: 18.2.0
    devDependencies:
      '@open-pioneer/map-test-utils':
        specifier: workspace:^
        version: link:../map-test-utils
      '@open-pioneer/test-utils':
        specifier: ^1.0.2
        version: 1.0.2(@formatjs/intl@2.10.0)(@open-pioneer/chakra-integration@1.1.1)(@open-pioneer/runtime-react-support@1.0.0)(@testing-library/dom@9.3.4)(@testing-library/react@14.2.0)(react-dom@18.2.0)(react@18.2.0)
      openlayers-base-packages:
        specifier: workspace:*
        version: link:../../..
    publishDirectory: dist

  src/packages/search:
    dependencies:
      '@chakra-ui/icons':
        specifier: ^2.1.1
        version: 2.1.1(@chakra-ui/system@2.6.2)(react@18.2.0)
      '@open-pioneer/chakra-integration':
        specifier: ^1.1.1
        version: 1.1.1(@chakra-ui/react@2.8.2)(@emotion/cache@11.11.0)(@emotion/react@11.11.3)(@emotion/styled@11.11.0)(framer-motion@10.18.0)(react-dom@18.2.0)(react@18.2.0)
      '@open-pioneer/core':
        specifier: ^1.2.1
        version: 1.2.1
      '@open-pioneer/map':
        specifier: workspace:^
        version: link:../map
      '@open-pioneer/react-utils':
        specifier: workspace:^
        version: link:../react-utils
      '@open-pioneer/runtime':
        specifier: ^2.1.0
        version: 2.1.0(@formatjs/intl@2.10.0)(@open-pioneer/base-theme@0.2.0)(@open-pioneer/chakra-integration@1.1.1)(@open-pioneer/core@1.2.1)(@open-pioneer/runtime-react-support@1.0.0)(react-dom@18.2.0)(react@18.2.0)
      chakra-react-select:
        specifier: ^4.7.6
        version: 4.7.6(@chakra-ui/form-control@2.2.0)(@chakra-ui/icon@3.2.0)(@chakra-ui/layout@2.3.1)(@chakra-ui/media-query@3.3.0)(@chakra-ui/menu@2.2.1)(@chakra-ui/spinner@2.1.0)(@chakra-ui/system@2.6.2)(@emotion/react@11.11.3)(@types/react@18.2.46)(react-dom@18.2.0)(react@18.2.0)
      classnames:
        specifier: ^2.3.2
        version: 2.3.2
      ol:
        specifier: ^8.2.0
        version: 8.2.0
      react:
        specifier: ^18.2.0
        version: 18.2.0
    devDependencies:
      '@open-pioneer/map-test-utils':
        specifier: workspace:^
        version: link:../map-test-utils
      '@open-pioneer/test-utils':
        specifier: ^1.0.2
        version: 1.0.2(@formatjs/intl@2.10.0)(@open-pioneer/chakra-integration@1.1.1)(@open-pioneer/runtime-react-support@1.0.0)(@testing-library/dom@9.3.4)(@testing-library/react@14.2.0)(react-dom@18.2.0)(react@18.2.0)
      openlayers-base-packages:
        specifier: workspace:*
        version: link:../../..
    publishDirectory: dist

  src/packages/selection:
    dependencies:
      '@chakra-ui/icons':
        specifier: ^2.1.1
        version: 2.1.1(@chakra-ui/system@2.6.2)(react@18.2.0)
      '@open-pioneer/chakra-integration':
        specifier: ^1.1.1
        version: 1.1.1(@chakra-ui/react@2.8.2)(@emotion/cache@11.11.0)(@emotion/react@11.11.3)(@emotion/styled@11.11.0)(framer-motion@10.18.0)(react-dom@18.2.0)(react@18.2.0)
      '@open-pioneer/core':
        specifier: ^1.2.1
        version: 1.2.1
      '@open-pioneer/map':
        specifier: workspace:^
        version: link:../map
      '@open-pioneer/notifier':
        specifier: workspace:^
        version: link:../notifier
      '@open-pioneer/react-utils':
        specifier: workspace:^
        version: link:../react-utils
      '@open-pioneer/runtime':
        specifier: ^2.1.0
        version: 2.1.0(@formatjs/intl@2.10.0)(@open-pioneer/base-theme@0.2.0)(@open-pioneer/chakra-integration@1.1.1)(@open-pioneer/core@1.2.1)(@open-pioneer/runtime-react-support@1.0.0)(react-dom@18.2.0)(react@18.2.0)
      chakra-react-select:
        specifier: ^4.7.6
        version: 4.7.6(@chakra-ui/form-control@2.2.0)(@chakra-ui/icon@3.2.0)(@chakra-ui/layout@2.3.1)(@chakra-ui/media-query@3.3.0)(@chakra-ui/menu@2.2.1)(@chakra-ui/spinner@2.1.0)(@chakra-ui/system@2.6.2)(@emotion/react@11.11.3)(@types/react@18.2.46)(react-dom@18.2.0)(react@18.2.0)
      classnames:
        specifier: ^2.3.2
        version: 2.3.2
      ol:
        specifier: ^8.2.0
        version: 8.2.0
      react:
        specifier: ^18.2.0
        version: 18.2.0
      react-icons:
        specifier: ^4.12.0
        version: 4.12.0(react@18.2.0)
    devDependencies:
      '@open-pioneer/map-test-utils':
        specifier: workspace:^
        version: link:../map-test-utils
      '@open-pioneer/test-utils':
        specifier: ^1.0.2
        version: 1.0.2(@formatjs/intl@2.10.0)(@open-pioneer/chakra-integration@1.1.1)(@open-pioneer/runtime-react-support@1.0.0)(@testing-library/dom@9.3.4)(@testing-library/react@14.2.0)(react-dom@18.2.0)(react@18.2.0)
      openlayers-base-packages:
        specifier: workspace:*
        version: link:../../..
    publishDirectory: dist

  src/packages/spatial-bookmarks:
    dependencies:
      '@chakra-ui/icons':
        specifier: ^2.1.1
        version: 2.1.1(@chakra-ui/system@2.6.2)(react@18.2.0)
      '@open-pioneer/chakra-integration':
        specifier: ^1.1.1
        version: 1.1.1(@chakra-ui/react@2.8.2)(@emotion/cache@11.11.0)(@emotion/react@11.11.3)(@emotion/styled@11.11.0)(framer-motion@10.18.0)(react-dom@18.2.0)(react@18.2.0)
      '@open-pioneer/core':
        specifier: ^1.2.1
        version: 1.2.1
      '@open-pioneer/local-storage':
        specifier: workspace:^
        version: link:../local-storage
      '@open-pioneer/map':
        specifier: workspace:^
        version: link:../map
      '@open-pioneer/react-utils':
        specifier: workspace:^
        version: link:../react-utils
      '@open-pioneer/runtime':
        specifier: ^2.1.0
        version: 2.1.0(@formatjs/intl@2.10.0)(@open-pioneer/base-theme@0.2.0)(@open-pioneer/chakra-integration@1.1.1)(@open-pioneer/core@1.2.1)(@open-pioneer/runtime-react-support@1.0.0)(react-dom@18.2.0)(react@18.2.0)
      classnames:
        specifier: ^2.3.2
        version: 2.3.2
      jotai:
        specifier: ^2.6.0
        version: 2.6.0(@types/react@18.2.46)(react@18.2.0)
      ol:
        specifier: ^8.2.0
        version: 8.2.0
      react:
        specifier: ^18.2.0
        version: 18.2.0
      react-icons:
        specifier: ^4.12.0
        version: 4.12.0(react@18.2.0)
      uuid:
        specifier: ^9.0.1
        version: 9.0.1
    devDependencies:
      '@open-pioneer/map-test-utils':
        specifier: workspace:^
        version: link:../map-test-utils
      '@open-pioneer/test-utils':
        specifier: ^1.0.2
        version: 1.0.2(@formatjs/intl@2.10.0)(@open-pioneer/chakra-integration@1.1.1)(@open-pioneer/runtime-react-support@1.0.0)(@testing-library/dom@9.3.4)(@testing-library/react@14.2.0)(react-dom@18.2.0)(react@18.2.0)
      '@types/uuid':
        specifier: ^9.0.7
        version: 9.0.7
      openlayers-base-packages:
        specifier: workspace:*
        version: link:../../..
    publishDirectory: dist

  src/packages/theme:
    dependencies:
      '@open-pioneer/base-theme':
        specifier: ^0.2.0
        version: 0.2.0(@open-pioneer/chakra-integration@1.1.1)
      '@open-pioneer/chakra-integration':
        specifier: ^1.1.1
        version: 1.1.1(@chakra-ui/react@2.8.2)(@emotion/cache@11.11.0)(@emotion/react@11.11.3)(@emotion/styled@11.11.0)(framer-motion@10.18.0)(react-dom@18.2.0)(react@18.2.0)
      '@open-pioneer/runtime':
        specifier: ^2.1.0
        version: 2.1.0(@formatjs/intl@2.10.0)(@open-pioneer/base-theme@0.2.0)(@open-pioneer/chakra-integration@1.1.1)(@open-pioneer/core@1.2.1)(@open-pioneer/runtime-react-support@1.0.0)(react-dom@18.2.0)(react@18.2.0)
    devDependencies:
      openlayers-base-packages:
        specifier: workspace:*
        version: link:../../..
    publishDirectory: dist

  src/packages/toc:
    dependencies:
      '@open-pioneer/basemap-switcher':
        specifier: workspace:^
        version: link:../basemap-switcher
      '@open-pioneer/chakra-integration':
        specifier: ^1.1.1
        version: 1.1.1(@chakra-ui/react@2.8.2)(@emotion/cache@11.11.0)(@emotion/react@11.11.3)(@emotion/styled@11.11.0)(framer-motion@10.18.0)(react-dom@18.2.0)(react@18.2.0)
      '@open-pioneer/map':
        specifier: workspace:^
        version: link:../map
      '@open-pioneer/react-utils':
        specifier: workspace:^
        version: link:../react-utils
      '@open-pioneer/runtime':
        specifier: ^2.1.0
        version: 2.1.0(@formatjs/intl@2.10.0)(@open-pioneer/base-theme@0.2.0)(@open-pioneer/chakra-integration@1.1.1)(@open-pioneer/core@1.2.1)(@open-pioneer/runtime-react-support@1.0.0)(react-dom@18.2.0)(react@18.2.0)
      classnames:
        specifier: ^2.3.2
        version: 2.3.2
      ol:
        specifier: ^8.2.0
        version: 8.2.0
      react:
        specifier: ^18.2.0
        version: 18.2.0
      react-icons:
        specifier: ^4.12.0
        version: 4.12.0(react@18.2.0)
    devDependencies:
      '@open-pioneer/map-test-utils':
        specifier: workspace:^
        version: link:../map-test-utils
      '@open-pioneer/test-utils':
        specifier: ^1.0.2
        version: 1.0.2(@formatjs/intl@2.10.0)(@open-pioneer/chakra-integration@1.1.1)(@open-pioneer/runtime-react-support@1.0.0)(@testing-library/dom@9.3.4)(@testing-library/react@14.2.0)(react-dom@18.2.0)(react@18.2.0)
      openlayers-base-packages:
        specifier: workspace:*
        version: link:../../..
      resize-observer-polyfill:
        specifier: ^1.5.1
        version: 1.5.1
    publishDirectory: dist

  src/samples/auth-sample/auth-app:
    dependencies:
      '@open-pioneer/authentication':
        specifier: workspace:^
        version: link:../../../packages/authentication
      '@open-pioneer/chakra-integration':
        specifier: ^1.1.1
        version: 1.1.1(@chakra-ui/react@2.8.2)(@emotion/cache@11.11.0)(@emotion/react@11.11.3)(@emotion/styled@11.11.0)(framer-motion@10.18.0)(react-dom@18.2.0)(react@18.2.0)
      '@open-pioneer/core':
        specifier: ^1.2.1
        version: 1.2.1
      '@open-pioneer/runtime':
        specifier: ^2.1.0
        version: 2.1.0(@formatjs/intl@2.10.0)(@open-pioneer/base-theme@0.2.0)(@open-pioneer/chakra-integration@1.1.1)(@open-pioneer/core@1.2.1)(@open-pioneer/runtime-react-support@1.0.0)(react-dom@18.2.0)(react@18.2.0)
      '@open-pioneer/theme':
        specifier: workspace:^
        version: link:../../../packages/theme
      react:
        specifier: ^18.2.0
        version: 18.2.0

  src/samples/experimental-sidebar/sidebar-app:
    dependencies:
      '@chakra-ui/icons':
        specifier: ^2.1.1
        version: 2.1.1(@chakra-ui/system@2.6.2)(react@18.2.0)
      '@chakra-ui/system':
        specifier: ^2.6.2
        version: 2.6.2(@emotion/react@11.11.3)(@emotion/styled@11.11.0)(react@18.2.0)
      '@emotion/react':
        specifier: ^11.11.3
        version: 11.11.3(@types/react@18.2.46)(react@18.2.0)
      '@emotion/styled':
        specifier: ^11.11.0
        version: 11.11.0(@emotion/react@11.11.3)(@types/react@18.2.46)(react@18.2.0)
      '@open-pioneer/basemap-switcher':
        specifier: workspace:^
        version: link:../../../packages/basemap-switcher
      '@open-pioneer/chakra-integration':
        specifier: ^1.1.1
        version: 1.1.1(@chakra-ui/react@2.8.2)(@emotion/cache@11.11.0)(@emotion/react@11.11.3)(@emotion/styled@11.11.0)(framer-motion@10.18.0)(react-dom@18.2.0)(react@18.2.0)
      '@open-pioneer/experimental-layout-sidebar':
        specifier: workspace:^
        version: link:../../../experimental-packages/layout-sidebar
      '@open-pioneer/map':
        specifier: workspace:^
        version: link:../../../packages/map
      '@open-pioneer/react-utils':
        specifier: workspace:^
        version: link:../../../packages/react-utils
      '@open-pioneer/runtime':
        specifier: ^2.1.0
        version: 2.1.0(@formatjs/intl@2.10.0)(@open-pioneer/base-theme@0.2.0)(@open-pioneer/chakra-integration@1.1.1)(@open-pioneer/core@1.2.1)(@open-pioneer/runtime-react-support@1.0.0)(react-dom@18.2.0)(react@18.2.0)
      '@open-pioneer/theme':
        specifier: workspace:^
        version: link:../../../packages/theme
      ol:
        specifier: ^8.2.0
        version: 8.2.0
      react:
        specifier: ^18.2.0
        version: 18.2.0
      react-dom:
        specifier: ^18.2.0
        version: 18.2.0(react@18.2.0)
      react-icons:
        specifier: ^4.12.0
        version: 4.12.0(react@18.2.0)
      react-use:
        specifier: ^17.4.2
        version: 17.4.2(react-dom@18.2.0)(react@18.2.0)

  src/samples/map-sample/ol-app:
    dependencies:
      '@chakra-ui/icons':
        specifier: ^2.1.1
        version: 2.1.1(@chakra-ui/system@2.6.2)(react@18.2.0)
      '@chakra-ui/system':
        specifier: ^2.6.2
        version: 2.6.2(@emotion/react@11.11.3)(@emotion/styled@11.11.0)(react@18.2.0)
      '@emotion/react':
        specifier: ^11.11.3
        version: 11.11.3(@types/react@18.2.46)(react@18.2.0)
      '@emotion/styled':
        specifier: ^11.11.0
        version: 11.11.0(@emotion/react@11.11.3)(@types/react@18.2.46)(react@18.2.0)
      '@open-pioneer/chakra-integration':
        specifier: ^1.1.1
        version: 1.1.1(@chakra-ui/react@2.8.2)(@emotion/cache@11.11.0)(@emotion/react@11.11.3)(@emotion/styled@11.11.0)(framer-motion@10.18.0)(react-dom@18.2.0)(react@18.2.0)
      '@open-pioneer/coordinate-viewer':
        specifier: workspace:^
        version: link:../../../packages/coordinate-viewer
      '@open-pioneer/editing':
        specifier: workspace:^
        version: link:../../../packages/editing
      '@open-pioneer/experimental-layout-sidebar':
        specifier: workspace:^
        version: link:../../../experimental-packages/layout-sidebar
      '@open-pioneer/geolocation':
        specifier: workspace:^
        version: link:../../../packages/geolocation
      '@open-pioneer/http':
<<<<<<< HEAD
        specifier: ^2.1.1
        version: 2.1.1(@open-pioneer/core@1.2.1)(@open-pioneer/runtime@2.0.2)
=======
        specifier: ^2.1.2
        version: 2.1.2(@open-pioneer/core@1.2.1)(@open-pioneer/runtime@2.1.0)
>>>>>>> 96aeaf9c
      '@open-pioneer/legend':
        specifier: workspace:^
        version: link:../../../packages/legend
      '@open-pioneer/map':
        specifier: workspace:^
        version: link:../../../packages/map
      '@open-pioneer/map-navigation':
        specifier: workspace:^
        version: link:../../../packages/map-navigation
      '@open-pioneer/measurement':
        specifier: workspace:^
        version: link:../../../packages/measurement
      '@open-pioneer/notifier':
        specifier: workspace:^
        version: link:../../../packages/notifier
      '@open-pioneer/ogc-features':
        specifier: workspace:^
        version: link:../../../packages/ogc-features
      '@open-pioneer/overview-map':
        specifier: workspace:^
        version: link:../../../packages/overview-map
      '@open-pioneer/react-utils':
        specifier: workspace:^
        version: link:../../../packages/react-utils
      '@open-pioneer/runtime':
        specifier: ^2.1.0
        version: 2.1.0(@formatjs/intl@2.10.0)(@open-pioneer/base-theme@0.2.0)(@open-pioneer/chakra-integration@1.1.1)(@open-pioneer/core@1.2.1)(@open-pioneer/runtime-react-support@1.0.0)(react-dom@18.2.0)(react@18.2.0)
      '@open-pioneer/scale-bar':
        specifier: workspace:^
        version: link:../../../packages/scale-bar
      '@open-pioneer/scale-viewer':
        specifier: workspace:^
        version: link:../../../packages/scale-viewer
      '@open-pioneer/search':
        specifier: workspace:^
        version: link:../../../packages/search
      '@open-pioneer/selection':
        specifier: workspace:^
        version: link:../../../packages/selection
      '@open-pioneer/spatial-bookmarks':
        specifier: workspace:^
        version: link:../../../packages/spatial-bookmarks
      '@open-pioneer/theme':
        specifier: workspace:^
        version: link:../../../packages/theme
      '@open-pioneer/toc':
        specifier: workspace:^
        version: link:../../../packages/toc
      ol:
        specifier: ^8.2.0
        version: 8.2.0
      react:
        specifier: ^18.2.0
        version: 18.2.0
      react-dom:
        specifier: ^18.2.0
        version: 18.2.0(react@18.2.0)
      react-icons:
        specifier: ^4.12.0
        version: 4.12.0(react@18.2.0)
      valtio:
        specifier: ^1.12.1
        version: 1.12.1(@types/react@18.2.46)(react@18.2.0)

  src/samples/notify-sample/notify-app:
    dependencies:
      '@open-pioneer/chakra-integration':
        specifier: ^1.1.1
        version: 1.1.1(@chakra-ui/react@2.8.2)(@emotion/cache@11.11.0)(@emotion/react@11.11.3)(@emotion/styled@11.11.0)(framer-motion@10.18.0)(react-dom@18.2.0)(react@18.2.0)
      '@open-pioneer/notifier':
        specifier: workspace:^
        version: link:../../../packages/notifier
      '@open-pioneer/runtime':
        specifier: ^2.1.0
        version: 2.1.0(@formatjs/intl@2.10.0)(@open-pioneer/base-theme@0.2.0)(@open-pioneer/chakra-integration@1.1.1)(@open-pioneer/core@1.2.1)(@open-pioneer/runtime-react-support@1.0.0)(react-dom@18.2.0)(react@18.2.0)
      '@open-pioneer/theme':
        specifier: workspace:^
        version: link:../../../packages/theme
      react:
        specifier: ^18.2.0
        version: 18.2.0

  src/samples/ogc-api-sample/ogc-app:
    dependencies:
      '@open-pioneer/basemap-switcher':
        specifier: workspace:^
        version: link:../../../packages/basemap-switcher
      '@open-pioneer/chakra-integration':
        specifier: ^1.1.1
        version: 1.1.1(@chakra-ui/react@2.8.2)(@emotion/cache@11.11.0)(@emotion/react@11.11.3)(@emotion/styled@11.11.0)(framer-motion@10.18.0)(react-dom@18.2.0)(react@18.2.0)
      '@open-pioneer/http':
        specifier: ^2.1.2
        version: 2.1.2(@open-pioneer/core@1.2.1)(@open-pioneer/runtime@2.1.0)
      '@open-pioneer/map':
        specifier: workspace:^
        version: link:../../../packages/map
      '@open-pioneer/map-navigation':
        specifier: workspace:^
        version: link:../../../packages/map-navigation
      '@open-pioneer/ogc-features':
        specifier: workspace:^
        version: link:../../../packages/ogc-features
      '@open-pioneer/react-utils':
        specifier: workspace:^
        version: link:../../../packages/react-utils
      '@open-pioneer/runtime':
        specifier: ^2.1.0
        version: 2.1.0(@formatjs/intl@2.10.0)(@open-pioneer/base-theme@0.2.0)(@open-pioneer/chakra-integration@1.1.1)(@open-pioneer/core@1.2.1)(@open-pioneer/runtime-react-support@1.0.0)(react-dom@18.2.0)(react@18.2.0)
      '@open-pioneer/theme':
        specifier: workspace:^
        version: link:../../../packages/theme
      '@open-pioneer/toc':
        specifier: workspace:^
        version: link:../../../packages/toc
      ol:
        specifier: ^8.2.0
        version: 8.2.0
      ol-mapbox-style:
        specifier: ^12.1.1
        version: 12.1.1(ol@8.2.0)
      react:
        specifier: ^18.2.0
        version: 18.2.0

  src/samples/test-basemap-switcher/basemap-switcher-app:
    dependencies:
      '@open-pioneer/basemap-switcher':
        specifier: workspace:^
        version: link:../../../packages/basemap-switcher
      '@open-pioneer/chakra-integration':
        specifier: ^1.1.1
        version: 1.1.1(@chakra-ui/react@2.8.2)(@emotion/cache@11.11.0)(@emotion/react@11.11.3)(@emotion/styled@11.11.0)(framer-motion@10.18.0)(react-dom@18.2.0)(react@18.2.0)
      '@open-pioneer/map':
        specifier: workspace:^
        version: link:../../../packages/map
      '@open-pioneer/react-utils':
        specifier: workspace:^
        version: link:../../../packages/react-utils
      '@open-pioneer/runtime':
        specifier: ^2.1.0
        version: 2.1.0(@formatjs/intl@2.10.0)(@open-pioneer/base-theme@0.2.0)(@open-pioneer/chakra-integration@1.1.1)(@open-pioneer/core@1.2.1)(@open-pioneer/runtime-react-support@1.0.0)(react-dom@18.2.0)(react@18.2.0)
      '@open-pioneer/theme':
        specifier: workspace:^
        version: link:../../../packages/theme
      react:
        specifier: ^18.2.0
        version: 18.2.0

  src/samples/test-highlight-and-zoom/highlight-and-zoom-app:
    dependencies:
      '@open-pioneer/chakra-integration':
        specifier: ^1.1.1
        version: 1.1.1(@chakra-ui/react@2.8.2)(@emotion/cache@11.11.0)(@emotion/react@11.11.3)(@emotion/styled@11.11.0)(framer-motion@10.18.0)(react-dom@18.2.0)(react@18.2.0)
      '@open-pioneer/map':
        specifier: workspace:^
        version: link:../../../packages/map
      '@open-pioneer/react-utils':
        specifier: workspace:^
        version: link:../../../packages/react-utils
      '@open-pioneer/runtime':
        specifier: ^2.1.0
        version: 2.1.0(@formatjs/intl@2.10.0)(@open-pioneer/base-theme@0.2.0)(@open-pioneer/chakra-integration@1.1.1)(@open-pioneer/core@1.2.1)(@open-pioneer/runtime-react-support@1.0.0)(react-dom@18.2.0)(react@18.2.0)
      react:
        specifier: ^18.2.0
        version: 18.2.0

  src/samples/test-menu-fix/menu-fix-app:
    dependencies:
      '@open-pioneer/chakra-integration':
        specifier: ^1.1.1
        version: 1.1.1(@chakra-ui/react@2.8.2)(@emotion/cache@11.11.0)(@emotion/react@11.11.3)(@emotion/styled@11.11.0)(framer-motion@10.18.0)(react-dom@18.2.0)(react@18.2.0)
      '@open-pioneer/runtime':
        specifier: ^2.1.0
        version: 2.1.0(@formatjs/intl@2.10.0)(@open-pioneer/base-theme@0.2.0)(@open-pioneer/chakra-integration@1.1.1)(@open-pioneer/core@1.2.1)(@open-pioneer/runtime-react-support@1.0.0)(react-dom@18.2.0)(react@18.2.0)
      react:
        specifier: ^18.2.0
        version: 18.2.0

  src/samples/test-toc/toc-app:
    dependencies:
      '@chakra-ui/icons':
        specifier: ^2.1.1
        version: 2.1.1(@chakra-ui/system@2.6.2)(react@18.2.0)
      '@chakra-ui/system':
        specifier: ^2.6.2
        version: 2.6.2(@emotion/react@11.11.3)(@emotion/styled@11.11.0)(react@18.2.0)
      '@emotion/react':
        specifier: ^11.11.3
        version: 11.11.3(@types/react@18.2.46)(react@18.2.0)
      '@emotion/styled':
        specifier: ^11.11.0
        version: 11.11.0(@emotion/react@11.11.3)(@types/react@18.2.46)(react@18.2.0)
      '@open-pioneer/chakra-integration':
        specifier: ^1.1.1
        version: 1.1.1(@chakra-ui/react@2.8.2)(@emotion/cache@11.11.0)(@emotion/react@11.11.3)(@emotion/styled@11.11.0)(framer-motion@10.18.0)(react-dom@18.2.0)(react@18.2.0)
      '@open-pioneer/map':
        specifier: workspace:^
        version: link:../../../packages/map
      '@open-pioneer/react-utils':
        specifier: workspace:^
        version: link:../../../packages/react-utils
      '@open-pioneer/runtime':
        specifier: ^2.1.0
        version: 2.1.0(@formatjs/intl@2.10.0)(@open-pioneer/base-theme@0.2.0)(@open-pioneer/chakra-integration@1.1.1)(@open-pioneer/core@1.2.1)(@open-pioneer/runtime-react-support@1.0.0)(react-dom@18.2.0)(react@18.2.0)
      '@open-pioneer/toc':
        specifier: workspace:^
        version: link:../../../packages/toc
      ol:
        specifier: ^8.2.0
        version: 8.2.0
      react:
        specifier: ^18.2.0
        version: 18.2.0
      react-dom:
        specifier: ^18.2.0
        version: 18.2.0(react@18.2.0)
      react-icons:
        specifier: ^4.12.0
        version: 4.12.0(react@18.2.0)

  src/samples/theming-sample/theming-app:
    dependencies:
      '@open-pioneer/chakra-integration':
        specifier: ^1.1.1
        version: 1.1.1(@chakra-ui/react@2.8.2)(@emotion/cache@11.11.0)(@emotion/react@11.11.3)(@emotion/styled@11.11.0)(framer-motion@10.18.0)(react-dom@18.2.0)(react@18.2.0)
      '@open-pioneer/runtime':
        specifier: ^2.1.0
        version: 2.1.0(@formatjs/intl@2.10.0)(@open-pioneer/base-theme@0.2.0)(@open-pioneer/chakra-integration@1.1.1)(@open-pioneer/core@1.2.1)(@open-pioneer/runtime-react-support@1.0.0)(react-dom@18.2.0)(react@18.2.0)
      '@open-pioneer/theme':
        specifier: workspace:^
        version: link:../../../packages/theme

  support/disabled-package: {}

packages:

  /@aashutoshrathi/word-wrap@1.2.6:
    resolution: {integrity: sha512-1Yjs2SvM8TflER/OD3cOjhWWOZb58A2t7wpE2S9XfBYTiIl+XFhQG2bjy4Pu1I+EAlCNUzRDYDdFwFYUKvXcIA==}
    engines: {node: '>=0.10.0'}
    dev: true

  /@adobe/css-tools@4.3.2:
    resolution: {integrity: sha512-DA5a1C0gD/pLOvhv33YMrbf2FK3oUzwNl9oOJqE4XVjuEtt6XIakRcsd7eLiOSPkp1kTRQGICTA8cKra/vFbjw==}
    dev: true

  /@babel/code-frame@7.23.5:
    resolution: {integrity: sha512-CgH3s1a96LipHCmSUmYFPwY7MNx8C3avkq7i4Wl3cfa662ldtUe4VM1TPXX70pfmrlWTb6jLqTYrZyT2ZTJBgA==}
    engines: {node: '>=6.9.0'}
    dependencies:
      '@babel/highlight': 7.23.4
      chalk: 2.4.2

  /@babel/generator@7.23.6:
    resolution: {integrity: sha512-qrSfCYxYQB5owCmGLbl8XRpX1ytXlpueOb0N0UmQwA073KZxejgQTzAmJezxvpwQD9uGtK2shHdi55QT+MbjIw==}
    engines: {node: '>=6.9.0'}
    dependencies:
      '@babel/types': 7.23.6
      '@jridgewell/gen-mapping': 0.3.2
      '@jridgewell/trace-mapping': 0.3.17
      jsesc: 2.5.2
    dev: true

  /@babel/helper-module-imports@7.18.6:
    resolution: {integrity: sha512-0NFvs3VkuSYbFi1x2Vd6tKrywq+z/cLeYC/RJNFrIX/30Bf5aiGYbtvGXolEktzJH8o5E5KJ3tT+nkxuuZFVlA==}
    engines: {node: '>=6.9.0'}
    dependencies:
      '@babel/types': 7.23.6

  /@babel/helper-string-parser@7.23.4:
    resolution: {integrity: sha512-803gmbQdqwdf4olxrX4AJyFBV/RTr3rSmOj0rKwesmzlfhYNDEs+/iOcznzpNWlJlIlTJC2QfPFcHB6DlzdVLQ==}
    engines: {node: '>=6.9.0'}

  /@babel/helper-validator-identifier@7.22.20:
    resolution: {integrity: sha512-Y4OZ+ytlatR8AI+8KZfKuL5urKp7qey08ha31L8b3BwewJAoJamTzyvxPR/5D+KkdJCGPq/+8TukHBlY10FX9A==}
    engines: {node: '>=6.9.0'}

  /@babel/highlight@7.23.4:
    resolution: {integrity: sha512-acGdbYSfp2WheJoJm/EBBBLh/ID8KDc64ISZ9DYtBmC8/Q204PZJLHyzeB5qMzJ5trcOkybd78M4x2KWsUq++A==}
    engines: {node: '>=6.9.0'}
    dependencies:
      '@babel/helper-validator-identifier': 7.22.20
      chalk: 2.4.2
      js-tokens: 4.0.0

  /@babel/parser@7.23.6:
    resolution: {integrity: sha512-Z2uID7YJ7oNvAI20O9X0bblw7Qqs8Q2hFy0R9tAfnfLkp5MW0UH9eUvnDSnFwKZ0AvgS1ucqR4KzvVHgnke1VQ==}
    engines: {node: '>=6.0.0'}
    hasBin: true
    dependencies:
      '@babel/types': 7.23.6
    dev: true

  /@babel/runtime@7.23.9:
    resolution: {integrity: sha512-0CX6F+BI2s9dkUqr08KFrAIZgNFj75rdBU/DjCyYLIaV/quFjkk6T+EJ2LkZHyZTbEV4L5p97mNkUsHl2wLFAw==}
    engines: {node: '>=6.9.0'}
    dependencies:
      regenerator-runtime: 0.14.1

  /@babel/template@7.22.15:
    resolution: {integrity: sha512-QPErUVm4uyJa60rkI73qneDacvdvzxshT3kksGqlGWYdOTIUOwJ7RDUL8sGqslY1uXWSL6xMFKEXDS3ox2uF0w==}
    engines: {node: '>=6.9.0'}
    dependencies:
      '@babel/code-frame': 7.23.5
      '@babel/parser': 7.23.6
      '@babel/types': 7.23.6
    dev: true

  /@babel/types@7.23.6:
    resolution: {integrity: sha512-+uarb83brBzPKN38NX1MkB6vb6+mwvR6amUulqAE7ccQw1pEl+bCia9TbdG1lsnFP7lZySvUn37CHyXQdfTwzg==}
    engines: {node: '>=6.9.0'}
    dependencies:
      '@babel/helper-string-parser': 7.23.4
      '@babel/helper-validator-identifier': 7.22.20
      to-fast-properties: 2.0.0

  /@chakra-ui/accordion@2.3.1(@chakra-ui/system@2.6.2)(framer-motion@10.18.0)(react@18.2.0):
    resolution: {integrity: sha512-FSXRm8iClFyU+gVaXisOSEw0/4Q+qZbFRiuhIAkVU6Boj0FxAMrlo9a8AV5TuF77rgaHytCdHk0Ng+cyUijrag==}
    peerDependencies:
      '@chakra-ui/system': '>=2.0.0'
      framer-motion: '>=4.0.0'
      react: '>=18'
    dependencies:
      '@chakra-ui/descendant': 3.1.0(react@18.2.0)
      '@chakra-ui/icon': 3.2.0(@chakra-ui/system@2.6.2)(react@18.2.0)
      '@chakra-ui/react-context': 2.1.0(react@18.2.0)
      '@chakra-ui/react-use-controllable-state': 2.1.0(react@18.2.0)
      '@chakra-ui/react-use-merge-refs': 2.1.0(react@18.2.0)
      '@chakra-ui/shared-utils': 2.0.5
      '@chakra-ui/system': 2.6.2(@emotion/react@11.11.3)(@emotion/styled@11.11.0)(react@18.2.0)
      '@chakra-ui/transition': 2.1.0(framer-motion@10.18.0)(react@18.2.0)
      framer-motion: 10.18.0(react-dom@18.2.0)(react@18.2.0)
      react: 18.2.0

  /@chakra-ui/alert@2.2.2(@chakra-ui/system@2.6.2)(react@18.2.0):
    resolution: {integrity: sha512-jHg4LYMRNOJH830ViLuicjb3F+v6iriE/2G5T+Sd0Hna04nukNJ1MxUmBPE+vI22me2dIflfelu2v9wdB6Pojw==}
    peerDependencies:
      '@chakra-ui/system': '>=2.0.0'
      react: '>=18'
    dependencies:
      '@chakra-ui/icon': 3.2.0(@chakra-ui/system@2.6.2)(react@18.2.0)
      '@chakra-ui/react-context': 2.1.0(react@18.2.0)
      '@chakra-ui/shared-utils': 2.0.5
      '@chakra-ui/spinner': 2.1.0(@chakra-ui/system@2.6.2)(react@18.2.0)
      '@chakra-ui/system': 2.6.2(@emotion/react@11.11.3)(@emotion/styled@11.11.0)(react@18.2.0)
      react: 18.2.0

  /@chakra-ui/anatomy@2.2.2:
    resolution: {integrity: sha512-MV6D4VLRIHr4PkW4zMyqfrNS1mPlCTiCXwvYGtDFQYr+xHFfonhAuf9WjsSc0nyp2m0OdkSLnzmVKkZFLo25Tg==}

  /@chakra-ui/avatar@2.3.0(@chakra-ui/system@2.6.2)(react@18.2.0):
    resolution: {integrity: sha512-8gKSyLfygnaotbJbDMHDiJoF38OHXUYVme4gGxZ1fLnQEdPVEaIWfH+NndIjOM0z8S+YEFnT9KyGMUtvPrBk3g==}
    peerDependencies:
      '@chakra-ui/system': '>=2.0.0'
      react: '>=18'
    dependencies:
      '@chakra-ui/image': 2.1.0(@chakra-ui/system@2.6.2)(react@18.2.0)
      '@chakra-ui/react-children-utils': 2.0.6(react@18.2.0)
      '@chakra-ui/react-context': 2.1.0(react@18.2.0)
      '@chakra-ui/shared-utils': 2.0.5
      '@chakra-ui/system': 2.6.2(@emotion/react@11.11.3)(@emotion/styled@11.11.0)(react@18.2.0)
      react: 18.2.0

  /@chakra-ui/breadcrumb@2.2.0(@chakra-ui/system@2.6.2)(react@18.2.0):
    resolution: {integrity: sha512-4cWCG24flYBxjruRi4RJREWTGF74L/KzI2CognAW/d/zWR0CjiScuJhf37Am3LFbCySP6WSoyBOtTIoTA4yLEA==}
    peerDependencies:
      '@chakra-ui/system': '>=2.0.0'
      react: '>=18'
    dependencies:
      '@chakra-ui/react-children-utils': 2.0.6(react@18.2.0)
      '@chakra-ui/react-context': 2.1.0(react@18.2.0)
      '@chakra-ui/shared-utils': 2.0.5
      '@chakra-ui/system': 2.6.2(@emotion/react@11.11.3)(@emotion/styled@11.11.0)(react@18.2.0)
      react: 18.2.0

  /@chakra-ui/breakpoint-utils@2.0.8:
    resolution: {integrity: sha512-Pq32MlEX9fwb5j5xx8s18zJMARNHlQZH2VH1RZgfgRDpp7DcEgtRW5AInfN5CfqdHLO1dGxA7I3MqEuL5JnIsA==}
    dependencies:
      '@chakra-ui/shared-utils': 2.0.5

  /@chakra-ui/button@2.1.0(@chakra-ui/system@2.6.2)(react@18.2.0):
    resolution: {integrity: sha512-95CplwlRKmmUXkdEp/21VkEWgnwcx2TOBG6NfYlsuLBDHSLlo5FKIiE2oSi4zXc4TLcopGcWPNcm/NDaSC5pvA==}
    peerDependencies:
      '@chakra-ui/system': '>=2.0.0'
      react: '>=18'
    dependencies:
      '@chakra-ui/react-context': 2.1.0(react@18.2.0)
      '@chakra-ui/react-use-merge-refs': 2.1.0(react@18.2.0)
      '@chakra-ui/shared-utils': 2.0.5
      '@chakra-ui/spinner': 2.1.0(@chakra-ui/system@2.6.2)(react@18.2.0)
      '@chakra-ui/system': 2.6.2(@emotion/react@11.11.3)(@emotion/styled@11.11.0)(react@18.2.0)
      react: 18.2.0

  /@chakra-ui/card@2.2.0(@chakra-ui/system@2.6.2)(react@18.2.0):
    resolution: {integrity: sha512-xUB/k5MURj4CtPAhdSoXZidUbm8j3hci9vnc+eZJVDqhDOShNlD6QeniQNRPRys4lWAQLCbFcrwL29C8naDi6g==}
    peerDependencies:
      '@chakra-ui/system': '>=2.0.0'
      react: '>=18'
    dependencies:
      '@chakra-ui/shared-utils': 2.0.5
      '@chakra-ui/system': 2.6.2(@emotion/react@11.11.3)(@emotion/styled@11.11.0)(react@18.2.0)
      react: 18.2.0

  /@chakra-ui/checkbox@2.3.2(@chakra-ui/system@2.6.2)(react@18.2.0):
    resolution: {integrity: sha512-85g38JIXMEv6M+AcyIGLh7igNtfpAN6KGQFYxY9tBj0eWvWk4NKQxvqqyVta0bSAyIl1rixNIIezNpNWk2iO4g==}
    peerDependencies:
      '@chakra-ui/system': '>=2.0.0'
      react: '>=18'
    dependencies:
      '@chakra-ui/form-control': 2.2.0(@chakra-ui/system@2.6.2)(react@18.2.0)
      '@chakra-ui/react-context': 2.1.0(react@18.2.0)
      '@chakra-ui/react-types': 2.0.7(react@18.2.0)
      '@chakra-ui/react-use-callback-ref': 2.1.0(react@18.2.0)
      '@chakra-ui/react-use-controllable-state': 2.1.0(react@18.2.0)
      '@chakra-ui/react-use-merge-refs': 2.1.0(react@18.2.0)
      '@chakra-ui/react-use-safe-layout-effect': 2.1.0(react@18.2.0)
      '@chakra-ui/react-use-update-effect': 2.1.0(react@18.2.0)
      '@chakra-ui/shared-utils': 2.0.5
      '@chakra-ui/system': 2.6.2(@emotion/react@11.11.3)(@emotion/styled@11.11.0)(react@18.2.0)
      '@chakra-ui/visually-hidden': 2.2.0(@chakra-ui/system@2.6.2)(react@18.2.0)
      '@zag-js/focus-visible': 0.16.0
      react: 18.2.0

  /@chakra-ui/clickable@2.1.0(react@18.2.0):
    resolution: {integrity: sha512-flRA/ClPUGPYabu+/GLREZVZr9j2uyyazCAUHAdrTUEdDYCr31SVGhgh7dgKdtq23bOvAQJpIJjw/0Bs0WvbXw==}
    peerDependencies:
      react: '>=18'
    dependencies:
      '@chakra-ui/react-use-merge-refs': 2.1.0(react@18.2.0)
      '@chakra-ui/shared-utils': 2.0.5
      react: 18.2.0

  /@chakra-ui/close-button@2.1.1(@chakra-ui/system@2.6.2)(react@18.2.0):
    resolution: {integrity: sha512-gnpENKOanKexswSVpVz7ojZEALl2x5qjLYNqSQGbxz+aP9sOXPfUS56ebyBrre7T7exuWGiFeRwnM0oVeGPaiw==}
    peerDependencies:
      '@chakra-ui/system': '>=2.0.0'
      react: '>=18'
    dependencies:
      '@chakra-ui/icon': 3.2.0(@chakra-ui/system@2.6.2)(react@18.2.0)
      '@chakra-ui/system': 2.6.2(@emotion/react@11.11.3)(@emotion/styled@11.11.0)(react@18.2.0)
      react: 18.2.0

  /@chakra-ui/color-mode@2.2.0(react@18.2.0):
    resolution: {integrity: sha512-niTEA8PALtMWRI9wJ4LL0CSBDo8NBfLNp4GD6/0hstcm3IlbBHTVKxN6HwSaoNYfphDQLxCjT4yG+0BJA5tFpg==}
    peerDependencies:
      react: '>=18'
    dependencies:
      '@chakra-ui/react-use-safe-layout-effect': 2.1.0(react@18.2.0)
      react: 18.2.0

  /@chakra-ui/control-box@2.1.0(@chakra-ui/system@2.6.2)(react@18.2.0):
    resolution: {integrity: sha512-gVrRDyXFdMd8E7rulL0SKeoljkLQiPITFnsyMO8EFHNZ+AHt5wK4LIguYVEq88APqAGZGfHFWXr79RYrNiE3Mg==}
    peerDependencies:
      '@chakra-ui/system': '>=2.0.0'
      react: '>=18'
    dependencies:
      '@chakra-ui/system': 2.6.2(@emotion/react@11.11.3)(@emotion/styled@11.11.0)(react@18.2.0)
      react: 18.2.0

  /@chakra-ui/counter@2.1.0(react@18.2.0):
    resolution: {integrity: sha512-s6hZAEcWT5zzjNz2JIWUBzRubo9la/oof1W7EKZVVfPYHERnl5e16FmBC79Yfq8p09LQ+aqFKm/etYoJMMgghw==}
    peerDependencies:
      react: '>=18'
    dependencies:
      '@chakra-ui/number-utils': 2.0.7
      '@chakra-ui/react-use-callback-ref': 2.1.0(react@18.2.0)
      '@chakra-ui/shared-utils': 2.0.5
      react: 18.2.0

  /@chakra-ui/css-reset@2.3.0(@emotion/react@11.11.3)(react@18.2.0):
    resolution: {integrity: sha512-cQwwBy5O0jzvl0K7PLTLgp8ijqLPKyuEMiDXwYzl95seD3AoeuoCLyzZcJtVqaUZ573PiBdAbY/IlZcwDOItWg==}
    peerDependencies:
      '@emotion/react': '>=10.0.35'
      react: '>=18'
    dependencies:
      '@emotion/react': 11.11.3(@types/react@18.2.46)(react@18.2.0)
      react: 18.2.0

  /@chakra-ui/descendant@3.1.0(react@18.2.0):
    resolution: {integrity: sha512-VxCIAir08g5w27klLyi7PVo8BxhW4tgU/lxQyujkmi4zx7hT9ZdrcQLAted/dAa+aSIZ14S1oV0Q9lGjsAdxUQ==}
    peerDependencies:
      react: '>=18'
    dependencies:
      '@chakra-ui/react-context': 2.1.0(react@18.2.0)
      '@chakra-ui/react-use-merge-refs': 2.1.0(react@18.2.0)
      react: 18.2.0

  /@chakra-ui/dom-utils@2.1.0:
    resolution: {integrity: sha512-ZmF2qRa1QZ0CMLU8M1zCfmw29DmPNtfjR9iTo74U5FPr3i1aoAh7fbJ4qAlZ197Xw9eAW28tvzQuoVWeL5C7fQ==}

  /@chakra-ui/editable@3.1.0(@chakra-ui/system@2.6.2)(react@18.2.0):
    resolution: {integrity: sha512-j2JLrUL9wgg4YA6jLlbU88370eCRyor7DZQD9lzpY95tSOXpTljeg3uF9eOmDnCs6fxp3zDWIfkgMm/ExhcGTg==}
    peerDependencies:
      '@chakra-ui/system': '>=2.0.0'
      react: '>=18'
    dependencies:
      '@chakra-ui/react-context': 2.1.0(react@18.2.0)
      '@chakra-ui/react-types': 2.0.7(react@18.2.0)
      '@chakra-ui/react-use-callback-ref': 2.1.0(react@18.2.0)
      '@chakra-ui/react-use-controllable-state': 2.1.0(react@18.2.0)
      '@chakra-ui/react-use-focus-on-pointer-down': 2.1.0(react@18.2.0)
      '@chakra-ui/react-use-merge-refs': 2.1.0(react@18.2.0)
      '@chakra-ui/react-use-safe-layout-effect': 2.1.0(react@18.2.0)
      '@chakra-ui/react-use-update-effect': 2.1.0(react@18.2.0)
      '@chakra-ui/shared-utils': 2.0.5
      '@chakra-ui/system': 2.6.2(@emotion/react@11.11.3)(@emotion/styled@11.11.0)(react@18.2.0)
      react: 18.2.0

  /@chakra-ui/event-utils@2.0.8:
    resolution: {integrity: sha512-IGM/yGUHS+8TOQrZGpAKOJl/xGBrmRYJrmbHfUE7zrG3PpQyXvbLDP1M+RggkCFVgHlJi2wpYIf0QtQlU0XZfw==}

  /@chakra-ui/focus-lock@2.1.0(@types/react@18.2.46)(react@18.2.0):
    resolution: {integrity: sha512-EmGx4PhWGjm4dpjRqM4Aa+rCWBxP+Rq8Uc/nAVnD4YVqkEhBkrPTpui2lnjsuxqNaZ24fIAZ10cF1hlpemte/w==}
    peerDependencies:
      react: '>=18'
    dependencies:
      '@chakra-ui/dom-utils': 2.1.0
      react: 18.2.0
      react-focus-lock: 2.9.4(@types/react@18.2.46)(react@18.2.0)
    transitivePeerDependencies:
      - '@types/react'

  /@chakra-ui/form-control@2.2.0(@chakra-ui/system@2.6.2)(react@18.2.0):
    resolution: {integrity: sha512-wehLC1t4fafCVJ2RvJQT2jyqsAwX7KymmiGqBu7nQoQz8ApTkGABWpo/QwDh3F/dBLrouHDoOvGmYTqft3Mirw==}
    peerDependencies:
      '@chakra-ui/system': '>=2.0.0'
      react: '>=18'
    dependencies:
      '@chakra-ui/icon': 3.2.0(@chakra-ui/system@2.6.2)(react@18.2.0)
      '@chakra-ui/react-context': 2.1.0(react@18.2.0)
      '@chakra-ui/react-types': 2.0.7(react@18.2.0)
      '@chakra-ui/react-use-merge-refs': 2.1.0(react@18.2.0)
      '@chakra-ui/shared-utils': 2.0.5
      '@chakra-ui/system': 2.6.2(@emotion/react@11.11.3)(@emotion/styled@11.11.0)(react@18.2.0)
      react: 18.2.0

  /@chakra-ui/hooks@2.2.1(patch_hash=zntq7izvicj3ptw5qmsyjygbmu)(react@18.2.0):
    resolution: {integrity: sha512-RQbTnzl6b1tBjbDPf9zGRo9rf/pQMholsOudTxjy4i9GfTfz6kgp5ValGjQm2z7ng6Z31N1cnjZ1AlSzQ//ZfQ==}
    peerDependencies:
      react: '>=18'
    dependencies:
      '@chakra-ui/react-utils': 2.0.12(react@18.2.0)
      '@chakra-ui/utils': 2.0.15
      compute-scroll-into-view: 3.0.3
      copy-to-clipboard: 3.3.3
      react: 18.2.0
    patched: true

  /@chakra-ui/icon@3.2.0(@chakra-ui/system@2.6.2)(react@18.2.0):
    resolution: {integrity: sha512-xxjGLvlX2Ys4H0iHrI16t74rG9EBcpFvJ3Y3B7KMQTrnW34Kf7Da/UC8J67Gtx85mTHW020ml85SVPKORWNNKQ==}
    peerDependencies:
      '@chakra-ui/system': '>=2.0.0'
      react: '>=18'
    dependencies:
      '@chakra-ui/shared-utils': 2.0.5
      '@chakra-ui/system': 2.6.2(@emotion/react@11.11.3)(@emotion/styled@11.11.0)(react@18.2.0)
      react: 18.2.0

  /@chakra-ui/icons@2.1.1(@chakra-ui/system@2.6.2)(react@18.2.0):
    resolution: {integrity: sha512-3p30hdo4LlRZTT5CwoAJq3G9fHI0wDc0pBaMHj4SUn0yomO+RcDRlzhdXqdr5cVnzax44sqXJVnf3oQG0eI+4g==}
    peerDependencies:
      '@chakra-ui/system': '>=2.0.0'
      react: '>=18'
    dependencies:
      '@chakra-ui/icon': 3.2.0(@chakra-ui/system@2.6.2)(react@18.2.0)
      '@chakra-ui/system': 2.6.2(@emotion/react@11.11.3)(@emotion/styled@11.11.0)(react@18.2.0)
      react: 18.2.0
    dev: false

  /@chakra-ui/image@2.1.0(@chakra-ui/system@2.6.2)(react@18.2.0):
    resolution: {integrity: sha512-bskumBYKLiLMySIWDGcz0+D9Th0jPvmX6xnRMs4o92tT3Od/bW26lahmV2a2Op2ItXeCmRMY+XxJH5Gy1i46VA==}
    peerDependencies:
      '@chakra-ui/system': '>=2.0.0'
      react: '>=18'
    dependencies:
      '@chakra-ui/react-use-safe-layout-effect': 2.1.0(react@18.2.0)
      '@chakra-ui/shared-utils': 2.0.5
      '@chakra-ui/system': 2.6.2(@emotion/react@11.11.3)(@emotion/styled@11.11.0)(react@18.2.0)
      react: 18.2.0

  /@chakra-ui/input@2.1.2(@chakra-ui/system@2.6.2)(react@18.2.0):
    resolution: {integrity: sha512-GiBbb3EqAA8Ph43yGa6Mc+kUPjh4Spmxp1Pkelr8qtudpc3p2PJOOebLpd90mcqw8UePPa+l6YhhPtp6o0irhw==}
    peerDependencies:
      '@chakra-ui/system': '>=2.0.0'
      react: '>=18'
    dependencies:
      '@chakra-ui/form-control': 2.2.0(@chakra-ui/system@2.6.2)(react@18.2.0)
      '@chakra-ui/object-utils': 2.1.0
      '@chakra-ui/react-children-utils': 2.0.6(react@18.2.0)
      '@chakra-ui/react-context': 2.1.0(react@18.2.0)
      '@chakra-ui/shared-utils': 2.0.5
      '@chakra-ui/system': 2.6.2(@emotion/react@11.11.3)(@emotion/styled@11.11.0)(react@18.2.0)
      react: 18.2.0

  /@chakra-ui/layout@2.3.1(@chakra-ui/system@2.6.2)(react@18.2.0):
    resolution: {integrity: sha512-nXuZ6WRbq0WdgnRgLw+QuxWAHuhDtVX8ElWqcTK+cSMFg/52eVP47czYBE5F35YhnoW2XBwfNoNgZ7+e8Z01Rg==}
    peerDependencies:
      '@chakra-ui/system': '>=2.0.0'
      react: '>=18'
    dependencies:
      '@chakra-ui/breakpoint-utils': 2.0.8
      '@chakra-ui/icon': 3.2.0(@chakra-ui/system@2.6.2)(react@18.2.0)
      '@chakra-ui/object-utils': 2.1.0
      '@chakra-ui/react-children-utils': 2.0.6(react@18.2.0)
      '@chakra-ui/react-context': 2.1.0(react@18.2.0)
      '@chakra-ui/shared-utils': 2.0.5
      '@chakra-ui/system': 2.6.2(@emotion/react@11.11.3)(@emotion/styled@11.11.0)(react@18.2.0)
      react: 18.2.0

  /@chakra-ui/lazy-utils@2.0.5:
    resolution: {integrity: sha512-UULqw7FBvcckQk2n3iPO56TMJvDsNv0FKZI6PlUNJVaGsPbsYxK/8IQ60vZgaTVPtVcjY6BE+y6zg8u9HOqpyg==}

  /@chakra-ui/live-region@2.1.0(react@18.2.0):
    resolution: {integrity: sha512-ZOxFXwtaLIsXjqnszYYrVuswBhnIHHP+XIgK1vC6DePKtyK590Wg+0J0slDwThUAd4MSSIUa/nNX84x1GMphWw==}
    peerDependencies:
      react: '>=18'
    dependencies:
      react: 18.2.0

  /@chakra-ui/media-query@3.3.0(@chakra-ui/system@2.6.2)(react@18.2.0):
    resolution: {integrity: sha512-IsTGgFLoICVoPRp9ykOgqmdMotJG0CnPsKvGQeSFOB/dZfIujdVb14TYxDU4+MURXry1MhJ7LzZhv+Ml7cr8/g==}
    peerDependencies:
      '@chakra-ui/system': '>=2.0.0'
      react: '>=18'
    dependencies:
      '@chakra-ui/breakpoint-utils': 2.0.8
      '@chakra-ui/react-env': 3.1.0(react@18.2.0)
      '@chakra-ui/shared-utils': 2.0.5
      '@chakra-ui/system': 2.6.2(@emotion/react@11.11.3)(@emotion/styled@11.11.0)(react@18.2.0)
      react: 18.2.0

  /@chakra-ui/menu@2.2.1(patch_hash=x7y3u4pvzv3wpkejsnxo3rp5vq)(@chakra-ui/system@2.6.2)(framer-motion@10.18.0)(react@18.2.0):
    resolution: {integrity: sha512-lJS7XEObzJxsOwWQh7yfG4H8FzFPRP5hVPN/CL+JzytEINCSBvsCDHrYPQGp7jzpCi8vnTqQQGQe0f8dwnXd2g==}
    peerDependencies:
      '@chakra-ui/system': '>=2.0.0'
      framer-motion: '>=4.0.0'
      react: '>=18'
    dependencies:
      '@chakra-ui/clickable': 2.1.0(react@18.2.0)
      '@chakra-ui/descendant': 3.1.0(react@18.2.0)
      '@chakra-ui/lazy-utils': 2.0.5
      '@chakra-ui/popper': 3.1.0(react@18.2.0)
      '@chakra-ui/react-children-utils': 2.0.6(react@18.2.0)
      '@chakra-ui/react-context': 2.1.0(react@18.2.0)
      '@chakra-ui/react-use-animation-state': 2.1.0(react@18.2.0)
      '@chakra-ui/react-use-controllable-state': 2.1.0(react@18.2.0)
      '@chakra-ui/react-use-disclosure': 2.1.0(react@18.2.0)
      '@chakra-ui/react-use-focus-effect': 2.1.0(react@18.2.0)
      '@chakra-ui/react-use-merge-refs': 2.1.0(react@18.2.0)
      '@chakra-ui/react-use-outside-click': 2.2.0(patch_hash=uw4qsrve2rd7lemccfb44ornky)(react@18.2.0)
      '@chakra-ui/react-use-update-effect': 2.1.0(react@18.2.0)
      '@chakra-ui/shared-utils': 2.0.5
      '@chakra-ui/system': 2.6.2(@emotion/react@11.11.3)(@emotion/styled@11.11.0)(react@18.2.0)
      '@chakra-ui/transition': 2.1.0(framer-motion@10.18.0)(react@18.2.0)
      framer-motion: 10.18.0(react-dom@18.2.0)(react@18.2.0)
      react: 18.2.0
    patched: true

  /@chakra-ui/modal@2.3.1(@chakra-ui/system@2.6.2)(@types/react@18.2.46)(framer-motion@10.18.0)(react-dom@18.2.0)(react@18.2.0):
    resolution: {integrity: sha512-TQv1ZaiJMZN+rR9DK0snx/OPwmtaGH1HbZtlYt4W4s6CzyK541fxLRTjIXfEzIGpvNW+b6VFuFjbcR78p4DEoQ==}
    peerDependencies:
      '@chakra-ui/system': '>=2.0.0'
      framer-motion: '>=4.0.0'
      react: '>=18'
      react-dom: '>=18'
    dependencies:
      '@chakra-ui/close-button': 2.1.1(@chakra-ui/system@2.6.2)(react@18.2.0)
      '@chakra-ui/focus-lock': 2.1.0(@types/react@18.2.46)(react@18.2.0)
      '@chakra-ui/portal': 2.1.0(react-dom@18.2.0)(react@18.2.0)
      '@chakra-ui/react-context': 2.1.0(react@18.2.0)
      '@chakra-ui/react-types': 2.0.7(react@18.2.0)
      '@chakra-ui/react-use-merge-refs': 2.1.0(react@18.2.0)
      '@chakra-ui/shared-utils': 2.0.5
      '@chakra-ui/system': 2.6.2(@emotion/react@11.11.3)(@emotion/styled@11.11.0)(react@18.2.0)
      '@chakra-ui/transition': 2.1.0(framer-motion@10.18.0)(react@18.2.0)
      aria-hidden: 1.2.3
      framer-motion: 10.18.0(react-dom@18.2.0)(react@18.2.0)
      react: 18.2.0
      react-dom: 18.2.0(react@18.2.0)
      react-remove-scroll: 2.5.7(@types/react@18.2.46)(react@18.2.0)
    transitivePeerDependencies:
      - '@types/react'

  /@chakra-ui/number-input@2.1.2(@chakra-ui/system@2.6.2)(react@18.2.0):
    resolution: {integrity: sha512-pfOdX02sqUN0qC2ysuvgVDiws7xZ20XDIlcNhva55Jgm095xjm8eVdIBfNm3SFbSUNxyXvLTW/YQanX74tKmuA==}
    peerDependencies:
      '@chakra-ui/system': '>=2.0.0'
      react: '>=18'
    dependencies:
      '@chakra-ui/counter': 2.1.0(react@18.2.0)
      '@chakra-ui/form-control': 2.2.0(@chakra-ui/system@2.6.2)(react@18.2.0)
      '@chakra-ui/icon': 3.2.0(@chakra-ui/system@2.6.2)(react@18.2.0)
      '@chakra-ui/react-context': 2.1.0(react@18.2.0)
      '@chakra-ui/react-types': 2.0.7(react@18.2.0)
      '@chakra-ui/react-use-callback-ref': 2.1.0(react@18.2.0)
      '@chakra-ui/react-use-event-listener': 2.1.0(react@18.2.0)
      '@chakra-ui/react-use-interval': 2.1.0(react@18.2.0)
      '@chakra-ui/react-use-merge-refs': 2.1.0(react@18.2.0)
      '@chakra-ui/react-use-safe-layout-effect': 2.1.0(react@18.2.0)
      '@chakra-ui/react-use-update-effect': 2.1.0(react@18.2.0)
      '@chakra-ui/shared-utils': 2.0.5
      '@chakra-ui/system': 2.6.2(@emotion/react@11.11.3)(@emotion/styled@11.11.0)(react@18.2.0)
      react: 18.2.0

  /@chakra-ui/number-utils@2.0.7:
    resolution: {integrity: sha512-yOGxBjXNvLTBvQyhMDqGU0Oj26s91mbAlqKHiuw737AXHt0aPllOthVUqQMeaYLwLCjGMg0jtI7JReRzyi94Dg==}

  /@chakra-ui/object-utils@2.1.0:
    resolution: {integrity: sha512-tgIZOgLHaoti5PYGPTwK3t/cqtcycW0owaiOXoZOcpwwX/vlVb+H1jFsQyWiiwQVPt9RkoSLtxzXamx+aHH+bQ==}

  /@chakra-ui/pin-input@2.1.0(@chakra-ui/system@2.6.2)(react@18.2.0):
    resolution: {integrity: sha512-x4vBqLStDxJFMt+jdAHHS8jbh294O53CPQJoL4g228P513rHylV/uPscYUHrVJXRxsHfRztQO9k45jjTYaPRMw==}
    peerDependencies:
      '@chakra-ui/system': '>=2.0.0'
      react: '>=18'
    dependencies:
      '@chakra-ui/descendant': 3.1.0(react@18.2.0)
      '@chakra-ui/react-children-utils': 2.0.6(react@18.2.0)
      '@chakra-ui/react-context': 2.1.0(react@18.2.0)
      '@chakra-ui/react-use-controllable-state': 2.1.0(react@18.2.0)
      '@chakra-ui/react-use-merge-refs': 2.1.0(react@18.2.0)
      '@chakra-ui/shared-utils': 2.0.5
      '@chakra-ui/system': 2.6.2(@emotion/react@11.11.3)(@emotion/styled@11.11.0)(react@18.2.0)
      react: 18.2.0

  /@chakra-ui/popover@2.2.1(@chakra-ui/system@2.6.2)(framer-motion@10.18.0)(react@18.2.0):
    resolution: {integrity: sha512-K+2ai2dD0ljvJnlrzesCDT9mNzLifE3noGKZ3QwLqd/K34Ym1W/0aL1ERSynrcG78NKoXS54SdEzkhCZ4Gn/Zg==}
    peerDependencies:
      '@chakra-ui/system': '>=2.0.0'
      framer-motion: '>=4.0.0'
      react: '>=18'
    dependencies:
      '@chakra-ui/close-button': 2.1.1(@chakra-ui/system@2.6.2)(react@18.2.0)
      '@chakra-ui/lazy-utils': 2.0.5
      '@chakra-ui/popper': 3.1.0(react@18.2.0)
      '@chakra-ui/react-context': 2.1.0(react@18.2.0)
      '@chakra-ui/react-types': 2.0.7(react@18.2.0)
      '@chakra-ui/react-use-animation-state': 2.1.0(react@18.2.0)
      '@chakra-ui/react-use-disclosure': 2.1.0(react@18.2.0)
      '@chakra-ui/react-use-focus-effect': 2.1.0(react@18.2.0)
      '@chakra-ui/react-use-focus-on-pointer-down': 2.1.0(react@18.2.0)
      '@chakra-ui/react-use-merge-refs': 2.1.0(react@18.2.0)
      '@chakra-ui/shared-utils': 2.0.5
      '@chakra-ui/system': 2.6.2(@emotion/react@11.11.3)(@emotion/styled@11.11.0)(react@18.2.0)
      framer-motion: 10.18.0(react-dom@18.2.0)(react@18.2.0)
      react: 18.2.0

  /@chakra-ui/popper@3.1.0(react@18.2.0):
    resolution: {integrity: sha512-ciDdpdYbeFG7og6/6J8lkTFxsSvwTdMLFkpVylAF6VNC22jssiWfquj2eyD4rJnzkRFPvIWJq8hvbfhsm+AjSg==}
    peerDependencies:
      react: '>=18'
    dependencies:
      '@chakra-ui/react-types': 2.0.7(react@18.2.0)
      '@chakra-ui/react-use-merge-refs': 2.1.0(react@18.2.0)
      '@popperjs/core': 2.11.6
      react: 18.2.0

  /@chakra-ui/portal@2.1.0(react-dom@18.2.0)(react@18.2.0):
    resolution: {integrity: sha512-9q9KWf6SArEcIq1gGofNcFPSWEyl+MfJjEUg/un1SMlQjaROOh3zYr+6JAwvcORiX7tyHosnmWC3d3wI2aPSQg==}
    peerDependencies:
      react: '>=18'
      react-dom: '>=18'
    dependencies:
      '@chakra-ui/react-context': 2.1.0(react@18.2.0)
      '@chakra-ui/react-use-safe-layout-effect': 2.1.0(react@18.2.0)
      react: 18.2.0
      react-dom: 18.2.0(react@18.2.0)

  /@chakra-ui/progress@2.2.0(@chakra-ui/system@2.6.2)(react@18.2.0):
    resolution: {integrity: sha512-qUXuKbuhN60EzDD9mHR7B67D7p/ZqNS2Aze4Pbl1qGGZfulPW0PY8Rof32qDtttDQBkzQIzFGE8d9QpAemToIQ==}
    peerDependencies:
      '@chakra-ui/system': '>=2.0.0'
      react: '>=18'
    dependencies:
      '@chakra-ui/react-context': 2.1.0(react@18.2.0)
      '@chakra-ui/system': 2.6.2(@emotion/react@11.11.3)(@emotion/styled@11.11.0)(react@18.2.0)
      react: 18.2.0

  /@chakra-ui/provider@2.4.2(@emotion/react@11.11.3)(@emotion/styled@11.11.0)(react-dom@18.2.0)(react@18.2.0):
    resolution: {integrity: sha512-w0Tef5ZCJK1mlJorcSjItCSbyvVuqpvyWdxZiVQmE6fvSJR83wZof42ux0+sfWD+I7rHSfj+f9nzhNaEWClysw==}
    peerDependencies:
      '@emotion/react': ^11.0.0
      '@emotion/styled': ^11.0.0
      react: '>=18'
      react-dom: '>=18'
    dependencies:
      '@chakra-ui/css-reset': 2.3.0(@emotion/react@11.11.3)(react@18.2.0)
      '@chakra-ui/portal': 2.1.0(react-dom@18.2.0)(react@18.2.0)
      '@chakra-ui/react-env': 3.1.0(react@18.2.0)
      '@chakra-ui/system': 2.6.2(@emotion/react@11.11.3)(@emotion/styled@11.11.0)(react@18.2.0)
      '@chakra-ui/utils': 2.0.15
      '@emotion/react': 11.11.3(@types/react@18.2.46)(react@18.2.0)
      '@emotion/styled': 11.11.0(@emotion/react@11.11.3)(@types/react@18.2.46)(react@18.2.0)
      react: 18.2.0
      react-dom: 18.2.0(react@18.2.0)

  /@chakra-ui/radio@2.1.2(@chakra-ui/system@2.6.2)(react@18.2.0):
    resolution: {integrity: sha512-n10M46wJrMGbonaghvSRnZ9ToTv/q76Szz284gv4QUWvyljQACcGrXIONUnQ3BIwbOfkRqSk7Xl/JgZtVfll+w==}
    peerDependencies:
      '@chakra-ui/system': '>=2.0.0'
      react: '>=18'
    dependencies:
      '@chakra-ui/form-control': 2.2.0(@chakra-ui/system@2.6.2)(react@18.2.0)
      '@chakra-ui/react-context': 2.1.0(react@18.2.0)
      '@chakra-ui/react-types': 2.0.7(react@18.2.0)
      '@chakra-ui/react-use-merge-refs': 2.1.0(react@18.2.0)
      '@chakra-ui/shared-utils': 2.0.5
      '@chakra-ui/system': 2.6.2(@emotion/react@11.11.3)(@emotion/styled@11.11.0)(react@18.2.0)
      '@zag-js/focus-visible': 0.16.0
      react: 18.2.0

  /@chakra-ui/react-children-utils@2.0.6(react@18.2.0):
    resolution: {integrity: sha512-QVR2RC7QsOsbWwEnq9YduhpqSFnZGvjjGREV8ygKi8ADhXh93C8azLECCUVgRJF2Wc+So1fgxmjLcbZfY2VmBA==}
    peerDependencies:
      react: '>=18'
    dependencies:
      react: 18.2.0

  /@chakra-ui/react-context@2.1.0(react@18.2.0):
    resolution: {integrity: sha512-iahyStvzQ4AOwKwdPReLGfDesGG+vWJfEsn0X/NoGph/SkN+HXtv2sCfYFFR9k7bb+Kvc6YfpLlSuLvKMHi2+w==}
    peerDependencies:
      react: '>=18'
    dependencies:
      react: 18.2.0

  /@chakra-ui/react-env@3.1.0(react@18.2.0):
    resolution: {integrity: sha512-Vr96GV2LNBth3+IKzr/rq1IcnkXv+MLmwjQH6C8BRtn3sNskgDFD5vLkVXcEhagzZMCh8FR3V/bzZPojBOyNhw==}
    peerDependencies:
      react: '>=18'
    dependencies:
      '@chakra-ui/react-use-safe-layout-effect': 2.1.0(react@18.2.0)
      react: 18.2.0

  /@chakra-ui/react-types@2.0.7(react@18.2.0):
    resolution: {integrity: sha512-12zv2qIZ8EHwiytggtGvo4iLT0APris7T0qaAWqzpUGS0cdUtR8W+V1BJ5Ocq+7tA6dzQ/7+w5hmXih61TuhWQ==}
    peerDependencies:
      react: '>=18'
    dependencies:
      react: 18.2.0

  /@chakra-ui/react-use-animation-state@2.1.0(react@18.2.0):
    resolution: {integrity: sha512-CFZkQU3gmDBwhqy0vC1ryf90BVHxVN8cTLpSyCpdmExUEtSEInSCGMydj2fvn7QXsz/za8JNdO2xxgJwxpLMtg==}
    peerDependencies:
      react: '>=18'
    dependencies:
      '@chakra-ui/dom-utils': 2.1.0
      '@chakra-ui/react-use-event-listener': 2.1.0(react@18.2.0)
      react: 18.2.0

  /@chakra-ui/react-use-callback-ref@2.1.0(react@18.2.0):
    resolution: {integrity: sha512-efnJrBtGDa4YaxDzDE90EnKD3Vkh5a1t3w7PhnRQmsphLy3g2UieasoKTlT2Hn118TwDjIv5ZjHJW6HbzXA9wQ==}
    peerDependencies:
      react: '>=18'
    dependencies:
      react: 18.2.0

  /@chakra-ui/react-use-controllable-state@2.1.0(react@18.2.0):
    resolution: {integrity: sha512-QR/8fKNokxZUs4PfxjXuwl0fj/d71WPrmLJvEpCTkHjnzu7LnYvzoe2wB867IdooQJL0G1zBxl0Dq+6W1P3jpg==}
    peerDependencies:
      react: '>=18'
    dependencies:
      '@chakra-ui/react-use-callback-ref': 2.1.0(react@18.2.0)
      react: 18.2.0

  /@chakra-ui/react-use-disclosure@2.1.0(react@18.2.0):
    resolution: {integrity: sha512-Ax4pmxA9LBGMyEZJhhUZobg9C0t3qFE4jVF1tGBsrLDcdBeLR9fwOogIPY9Hf0/wqSlAryAimICbr5hkpa5GSw==}
    peerDependencies:
      react: '>=18'
    dependencies:
      '@chakra-ui/react-use-callback-ref': 2.1.0(react@18.2.0)
      react: 18.2.0

  /@chakra-ui/react-use-event-listener@2.1.0(react@18.2.0):
    resolution: {integrity: sha512-U5greryDLS8ISP69DKDsYcsXRtAdnTQT+jjIlRYZ49K/XhUR/AqVZCK5BkR1spTDmO9H8SPhgeNKI70ODuDU/Q==}
    peerDependencies:
      react: '>=18'
    dependencies:
      '@chakra-ui/react-use-callback-ref': 2.1.0(react@18.2.0)
      react: 18.2.0

  /@chakra-ui/react-use-focus-effect@2.1.0(react@18.2.0):
    resolution: {integrity: sha512-xzVboNy7J64xveLcxTIJ3jv+lUJKDwRM7Szwn9tNzUIPD94O3qwjV7DDCUzN2490nSYDF4OBMt/wuDBtaR3kUQ==}
    peerDependencies:
      react: '>=18'
    dependencies:
      '@chakra-ui/dom-utils': 2.1.0
      '@chakra-ui/react-use-event-listener': 2.1.0(react@18.2.0)
      '@chakra-ui/react-use-safe-layout-effect': 2.1.0(react@18.2.0)
      '@chakra-ui/react-use-update-effect': 2.1.0(react@18.2.0)
      react: 18.2.0

  /@chakra-ui/react-use-focus-on-pointer-down@2.1.0(react@18.2.0):
    resolution: {integrity: sha512-2jzrUZ+aiCG/cfanrolsnSMDykCAbv9EK/4iUyZno6BYb3vziucmvgKuoXbMPAzWNtwUwtuMhkby8rc61Ue+Lg==}
    peerDependencies:
      react: '>=18'
    dependencies:
      '@chakra-ui/react-use-event-listener': 2.1.0(react@18.2.0)
      react: 18.2.0

  /@chakra-ui/react-use-interval@2.1.0(react@18.2.0):
    resolution: {integrity: sha512-8iWj+I/+A0J08pgEXP1J1flcvhLBHkk0ln7ZvGIyXiEyM6XagOTJpwNhiu+Bmk59t3HoV/VyvyJTa+44sEApuw==}
    peerDependencies:
      react: '>=18'
    dependencies:
      '@chakra-ui/react-use-callback-ref': 2.1.0(react@18.2.0)
      react: 18.2.0

  /@chakra-ui/react-use-latest-ref@2.1.0(react@18.2.0):
    resolution: {integrity: sha512-m0kxuIYqoYB0va9Z2aW4xP/5b7BzlDeWwyXCH6QpT2PpW3/281L3hLCm1G0eOUcdVlayqrQqOeD6Mglq+5/xoQ==}
    peerDependencies:
      react: '>=18'
    dependencies:
      react: 18.2.0

  /@chakra-ui/react-use-merge-refs@2.1.0(react@18.2.0):
    resolution: {integrity: sha512-lERa6AWF1cjEtWSGjxWTaSMvneccnAVH4V4ozh8SYiN9fSPZLlSG3kNxfNzdFvMEhM7dnP60vynF7WjGdTgQbQ==}
    peerDependencies:
      react: '>=18'
    dependencies:
      react: 18.2.0

  /@chakra-ui/react-use-outside-click@2.2.0(patch_hash=uw4qsrve2rd7lemccfb44ornky)(react@18.2.0):
    resolution: {integrity: sha512-PNX+s/JEaMneijbgAM4iFL+f3m1ga9+6QK0E5Yh4s8KZJQ/bLwZzdhMz8J/+mL+XEXQ5J0N8ivZN28B82N1kNw==}
    peerDependencies:
      react: '>=18'
    dependencies:
      '@chakra-ui/react-use-callback-ref': 2.1.0(react@18.2.0)
      react: 18.2.0
    patched: true

  /@chakra-ui/react-use-pan-event@2.1.0(react@18.2.0):
    resolution: {integrity: sha512-xmL2qOHiXqfcj0q7ZK5s9UjTh4Gz0/gL9jcWPA6GVf+A0Od5imEDa/Vz+533yQKWiNSm1QGrIj0eJAokc7O4fg==}
    peerDependencies:
      react: '>=18'
    dependencies:
      '@chakra-ui/event-utils': 2.0.8
      '@chakra-ui/react-use-latest-ref': 2.1.0(react@18.2.0)
      framesync: 6.1.2
      react: 18.2.0

  /@chakra-ui/react-use-previous@2.1.0(react@18.2.0):
    resolution: {integrity: sha512-pjxGwue1hX8AFcmjZ2XfrQtIJgqbTF3Qs1Dy3d1krC77dEsiCUbQ9GzOBfDc8pfd60DrB5N2tg5JyHbypqh0Sg==}
    peerDependencies:
      react: '>=18'
    dependencies:
      react: 18.2.0

  /@chakra-ui/react-use-safe-layout-effect@2.1.0(react@18.2.0):
    resolution: {integrity: sha512-Knbrrx/bcPwVS1TorFdzrK/zWA8yuU/eaXDkNj24IrKoRlQrSBFarcgAEzlCHtzuhufP3OULPkELTzz91b0tCw==}
    peerDependencies:
      react: '>=18'
    dependencies:
      react: 18.2.0

  /@chakra-ui/react-use-size@2.1.0(react@18.2.0):
    resolution: {integrity: sha512-tbLqrQhbnqOjzTaMlYytp7wY8BW1JpL78iG7Ru1DlV4EWGiAmXFGvtnEt9HftU0NJ0aJyjgymkxfVGI55/1Z4A==}
    peerDependencies:
      react: '>=18'
    dependencies:
      '@zag-js/element-size': 0.10.5
      react: 18.2.0

  /@chakra-ui/react-use-timeout@2.1.0(react@18.2.0):
    resolution: {integrity: sha512-cFN0sobKMM9hXUhyCofx3/Mjlzah6ADaEl/AXl5Y+GawB5rgedgAcu2ErAgarEkwvsKdP6c68CKjQ9dmTQlJxQ==}
    peerDependencies:
      react: '>=18'
    dependencies:
      '@chakra-ui/react-use-callback-ref': 2.1.0(react@18.2.0)
      react: 18.2.0

  /@chakra-ui/react-use-update-effect@2.1.0(react@18.2.0):
    resolution: {integrity: sha512-ND4Q23tETaR2Qd3zwCKYOOS1dfssojPLJMLvUtUbW5M9uW1ejYWgGUobeAiOVfSplownG8QYMmHTP86p/v0lbA==}
    peerDependencies:
      react: '>=18'
    dependencies:
      react: 18.2.0

  /@chakra-ui/react-utils@2.0.12(react@18.2.0):
    resolution: {integrity: sha512-GbSfVb283+YA3kA8w8xWmzbjNWk14uhNpntnipHCftBibl0lxtQ9YqMFQLwuFOO0U2gYVocszqqDWX+XNKq9hw==}
    peerDependencies:
      react: '>=18'
    dependencies:
      '@chakra-ui/utils': 2.0.15
      react: 18.2.0

  /@chakra-ui/react@2.8.2(@emotion/react@11.11.3)(@emotion/styled@11.11.0)(@types/react@18.2.46)(framer-motion@10.18.0)(react-dom@18.2.0)(react@18.2.0):
    resolution: {integrity: sha512-Hn0moyxxyCDKuR9ywYpqgX8dvjqwu9ArwpIb9wHNYjnODETjLwazgNIliCVBRcJvysGRiV51U2/JtJVrpeCjUQ==}
    peerDependencies:
      '@emotion/react': ^11.0.0
      '@emotion/styled': ^11.0.0
      framer-motion: '>=4.0.0'
      react: '>=18'
      react-dom: '>=18'
    dependencies:
      '@chakra-ui/accordion': 2.3.1(@chakra-ui/system@2.6.2)(framer-motion@10.18.0)(react@18.2.0)
      '@chakra-ui/alert': 2.2.2(@chakra-ui/system@2.6.2)(react@18.2.0)
      '@chakra-ui/avatar': 2.3.0(@chakra-ui/system@2.6.2)(react@18.2.0)
      '@chakra-ui/breadcrumb': 2.2.0(@chakra-ui/system@2.6.2)(react@18.2.0)
      '@chakra-ui/button': 2.1.0(@chakra-ui/system@2.6.2)(react@18.2.0)
      '@chakra-ui/card': 2.2.0(@chakra-ui/system@2.6.2)(react@18.2.0)
      '@chakra-ui/checkbox': 2.3.2(@chakra-ui/system@2.6.2)(react@18.2.0)
      '@chakra-ui/close-button': 2.1.1(@chakra-ui/system@2.6.2)(react@18.2.0)
      '@chakra-ui/control-box': 2.1.0(@chakra-ui/system@2.6.2)(react@18.2.0)
      '@chakra-ui/counter': 2.1.0(react@18.2.0)
      '@chakra-ui/css-reset': 2.3.0(@emotion/react@11.11.3)(react@18.2.0)
      '@chakra-ui/editable': 3.1.0(@chakra-ui/system@2.6.2)(react@18.2.0)
      '@chakra-ui/focus-lock': 2.1.0(@types/react@18.2.46)(react@18.2.0)
      '@chakra-ui/form-control': 2.2.0(@chakra-ui/system@2.6.2)(react@18.2.0)
      '@chakra-ui/hooks': 2.2.1(patch_hash=zntq7izvicj3ptw5qmsyjygbmu)(react@18.2.0)
      '@chakra-ui/icon': 3.2.0(@chakra-ui/system@2.6.2)(react@18.2.0)
      '@chakra-ui/image': 2.1.0(@chakra-ui/system@2.6.2)(react@18.2.0)
      '@chakra-ui/input': 2.1.2(@chakra-ui/system@2.6.2)(react@18.2.0)
      '@chakra-ui/layout': 2.3.1(@chakra-ui/system@2.6.2)(react@18.2.0)
      '@chakra-ui/live-region': 2.1.0(react@18.2.0)
      '@chakra-ui/media-query': 3.3.0(@chakra-ui/system@2.6.2)(react@18.2.0)
      '@chakra-ui/menu': 2.2.1(patch_hash=x7y3u4pvzv3wpkejsnxo3rp5vq)(@chakra-ui/system@2.6.2)(framer-motion@10.18.0)(react@18.2.0)
      '@chakra-ui/modal': 2.3.1(@chakra-ui/system@2.6.2)(@types/react@18.2.46)(framer-motion@10.18.0)(react-dom@18.2.0)(react@18.2.0)
      '@chakra-ui/number-input': 2.1.2(@chakra-ui/system@2.6.2)(react@18.2.0)
      '@chakra-ui/pin-input': 2.1.0(@chakra-ui/system@2.6.2)(react@18.2.0)
      '@chakra-ui/popover': 2.2.1(@chakra-ui/system@2.6.2)(framer-motion@10.18.0)(react@18.2.0)
      '@chakra-ui/popper': 3.1.0(react@18.2.0)
      '@chakra-ui/portal': 2.1.0(react-dom@18.2.0)(react@18.2.0)
      '@chakra-ui/progress': 2.2.0(@chakra-ui/system@2.6.2)(react@18.2.0)
      '@chakra-ui/provider': 2.4.2(@emotion/react@11.11.3)(@emotion/styled@11.11.0)(react-dom@18.2.0)(react@18.2.0)
      '@chakra-ui/radio': 2.1.2(@chakra-ui/system@2.6.2)(react@18.2.0)
      '@chakra-ui/react-env': 3.1.0(react@18.2.0)
      '@chakra-ui/select': 2.1.2(@chakra-ui/system@2.6.2)(react@18.2.0)
      '@chakra-ui/skeleton': 2.1.0(@chakra-ui/system@2.6.2)(react@18.2.0)
      '@chakra-ui/skip-nav': 2.1.0(@chakra-ui/system@2.6.2)(react@18.2.0)
      '@chakra-ui/slider': 2.1.0(@chakra-ui/system@2.6.2)(react@18.2.0)
      '@chakra-ui/spinner': 2.1.0(@chakra-ui/system@2.6.2)(react@18.2.0)
      '@chakra-ui/stat': 2.1.1(@chakra-ui/system@2.6.2)(react@18.2.0)
      '@chakra-ui/stepper': 2.3.1(@chakra-ui/system@2.6.2)(react@18.2.0)
      '@chakra-ui/styled-system': 2.9.2
      '@chakra-ui/switch': 2.1.2(@chakra-ui/system@2.6.2)(framer-motion@10.18.0)(react@18.2.0)
      '@chakra-ui/system': 2.6.2(@emotion/react@11.11.3)(@emotion/styled@11.11.0)(react@18.2.0)
      '@chakra-ui/table': 2.1.0(@chakra-ui/system@2.6.2)(react@18.2.0)
      '@chakra-ui/tabs': 3.0.0(@chakra-ui/system@2.6.2)(react@18.2.0)
      '@chakra-ui/tag': 3.1.1(@chakra-ui/system@2.6.2)(react@18.2.0)
      '@chakra-ui/textarea': 2.1.2(@chakra-ui/system@2.6.2)(react@18.2.0)
      '@chakra-ui/theme': 3.3.1(@chakra-ui/styled-system@2.9.2)
      '@chakra-ui/theme-utils': 2.0.21
      '@chakra-ui/toast': 7.0.2(@chakra-ui/system@2.6.2)(framer-motion@10.18.0)(react-dom@18.2.0)(react@18.2.0)
      '@chakra-ui/tooltip': 2.3.1(@chakra-ui/system@2.6.2)(framer-motion@10.18.0)(react-dom@18.2.0)(react@18.2.0)
      '@chakra-ui/transition': 2.1.0(framer-motion@10.18.0)(react@18.2.0)
      '@chakra-ui/utils': 2.0.15
      '@chakra-ui/visually-hidden': 2.2.0(@chakra-ui/system@2.6.2)(react@18.2.0)
      '@emotion/react': 11.11.3(@types/react@18.2.46)(react@18.2.0)
      '@emotion/styled': 11.11.0(@emotion/react@11.11.3)(@types/react@18.2.46)(react@18.2.0)
      framer-motion: 10.18.0(react-dom@18.2.0)(react@18.2.0)
      react: 18.2.0
      react-dom: 18.2.0(react@18.2.0)
    transitivePeerDependencies:
      - '@types/react'

  /@chakra-ui/select@2.1.2(@chakra-ui/system@2.6.2)(react@18.2.0):
    resolution: {integrity: sha512-ZwCb7LqKCVLJhru3DXvKXpZ7Pbu1TDZ7N0PdQ0Zj1oyVLJyrpef1u9HR5u0amOpqcH++Ugt0f5JSmirjNlctjA==}
    peerDependencies:
      '@chakra-ui/system': '>=2.0.0'
      react: '>=18'
    dependencies:
      '@chakra-ui/form-control': 2.2.0(@chakra-ui/system@2.6.2)(react@18.2.0)
      '@chakra-ui/shared-utils': 2.0.5
      '@chakra-ui/system': 2.6.2(@emotion/react@11.11.3)(@emotion/styled@11.11.0)(react@18.2.0)
      react: 18.2.0

  /@chakra-ui/shared-utils@2.0.5:
    resolution: {integrity: sha512-4/Wur0FqDov7Y0nCXl7HbHzCg4aq86h+SXdoUeuCMD3dSj7dpsVnStLYhng1vxvlbUnLpdF4oz5Myt3i/a7N3Q==}

  /@chakra-ui/skeleton@2.1.0(@chakra-ui/system@2.6.2)(react@18.2.0):
    resolution: {integrity: sha512-JNRuMPpdZGd6zFVKjVQ0iusu3tXAdI29n4ZENYwAJEMf/fN0l12sVeirOxkJ7oEL0yOx2AgEYFSKdbcAgfUsAQ==}
    peerDependencies:
      '@chakra-ui/system': '>=2.0.0'
      react: '>=18'
    dependencies:
      '@chakra-ui/media-query': 3.3.0(@chakra-ui/system@2.6.2)(react@18.2.0)
      '@chakra-ui/react-use-previous': 2.1.0(react@18.2.0)
      '@chakra-ui/shared-utils': 2.0.5
      '@chakra-ui/system': 2.6.2(@emotion/react@11.11.3)(@emotion/styled@11.11.0)(react@18.2.0)
      react: 18.2.0

  /@chakra-ui/skip-nav@2.1.0(@chakra-ui/system@2.6.2)(react@18.2.0):
    resolution: {integrity: sha512-Hk+FG+vadBSH0/7hwp9LJnLjkO0RPGnx7gBJWI4/SpoJf3e4tZlWYtwGj0toYY4aGKl93jVghuwGbDBEMoHDug==}
    peerDependencies:
      '@chakra-ui/system': '>=2.0.0'
      react: '>=18'
    dependencies:
      '@chakra-ui/system': 2.6.2(@emotion/react@11.11.3)(@emotion/styled@11.11.0)(react@18.2.0)
      react: 18.2.0

  /@chakra-ui/slider@2.1.0(@chakra-ui/system@2.6.2)(react@18.2.0):
    resolution: {integrity: sha512-lUOBcLMCnFZiA/s2NONXhELJh6sY5WtbRykPtclGfynqqOo47lwWJx+VP7xaeuhDOPcWSSecWc9Y1BfPOCz9cQ==}
    peerDependencies:
      '@chakra-ui/system': '>=2.0.0'
      react: '>=18'
    dependencies:
      '@chakra-ui/number-utils': 2.0.7
      '@chakra-ui/react-context': 2.1.0(react@18.2.0)
      '@chakra-ui/react-types': 2.0.7(react@18.2.0)
      '@chakra-ui/react-use-callback-ref': 2.1.0(react@18.2.0)
      '@chakra-ui/react-use-controllable-state': 2.1.0(react@18.2.0)
      '@chakra-ui/react-use-latest-ref': 2.1.0(react@18.2.0)
      '@chakra-ui/react-use-merge-refs': 2.1.0(react@18.2.0)
      '@chakra-ui/react-use-pan-event': 2.1.0(react@18.2.0)
      '@chakra-ui/react-use-size': 2.1.0(react@18.2.0)
      '@chakra-ui/react-use-update-effect': 2.1.0(react@18.2.0)
      '@chakra-ui/system': 2.6.2(@emotion/react@11.11.3)(@emotion/styled@11.11.0)(react@18.2.0)
      react: 18.2.0

  /@chakra-ui/spinner@2.1.0(@chakra-ui/system@2.6.2)(react@18.2.0):
    resolution: {integrity: sha512-hczbnoXt+MMv/d3gE+hjQhmkzLiKuoTo42YhUG7Bs9OSv2lg1fZHW1fGNRFP3wTi6OIbD044U1P9HK+AOgFH3g==}
    peerDependencies:
      '@chakra-ui/system': '>=2.0.0'
      react: '>=18'
    dependencies:
      '@chakra-ui/shared-utils': 2.0.5
      '@chakra-ui/system': 2.6.2(@emotion/react@11.11.3)(@emotion/styled@11.11.0)(react@18.2.0)
      react: 18.2.0

  /@chakra-ui/stat@2.1.1(@chakra-ui/system@2.6.2)(react@18.2.0):
    resolution: {integrity: sha512-LDn0d/LXQNbAn2KaR3F1zivsZCewY4Jsy1qShmfBMKwn6rI8yVlbvu6SiA3OpHS0FhxbsZxQI6HefEoIgtqY6Q==}
    peerDependencies:
      '@chakra-ui/system': '>=2.0.0'
      react: '>=18'
    dependencies:
      '@chakra-ui/icon': 3.2.0(@chakra-ui/system@2.6.2)(react@18.2.0)
      '@chakra-ui/react-context': 2.1.0(react@18.2.0)
      '@chakra-ui/shared-utils': 2.0.5
      '@chakra-ui/system': 2.6.2(@emotion/react@11.11.3)(@emotion/styled@11.11.0)(react@18.2.0)
      react: 18.2.0

  /@chakra-ui/stepper@2.3.1(@chakra-ui/system@2.6.2)(react@18.2.0):
    resolution: {integrity: sha512-ky77lZbW60zYkSXhYz7kbItUpAQfEdycT0Q4bkHLxfqbuiGMf8OmgZOQkOB9uM4v0zPwy2HXhe0vq4Dd0xa55Q==}
    peerDependencies:
      '@chakra-ui/system': '>=2.0.0'
      react: '>=18'
    dependencies:
      '@chakra-ui/icon': 3.2.0(@chakra-ui/system@2.6.2)(react@18.2.0)
      '@chakra-ui/react-context': 2.1.0(react@18.2.0)
      '@chakra-ui/shared-utils': 2.0.5
      '@chakra-ui/system': 2.6.2(@emotion/react@11.11.3)(@emotion/styled@11.11.0)(react@18.2.0)
      react: 18.2.0

  /@chakra-ui/styled-system@2.9.2:
    resolution: {integrity: sha512-To/Z92oHpIE+4nk11uVMWqo2GGRS86coeMmjxtpnErmWRdLcp1WVCVRAvn+ZwpLiNR+reWFr2FFqJRsREuZdAg==}
    dependencies:
      '@chakra-ui/shared-utils': 2.0.5
      csstype: 3.1.3
      lodash.mergewith: 4.6.2

  /@chakra-ui/switch@2.1.2(@chakra-ui/system@2.6.2)(framer-motion@10.18.0)(react@18.2.0):
    resolution: {integrity: sha512-pgmi/CC+E1v31FcnQhsSGjJnOE2OcND4cKPyTE+0F+bmGm48Q/b5UmKD9Y+CmZsrt/7V3h8KNczowupfuBfIHA==}
    peerDependencies:
      '@chakra-ui/system': '>=2.0.0'
      framer-motion: '>=4.0.0'
      react: '>=18'
    dependencies:
      '@chakra-ui/checkbox': 2.3.2(@chakra-ui/system@2.6.2)(react@18.2.0)
      '@chakra-ui/shared-utils': 2.0.5
      '@chakra-ui/system': 2.6.2(@emotion/react@11.11.3)(@emotion/styled@11.11.0)(react@18.2.0)
      framer-motion: 10.18.0(react-dom@18.2.0)(react@18.2.0)
      react: 18.2.0

  /@chakra-ui/system@2.6.2(@emotion/react@11.11.3)(@emotion/styled@11.11.0)(react@18.2.0):
    resolution: {integrity: sha512-EGtpoEjLrUu4W1fHD+a62XR+hzC5YfsWm+6lO0Kybcga3yYEij9beegO0jZgug27V+Rf7vns95VPVP6mFd/DEQ==}
    peerDependencies:
      '@emotion/react': ^11.0.0
      '@emotion/styled': ^11.0.0
      react: '>=18'
    dependencies:
      '@chakra-ui/color-mode': 2.2.0(react@18.2.0)
      '@chakra-ui/object-utils': 2.1.0
      '@chakra-ui/react-utils': 2.0.12(react@18.2.0)
      '@chakra-ui/styled-system': 2.9.2
      '@chakra-ui/theme-utils': 2.0.21
      '@chakra-ui/utils': 2.0.15
      '@emotion/react': 11.11.3(@types/react@18.2.46)(react@18.2.0)
      '@emotion/styled': 11.11.0(@emotion/react@11.11.3)(@types/react@18.2.46)(react@18.2.0)
      react: 18.2.0
      react-fast-compare: 3.2.2

  /@chakra-ui/table@2.1.0(@chakra-ui/system@2.6.2)(react@18.2.0):
    resolution: {integrity: sha512-o5OrjoHCh5uCLdiUb0Oc0vq9rIAeHSIRScc2ExTC9Qg/uVZl2ygLrjToCaKfaaKl1oQexIeAcZDKvPG8tVkHyQ==}
    peerDependencies:
      '@chakra-ui/system': '>=2.0.0'
      react: '>=18'
    dependencies:
      '@chakra-ui/react-context': 2.1.0(react@18.2.0)
      '@chakra-ui/shared-utils': 2.0.5
      '@chakra-ui/system': 2.6.2(@emotion/react@11.11.3)(@emotion/styled@11.11.0)(react@18.2.0)
      react: 18.2.0

  /@chakra-ui/tabs@3.0.0(@chakra-ui/system@2.6.2)(react@18.2.0):
    resolution: {integrity: sha512-6Mlclp8L9lqXmsGWF5q5gmemZXOiOYuh0SGT/7PgJVNPz3LXREXlXg2an4MBUD8W5oTkduCX+3KTMCwRrVrDYw==}
    peerDependencies:
      '@chakra-ui/system': '>=2.0.0'
      react: '>=18'
    dependencies:
      '@chakra-ui/clickable': 2.1.0(react@18.2.0)
      '@chakra-ui/descendant': 3.1.0(react@18.2.0)
      '@chakra-ui/lazy-utils': 2.0.5
      '@chakra-ui/react-children-utils': 2.0.6(react@18.2.0)
      '@chakra-ui/react-context': 2.1.0(react@18.2.0)
      '@chakra-ui/react-use-controllable-state': 2.1.0(react@18.2.0)
      '@chakra-ui/react-use-merge-refs': 2.1.0(react@18.2.0)
      '@chakra-ui/react-use-safe-layout-effect': 2.1.0(react@18.2.0)
      '@chakra-ui/shared-utils': 2.0.5
      '@chakra-ui/system': 2.6.2(@emotion/react@11.11.3)(@emotion/styled@11.11.0)(react@18.2.0)
      react: 18.2.0

  /@chakra-ui/tag@3.1.1(@chakra-ui/system@2.6.2)(react@18.2.0):
    resolution: {integrity: sha512-Bdel79Dv86Hnge2PKOU+t8H28nm/7Y3cKd4Kfk9k3lOpUh4+nkSGe58dhRzht59lEqa4N9waCgQiBdkydjvBXQ==}
    peerDependencies:
      '@chakra-ui/system': '>=2.0.0'
      react: '>=18'
    dependencies:
      '@chakra-ui/icon': 3.2.0(@chakra-ui/system@2.6.2)(react@18.2.0)
      '@chakra-ui/react-context': 2.1.0(react@18.2.0)
      '@chakra-ui/system': 2.6.2(@emotion/react@11.11.3)(@emotion/styled@11.11.0)(react@18.2.0)
      react: 18.2.0

  /@chakra-ui/textarea@2.1.2(@chakra-ui/system@2.6.2)(react@18.2.0):
    resolution: {integrity: sha512-ip7tvklVCZUb2fOHDb23qPy/Fr2mzDOGdkrpbNi50hDCiV4hFX02jdQJdi3ydHZUyVgZVBKPOJ+lT9i7sKA2wA==}
    peerDependencies:
      '@chakra-ui/system': '>=2.0.0'
      react: '>=18'
    dependencies:
      '@chakra-ui/form-control': 2.2.0(@chakra-ui/system@2.6.2)(react@18.2.0)
      '@chakra-ui/shared-utils': 2.0.5
      '@chakra-ui/system': 2.6.2(@emotion/react@11.11.3)(@emotion/styled@11.11.0)(react@18.2.0)
      react: 18.2.0

  /@chakra-ui/theme-tools@2.1.2(@chakra-ui/styled-system@2.9.2):
    resolution: {integrity: sha512-Qdj8ajF9kxY4gLrq7gA+Azp8CtFHGO9tWMN2wfF9aQNgG9AuMhPrUzMq9AMQ0MXiYcgNq/FD3eegB43nHVmXVA==}
    peerDependencies:
      '@chakra-ui/styled-system': '>=2.0.0'
    dependencies:
      '@chakra-ui/anatomy': 2.2.2
      '@chakra-ui/shared-utils': 2.0.5
      '@chakra-ui/styled-system': 2.9.2
      color2k: 2.0.2

  /@chakra-ui/theme-utils@2.0.21:
    resolution: {integrity: sha512-FjH5LJbT794r0+VSCXB3lT4aubI24bLLRWB+CuRKHijRvsOg717bRdUN/N1fEmEpFnRVrbewttWh/OQs0EWpWw==}
    dependencies:
      '@chakra-ui/shared-utils': 2.0.5
      '@chakra-ui/styled-system': 2.9.2
      '@chakra-ui/theme': 3.3.1(@chakra-ui/styled-system@2.9.2)
      lodash.mergewith: 4.6.2

  /@chakra-ui/theme@3.3.1(@chakra-ui/styled-system@2.9.2):
    resolution: {integrity: sha512-Hft/VaT8GYnItGCBbgWd75ICrIrIFrR7lVOhV/dQnqtfGqsVDlrztbSErvMkoPKt0UgAkd9/o44jmZ6X4U2nZQ==}
    peerDependencies:
      '@chakra-ui/styled-system': '>=2.8.0'
    dependencies:
      '@chakra-ui/anatomy': 2.2.2
      '@chakra-ui/shared-utils': 2.0.5
      '@chakra-ui/styled-system': 2.9.2
      '@chakra-ui/theme-tools': 2.1.2(@chakra-ui/styled-system@2.9.2)

  /@chakra-ui/toast@7.0.2(@chakra-ui/system@2.6.2)(framer-motion@10.18.0)(react-dom@18.2.0)(react@18.2.0):
    resolution: {integrity: sha512-yvRP8jFKRs/YnkuE41BVTq9nB2v/KDRmje9u6dgDmE5+1bFt3bwjdf9gVbif4u5Ve7F7BGk5E093ARRVtvLvXA==}
    peerDependencies:
      '@chakra-ui/system': 2.6.2
      framer-motion: '>=4.0.0'
      react: '>=18'
      react-dom: '>=18'
    dependencies:
      '@chakra-ui/alert': 2.2.2(@chakra-ui/system@2.6.2)(react@18.2.0)
      '@chakra-ui/close-button': 2.1.1(@chakra-ui/system@2.6.2)(react@18.2.0)
      '@chakra-ui/portal': 2.1.0(react-dom@18.2.0)(react@18.2.0)
      '@chakra-ui/react-context': 2.1.0(react@18.2.0)
      '@chakra-ui/react-use-timeout': 2.1.0(react@18.2.0)
      '@chakra-ui/react-use-update-effect': 2.1.0(react@18.2.0)
      '@chakra-ui/shared-utils': 2.0.5
      '@chakra-ui/styled-system': 2.9.2
      '@chakra-ui/system': 2.6.2(@emotion/react@11.11.3)(@emotion/styled@11.11.0)(react@18.2.0)
      '@chakra-ui/theme': 3.3.1(@chakra-ui/styled-system@2.9.2)
      framer-motion: 10.18.0(react-dom@18.2.0)(react@18.2.0)
      react: 18.2.0
      react-dom: 18.2.0(react@18.2.0)

  /@chakra-ui/tooltip@2.3.1(@chakra-ui/system@2.6.2)(framer-motion@10.18.0)(react-dom@18.2.0)(react@18.2.0):
    resolution: {integrity: sha512-Rh39GBn/bL4kZpuEMPPRwYNnccRCL+w9OqamWHIB3Qboxs6h8cOyXfIdGxjo72lvhu1QI/a4KFqkM3St+WfC0A==}
    peerDependencies:
      '@chakra-ui/system': '>=2.0.0'
      framer-motion: '>=4.0.0'
      react: '>=18'
      react-dom: '>=18'
    dependencies:
      '@chakra-ui/dom-utils': 2.1.0
      '@chakra-ui/popper': 3.1.0(react@18.2.0)
      '@chakra-ui/portal': 2.1.0(react-dom@18.2.0)(react@18.2.0)
      '@chakra-ui/react-types': 2.0.7(react@18.2.0)
      '@chakra-ui/react-use-disclosure': 2.1.0(react@18.2.0)
      '@chakra-ui/react-use-event-listener': 2.1.0(react@18.2.0)
      '@chakra-ui/react-use-merge-refs': 2.1.0(react@18.2.0)
      '@chakra-ui/shared-utils': 2.0.5
      '@chakra-ui/system': 2.6.2(@emotion/react@11.11.3)(@emotion/styled@11.11.0)(react@18.2.0)
      framer-motion: 10.18.0(react-dom@18.2.0)(react@18.2.0)
      react: 18.2.0
      react-dom: 18.2.0(react@18.2.0)

  /@chakra-ui/transition@2.1.0(framer-motion@10.18.0)(react@18.2.0):
    resolution: {integrity: sha512-orkT6T/Dt+/+kVwJNy7zwJ+U2xAZ3EU7M3XCs45RBvUnZDr/u9vdmaM/3D/rOpmQJWgQBwKPJleUXrYWUagEDQ==}
    peerDependencies:
      framer-motion: '>=4.0.0'
      react: '>=18'
    dependencies:
      '@chakra-ui/shared-utils': 2.0.5
      framer-motion: 10.18.0(react-dom@18.2.0)(react@18.2.0)
      react: 18.2.0

  /@chakra-ui/utils@2.0.15:
    resolution: {integrity: sha512-El4+jL0WSaYYs+rJbuYFDbjmfCcfGDmRY95GO4xwzit6YAPZBLcR65rOEwLps+XWluZTy1xdMrusg/hW0c1aAA==}
    dependencies:
      '@types/lodash.mergewith': 4.6.7
      css-box-model: 1.2.1
      framesync: 6.1.2
      lodash.mergewith: 4.6.2

  /@chakra-ui/visually-hidden@2.2.0(@chakra-ui/system@2.6.2)(react@18.2.0):
    resolution: {integrity: sha512-KmKDg01SrQ7VbTD3+cPWf/UfpF5MSwm3v7MWi0n5t8HnnadT13MF0MJCDSXbBWnzLv1ZKJ6zlyAOeARWX+DpjQ==}
    peerDependencies:
      '@chakra-ui/system': '>=2.0.0'
      react: '>=18'
    dependencies:
      '@chakra-ui/system': 2.6.2(@emotion/react@11.11.3)(@emotion/styled@11.11.0)(react@18.2.0)
      react: 18.2.0

  /@changesets/apply-release-plan@6.1.4:
    resolution: {integrity: sha512-FMpKF1fRlJyCZVYHr3CbinpZZ+6MwvOtWUuO8uo+svcATEoc1zRDcj23pAurJ2TZ/uVz1wFHH6K3NlACy0PLew==}
    dependencies:
      '@babel/runtime': 7.23.9
      '@changesets/config': 2.3.1
      '@changesets/get-version-range-type': 0.3.2
      '@changesets/git': 2.0.0
      '@changesets/types': 5.2.1
      '@manypkg/get-packages': 1.1.3
      detect-indent: 6.1.0
      fs-extra: 7.0.1
      lodash.startcase: 4.4.0
      outdent: 0.5.0
      prettier: 2.8.8
      resolve-from: 5.0.0
      semver: 7.5.4
    dev: true

  /@changesets/assemble-release-plan@5.2.4(patch_hash=ixdzxqire6z6wavv7be3kwhyxu):
    resolution: {integrity: sha512-xJkWX+1/CUaOUWTguXEbCDTyWJFECEhmdtbkjhn5GVBGxdP/JwaHBIU9sW3FR6gD07UwZ7ovpiPclQZs+j+mvg==}
    dependencies:
      '@babel/runtime': 7.23.9
      '@changesets/errors': 0.1.4
      '@changesets/get-dependents-graph': 1.3.6
      '@changesets/types': 5.2.1
      '@manypkg/get-packages': 1.1.3
      semver: 7.5.4
    dev: true
    patched: true

  /@changesets/changelog-git@0.1.14:
    resolution: {integrity: sha512-+vRfnKtXVWsDDxGctOfzJsPhaCdXRYoe+KyWYoq5X/GqoISREiat0l3L8B0a453B2B4dfHGcZaGyowHbp9BSaA==}
    dependencies:
      '@changesets/types': 5.2.1
    dev: true

  /@changesets/cli@2.26.2:
    resolution: {integrity: sha512-dnWrJTmRR8bCHikJHl9b9HW3gXACCehz4OasrXpMp7sx97ECuBGGNjJhjPhdZNCvMy9mn4BWdplI323IbqsRig==}
    hasBin: true
    dependencies:
      '@babel/runtime': 7.23.9
      '@changesets/apply-release-plan': 6.1.4
      '@changesets/assemble-release-plan': 5.2.4(patch_hash=ixdzxqire6z6wavv7be3kwhyxu)
      '@changesets/changelog-git': 0.1.14
      '@changesets/config': 2.3.1
      '@changesets/errors': 0.1.4
      '@changesets/get-dependents-graph': 1.3.6
      '@changesets/get-release-plan': 3.0.17
      '@changesets/git': 2.0.0
      '@changesets/logger': 0.0.5
      '@changesets/pre': 1.0.14
      '@changesets/read': 0.5.9
      '@changesets/types': 5.2.1
      '@changesets/write': 0.2.3
      '@manypkg/get-packages': 1.1.3
      '@types/is-ci': 3.0.0
      '@types/semver': 7.5.6
      ansi-colors: 4.1.3
      chalk: 2.4.2
      enquirer: 2.3.6
      external-editor: 3.1.0
      fs-extra: 7.0.1
      human-id: 1.0.2
      is-ci: 3.0.1
      meow: 6.1.1
      outdent: 0.5.0
      p-limit: 2.3.0
      preferred-pm: 3.0.3
      resolve-from: 5.0.0
      semver: 7.5.4
      spawndamnit: 2.0.0
      term-size: 2.2.1
      tty-table: 4.2.1
    dev: true

  /@changesets/config@2.3.1:
    resolution: {integrity: sha512-PQXaJl82CfIXddUOppj4zWu+987GCw2M+eQcOepxN5s+kvnsZOwjEJO3DH9eVy+OP6Pg/KFEWdsECFEYTtbg6w==}
    dependencies:
      '@changesets/errors': 0.1.4
      '@changesets/get-dependents-graph': 1.3.6
      '@changesets/logger': 0.0.5
      '@changesets/types': 5.2.1
      '@manypkg/get-packages': 1.1.3
      fs-extra: 7.0.1
      micromatch: 4.0.5
    dev: true

  /@changesets/errors@0.1.4:
    resolution: {integrity: sha512-HAcqPF7snsUJ/QzkWoKfRfXushHTu+K5KZLJWPb34s4eCZShIf8BFO3fwq6KU8+G7L5KdtN2BzQAXOSXEyiY9Q==}
    dependencies:
      extendable-error: 0.1.7
    dev: true

  /@changesets/errors@0.2.0:
    resolution: {integrity: sha512-6BLOQUscTpZeGljvyQXlWOItQyU71kCdGz7Pi8H8zdw6BI0g3m43iL4xKUVPWtG+qrrL9DTjpdn8eYuCQSRpow==}
    dependencies:
      extendable-error: 0.1.7
    dev: true

  /@changesets/get-dependents-graph@1.3.6:
    resolution: {integrity: sha512-Q/sLgBANmkvUm09GgRsAvEtY3p1/5OCzgBE5vX3vgb5CvW0j7CEljocx5oPXeQSNph6FXulJlXV3Re/v3K3P3Q==}
    dependencies:
      '@changesets/types': 5.2.1
      '@manypkg/get-packages': 1.1.3
      chalk: 2.4.2
      fs-extra: 7.0.1
      semver: 7.5.4
    dev: true

  /@changesets/get-release-plan@3.0.17:
    resolution: {integrity: sha512-6IwKTubNEgoOZwDontYc2x2cWXfr6IKxP3IhKeK+WjyD6y3M4Gl/jdQvBw+m/5zWILSOCAaGLu2ZF6Q+WiPniw==}
    dependencies:
      '@babel/runtime': 7.23.9
      '@changesets/assemble-release-plan': 5.2.4(patch_hash=ixdzxqire6z6wavv7be3kwhyxu)
      '@changesets/config': 2.3.1
      '@changesets/pre': 1.0.14
      '@changesets/read': 0.5.9
      '@changesets/types': 5.2.1
      '@manypkg/get-packages': 1.1.3
    dev: true

  /@changesets/get-version-range-type@0.3.2:
    resolution: {integrity: sha512-SVqwYs5pULYjYT4op21F2pVbcrca4qA/bAA3FmFXKMN7Y+HcO8sbZUTx3TAy2VXulP2FACd1aC7f2nTuqSPbqg==}
    dev: true

  /@changesets/git@2.0.0:
    resolution: {integrity: sha512-enUVEWbiqUTxqSnmesyJGWfzd51PY4H7mH9yUw0hPVpZBJ6tQZFMU3F3mT/t9OJ/GjyiM4770i+sehAn6ymx6A==}
    dependencies:
      '@babel/runtime': 7.23.9
      '@changesets/errors': 0.1.4
      '@changesets/types': 5.2.1
      '@manypkg/get-packages': 1.1.3
      is-subdir: 1.2.0
      micromatch: 4.0.5
      spawndamnit: 2.0.0
    dev: true

  /@changesets/git@3.0.0:
    resolution: {integrity: sha512-vvhnZDHe2eiBNRFHEgMiGd2CT+164dfYyrJDhwwxTVD/OW0FUD6G7+4DIx1dNwkwjHyzisxGAU96q0sVNBns0w==}
    dependencies:
      '@babel/runtime': 7.23.9
      '@changesets/errors': 0.2.0
      '@changesets/types': 6.0.0
      '@manypkg/get-packages': 1.1.3
      is-subdir: 1.2.0
      micromatch: 4.0.5
      spawndamnit: 2.0.0
    dev: true

  /@changesets/logger@0.0.5:
    resolution: {integrity: sha512-gJyZHomu8nASHpaANzc6bkQMO9gU/ib20lqew1rVx753FOxffnCrJlGIeQVxNWCqM+o6OOleCo/ivL8UAO5iFw==}
    dependencies:
      chalk: 2.4.2
    dev: true

  /@changesets/logger@0.1.0:
    resolution: {integrity: sha512-pBrJm4CQm9VqFVwWnSqKEfsS2ESnwqwH+xR7jETxIErZcfd1u2zBSqrHbRHR7xjhSgep9x2PSKFKY//FAshA3g==}
    dependencies:
      chalk: 2.4.2
    dev: true

  /@changesets/parse@0.3.16:
    resolution: {integrity: sha512-127JKNd167ayAuBjUggZBkmDS5fIKsthnr9jr6bdnuUljroiERW7FBTDNnNVyJ4l69PzR57pk6mXQdtJyBCJKg==}
    dependencies:
      '@changesets/types': 5.2.1
      js-yaml: 3.14.1
    dev: true

  /@changesets/pre@1.0.14:
    resolution: {integrity: sha512-dTsHmxQWEQekHYHbg+M1mDVYFvegDh9j/kySNuDKdylwfMEevTeDouR7IfHNyVodxZXu17sXoJuf2D0vi55FHQ==}
    dependencies:
      '@babel/runtime': 7.23.9
      '@changesets/errors': 0.1.4
      '@changesets/types': 5.2.1
      '@manypkg/get-packages': 1.1.3
      fs-extra: 7.0.1
    dev: true

  /@changesets/read@0.5.9:
    resolution: {integrity: sha512-T8BJ6JS6j1gfO1HFq50kU3qawYxa4NTbI/ASNVVCBTsKquy2HYwM9r7ZnzkiMe8IEObAJtUVGSrePCOxAK2haQ==}
    dependencies:
      '@babel/runtime': 7.23.9
      '@changesets/git': 2.0.0
      '@changesets/logger': 0.0.5
      '@changesets/parse': 0.3.16
      '@changesets/types': 5.2.1
      chalk: 2.4.2
      fs-extra: 7.0.1
      p-filter: 2.1.0
    dev: true

  /@changesets/types@4.1.0:
    resolution: {integrity: sha512-LDQvVDv5Kb50ny2s25Fhm3d9QSZimsoUGBsUioj6MC3qbMUCuC8GPIvk/M6IvXx3lYhAs0lwWUQLb+VIEUCECw==}
    dev: true

  /@changesets/types@5.2.1:
    resolution: {integrity: sha512-myLfHbVOqaq9UtUKqR/nZA/OY7xFjQMdfgfqeZIBK4d0hA6pgxArvdv8M+6NUzzBsjWLOtvApv8YHr4qM+Kpfg==}
    dev: true

  /@changesets/types@6.0.0:
    resolution: {integrity: sha512-b1UkfNulgKoWfqyHtzKS5fOZYSJO+77adgL7DLRDr+/7jhChN+QcHnbjiQVOz/U+Ts3PGNySq7diAItzDgugfQ==}
    dev: true

  /@changesets/write@0.2.3:
    resolution: {integrity: sha512-Dbamr7AIMvslKnNYsLFafaVORx4H0pvCA2MHqgtNCySMe1blImEyAEOzDmcgKAkgz4+uwoLz7demIrX+JBr/Xw==}
    dependencies:
      '@babel/runtime': 7.23.9
      '@changesets/types': 5.2.1
      fs-extra: 7.0.1
      human-id: 1.0.2
      prettier: 2.8.8
    dev: true

  /@cspotcode/source-map-support@0.8.1:
    resolution: {integrity: sha512-IchNf6dN4tHoMFIn/7OE8LWZ19Y6q/67Bmf6vnGREv8RSbBVb9LPJxEcnwrcwX6ixSvaiGoomAUvu4YSxXrVgw==}
    engines: {node: '>=12'}
    dependencies:
      '@jridgewell/trace-mapping': 0.3.9
    dev: true

  /@emotion/babel-plugin@11.11.0:
    resolution: {integrity: sha512-m4HEDZleaaCH+XgDDsPF15Ht6wTLsgDTeR3WYj9Q/k76JtWhrJjcP4+/XlG8LGT/Rol9qUfOIztXeA84ATpqPQ==}
    dependencies:
      '@babel/helper-module-imports': 7.18.6
      '@babel/runtime': 7.23.9
      '@emotion/hash': 0.9.1
      '@emotion/memoize': 0.8.1
      '@emotion/serialize': 1.1.3
      babel-plugin-macros: 3.1.0
      convert-source-map: 1.9.0
      escape-string-regexp: 4.0.0
      find-root: 1.1.0
      source-map: 0.5.7
      stylis: 4.2.0

  /@emotion/cache@11.11.0:
    resolution: {integrity: sha512-P34z9ssTCBi3e9EI1ZsWpNHcfY1r09ZO0rZbRO2ob3ZQMnFI35jB536qoXbkdesr5EUhYi22anuEJuyxifaqAQ==}
    dependencies:
      '@emotion/memoize': 0.8.1
      '@emotion/sheet': 1.2.2
      '@emotion/utils': 1.2.1
      '@emotion/weak-memoize': 0.3.1
      stylis: 4.2.0

  /@emotion/hash@0.9.1:
    resolution: {integrity: sha512-gJB6HLm5rYwSLI6PQa+X1t5CFGrv1J1TWG+sOyMCeKz2ojaj6Fnl/rZEspogG+cvqbt4AE/2eIyD2QfLKTBNlQ==}

  /@emotion/is-prop-valid@0.8.8:
    resolution: {integrity: sha512-u5WtneEAr5IDG2Wv65yhunPSMLIpuKsbuOktRojfrEiEvRyC85LgPMZI63cr7NUqT8ZIGdSVg8ZKGxIug4lXcA==}
    requiresBuild: true
    dependencies:
      '@emotion/memoize': 0.7.4
    optional: true

  /@emotion/is-prop-valid@1.2.1:
    resolution: {integrity: sha512-61Mf7Ufx4aDxx1xlDeOm8aFFigGHE4z+0sKCa+IHCeZKiyP9RLD0Mmx7m8b9/Cf37f7NAvQOOJAbQQGVr5uERw==}
    dependencies:
      '@emotion/memoize': 0.8.1

  /@emotion/memoize@0.7.4:
    resolution: {integrity: sha512-Ja/Vfqe3HpuzRsG1oBtWTHk2PGZ7GR+2Vz5iYGelAw8dx32K0y7PjVuxK6z1nMpZOqAFsRUPCkK1YjJ56qJlgw==}
    requiresBuild: true
    optional: true

  /@emotion/memoize@0.8.1:
    resolution: {integrity: sha512-W2P2c/VRW1/1tLox0mVUalvnWXxavmv/Oum2aPsRcoDJuob75FC3Y8FbpfLwUegRcxINtGUMPq0tFCvYNTBXNA==}

  /@emotion/react@11.11.3(@types/react@18.2.46)(react@18.2.0):
    resolution: {integrity: sha512-Cnn0kuq4DoONOMcnoVsTOR8E+AdnKFf//6kUWc4LCdnxj31pZWn7rIULd6Y7/Js1PiPHzn7SKCM9vB/jBni8eA==}
    peerDependencies:
      '@types/react': '*'
      react: '>=16.8.0'
    peerDependenciesMeta:
      '@types/react':
        optional: true
    dependencies:
      '@babel/runtime': 7.23.9
      '@emotion/babel-plugin': 11.11.0
      '@emotion/cache': 11.11.0
      '@emotion/serialize': 1.1.3
      '@emotion/use-insertion-effect-with-fallbacks': 1.0.1(react@18.2.0)
      '@emotion/utils': 1.2.1
      '@emotion/weak-memoize': 0.3.1
      '@types/react': 18.2.46
      hoist-non-react-statics: 3.3.2
      react: 18.2.0

  /@emotion/serialize@1.1.3:
    resolution: {integrity: sha512-iD4D6QVZFDhcbH0RAG1uVu1CwVLMWUkCvAqqlewO/rxf8+87yIBAlt4+AxMiiKPLs5hFc0owNk/sLLAOROw3cA==}
    dependencies:
      '@emotion/hash': 0.9.1
      '@emotion/memoize': 0.8.1
      '@emotion/unitless': 0.8.1
      '@emotion/utils': 1.2.1
      csstype: 3.1.3

  /@emotion/sheet@1.2.2:
    resolution: {integrity: sha512-0QBtGvaqtWi+nx6doRwDdBIzhNdZrXUppvTM4dtZZWEGTXL/XE/yJxLMGlDT1Gt+UHH5IX1n+jkXyytE/av7OA==}

  /@emotion/styled@11.11.0(@emotion/react@11.11.3)(@types/react@18.2.46)(react@18.2.0):
    resolution: {integrity: sha512-hM5Nnvu9P3midq5aaXj4I+lnSfNi7Pmd4EWk1fOZ3pxookaQTNew6bp4JaCBYM4HVFZF9g7UjJmsUmC2JlxOng==}
    peerDependencies:
      '@emotion/react': ^11.0.0-rc.0
      '@types/react': '*'
      react: '>=16.8.0'
    peerDependenciesMeta:
      '@types/react':
        optional: true
    dependencies:
      '@babel/runtime': 7.23.9
      '@emotion/babel-plugin': 11.11.0
      '@emotion/is-prop-valid': 1.2.1
      '@emotion/react': 11.11.3(@types/react@18.2.46)(react@18.2.0)
      '@emotion/serialize': 1.1.3
      '@emotion/use-insertion-effect-with-fallbacks': 1.0.1(react@18.2.0)
      '@emotion/utils': 1.2.1
      '@types/react': 18.2.46
      react: 18.2.0

  /@emotion/unitless@0.8.1:
    resolution: {integrity: sha512-KOEGMu6dmJZtpadb476IsZBclKvILjopjUii3V+7MnXIQCYh8W3NgNcgwo21n9LXZX6EDIKvqfjYxXebDwxKmQ==}

  /@emotion/use-insertion-effect-with-fallbacks@1.0.1(react@18.2.0):
    resolution: {integrity: sha512-jT/qyKZ9rzLErtrjGgdkMBn2OP8wl0G3sQlBb3YPryvKHsjvINUhVaPFfP+fpBcOkmrVOVEEHQFJ7nbj2TH2gw==}
    peerDependencies:
      react: '>=16.8.0'
    dependencies:
      react: 18.2.0

  /@emotion/utils@1.2.1:
    resolution: {integrity: sha512-Y2tGf3I+XVnajdItskUCn6LX+VUDmP6lTL4fcqsXAv43dnlbZiuW4MWQW38rW/BVWSE7Q/7+XQocmpnRYILUmg==}

  /@emotion/weak-memoize@0.3.1:
    resolution: {integrity: sha512-EsBwpc7hBUJWAsNPBmJy4hxWx12v6bshQsldrVmjxJoc3isbxhOrF2IcCpaXxfvq03NwkI7sbsOLXbYuqF/8Ww==}

  /@esbuild/android-arm64@0.18.17:
    resolution: {integrity: sha512-9np+YYdNDed5+Jgr1TdWBsozZ85U1Oa3xW0c7TWqH0y2aGghXtZsuT8nYRbzOMcl0bXZXjOGbksoTtVOlWrRZg==}
    engines: {node: '>=12'}
    cpu: [arm64]
    os: [android]
    requiresBuild: true
    dev: true
    optional: true

  /@esbuild/android-arm64@0.19.9:
    resolution: {integrity: sha512-q4cR+6ZD0938R19MyEW3jEsMzbb/1rulLXiNAJQADD/XYp7pT+rOS5JGxvpRW8dFDEfjW4wLgC/3FXIw4zYglQ==}
    engines: {node: '>=12'}
    cpu: [arm64]
    os: [android]
    requiresBuild: true
    dev: true
    optional: true

  /@esbuild/android-arm@0.18.17:
    resolution: {integrity: sha512-wHsmJG/dnL3OkpAcwbgoBTTMHVi4Uyou3F5mf58ZtmUyIKfcdA7TROav/6tCzET4A3QW2Q2FC+eFneMU+iyOxg==}
    engines: {node: '>=12'}
    cpu: [arm]
    os: [android]
    requiresBuild: true
    dev: true
    optional: true

  /@esbuild/android-arm@0.19.9:
    resolution: {integrity: sha512-jkYjjq7SdsWuNI6b5quymW0oC83NN5FdRPuCbs9HZ02mfVdAP8B8eeqLSYU3gb6OJEaY5CQabtTFbqBf26H3GA==}
    engines: {node: '>=12'}
    cpu: [arm]
    os: [android]
    requiresBuild: true
    dev: true
    optional: true

  /@esbuild/android-x64@0.18.17:
    resolution: {integrity: sha512-O+FeWB/+xya0aLg23hHEM2E3hbfwZzjqumKMSIqcHbNvDa+dza2D0yLuymRBQQnC34CWrsJUXyH2MG5VnLd6uw==}
    engines: {node: '>=12'}
    cpu: [x64]
    os: [android]
    requiresBuild: true
    dev: true
    optional: true

  /@esbuild/android-x64@0.19.9:
    resolution: {integrity: sha512-KOqoPntWAH6ZxDwx1D6mRntIgZh9KodzgNOy5Ebt9ghzffOk9X2c1sPwtM9P+0eXbefnDhqYfkh5PLP5ULtWFA==}
    engines: {node: '>=12'}
    cpu: [x64]
    os: [android]
    requiresBuild: true
    dev: true
    optional: true

  /@esbuild/darwin-arm64@0.18.17:
    resolution: {integrity: sha512-M9uJ9VSB1oli2BE/dJs3zVr9kcCBBsE883prage1NWz6pBS++1oNn/7soPNS3+1DGj0FrkSvnED4Bmlu1VAE9g==}
    engines: {node: '>=12'}
    cpu: [arm64]
    os: [darwin]
    requiresBuild: true
    dev: true
    optional: true

  /@esbuild/darwin-arm64@0.19.9:
    resolution: {integrity: sha512-KBJ9S0AFyLVx2E5D8W0vExqRW01WqRtczUZ8NRu+Pi+87opZn5tL4Y0xT0mA4FtHctd0ZgwNoN639fUUGlNIWw==}
    engines: {node: '>=12'}
    cpu: [arm64]
    os: [darwin]
    requiresBuild: true
    dev: true
    optional: true

  /@esbuild/darwin-x64@0.18.17:
    resolution: {integrity: sha512-XDre+J5YeIJDMfp3n0279DFNrGCXlxOuGsWIkRb1NThMZ0BsrWXoTg23Jer7fEXQ9Ye5QjrvXpxnhzl3bHtk0g==}
    engines: {node: '>=12'}
    cpu: [x64]
    os: [darwin]
    requiresBuild: true
    dev: true
    optional: true

  /@esbuild/darwin-x64@0.19.9:
    resolution: {integrity: sha512-vE0VotmNTQaTdX0Q9dOHmMTao6ObjyPm58CHZr1UK7qpNleQyxlFlNCaHsHx6Uqv86VgPmR4o2wdNq3dP1qyDQ==}
    engines: {node: '>=12'}
    cpu: [x64]
    os: [darwin]
    requiresBuild: true
    dev: true
    optional: true

  /@esbuild/freebsd-arm64@0.18.17:
    resolution: {integrity: sha512-cjTzGa3QlNfERa0+ptykyxs5A6FEUQQF0MuilYXYBGdBxD3vxJcKnzDlhDCa1VAJCmAxed6mYhA2KaJIbtiNuQ==}
    engines: {node: '>=12'}
    cpu: [arm64]
    os: [freebsd]
    requiresBuild: true
    dev: true
    optional: true

  /@esbuild/freebsd-arm64@0.19.9:
    resolution: {integrity: sha512-uFQyd/o1IjiEk3rUHSwUKkqZwqdvuD8GevWF065eqgYfexcVkxh+IJgwTaGZVu59XczZGcN/YMh9uF1fWD8j1g==}
    engines: {node: '>=12'}
    cpu: [arm64]
    os: [freebsd]
    requiresBuild: true
    dev: true
    optional: true

  /@esbuild/freebsd-x64@0.18.17:
    resolution: {integrity: sha512-sOxEvR8d7V7Kw8QqzxWc7bFfnWnGdaFBut1dRUYtu+EIRXefBc/eIsiUiShnW0hM3FmQ5Zf27suDuHsKgZ5QrA==}
    engines: {node: '>=12'}
    cpu: [x64]
    os: [freebsd]
    requiresBuild: true
    dev: true
    optional: true

  /@esbuild/freebsd-x64@0.19.9:
    resolution: {integrity: sha512-WMLgWAtkdTbTu1AWacY7uoj/YtHthgqrqhf1OaEWnZb7PQgpt8eaA/F3LkV0E6K/Lc0cUr/uaVP/49iE4M4asA==}
    engines: {node: '>=12'}
    cpu: [x64]
    os: [freebsd]
    requiresBuild: true
    dev: true
    optional: true

  /@esbuild/linux-arm64@0.18.17:
    resolution: {integrity: sha512-c9w3tE7qA3CYWjT+M3BMbwMt+0JYOp3vCMKgVBrCl1nwjAlOMYzEo+gG7QaZ9AtqZFj5MbUc885wuBBmu6aADQ==}
    engines: {node: '>=12'}
    cpu: [arm64]
    os: [linux]
    requiresBuild: true
    dev: true
    optional: true

  /@esbuild/linux-arm64@0.19.9:
    resolution: {integrity: sha512-PiPblfe1BjK7WDAKR1Cr9O7VVPqVNpwFcPWgfn4xu0eMemzRp442hXyzF/fSwgrufI66FpHOEJk0yYdPInsmyQ==}
    engines: {node: '>=12'}
    cpu: [arm64]
    os: [linux]
    requiresBuild: true
    dev: true
    optional: true

  /@esbuild/linux-arm@0.18.17:
    resolution: {integrity: sha512-2d3Lw6wkwgSLC2fIvXKoMNGVaeY8qdN0IC3rfuVxJp89CRfA3e3VqWifGDfuakPmp90+ZirmTfye1n4ncjv2lg==}
    engines: {node: '>=12'}
    cpu: [arm]
    os: [linux]
    requiresBuild: true
    dev: true
    optional: true

  /@esbuild/linux-arm@0.19.9:
    resolution: {integrity: sha512-C/ChPohUYoyUaqn1h17m/6yt6OB14hbXvT8EgM1ZWaiiTYz7nWZR0SYmMnB5BzQA4GXl3BgBO1l8MYqL/He3qw==}
    engines: {node: '>=12'}
    cpu: [arm]
    os: [linux]
    requiresBuild: true
    dev: true
    optional: true

  /@esbuild/linux-ia32@0.18.17:
    resolution: {integrity: sha512-1DS9F966pn5pPnqXYz16dQqWIB0dmDfAQZd6jSSpiT9eX1NzKh07J6VKR3AoXXXEk6CqZMojiVDSZi1SlmKVdg==}
    engines: {node: '>=12'}
    cpu: [ia32]
    os: [linux]
    requiresBuild: true
    dev: true
    optional: true

  /@esbuild/linux-ia32@0.19.9:
    resolution: {integrity: sha512-f37i/0zE0MjDxijkPSQw1CO/7C27Eojqb+r3BbHVxMLkj8GCa78TrBZzvPyA/FNLUMzP3eyHCVkAopkKVja+6Q==}
    engines: {node: '>=12'}
    cpu: [ia32]
    os: [linux]
    requiresBuild: true
    dev: true
    optional: true

  /@esbuild/linux-loong64@0.18.17:
    resolution: {integrity: sha512-EvLsxCk6ZF0fpCB6w6eOI2Fc8KW5N6sHlIovNe8uOFObL2O+Mr0bflPHyHwLT6rwMg9r77WOAWb2FqCQrVnwFg==}
    engines: {node: '>=12'}
    cpu: [loong64]
    os: [linux]
    requiresBuild: true
    dev: true
    optional: true

  /@esbuild/linux-loong64@0.19.9:
    resolution: {integrity: sha512-t6mN147pUIf3t6wUt3FeumoOTPfmv9Cc6DQlsVBpB7eCpLOqQDyWBP1ymXn1lDw4fNUSb/gBcKAmvTP49oIkaA==}
    engines: {node: '>=12'}
    cpu: [loong64]
    os: [linux]
    requiresBuild: true
    dev: true
    optional: true

  /@esbuild/linux-mips64el@0.18.17:
    resolution: {integrity: sha512-e0bIdHA5p6l+lwqTE36NAW5hHtw2tNRmHlGBygZC14QObsA3bD4C6sXLJjvnDIjSKhW1/0S3eDy+QmX/uZWEYQ==}
    engines: {node: '>=12'}
    cpu: [mips64el]
    os: [linux]
    requiresBuild: true
    dev: true
    optional: true

  /@esbuild/linux-mips64el@0.19.9:
    resolution: {integrity: sha512-jg9fujJTNTQBuDXdmAg1eeJUL4Jds7BklOTkkH80ZgQIoCTdQrDaHYgbFZyeTq8zbY+axgptncko3v9p5hLZtw==}
    engines: {node: '>=12'}
    cpu: [mips64el]
    os: [linux]
    requiresBuild: true
    dev: true
    optional: true

  /@esbuild/linux-ppc64@0.18.17:
    resolution: {integrity: sha512-BAAilJ0M5O2uMxHYGjFKn4nJKF6fNCdP1E0o5t5fvMYYzeIqy2JdAP88Az5LHt9qBoUa4tDaRpfWt21ep5/WqQ==}
    engines: {node: '>=12'}
    cpu: [ppc64]
    os: [linux]
    requiresBuild: true
    dev: true
    optional: true

  /@esbuild/linux-ppc64@0.19.9:
    resolution: {integrity: sha512-tkV0xUX0pUUgY4ha7z5BbDS85uI7ABw3V1d0RNTii7E9lbmV8Z37Pup2tsLV46SQWzjOeyDi1Q7Wx2+QM8WaCQ==}
    engines: {node: '>=12'}
    cpu: [ppc64]
    os: [linux]
    requiresBuild: true
    dev: true
    optional: true

  /@esbuild/linux-riscv64@0.18.17:
    resolution: {integrity: sha512-Wh/HW2MPnC3b8BqRSIme/9Zhab36PPH+3zam5pqGRH4pE+4xTrVLx2+XdGp6fVS3L2x+DrsIcsbMleex8fbE6g==}
    engines: {node: '>=12'}
    cpu: [riscv64]
    os: [linux]
    requiresBuild: true
    dev: true
    optional: true

  /@esbuild/linux-riscv64@0.19.9:
    resolution: {integrity: sha512-DfLp8dj91cufgPZDXr9p3FoR++m3ZJ6uIXsXrIvJdOjXVREtXuQCjfMfvmc3LScAVmLjcfloyVtpn43D56JFHg==}
    engines: {node: '>=12'}
    cpu: [riscv64]
    os: [linux]
    requiresBuild: true
    dev: true
    optional: true

  /@esbuild/linux-s390x@0.18.17:
    resolution: {integrity: sha512-j/34jAl3ul3PNcK3pfI0NSlBANduT2UO5kZ7FCaK33XFv3chDhICLY8wJJWIhiQ+YNdQ9dxqQctRg2bvrMlYgg==}
    engines: {node: '>=12'}
    cpu: [s390x]
    os: [linux]
    requiresBuild: true
    dev: true
    optional: true

  /@esbuild/linux-s390x@0.19.9:
    resolution: {integrity: sha512-zHbglfEdC88KMgCWpOl/zc6dDYJvWGLiUtmPRsr1OgCViu3z5GncvNVdf+6/56O2Ca8jUU+t1BW261V6kp8qdw==}
    engines: {node: '>=12'}
    cpu: [s390x]
    os: [linux]
    requiresBuild: true
    dev: true
    optional: true

  /@esbuild/linux-x64@0.18.17:
    resolution: {integrity: sha512-QM50vJ/y+8I60qEmFxMoxIx4de03pGo2HwxdBeFd4nMh364X6TIBZ6VQ5UQmPbQWUVWHWws5MmJXlHAXvJEmpQ==}
    engines: {node: '>=12'}
    cpu: [x64]
    os: [linux]
    requiresBuild: true
    dev: true
    optional: true

  /@esbuild/linux-x64@0.19.9:
    resolution: {integrity: sha512-JUjpystGFFmNrEHQnIVG8hKwvA2DN5o7RqiO1CVX8EN/F/gkCjkUMgVn6hzScpwnJtl2mPR6I9XV1oW8k9O+0A==}
    engines: {node: '>=12'}
    cpu: [x64]
    os: [linux]
    requiresBuild: true
    dev: true
    optional: true

  /@esbuild/netbsd-x64@0.18.17:
    resolution: {integrity: sha512-/jGlhWR7Sj9JPZHzXyyMZ1RFMkNPjC6QIAan0sDOtIo2TYk3tZn5UDrkE0XgsTQCxWTTOcMPf9p6Rh2hXtl5TQ==}
    engines: {node: '>=12'}
    cpu: [x64]
    os: [netbsd]
    requiresBuild: true
    dev: true
    optional: true

  /@esbuild/netbsd-x64@0.19.9:
    resolution: {integrity: sha512-GThgZPAwOBOsheA2RUlW5UeroRfESwMq/guy8uEe3wJlAOjpOXuSevLRd70NZ37ZrpO6RHGHgEHvPg1h3S1Jug==}
    engines: {node: '>=12'}
    cpu: [x64]
    os: [netbsd]
    requiresBuild: true
    dev: true
    optional: true

  /@esbuild/openbsd-x64@0.18.17:
    resolution: {integrity: sha512-rSEeYaGgyGGf4qZM2NonMhMOP/5EHp4u9ehFiBrg7stH6BYEEjlkVREuDEcQ0LfIl53OXLxNbfuIj7mr5m29TA==}
    engines: {node: '>=12'}
    cpu: [x64]
    os: [openbsd]
    requiresBuild: true
    dev: true
    optional: true

  /@esbuild/openbsd-x64@0.19.9:
    resolution: {integrity: sha512-Ki6PlzppaFVbLnD8PtlVQfsYw4S9n3eQl87cqgeIw+O3sRr9IghpfSKY62mggdt1yCSZ8QWvTZ9jo9fjDSg9uw==}
    engines: {node: '>=12'}
    cpu: [x64]
    os: [openbsd]
    requiresBuild: true
    dev: true
    optional: true

  /@esbuild/sunos-x64@0.18.17:
    resolution: {integrity: sha512-Y7ZBbkLqlSgn4+zot4KUNYst0bFoO68tRgI6mY2FIM+b7ZbyNVtNbDP5y8qlu4/knZZ73fgJDlXID+ohY5zt5g==}
    engines: {node: '>=12'}
    cpu: [x64]
    os: [sunos]
    requiresBuild: true
    dev: true
    optional: true

  /@esbuild/sunos-x64@0.19.9:
    resolution: {integrity: sha512-MLHj7k9hWh4y1ddkBpvRj2b9NCBhfgBt3VpWbHQnXRedVun/hC7sIyTGDGTfsGuXo4ebik2+3ShjcPbhtFwWDw==}
    engines: {node: '>=12'}
    cpu: [x64]
    os: [sunos]
    requiresBuild: true
    dev: true
    optional: true

  /@esbuild/win32-arm64@0.18.17:
    resolution: {integrity: sha512-bwPmTJsEQcbZk26oYpc4c/8PvTY3J5/QK8jM19DVlEsAB41M39aWovWoHtNm78sd6ip6prilxeHosPADXtEJFw==}
    engines: {node: '>=12'}
    cpu: [arm64]
    os: [win32]
    requiresBuild: true
    dev: true
    optional: true

  /@esbuild/win32-arm64@0.19.9:
    resolution: {integrity: sha512-GQoa6OrQ8G08guMFgeXPH7yE/8Dt0IfOGWJSfSH4uafwdC7rWwrfE6P9N8AtPGIjUzdo2+7bN8Xo3qC578olhg==}
    engines: {node: '>=12'}
    cpu: [arm64]
    os: [win32]
    requiresBuild: true
    dev: true
    optional: true

  /@esbuild/win32-ia32@0.18.17:
    resolution: {integrity: sha512-H/XaPtPKli2MhW+3CQueo6Ni3Avggi6hP/YvgkEe1aSaxw+AeO8MFjq8DlgfTd9Iz4Yih3QCZI6YLMoyccnPRg==}
    engines: {node: '>=12'}
    cpu: [ia32]
    os: [win32]
    requiresBuild: true
    dev: true
    optional: true

  /@esbuild/win32-ia32@0.19.9:
    resolution: {integrity: sha512-UOozV7Ntykvr5tSOlGCrqU3NBr3d8JqPes0QWN2WOXfvkWVGRajC+Ym0/Wj88fUgecUCLDdJPDF0Nna2UK3Qtg==}
    engines: {node: '>=12'}
    cpu: [ia32]
    os: [win32]
    requiresBuild: true
    dev: true
    optional: true

  /@esbuild/win32-x64@0.18.17:
    resolution: {integrity: sha512-fGEb8f2BSA3CW7riJVurug65ACLuQAzKq0SSqkY2b2yHHH0MzDfbLyKIGzHwOI/gkHcxM/leuSW6D5w/LMNitA==}
    engines: {node: '>=12'}
    cpu: [x64]
    os: [win32]
    requiresBuild: true
    dev: true
    optional: true

  /@esbuild/win32-x64@0.19.9:
    resolution: {integrity: sha512-oxoQgglOP7RH6iasDrhY+R/3cHrfwIDvRlT4CGChflq6twk8iENeVvMJjmvBb94Ik1Z+93iGO27err7w6l54GQ==}
    engines: {node: '>=12'}
    cpu: [x64]
    os: [win32]
    requiresBuild: true
    dev: true
    optional: true

  /@eslint-community/eslint-utils@4.4.0(eslint@8.56.0):
    resolution: {integrity: sha512-1/sA4dwrzBAyeUoQ6oxahHKmrZvsnLCg4RfxW3ZFGGmQkSNQPFNLV9CUEFQP1x9EYXHTo5p6xdhZM1Ne9p/AfA==}
    engines: {node: ^12.22.0 || ^14.17.0 || >=16.0.0}
    peerDependencies:
      eslint: ^6.0.0 || ^7.0.0 || >=8.0.0
    dependencies:
      eslint: 8.56.0
      eslint-visitor-keys: 3.4.3
    dev: true

  /@eslint-community/regexpp@4.7.0:
    resolution: {integrity: sha512-+HencqxU7CFJnQb7IKtuNBqS6Yx3Tz4kOL8BJXo+JyeiBm5MEX6pO8onXDkjrkCRlfYXS1Axro15ZjVFe9YgsA==}
    engines: {node: ^12.0.0 || ^14.0.0 || >=16.0.0}
    dev: true

  /@eslint/eslintrc@2.1.4:
    resolution: {integrity: sha512-269Z39MS6wVJtsoUl10L60WdkhJVdPG24Q4eZTH3nnF6lpvSShEK3wQjDX9JRWAUPvPh7COouPpU9IrqaZFvtQ==}
    engines: {node: ^12.22.0 || ^14.17.0 || >=16.0.0}
    dependencies:
      ajv: 6.12.6
      debug: 4.3.4
      espree: 9.6.1
      globals: 13.20.0
      ignore: 5.2.4
      import-fresh: 3.3.0
      js-yaml: 4.1.0
      minimatch: 3.1.2
      strip-json-comments: 3.1.1
    transitivePeerDependencies:
      - supports-color
    dev: true

  /@eslint/js@8.56.0:
    resolution: {integrity: sha512-gMsVel9D7f2HLkBma9VbtzZRehRogVRfbr++f06nL2vnCGCNlzOD+/MUov/F4p8myyAHspEhVobgjpX64q5m6A==}
    engines: {node: ^12.22.0 || ^14.17.0 || >=16.0.0}
    dev: true

  /@floating-ui/core@1.5.0:
    resolution: {integrity: sha512-kK1h4m36DQ0UHGj5Ah4db7R0rHemTqqO0QLvUqi1/mUUp3LuAWbWxdxSIf/XsnH9VS6rRVPLJCncjRzUvyCLXg==}
    dependencies:
      '@floating-ui/utils': 0.1.6
    dev: false

  /@floating-ui/dom@1.5.3:
    resolution: {integrity: sha512-ClAbQnEqJAKCJOEbbLo5IUlZHkNszqhuxS4fHAVxRPXPya6Ysf2G8KypnYcOTpx6I8xcgF9bbHb6g/2KpbV8qA==}
    dependencies:
      '@floating-ui/core': 1.5.0
      '@floating-ui/utils': 0.1.6
    dev: false

  /@floating-ui/utils@0.1.6:
    resolution: {integrity: sha512-OfX7E2oUDYxtBvsuS4e/jSn4Q9Qb6DzgeYtsAdkPZ47znpoNsMgZw0+tVijiv3uGNR6dgNlty6r9rzIzHjtd/A==}
    dev: false

  /@formatjs/ecma402-abstract@1.18.2:
    resolution: {integrity: sha512-+QoPW4csYALsQIl8GbN14igZzDbuwzcpWrku9nyMXlaqAlwRBgl5V+p0vWMGFqHOw37czNXaP/lEk4wbLgcmtA==}
    dependencies:
      '@formatjs/intl-localematcher': 0.5.4
      tslib: 2.6.2

  /@formatjs/fast-memoize@2.2.0:
    resolution: {integrity: sha512-hnk/nY8FyrL5YxwP9e4r9dqeM6cAbo8PeU9UjyXojZMNvVad2Z06FAVHyR3Ecw6fza+0GH7vdJgiKIVXTMbSBA==}
    dependencies:
      tslib: 2.6.2

  /@formatjs/icu-messageformat-parser@2.7.6:
    resolution: {integrity: sha512-etVau26po9+eewJKYoiBKP6743I1br0/Ie00Pb/S/PtmYfmjTcOn2YCh2yNkSZI12h6Rg+BOgQYborXk46BvkA==}
    dependencies:
      '@formatjs/ecma402-abstract': 1.18.2
      '@formatjs/icu-skeleton-parser': 1.8.0
      tslib: 2.6.2

  /@formatjs/icu-skeleton-parser@1.8.0:
    resolution: {integrity: sha512-QWLAYvM0n8hv7Nq5BEs4LKIjevpVpbGLAJgOaYzg9wABEoX1j0JO1q2/jVkO6CVlq0dbsxZCngS5aXbysYueqA==}
    dependencies:
      '@formatjs/ecma402-abstract': 1.18.2
      tslib: 2.6.2

  /@formatjs/intl-displaynames@6.6.6:
    resolution: {integrity: sha512-Dg5URSjx0uzF8VZXtHb6KYZ6LFEEhCbAbKoYChYHEOnMFTw/ZU3jIo/NrujzQD2EfKPgQzIq73LOUvW6Z/LpFA==}
    dependencies:
      '@formatjs/ecma402-abstract': 1.18.2
      '@formatjs/intl-localematcher': 0.5.4
      tslib: 2.6.2

  /@formatjs/intl-listformat@7.5.5:
    resolution: {integrity: sha512-XoI52qrU6aBGJC9KJddqnacuBbPlb/bXFN+lIFVFhQ1RnFHpzuFrlFdjD9am2O7ZSYsyqzYRpkVcXeT1GHkwDQ==}
    dependencies:
      '@formatjs/ecma402-abstract': 1.18.2
      '@formatjs/intl-localematcher': 0.5.4
      tslib: 2.6.2

  /@formatjs/intl-localematcher@0.5.4:
    resolution: {integrity: sha512-zTwEpWOzZ2CiKcB93BLngUX59hQkuZjT2+SAQEscSm52peDW/getsawMcWF1rGRpMCX6D7nSJA3CzJ8gn13N/g==}
    dependencies:
      tslib: 2.6.2

  /@formatjs/intl@2.10.0(typescript@5.3.3):
    resolution: {integrity: sha512-X3xT9guVkKDS86EKV80lS0KxoazUglkJTGZO66sKY7otgl0VeStPA8B3u8UkKT47PexVV98fUzjpkchYmbe9nw==}
    peerDependencies:
      typescript: ^4.7 || 5
    peerDependenciesMeta:
      typescript:
        optional: true
    dependencies:
      '@formatjs/ecma402-abstract': 1.18.2
      '@formatjs/fast-memoize': 2.2.0
      '@formatjs/icu-messageformat-parser': 2.7.6
      '@formatjs/intl-displaynames': 6.6.6
      '@formatjs/intl-listformat': 7.5.5
      intl-messageformat: 10.5.11
      tslib: 2.6.2
      typescript: 5.3.3

  /@humanwhocodes/config-array@0.11.13:
    resolution: {integrity: sha512-JSBDMiDKSzQVngfRjOdFXgFfklaXI4K9nLF49Auh21lmBWRLIK3+xTErTWD4KU54pb6coM6ESE7Awz/FNU3zgQ==}
    engines: {node: '>=10.10.0'}
    dependencies:
      '@humanwhocodes/object-schema': 2.0.1
      debug: 4.3.4
      minimatch: 3.1.2
    transitivePeerDependencies:
      - supports-color
    dev: true

  /@humanwhocodes/module-importer@1.0.1:
    resolution: {integrity: sha512-bxveV4V8v5Yb4ncFTT3rPSgZBOpCkjfK0y4oVVVJwIuDVBRMDXrPyXRL988i5ap9m9bnyEEjWfm5WkBmtffLfA==}
    engines: {node: '>=12.22'}
    dev: true

  /@humanwhocodes/object-schema@2.0.1:
    resolution: {integrity: sha512-dvuCeX5fC9dXgJn9t+X5atfmgQAzUOWqS1254Gh0m6i8wKd10ebXkfNKiRK+1GWi/yTvvLDHpoxLr0xxxeslWw==}
    dev: true

  /@isaacs/cliui@8.0.2:
    resolution: {integrity: sha512-O8jcjabXaleOG9DQ0+ARXWZBTfnP4WNAqzuiJK7ll44AmxGKv/J2M4TPjxjY3znBCfvBXFzucm1twdyFybFqEA==}
    engines: {node: '>=12'}
    dependencies:
      string-width: 5.1.2
      string-width-cjs: /string-width@4.2.3
      strip-ansi: 7.1.0
      strip-ansi-cjs: /strip-ansi@6.0.1
      wrap-ansi: 8.1.0
      wrap-ansi-cjs: /wrap-ansi@7.0.0
    dev: true

  /@jest/schemas@29.6.3:
    resolution: {integrity: sha512-mo5j5X+jIZmJQveBKeS/clAueipV7KgiX1vMgCxam1RNYiqE1w62n0/tJJnHtjW8ZHcQco5gY85jA3mi0L+nSA==}
    engines: {node: ^14.15.0 || ^16.10.0 || >=18.0.0}
    dependencies:
      '@sinclair/typebox': 0.27.8
    dev: true

  /@jridgewell/gen-mapping@0.3.2:
    resolution: {integrity: sha512-mh65xKQAzI6iBcFzwv28KVWSmCkdRBWoOh+bYQGW3+6OZvbbN3TqMGo5hqYxQniRcH9F2VZIoJCm4pa3BPDK/A==}
    engines: {node: '>=6.0.0'}
    dependencies:
      '@jridgewell/set-array': 1.1.2
      '@jridgewell/sourcemap-codec': 1.4.15
      '@jridgewell/trace-mapping': 0.3.17
    dev: true

  /@jridgewell/resolve-uri@3.1.0:
    resolution: {integrity: sha512-F2msla3tad+Mfht5cJq7LSXcdudKTWCVYUgw6pLFOOHSTtZlj6SWNYAp+AhuqLmWdBO2X5hPrLcu8cVP8fy28w==}
    engines: {node: '>=6.0.0'}
    dev: true

  /@jridgewell/set-array@1.1.2:
    resolution: {integrity: sha512-xnkseuNADM0gt2bs+BvhO0p78Mk762YnZdsuzFV018NoG1Sj1SCQvpSqa7XUaTam5vAGasABV9qXASMKnFMwMw==}
    engines: {node: '>=6.0.0'}
    dev: true

  /@jridgewell/sourcemap-codec@1.4.14:
    resolution: {integrity: sha512-XPSJHWmi394fuUuzDnGz1wiKqWfo1yXecHQMRf2l6hztTO+nPru658AyDngaBe7isIxEkRsPR3FZh+s7iVa4Uw==}
    dev: true

  /@jridgewell/sourcemap-codec@1.4.15:
    resolution: {integrity: sha512-eF2rxCRulEKXHTRiDrDy6erMYWqNw4LPdQ8UQA4huuxaQsVeRPFl2oM8oDGxMFhJUWZf9McpLtJasDDZb/Bpeg==}

  /@jridgewell/trace-mapping@0.3.17:
    resolution: {integrity: sha512-MCNzAp77qzKca9+W/+I0+sEpaUnZoeasnghNeVc41VZCEKaCH73Vq3BZZ/SzWIgrqE4H4ceI+p+b6C0mHf9T4g==}
    dependencies:
      '@jridgewell/resolve-uri': 3.1.0
      '@jridgewell/sourcemap-codec': 1.4.14
    dev: true

  /@jridgewell/trace-mapping@0.3.9:
    resolution: {integrity: sha512-3Belt6tdc8bPgAtbcmdtNJlirVoTmEb5e2gC94PnkwEW9jI6CAHUeoG85tjWP5WquqfavoMtMwiG4P926ZKKuQ==}
    dependencies:
      '@jridgewell/resolve-uri': 3.1.0
      '@jridgewell/sourcemap-codec': 1.4.15
    dev: true

  /@manypkg/find-root@1.1.0:
    resolution: {integrity: sha512-mki5uBvhHzO8kYYix/WRy2WX8S3B5wdVSc9D6KcU5lQNglP2yt58/VfLuAK49glRXChosY8ap2oJ1qgma3GUVA==}
    dependencies:
      '@babel/runtime': 7.23.9
      '@types/node': 12.20.55
      find-up: 4.1.0
      fs-extra: 8.1.0
    dev: true

  /@manypkg/find-root@2.2.0:
    resolution: {integrity: sha512-NET+BNIMmBWUUUfFtuDgaTIav6pVlkkSdI2mt+2rFWPd6TQ0DXyhQH47Ql+d7x2oIkJ69dkVKwsTErRt2ROPbw==}
    engines: {node: '>=14.18.0'}
    dependencies:
      '@manypkg/tools': 1.1.0
      '@types/node': 12.20.55
      find-up: 4.1.0
      fs-extra: 8.1.0
    dev: true

  /@manypkg/get-packages@1.1.3:
    resolution: {integrity: sha512-fo+QhuU3qE/2TQMQmbVMqaQ6EWbMhi4ABWP+O4AM1NqPBuy0OrApV5LO6BrrgnhtAHS2NH6RrVk9OL181tTi8A==}
    dependencies:
      '@babel/runtime': 7.23.9
      '@changesets/types': 4.1.0
      '@manypkg/find-root': 1.1.0
      fs-extra: 8.1.0
      globby: 11.1.0
      read-yaml-file: 1.1.0
    dev: true

  /@manypkg/get-packages@2.2.0:
    resolution: {integrity: sha512-B5p5BXMwhGZKi/syEEAP1eVg5DZ/9LP+MZr0HqfrHLgu9fq0w4ZwH8yVen4JmjrxI2dWS31dcoswYzuphLaRxg==}
    engines: {node: '>=14.18.0'}
    dependencies:
      '@manypkg/find-root': 2.2.0
      '@manypkg/tools': 1.1.0
    dev: true

  /@manypkg/tools@1.1.0:
    resolution: {integrity: sha512-SkAyKAByB9l93Slyg8AUHGuM2kjvWioUTCckT/03J09jYnfEzMO/wSXmEhnKGYs6qx9De8TH4yJCl0Y9lRgnyQ==}
    engines: {node: '>=14.18.0'}
    dependencies:
      fs-extra: 8.1.0
      globby: 11.1.0
      jju: 1.4.0
      read-yaml-file: 1.1.0
    dev: true

  /@mapbox/jsonlint-lines-primitives@2.0.2:
    resolution: {integrity: sha512-rY0o9A5ECsTQRVhv7tL/OyDpGAoUB4tTvLiW1DSzQGq4bvTPhNw1VpSNjDJc5GFZ2XuyOtSWSVN05qOtcD71qQ==}
    engines: {node: '>= 0.6'}
    dev: false

  /@mapbox/unitbezier@0.0.1:
    resolution: {integrity: sha512-nMkuDXFv60aBr9soUG5q+GvZYL+2KZHVvsqFCzqnkGEf46U2fvmytHaEVc1/YZbiLn8X+eR3QzX1+dwDO1lxlw==}
    dev: false

  /@maplibre/maplibre-gl-style-spec@19.3.3:
    resolution: {integrity: sha512-cOZZOVhDSulgK0meTsTkmNXb1ahVvmTmWmfx9gRBwc6hq98wS9JP35ESIoNq3xqEan+UN+gn8187Z6E4NKhLsw==}
    hasBin: true
    dependencies:
      '@mapbox/jsonlint-lines-primitives': 2.0.2
      '@mapbox/unitbezier': 0.0.1
      json-stringify-pretty-compact: 3.0.0
      minimist: 1.2.8
      rw: 1.3.3
      sort-object: 3.0.3
    dev: false

  /@nodelib/fs.scandir@2.1.5:
    resolution: {integrity: sha512-vq24Bq3ym5HEQm2NKCr3yXDwjc7vTsEThRDnkp2DK9p1uqLR+DHurm/NOTo0KG7HYHU7eppKZj3MyqYuMBf62g==}
    engines: {node: '>= 8'}
    dependencies:
      '@nodelib/fs.stat': 2.0.5
      run-parallel: 1.2.0
    dev: true

  /@nodelib/fs.stat@2.0.5:
    resolution: {integrity: sha512-RkhPPp2zrqDAQA/2jNhnztcPAlv64XdhIp7a7454A5ovI7Bukxgt7MX7udwAu3zg1DcpPU0rz3VV1SeaqvY4+A==}
    engines: {node: '>= 8'}
    dev: true

  /@nodelib/fs.walk@1.2.8:
    resolution: {integrity: sha512-oGB+UxlgWcgQkgwo8GcEGwemoTFt3FIO9ababBmaGwXIoBKZ+GTy0pP185beGg7Llih/NSHSV2XAs1lnznocSg==}
    engines: {node: '>= 8'}
    dependencies:
      '@nodelib/fs.scandir': 2.1.5
      fastq: 1.15.0
    dev: true

  /@open-pioneer/base-theme@0.2.0(@open-pioneer/chakra-integration@1.1.1):
    resolution: {integrity: sha512-aUn7pPBjErXGLJ665oef27P7tkc81e7BhwSWNh6dw3mS30hLRb9Vzqi10U6VkOd65HzgI4uw6ZT/1YvK5mqsRg==}
    peerDependencies:
      '@open-pioneer/chakra-integration': ^1.1.1
    dependencies:
      '@open-pioneer/chakra-integration': 1.1.1(@chakra-ui/react@2.8.2)(@emotion/cache@11.11.0)(@emotion/react@11.11.3)(@emotion/styled@11.11.0)(framer-motion@10.18.0)(react-dom@18.2.0)(react@18.2.0)

  /@open-pioneer/build-common@2.0.0:
    resolution: {integrity: sha512-8j88qeRWTRWsYFhVQl8WmX2NJaQP9oJuKnAe8f4MRgb6ZQ6yrPvkZh916CYT2VF0nsa7X2Hl9hFUKbJJnKp7UQ==}
    engines: {node: '>= 18'}
    dependencies:
      semver: 7.5.4
      zod: 3.22.4
      zod-validation-error: 2.1.0(zod@3.22.4)
    dev: true

  /@open-pioneer/build-package-cli@2.0.0(sass@1.69.7)(typescript@5.3.3):
    resolution: {integrity: sha512-/gxShIkf5TAVjgSxJVLjI0HAzUqzb+P2PcXJuKy0mjxdbsnFqb5ODG8lb97C0qfN6ggYuBnQKtIUEvYoqqKgmg==}
    engines: {node: '>= 18'}
    hasBin: true
    dependencies:
      '@open-pioneer/build-package': 2.0.0(sass@1.69.7)(typescript@5.3.3)
      chalk: 5.3.0
      commander: 11.1.0
    transitivePeerDependencies:
      - sass
      - supports-color
      - typescript
    dev: true

  /@open-pioneer/build-package@2.0.0(sass@1.69.7)(typescript@5.3.3):
    resolution: {integrity: sha512-GK1LzG8EJJ/7wdlnvY4q+Y7z8dJGd34c5eNxmIdK9aSwYAkegHyd9YdNPZJ2AohHgckKcrT+IoJJZS92xi/0rA==}
    engines: {node: '>= 18'}
    peerDependencies:
      sass: '*'
      typescript: '*'
    peerDependenciesMeta:
      sass:
        optional: true
      typescript:
        optional: true
    dependencies:
      '@open-pioneer/build-common': 2.0.0
      '@open-pioneer/build-support': 2.0.0
      chalk: 5.3.0
      debug: 4.3.4
      esbuild: 0.19.9
      fast-glob: 3.3.2
      fs-extra: 11.2.0
      postcss: 8.4.31
      postcss-import: 15.1.0(postcss@8.4.31)
      rollup: 4.8.0
      rollup-plugin-esbuild: 6.1.0(esbuild@0.19.9)(rollup@4.8.0)
      sass: 1.69.7
      typescript: 5.3.3
    transitivePeerDependencies:
      - supports-color
    dev: true

  /@open-pioneer/build-support@2.0.0:
    resolution: {integrity: sha512-eH3d2x5Z7gyG796Wa9BnT7xwDgqG003hAv34tXYFo4rpj5KP4lUEKSt86N4PzMAaDmAEDvEtMvvwA5ozT3ZYrg==}
    engines: {node: '>= 18'}
    dev: true

  /@open-pioneer/chakra-integration@1.1.1(@chakra-ui/react@2.8.2)(@emotion/cache@11.11.0)(@emotion/react@11.11.3)(@emotion/styled@11.11.0)(framer-motion@10.18.0)(react-dom@18.2.0)(react@18.2.0):
    resolution: {integrity: sha512-ZXdyr/5dgY13y/wzS9T6gDgZNxc1Tk6cPSDgqIHA/isjSK9rpyHBJsQXoP+i7+PhoMCZiKMbljG/sBSDTpOQjg==}
    peerDependencies:
      '@chakra-ui/react': ^2.8.2
      '@emotion/cache': ^11.11.0
      '@emotion/react': ^11.11.1
      '@emotion/styled': ^11.11.0
      framer-motion: ^10.16.9
      react: ^18.2.0
      react-dom: ^18.2.0
    dependencies:
      '@chakra-ui/react': 2.8.2(@emotion/react@11.11.3)(@emotion/styled@11.11.0)(@types/react@18.2.46)(framer-motion@10.18.0)(react-dom@18.2.0)(react@18.2.0)
      '@emotion/cache': 11.11.0
      '@emotion/react': 11.11.3(@types/react@18.2.46)(react@18.2.0)
      '@emotion/styled': 11.11.0(@emotion/react@11.11.3)(@types/react@18.2.46)(react@18.2.0)
      framer-motion: 10.18.0(react-dom@18.2.0)(react@18.2.0)
      react: 18.2.0
      react-dom: 18.2.0(react@18.2.0)

  /@open-pioneer/core@1.2.1:
    resolution: {integrity: sha512-LuDc+jPxI5U+B0L6+dHu1PNqeVni2FD/mG2A/EoZQMnoT9ICDp3jChEFooGA7RbbR6wSum2DS4OjxBRoJvx0Ng==}

  /@open-pioneer/http@2.1.2(@open-pioneer/core@1.2.1)(@open-pioneer/runtime@2.1.0):
    resolution: {integrity: sha512-rmoiiAdBUItCXqo7siQ0DPPEaZyfGB1E56syDGu/6x3Ww9bQmDxUfCcgb8ZHBi4o2KQNtfdcgdRpkcBlTwRIjQ==}
    peerDependencies:
      '@open-pioneer/core': ^1.2.1
      '@open-pioneer/runtime': ^2.1.0
    dependencies:
      '@open-pioneer/core': 1.2.1
      '@open-pioneer/runtime': 2.1.0(@formatjs/intl@2.10.0)(@open-pioneer/base-theme@0.2.0)(@open-pioneer/chakra-integration@1.1.1)(@open-pioneer/core@1.2.1)(@open-pioneer/runtime-react-support@1.0.0)(react-dom@18.2.0)(react@18.2.0)
    dev: false

  /@open-pioneer/integration@2.0.3(@open-pioneer/runtime@2.1.0):
    resolution: {integrity: sha512-cgEYL3zSOrNgGw9KgaqUofMWE5qGtCdF+RDUvheT6HRuuzXfBMMT9KwVUhj4oE5i18JHb7ETpRvZ21zqo9Ks0w==}
    peerDependencies:
      '@open-pioneer/runtime': ^2.1.0
    dependencies:
      '@open-pioneer/runtime': 2.1.0(@formatjs/intl@2.10.0)(@open-pioneer/base-theme@0.2.0)(@open-pioneer/chakra-integration@1.1.1)(@open-pioneer/core@1.2.1)(@open-pioneer/runtime-react-support@1.0.0)(react-dom@18.2.0)(react@18.2.0)
    dev: false

  /@open-pioneer/runtime-react-support@1.0.0(react@18.2.0):
    resolution: {integrity: sha512-u5cMrU0Vxx9Rrs4equZ/uvtK925YUWq/O/3UubBV1206VQKJ1lsEZGWWkkvHnpGfQkOGy25ymbcVzNXGumND+A==}
    peerDependencies:
      react: ^18.2.0
    dependencies:
      react: 18.2.0

  /@open-pioneer/runtime@2.1.0(@formatjs/intl@2.10.0)(@open-pioneer/base-theme@0.2.0)(@open-pioneer/chakra-integration@1.1.1)(@open-pioneer/core@1.2.1)(@open-pioneer/runtime-react-support@1.0.0)(react-dom@18.2.0)(react@18.2.0):
    resolution: {integrity: sha512-8M4XkNLxMyftnz2UgH8lflO1iVBPfOSaE8ukOJqV9AgjuWFUIVunk7QSJGE8obVWmzrMVBaI0I3TzNKMLHmzbQ==}
    peerDependencies:
      '@formatjs/intl': ^2.9.9
      '@open-pioneer/base-theme': ^0.2.0
      '@open-pioneer/chakra-integration': ^1.1.1
      '@open-pioneer/core': ^1.2.1
      '@open-pioneer/runtime-react-support': ^1.0.0
      react: ^18.2.0
      react-dom: ^18.2.0
    dependencies:
      '@formatjs/intl': 2.10.0(typescript@5.3.3)
      '@open-pioneer/base-theme': 0.2.0(@open-pioneer/chakra-integration@1.1.1)
      '@open-pioneer/chakra-integration': 1.1.1(@chakra-ui/react@2.8.2)(@emotion/cache@11.11.0)(@emotion/react@11.11.3)(@emotion/styled@11.11.0)(framer-motion@10.18.0)(react-dom@18.2.0)(react@18.2.0)
      '@open-pioneer/core': 1.2.1
      '@open-pioneer/runtime-react-support': 1.0.0(react@18.2.0)
      react: 18.2.0
      react-dom: 18.2.0(react@18.2.0)

  /@open-pioneer/tag-current-versions@2.0.0:
    resolution: {integrity: sha512-wHOlxUBiEgnuiYiXtJYuodgHV2bJck4bYvOVVqObAF9GbtfX46pLqiWvytLFzcHklSVfHcI0qGVxioXWWxqVIQ==}
    engines: {node: '>= 18'}
    hasBin: true
    dependencies:
      '@changesets/git': 3.0.0
      '@changesets/logger': 0.1.0
      '@manypkg/get-packages': 2.2.0
    dev: true

  /@open-pioneer/test-utils@1.0.2(@formatjs/intl@2.10.0)(@open-pioneer/chakra-integration@1.1.1)(@open-pioneer/runtime-react-support@1.0.0)(@testing-library/dom@9.3.4)(@testing-library/react@14.2.0)(react-dom@18.2.0)(react@18.2.0):
    resolution: {integrity: sha512-Q4I9h9nbT30nouFbYuG9xn9RAYMicBTR0Ctg7y8Y+JyiGacepecrHHlQZKlVwLdWUnKIZqzE3ZURPBdvzATN5g==}
    peerDependencies:
      '@formatjs/intl': ^2.9.9
      '@open-pioneer/chakra-integration': ^1.1.1
      '@open-pioneer/runtime-react-support': ^1.0.0
      '@testing-library/dom': ^9.3.3
      '@testing-library/react': ^14.1.2
      react: ^18.2.0
      react-dom: ^18.2.0
    dependencies:
      '@formatjs/intl': 2.10.0(typescript@5.3.3)
      '@open-pioneer/chakra-integration': 1.1.1(@chakra-ui/react@2.8.2)(@emotion/cache@11.11.0)(@emotion/react@11.11.3)(@emotion/styled@11.11.0)(framer-motion@10.18.0)(react-dom@18.2.0)(react@18.2.0)
      '@open-pioneer/runtime-react-support': 1.0.0(react@18.2.0)
      '@testing-library/dom': 9.3.4
      '@testing-library/react': 14.2.0(react-dom@18.2.0)(react@18.2.0)
      react: 18.2.0
      react-dom: 18.2.0(react@18.2.0)

  /@open-pioneer/vite-plugin-pioneer@2.0.0(@open-pioneer/runtime@2.1.0)(sass@1.69.7)(vite@4.5.2):
    resolution: {integrity: sha512-tiM2tmsM6TkpaPVdVgn889gnFv0kpRcGvict4Ig9ZkhIxyuhz0EFA+cstIQBT+ZEOOefeiAw9ryvMp83V7fL+Q==}
    engines: {node: '>= 18'}
    peerDependencies:
      '@open-pioneer/runtime': '*'
      sass: ^1.58.3
      vite: ^4.0.0
    dependencies:
      '@babel/generator': 7.23.6
      '@babel/template': 7.22.15
      '@babel/types': 7.23.6
      '@open-pioneer/build-common': 2.0.0
      '@open-pioneer/runtime': 2.1.0(@formatjs/intl@2.10.0)(@open-pioneer/base-theme@0.2.0)(@open-pioneer/chakra-integration@1.1.1)(@open-pioneer/core@1.2.1)(@open-pioneer/runtime-react-support@1.0.0)(react-dom@18.2.0)(react@18.2.0)
      debug: 4.3.4
      js-yaml: 4.1.0
      sass: 1.69.7
      vite: 4.5.2(@types/node@16.18.68)(sass@1.69.7)
      zod: 3.22.4
      zod-validation-error: 2.1.0(zod@3.22.4)
    transitivePeerDependencies:
      - supports-color
    dev: true

  /@petamoriken/float16@3.7.1:
    resolution: {integrity: sha512-oXZOc+aePd0FnhTWk15pyqK+Do87n0TyLV1nxdEougE95X/WXWDqmQobfhgnSY7QsWn5euZUWuDVeTQvoQ5VNw==}
    dev: false

  /@pkgjs/parseargs@0.11.0:
    resolution: {integrity: sha512-+1VkjdD0QBLPodGrJUeqarH8VAIvQODIbwh9XpP5Syisf7YoQgsJKPNFoqqLQlu+VQ/tVSshMR6loPMn8U+dPg==}
    engines: {node: '>=14'}
    requiresBuild: true
    dev: true
    optional: true

  /@popperjs/core@2.11.6:
    resolution: {integrity: sha512-50/17A98tWUfQ176raKiOGXuYpLyyVMkxxG6oylzL3BPOlA6ADGdK7EYunSa4I064xerltq9TGXs8HmOk5E+vw==}

  /@rollup/pluginutils@4.2.1:
    resolution: {integrity: sha512-iKnFXr7NkdZAIHiIWE+BX5ULi/ucVFYWD6TbAV+rZctiRTY2PL6tsIKhoIOaoskiWAkgu+VsbXgUVDNLHf+InQ==}
    engines: {node: '>= 8.0.0'}
    dependencies:
      estree-walker: 2.0.2
      picomatch: 2.3.1
    dev: true

  /@rollup/pluginutils@5.1.0(rollup@4.8.0):
    resolution: {integrity: sha512-XTIWOPPcpvyKI6L1NHo0lFlCyznUEyPmPY1mc3KpPVDYulHSTvyeLNVW00QTLIAFNhR3kYnJTQHeGqU4M3n09g==}
    engines: {node: '>=14.0.0'}
    peerDependencies:
      rollup: ^1.20.0||^2.0.0||^3.0.0||^4.0.0
    peerDependenciesMeta:
      rollup:
        optional: true
    dependencies:
      '@types/estree': 1.0.0
      estree-walker: 2.0.2
      picomatch: 2.3.1
      rollup: 4.8.0
    dev: true

  /@rollup/rollup-android-arm-eabi@4.8.0:
    resolution: {integrity: sha512-zdTObFRoNENrdPpnTNnhOljYIcOX7aI7+7wyrSpPFFIOf/nRdedE6IYsjaBE7tjukphh1tMTojgJ7p3lKY8x6Q==}
    cpu: [arm]
    os: [android]
    requiresBuild: true
    dev: true
    optional: true

  /@rollup/rollup-android-arm64@4.8.0:
    resolution: {integrity: sha512-aiItwP48BiGpMFS9Znjo/xCNQVwTQVcRKkFKsO81m8exrGjHkCBDvm9PHay2kpa8RPnZzzKcD1iQ9KaLY4fPQQ==}
    cpu: [arm64]
    os: [android]
    requiresBuild: true
    dev: true
    optional: true

  /@rollup/rollup-darwin-arm64@4.8.0:
    resolution: {integrity: sha512-zhNIS+L4ZYkYQUjIQUR6Zl0RXhbbA0huvNIWjmPc2SL0cB1h5Djkcy+RZ3/Bwszfb6vgwUvcVJYD6e6Zkpsi8g==}
    cpu: [arm64]
    os: [darwin]
    requiresBuild: true
    dev: true
    optional: true

  /@rollup/rollup-darwin-x64@4.8.0:
    resolution: {integrity: sha512-A/FAHFRNQYrELrb/JHncRWzTTXB2ticiRFztP4ggIUAfa9Up1qfW8aG2w/mN9jNiZ+HB0t0u0jpJgFXG6BfRTA==}
    cpu: [x64]
    os: [darwin]
    requiresBuild: true
    dev: true
    optional: true

  /@rollup/rollup-linux-arm-gnueabihf@4.8.0:
    resolution: {integrity: sha512-JsidBnh3p2IJJA4/2xOF2puAYqbaczB3elZDT0qHxn362EIoIkq7hrR43Xa8RisgI6/WPfvb2umbGsuvf7E37A==}
    cpu: [arm]
    os: [linux]
    requiresBuild: true
    dev: true
    optional: true

  /@rollup/rollup-linux-arm64-gnu@4.8.0:
    resolution: {integrity: sha512-hBNCnqw3EVCkaPB0Oqd24bv8SklETptQWcJz06kb9OtiShn9jK1VuTgi7o4zPSt6rNGWQOTDEAccbk0OqJmS+g==}
    cpu: [arm64]
    os: [linux]
    requiresBuild: true
    dev: true
    optional: true

  /@rollup/rollup-linux-arm64-musl@4.8.0:
    resolution: {integrity: sha512-Fw9ChYfJPdltvi9ALJ9wzdCdxGw4wtq4t1qY028b2O7GwB5qLNSGtqMsAel1lfWTZvf4b6/+4HKp0GlSYg0ahA==}
    cpu: [arm64]
    os: [linux]
    requiresBuild: true
    dev: true
    optional: true

  /@rollup/rollup-linux-riscv64-gnu@4.8.0:
    resolution: {integrity: sha512-BH5xIh7tOzS9yBi8dFrCTG8Z6iNIGWGltd3IpTSKp6+pNWWO6qy8eKoRxOtwFbMrid5NZaidLYN6rHh9aB8bEw==}
    cpu: [riscv64]
    os: [linux]
    requiresBuild: true
    dev: true
    optional: true

  /@rollup/rollup-linux-x64-gnu@4.8.0:
    resolution: {integrity: sha512-PmvAj8k6EuWiyLbkNpd6BLv5XeYFpqWuRvRNRl80xVfpGXK/z6KYXmAgbI4ogz7uFiJxCnYcqyvZVD0dgFog7Q==}
    cpu: [x64]
    os: [linux]
    requiresBuild: true
    dev: true
    optional: true

  /@rollup/rollup-linux-x64-musl@4.8.0:
    resolution: {integrity: sha512-mdxnlW2QUzXwY+95TuxZ+CurrhgrPAMveDWI97EQlA9bfhR8tw3Pt7SUlc/eSlCNxlWktpmT//EAA8UfCHOyXg==}
    cpu: [x64]
    os: [linux]
    requiresBuild: true
    dev: true
    optional: true

  /@rollup/rollup-win32-arm64-msvc@4.8.0:
    resolution: {integrity: sha512-ge7saUz38aesM4MA7Cad8CHo0Fyd1+qTaqoIo+Jtk+ipBi4ATSrHWov9/S4u5pbEQmLjgUjB7BJt+MiKG2kzmA==}
    cpu: [arm64]
    os: [win32]
    requiresBuild: true
    dev: true
    optional: true

  /@rollup/rollup-win32-ia32-msvc@4.8.0:
    resolution: {integrity: sha512-p9E3PZlzurhlsN5h9g7zIP1DnqKXJe8ZUkFwAazqSvHuWfihlIISPxG9hCHCoA+dOOspL/c7ty1eeEVFTE0UTw==}
    cpu: [ia32]
    os: [win32]
    requiresBuild: true
    dev: true
    optional: true

  /@rollup/rollup-win32-x64-msvc@4.8.0:
    resolution: {integrity: sha512-kb4/auKXkYKqlUYTE8s40FcJIj5soOyRLHKd4ugR0dCq0G2EfcF54eYcfQiGkHzjidZ40daB4ulsFdtqNKZtBg==}
    cpu: [x64]
    os: [win32]
    requiresBuild: true
    dev: true
    optional: true

  /@sinclair/typebox@0.27.8:
    resolution: {integrity: sha512-+Fj43pSMwJs4KRrH/938Uf+uAELIgVBmQzg/q1YG10djyfA3TnrU8N8XzqCh/okZdszqBQTZf96idMfE5lnwTA==}
    dev: true

  /@swc/core-darwin-arm64@1.3.101:
    resolution: {integrity: sha512-mNFK+uHNPRXSnfTOG34zJOeMl2waM4hF4a2NY7dkMXrPqw9CoJn4MwTXJcyMiSz1/BnNjjTCHF3Yhj0jPxmkzQ==}
    engines: {node: '>=10'}
    cpu: [arm64]
    os: [darwin]
    requiresBuild: true
    dev: true
    optional: true

  /@swc/core-darwin-x64@1.3.101:
    resolution: {integrity: sha512-B085j8XOx73Fg15KsHvzYWG262bRweGr3JooO1aW5ec5pYbz5Ew9VS5JKYS03w2UBSxf2maWdbPz2UFAxg0whw==}
    engines: {node: '>=10'}
    cpu: [x64]
    os: [darwin]
    requiresBuild: true
    dev: true
    optional: true

  /@swc/core-linux-arm-gnueabihf@1.3.101:
    resolution: {integrity: sha512-9xLKRb6zSzRGPqdz52Hy5GuB1lSjmLqa0lST6MTFads3apmx4Vgs8Y5NuGhx/h2I8QM4jXdLbpqQlifpzTlSSw==}
    engines: {node: '>=10'}
    cpu: [arm]
    os: [linux]
    requiresBuild: true
    dev: true
    optional: true

  /@swc/core-linux-arm64-gnu@1.3.101:
    resolution: {integrity: sha512-oE+r1lo7g/vs96Weh2R5l971dt+ZLuhaUX+n3BfDdPxNHfObXgKMjO7E+QS5RbGjv/AwiPCxQmbdCp/xN5ICJA==}
    engines: {node: '>=10'}
    cpu: [arm64]
    os: [linux]
    requiresBuild: true
    dev: true
    optional: true

  /@swc/core-linux-arm64-musl@1.3.101:
    resolution: {integrity: sha512-OGjYG3H4BMOTnJWJyBIovCez6KiHF30zMIu4+lGJTCrxRI2fAjGLml3PEXj8tC3FMcud7U2WUn6TdG0/te2k6g==}
    engines: {node: '>=10'}
    cpu: [arm64]
    os: [linux]
    requiresBuild: true
    dev: true
    optional: true

  /@swc/core-linux-x64-gnu@1.3.101:
    resolution: {integrity: sha512-/kBMcoF12PRO/lwa8Z7w4YyiKDcXQEiLvM+S3G9EvkoKYGgkkz4Q6PSNhF5rwg/E3+Hq5/9D2R+6nrkF287ihg==}
    engines: {node: '>=10'}
    cpu: [x64]
    os: [linux]
    requiresBuild: true
    dev: true
    optional: true

  /@swc/core-linux-x64-musl@1.3.101:
    resolution: {integrity: sha512-kDN8lm4Eew0u1p+h1l3JzoeGgZPQ05qDE0czngnjmfpsH2sOZxVj1hdiCwS5lArpy7ktaLu5JdRnx70MkUzhXw==}
    engines: {node: '>=10'}
    cpu: [x64]
    os: [linux]
    requiresBuild: true
    dev: true
    optional: true

  /@swc/core-win32-arm64-msvc@1.3.101:
    resolution: {integrity: sha512-9Wn8TTLWwJKw63K/S+jjrZb9yoJfJwCE2RV5vPCCWmlMf3U1AXj5XuWOLUX+Rp2sGKau7wZKsvywhheWm+qndQ==}
    engines: {node: '>=10'}
    cpu: [arm64]
    os: [win32]
    requiresBuild: true
    dev: true
    optional: true

  /@swc/core-win32-ia32-msvc@1.3.101:
    resolution: {integrity: sha512-onO5KvICRVlu2xmr4//V2je9O2XgS1SGKpbX206KmmjcJhXN5EYLSxW9qgg+kgV5mip+sKTHTAu7IkzkAtElYA==}
    engines: {node: '>=10'}
    cpu: [ia32]
    os: [win32]
    requiresBuild: true
    dev: true
    optional: true

  /@swc/core-win32-x64-msvc@1.3.101:
    resolution: {integrity: sha512-T3GeJtNQV00YmiVw/88/nxJ/H43CJvFnpvBHCVn17xbahiVUOPOduh3rc9LgAkKiNt/aV8vU3OJR+6PhfMR7UQ==}
    engines: {node: '>=10'}
    cpu: [x64]
    os: [win32]
    requiresBuild: true
    dev: true
    optional: true

  /@swc/core@1.3.101:
    resolution: {integrity: sha512-w5aQ9qYsd/IYmXADAnkXPGDMTqkQalIi+kfFf/MHRKTpaOL7DHjMXwPp/n8hJ0qNjRvchzmPtOqtPBiER50d8A==}
    engines: {node: '>=10'}
    requiresBuild: true
    peerDependencies:
      '@swc/helpers': ^0.5.0
    peerDependenciesMeta:
      '@swc/helpers':
        optional: true
    dependencies:
      '@swc/counter': 0.1.2
      '@swc/types': 0.1.5
    optionalDependencies:
      '@swc/core-darwin-arm64': 1.3.101
      '@swc/core-darwin-x64': 1.3.101
      '@swc/core-linux-arm-gnueabihf': 1.3.101
      '@swc/core-linux-arm64-gnu': 1.3.101
      '@swc/core-linux-arm64-musl': 1.3.101
      '@swc/core-linux-x64-gnu': 1.3.101
      '@swc/core-linux-x64-musl': 1.3.101
      '@swc/core-win32-arm64-msvc': 1.3.101
      '@swc/core-win32-ia32-msvc': 1.3.101
      '@swc/core-win32-x64-msvc': 1.3.101
    dev: true

  /@swc/counter@0.1.2:
    resolution: {integrity: sha512-9F4ys4C74eSTEUNndnER3VJ15oru2NumfQxS8geE+f3eB5xvfxpWyqE5XlVnxb/R14uoXi6SLbBwwiDSkv+XEw==}
    dev: true

  /@swc/types@0.1.5:
    resolution: {integrity: sha512-myfUej5naTBWnqOCc/MdVOLVjXUXtIA+NpDrDBKJtLLg2shUjBu3cZmB/85RyitKc55+lUUyl7oRfLOvkr2hsw==}
    dev: true

  /@testing-library/dom@9.3.4:
    resolution: {integrity: sha512-FlS4ZWlp97iiNWig0Muq8p+3rVDjRiYE+YKGbAqXOu9nwJFFOdL00kFpz42M+4huzYi86vAK1sOOfyOG45muIQ==}
    engines: {node: '>=14'}
    dependencies:
      '@babel/code-frame': 7.23.5
      '@babel/runtime': 7.23.9
      '@types/aria-query': 5.0.4
      aria-query: 5.1.3
      chalk: 4.1.2
      dom-accessibility-api: 0.5.16
      lz-string: 1.5.0
      pretty-format: 27.5.1

  /@testing-library/jest-dom@6.2.0(vitest@0.34.6):
    resolution: {integrity: sha512-+BVQlJ9cmEn5RDMUS8c2+TU6giLvzaHZ8sU/x0Jj7fk+6/46wPdwlgOPcpxS17CjcanBi/3VmGMqVr2rmbUmNw==}
    engines: {node: '>=14', npm: '>=6', yarn: '>=1'}
    peerDependencies:
      '@jest/globals': '>= 28'
      '@types/jest': '>= 28'
      jest: '>= 28'
      vitest: '>= 0.32'
    peerDependenciesMeta:
      '@jest/globals':
        optional: true
      '@types/jest':
        optional: true
      jest:
        optional: true
      vitest:
        optional: true
    dependencies:
      '@adobe/css-tools': 4.3.2
      '@babel/runtime': 7.23.9
      aria-query: 5.3.0
      chalk: 3.0.0
      css.escape: 1.5.1
      dom-accessibility-api: 0.6.3
      lodash: 4.17.21
      redent: 3.0.0
      vitest: 0.34.6(happy-dom@12.10.3)(jsdom@22.1.0)(sass@1.69.7)
    dev: true

  /@testing-library/react@14.2.0(react-dom@18.2.0)(react@18.2.0):
    resolution: {integrity: sha512-7uBnPHyOG6nDGCzv8SLeJbSa33ZoYw7swYpSLIgJvBALdq7l9zPNk33om4USrxy1lKTxXaVfufzLmq83WNfWIw==}
    engines: {node: '>=14'}
    peerDependencies:
      react: ^18.0.0
      react-dom: ^18.0.0
    dependencies:
      '@babel/runtime': 7.23.9
      '@testing-library/dom': 9.3.4
      '@types/react-dom': 18.2.18
      react: 18.2.0
      react-dom: 18.2.0(react@18.2.0)

  /@testing-library/user-event@14.5.2(@testing-library/dom@9.3.4):
    resolution: {integrity: sha512-YAh82Wh4TIrxYLmfGcixwD18oIjyC1pFQC2Y01F2lzV2HTMiYrI0nze0FD0ocB//CKS/7jIUgae+adPqxK5yCQ==}
    engines: {node: '>=12', npm: '>=6'}
    peerDependencies:
      '@testing-library/dom': '>=7.21.4'
    dependencies:
      '@testing-library/dom': 9.3.4
    dev: true

  /@tootallnate/once@2.0.0:
    resolution: {integrity: sha512-XCuKFP5PS55gnMVu3dty8KPatLqUoy/ZYzDzAGCQ8JNFCkLXzmI7vNHCR+XpbZaMWQK/vQubr7PkYq8g470J/A==}
    engines: {node: '>= 10'}
    dev: true

  /@tsconfig/node10@1.0.9:
    resolution: {integrity: sha512-jNsYVVxU8v5g43Erja32laIDHXeoNvFEpX33OK4d6hljo3jDhCBDhx5dhCCTMWUojscpAagGiRkBKxpdl9fxqA==}
    dev: true

  /@tsconfig/node12@1.0.11:
    resolution: {integrity: sha512-cqefuRsh12pWyGsIoBKJA9luFu3mRxCA+ORZvA4ktLSzIuCUtWVxGIuXigEwO5/ywWFMZ2QEGKWvkZG1zDMTag==}
    dev: true

  /@tsconfig/node14@1.0.3:
    resolution: {integrity: sha512-ysT8mhdixWK6Hw3i1V2AeRqZ5WfXg1G43mqoYlM2nc6388Fq5jcXyr5mRsqViLx/GJYdoL0bfXD8nmF+Zn/Iow==}
    dev: true

  /@tsconfig/node16@1.0.3:
    resolution: {integrity: sha512-yOlFc+7UtL/89t2ZhjPvvB/DeAr3r+Dq58IgzsFkOAvVC6NMJXmCGjbptdXdR9qsX7pKcTL+s87FtYREi2dEEQ==}
    dev: true

  /@types/aria-query@5.0.4:
    resolution: {integrity: sha512-rfT93uj5s0PRL7EzccGMs3brplhcrghnDoV26NqKhCAS1hVo+WdNsPvE/yb6ilfr5hi2MEk6d5EWJTKdxg8jVw==}

  /@types/chai-subset@1.3.3:
    resolution: {integrity: sha512-frBecisrNGz+F4T6bcc+NLeolfiojh5FxW2klu669+8BARtyQv2C/GkNW6FUodVe4BroGMP/wER/YDGc7rEllw==}
    dependencies:
      '@types/chai': 4.3.5
    dev: true

  /@types/chai@4.3.5:
    resolution: {integrity: sha512-mEo1sAde+UCE6b2hxn332f1g1E8WfYRu6p5SvTKr2ZKC1f7gFJXk4h5PyGP9Dt6gCaG8y8XhwnXWC6Iy2cmBng==}
    dev: true

  /@types/eslint@8.21.1:
    resolution: {integrity: sha512-rc9K8ZpVjNcLs8Fp0dkozd5Pt2Apk1glO4Vgz8ix1u6yFByxfqo5Yavpy65o+93TAe24jr7v+eSBtFLvOQtCRQ==}
    dependencies:
      '@types/estree': 1.0.0
      '@types/json-schema': 7.0.15
    dev: true

  /@types/estree@1.0.0:
    resolution: {integrity: sha512-WulqXMDUTYAXCjZnk6JtIHPigp55cVtDgDrO2gHRwhyJto21+1zbVCtOYB2L1F9w4qCQ0rOGWBnBe0FNTiEJIQ==}
    dev: true

  /@types/is-ci@3.0.0:
    resolution: {integrity: sha512-Q0Op0hdWbYd1iahB+IFNQcWXFq4O0Q5MwQP7uN0souuQ4rPg1vEYcnIOfr1gY+M+6rc8FGoRaBO1mOOvL29sEQ==}
    dependencies:
      ci-info: 3.8.0
    dev: true

  /@types/js-cookie@2.2.7:
    resolution: {integrity: sha512-aLkWa0C0vO5b4Sr798E26QgOkss68Un0bLjs7u9qxzPT5CG+8DuNTffWES58YzJs3hrVAOs1wonycqEBqNJubA==}
    dev: false

  /@types/js-yaml@4.0.9:
    resolution: {integrity: sha512-k4MGaQl5TGo/iipqb2UDG2UwjXziSWkh0uysQelTlJpX1qGlpUZYm8PnO4DxG1qBomtJUdYJ6qR6xdIah10JLg==}
    dev: true

  /@types/jsdom@21.1.6:
    resolution: {integrity: sha512-/7kkMsC+/kMs7gAYmmBR9P0vGTnOoLhQhyhQJSlXGI5bzTHp6xdo0TtKWQAsz6pmSAeVqKSbqeyP6hytqr9FDw==}
    dependencies:
      '@types/node': 16.18.68
      '@types/tough-cookie': 4.0.5
      parse5: 7.1.2
    dev: true

  /@types/json-schema@7.0.15:
    resolution: {integrity: sha512-5+fP8P8MFNC+AyZCDxrB2pkZFPGzqQWUzpSeuuVLvm8VMcorNYavBqoFcxK8bQz4Qsbn4oUEEem4wDLfcysGHA==}
    dev: true

  /@types/json5@0.0.29:
    resolution: {integrity: sha512-dRLjCWHYg4oaA77cxO64oO+7JwCwnIzkZPdrrC71jQmQtlhM556pwKo5bUzqvZndkVbeFLIIi+9TC40JNF5hNQ==}
    dev: true

  /@types/lodash.mergewith@4.6.7:
    resolution: {integrity: sha512-3m+lkO5CLRRYU0fhGRp7zbsGi6+BZj0uTVSwvcKU+nSlhjA9/QRNfuSGnD2mX6hQA7ZbmcCkzk5h4ZYGOtk14A==}
    dependencies:
      '@types/lodash': 4.14.191

  /@types/lodash@4.14.191:
    resolution: {integrity: sha512-BdZ5BCCvho3EIXw6wUCXHe7rS53AIDPLE+JzwgT+OsJk53oBfbSmZZ7CX4VaRoN78N+TJpFi9QPlfIVNmJYWxQ==}

  /@types/minimist@1.2.2:
    resolution: {integrity: sha512-jhuKLIRrhvCPLqwPcx6INqmKeiA5EWrsCOPhrlFSrbrmU4ZMPjj5Ul/oLCMDO98XRUIwVm78xICz4EPCektzeQ==}
    dev: true

  /@types/node@12.20.55:
    resolution: {integrity: sha512-J8xLz7q2OFulZ2cyGTLE1TbbZcjpno7FaN6zdJNrgAdrJ+DZzh/uFR6YrTb4C+nXakvud8Q4+rbhoIWlYQbUFQ==}
    dev: true

  /@types/node@16.18.68:
    resolution: {integrity: sha512-sG3hPIQwJLoewrN7cr0dwEy+yF5nD4D/4FxtQpFciRD/xwUzgD+G05uxZHv5mhfXo4F9Jkp13jjn0CC2q325sg==}
    dev: true

  /@types/normalize-package-data@2.4.1:
    resolution: {integrity: sha512-Gj7cI7z+98M282Tqmp2K5EIsoouUEzbBJhQQzDE3jSIRk6r9gsz0oUokqIUR4u1R3dMHo0pDHM7sNOHyhulypw==}
    dev: true

  /@types/parse-json@4.0.0:
    resolution: {integrity: sha512-//oorEZjL6sbPcKUaCdIGlIUeH26mgzimjBB77G6XRgnDl/L5wOnpyBGRe/Mmf5CVW3PwEBE1NjiMZ/ssFh4wA==}

  /@types/proj4@2.5.2:
    resolution: {integrity: sha512-/Nmfn9p08yaYw6xo5f2b0L+2oHk2kZeOkp5v+4VCeNfq+ETlLQbmHmC97/pjDIEZy8jxwz7pdPpwNzDHM5cuJw==}
    dev: false

  /@types/prop-types@15.7.10:
    resolution: {integrity: sha512-mxSnDQxPqsZxmeShFH+uwQ4kO4gcJcGahjjMFeLbKE95IAZiiZyiEepGZjtXJ7hN/yfu0bu9xN2ajcU0JcxX6A==}

  /@types/react-dom@18.2.18:
    resolution: {integrity: sha512-TJxDm6OfAX2KJWJdMEVTwWke5Sc/E/RlnPGvGfS0W7+6ocy2xhDVQVh/KvC2Uf7kACs+gDytdusDSdWfWkaNzw==}
    dependencies:
      '@types/react': 18.2.46

  /@types/react-transition-group@4.4.9:
    resolution: {integrity: sha512-ZVNmWumUIh5NhH8aMD9CR2hdW0fNuYInlocZHaZ+dgk/1K49j1w/HoAuK1ki+pgscQrOFRTlXeoURtuzEkV3dg==}
    dependencies:
      '@types/react': 18.2.46
    dev: false

  /@types/react@18.2.46:
    resolution: {integrity: sha512-nNCvVBcZlvX4NU1nRRNV/mFl1nNRuTuslAJglQsq+8ldXe5Xv0Wd2f7WTE3jOxhLH2BFfiZGC6GCp+kHQbgG+w==}
    dependencies:
      '@types/prop-types': 15.7.10
      '@types/scheduler': 0.16.6
      csstype: 3.1.3

  /@types/scheduler@0.16.6:
    resolution: {integrity: sha512-Vlktnchmkylvc9SnwwwozTv04L/e1NykF5vgoQ0XTmI8DD+wxfjQuHuvHS3p0r2jz2x2ghPs2h1FVeDirIteWA==}

  /@types/semver@7.5.6:
    resolution: {integrity: sha512-dn1l8LaMea/IjDoHNd9J52uBbInB796CDffS6VdIxvqYCPSG0V0DzHp76GpaWnlhg88uYyPbXCDIowa86ybd5A==}
    dev: true

  /@types/tough-cookie@4.0.5:
    resolution: {integrity: sha512-/Ad8+nIOV7Rl++6f1BdKxFSMgmoqEoYbHRpPcx3JEfv8VRsQe9Z4mCXeJBzxs7mbHY/XOZZuXlRNfhpVPbs6ZA==}
    dev: true

  /@types/uuid@9.0.7:
    resolution: {integrity: sha512-WUtIVRUZ9i5dYXefDEAI7sh9/O7jGvHg7Df/5O/gtH3Yabe5odI3UWopVR1qbPXQtvOxWu3mM4XxlYeZtMWF4g==}
    dev: true

  /@typescript-eslint/eslint-plugin@6.17.0(@typescript-eslint/parser@6.17.0)(eslint@8.56.0)(typescript@5.3.3):
    resolution: {integrity: sha512-Vih/4xLXmY7V490dGwBQJTpIZxH4ZFH6eCVmQ4RFkB+wmaCTDAx4dtgoWwMNGKLkqRY1L6rPqzEbjorRnDo4rQ==}
    engines: {node: ^16.0.0 || >=18.0.0}
    peerDependencies:
      '@typescript-eslint/parser': ^6.0.0 || ^6.0.0-alpha
      eslint: ^7.0.0 || ^8.0.0
      typescript: '*'
    peerDependenciesMeta:
      typescript:
        optional: true
    dependencies:
      '@eslint-community/regexpp': 4.7.0
      '@typescript-eslint/parser': 6.17.0(eslint@8.56.0)(typescript@5.3.3)
      '@typescript-eslint/scope-manager': 6.17.0
      '@typescript-eslint/type-utils': 6.17.0(eslint@8.56.0)(typescript@5.3.3)
      '@typescript-eslint/utils': 6.17.0(eslint@8.56.0)(typescript@5.3.3)
      '@typescript-eslint/visitor-keys': 6.17.0
      debug: 4.3.4
      eslint: 8.56.0
      graphemer: 1.4.0
      ignore: 5.2.4
      natural-compare: 1.4.0
      semver: 7.5.4
      ts-api-utils: 1.0.3(typescript@5.3.3)
      typescript: 5.3.3
    transitivePeerDependencies:
      - supports-color
    dev: true

  /@typescript-eslint/parser@6.17.0(eslint@8.56.0)(typescript@5.3.3):
    resolution: {integrity: sha512-C4bBaX2orvhK+LlwrY8oWGmSl4WolCfYm513gEccdWZj0CwGadbIADb0FtVEcI+WzUyjyoBj2JRP8g25E6IB8A==}
    engines: {node: ^16.0.0 || >=18.0.0}
    peerDependencies:
      eslint: ^7.0.0 || ^8.0.0
      typescript: '*'
    peerDependenciesMeta:
      typescript:
        optional: true
    dependencies:
      '@typescript-eslint/scope-manager': 6.17.0
      '@typescript-eslint/types': 6.17.0
      '@typescript-eslint/typescript-estree': 6.17.0(typescript@5.3.3)
      '@typescript-eslint/visitor-keys': 6.17.0
      debug: 4.3.4
      eslint: 8.56.0
      typescript: 5.3.3
    transitivePeerDependencies:
      - supports-color
    dev: true

  /@typescript-eslint/scope-manager@6.17.0:
    resolution: {integrity: sha512-RX7a8lwgOi7am0k17NUO0+ZmMOX4PpjLtLRgLmT1d3lBYdWH4ssBUbwdmc5pdRX8rXon8v9x8vaoOSpkHfcXGA==}
    engines: {node: ^16.0.0 || >=18.0.0}
    dependencies:
      '@typescript-eslint/types': 6.17.0
      '@typescript-eslint/visitor-keys': 6.17.0
    dev: true

  /@typescript-eslint/type-utils@6.17.0(eslint@8.56.0)(typescript@5.3.3):
    resolution: {integrity: sha512-hDXcWmnbtn4P2B37ka3nil3yi3VCQO2QEB9gBiHJmQp5wmyQWqnjA85+ZcE8c4FqnaB6lBwMrPkgd4aBYz3iNg==}
    engines: {node: ^16.0.0 || >=18.0.0}
    peerDependencies:
      eslint: ^7.0.0 || ^8.0.0
      typescript: '*'
    peerDependenciesMeta:
      typescript:
        optional: true
    dependencies:
      '@typescript-eslint/typescript-estree': 6.17.0(typescript@5.3.3)
      '@typescript-eslint/utils': 6.17.0(eslint@8.56.0)(typescript@5.3.3)
      debug: 4.3.4
      eslint: 8.56.0
      ts-api-utils: 1.0.3(typescript@5.3.3)
      typescript: 5.3.3
    transitivePeerDependencies:
      - supports-color
    dev: true

  /@typescript-eslint/types@6.17.0:
    resolution: {integrity: sha512-qRKs9tvc3a4RBcL/9PXtKSehI/q8wuU9xYJxe97WFxnzH8NWWtcW3ffNS+EWg8uPvIerhjsEZ+rHtDqOCiH57A==}
    engines: {node: ^16.0.0 || >=18.0.0}
    dev: true

  /@typescript-eslint/typescript-estree@6.17.0(typescript@5.3.3):
    resolution: {integrity: sha512-gVQe+SLdNPfjlJn5VNGhlOhrXz4cajwFd5kAgWtZ9dCZf4XJf8xmgCTLIqec7aha3JwgLI2CK6GY1043FRxZwg==}
    engines: {node: ^16.0.0 || >=18.0.0}
    peerDependencies:
      typescript: '*'
    peerDependenciesMeta:
      typescript:
        optional: true
    dependencies:
      '@typescript-eslint/types': 6.17.0
      '@typescript-eslint/visitor-keys': 6.17.0
      debug: 4.3.4
      globby: 11.1.0
      is-glob: 4.0.3
      minimatch: 9.0.3
      semver: 7.5.4
      ts-api-utils: 1.0.3(typescript@5.3.3)
      typescript: 5.3.3
    transitivePeerDependencies:
      - supports-color
    dev: true

  /@typescript-eslint/utils@6.17.0(eslint@8.56.0)(typescript@5.3.3):
    resolution: {integrity: sha512-LofsSPjN/ITNkzV47hxas2JCsNCEnGhVvocfyOcLzT9c/tSZE7SfhS/iWtzP1lKNOEfLhRTZz6xqI8N2RzweSQ==}
    engines: {node: ^16.0.0 || >=18.0.0}
    peerDependencies:
      eslint: ^7.0.0 || ^8.0.0
    dependencies:
      '@eslint-community/eslint-utils': 4.4.0(eslint@8.56.0)
      '@types/json-schema': 7.0.15
      '@types/semver': 7.5.6
      '@typescript-eslint/scope-manager': 6.17.0
      '@typescript-eslint/types': 6.17.0
      '@typescript-eslint/typescript-estree': 6.17.0(typescript@5.3.3)
      eslint: 8.56.0
      semver: 7.5.4
    transitivePeerDependencies:
      - supports-color
      - typescript
    dev: true

  /@typescript-eslint/visitor-keys@6.17.0:
    resolution: {integrity: sha512-H6VwB/k3IuIeQOyYczyyKN8wH6ed8EwliaYHLxOIhyF0dYEIsN8+Bk3GE19qafeMKyZJJHP8+O1HiFhFLUNKSg==}
    engines: {node: ^16.0.0 || >=18.0.0}
    dependencies:
      '@typescript-eslint/types': 6.17.0
      eslint-visitor-keys: 3.4.3
    dev: true

  /@ungap/structured-clone@1.2.0:
    resolution: {integrity: sha512-zuVdFrMJiuCDQUMCzQaD6KL28MjnqqN8XnAqiEq9PNm/hCPTSGfrXCOfwj1ow4LFb/tNymJPwsNbVePc1xFqrQ==}
    dev: true

  /@vitejs/plugin-react-swc@3.5.0(vite@4.5.2):
    resolution: {integrity: sha512-1PrOvAaDpqlCV+Up8RkAh9qaiUjoDUcjtttyhXDKw53XA6Ve16SOp6cCOpRs8Dj8DqUQs6eTW5YkLcLJjrXAig==}
    peerDependencies:
      vite: ^4 || ^5
    dependencies:
      '@swc/core': 1.3.101
      vite: 4.5.2(@types/node@16.18.68)(sass@1.69.7)
    transitivePeerDependencies:
      - '@swc/helpers'
    dev: true

  /@vitest/expect@0.34.6:
    resolution: {integrity: sha512-QUzKpUQRc1qC7qdGo7rMK3AkETI7w18gTCUrsNnyjjJKYiuUB9+TQK3QnR1unhCnWRC0AbKv2omLGQDF/mIjOw==}
    dependencies:
      '@vitest/spy': 0.34.6
      '@vitest/utils': 0.34.6
      chai: 4.3.10
    dev: true

  /@vitest/runner@0.34.6:
    resolution: {integrity: sha512-1CUQgtJSLF47NnhN+F9X2ycxUP0kLHQ/JWvNHbeBfwW8CzEGgeskzNnHDyv1ieKTltuR6sdIHV+nmR6kPxQqzQ==}
    dependencies:
      '@vitest/utils': 0.34.6
      p-limit: 4.0.0
      pathe: 1.1.1
    dev: true

  /@vitest/snapshot@0.34.6:
    resolution: {integrity: sha512-B3OZqYn6k4VaN011D+ve+AA4whM4QkcwcrwaKwAbyyvS/NB1hCWjFIBQxAQQSQir9/RtyAAGuq+4RJmbn2dH4w==}
    dependencies:
      magic-string: 0.30.3
      pathe: 1.1.1
      pretty-format: 29.6.3
    dev: true

  /@vitest/spy@0.34.6:
    resolution: {integrity: sha512-xaCvneSaeBw/cz8ySmF7ZwGvL0lBjfvqc1LpQ/vcdHEvpLn3Ff1vAvjw+CoGn0802l++5L/pxb7whwcWAw+DUQ==}
    dependencies:
      tinyspy: 2.1.1
    dev: true

  /@vitest/utils@0.34.6:
    resolution: {integrity: sha512-IG5aDD8S6zlvloDsnzHw0Ut5xczlF+kv2BOTo+iXfPr54Yhi5qbVOgGB1hZaVq4iJ4C/MZ2J0y15IlsV/ZcI0A==}
    dependencies:
      diff-sequences: 29.4.3
      loupe: 2.3.6
      pretty-format: 29.6.3
    dev: true

  /@xobotyi/scrollbar-width@1.9.5:
    resolution: {integrity: sha512-N8tkAACJx2ww8vFMneJmaAgmjAG1tnVBZJRLRcx061tmsLRZHSEZSLuGWnwPtunsSLvSqXQ2wfp7Mgqg1I+2dQ==}
    dev: false

  /@zag-js/dom-query@0.16.0:
    resolution: {integrity: sha512-Oqhd6+biWyKnhKwFFuZrrf6lxBz2tX2pRQe6grUnYwO6HJ8BcbqZomy2lpOdr+3itlaUqx+Ywj5E5ZZDr/LBfQ==}

  /@zag-js/element-size@0.10.5:
    resolution: {integrity: sha512-uQre5IidULANvVkNOBQ1tfgwTQcGl4hliPSe69Fct1VfYb2Fd0jdAcGzqQgPhfrXFpR62MxLPB7erxJ/ngtL8w==}

  /@zag-js/focus-visible@0.16.0:
    resolution: {integrity: sha512-a7U/HSopvQbrDU4GLerpqiMcHKEkQkNPeDZJWz38cw/6Upunh41GjHetq5TB84hxyCaDzJ6q2nEdNoBQfC0FKA==}
    dependencies:
      '@zag-js/dom-query': 0.16.0

  /abab@2.0.6:
    resolution: {integrity: sha512-j2afSsaIENvHZN2B8GOpF566vZ5WVk5opAiMTvWgaQT8DkbOqsTfvNAvHoRGU2zzP8cPoqys+xHTRDWW8L+/BA==}
    deprecated: Use your platform's native atob() and btoa() methods instead
    dev: true

  /acorn-jsx@5.3.2(acorn@8.10.0):
    resolution: {integrity: sha512-rq9s+JNhf0IChjtDXxllJ7g41oZk5SlXtp0LHwyA5cejwn7vKmKp4pPri6YEePv2PU65sAsegbXtIinmDFDXgQ==}
    peerDependencies:
      acorn: ^6.0.0 || ^7.0.0 || ^8.0.0
    dependencies:
      acorn: 8.10.0
    dev: true

  /acorn-walk@8.2.0:
    resolution: {integrity: sha512-k+iyHEuPgSw6SbuDpGQM+06HQUa04DZ3o+F6CSzXMvvI5KMvnaEqXe+YVe555R9nn6GPt404fos4wcgpw12SDA==}
    engines: {node: '>=0.4.0'}
    dev: true

  /acorn@8.10.0:
    resolution: {integrity: sha512-F0SAmZ8iUtS//m8DmCTA0jlh6TDKkHQyK6xc6V4KDTyZKA9dnvX9/3sRTVQrWm79glUAZbnmmNcdYwUIHWVybw==}
    engines: {node: '>=0.4.0'}
    hasBin: true
    dev: true

  /agent-base@6.0.2:
    resolution: {integrity: sha512-RZNwNclF7+MS/8bDg70amg32dyeZGZxiDuQmZxKLAlQjr3jGyLx+4Kkk58UO7D2QdgFIQCovuSuZESne6RG6XQ==}
    engines: {node: '>= 6.0.0'}
    dependencies:
      debug: 4.3.4
    transitivePeerDependencies:
      - supports-color
    dev: true

  /ajv@6.12.6:
    resolution: {integrity: sha512-j3fVLgvTo527anyYyJOGTYJbG+vnnQYvE0m5mmkc1TK+nxAppkCLMIL0aZ4dblVCNoGShhm+kzE4ZUykBoMg4g==}
    dependencies:
      fast-deep-equal: 3.1.3
      fast-json-stable-stringify: 2.1.0
      json-schema-traverse: 0.4.1
      uri-js: 4.4.1
    dev: true

  /ansi-colors@4.1.3:
    resolution: {integrity: sha512-/6w/C21Pm1A7aZitlI5Ni/2J6FFQN8i1Cvz3kHABAAbw93v/NlvKdVOqz7CCWz/3iv/JplRSEEZ83XION15ovw==}
    engines: {node: '>=6'}
    dev: true

  /ansi-regex@5.0.1:
    resolution: {integrity: sha512-quJQXlTSUGL2LH9SUXo8VwsY4soanhgo6LNSm84E1LBcE8s3O0wpdiRzyR9z/ZZJMlMWv37qOOb9pdJlMUEKFQ==}
    engines: {node: '>=8'}

  /ansi-regex@6.0.1:
    resolution: {integrity: sha512-n5M855fKb2SsfMIiFFoVrABHJC8QtHwVx+mHWP3QcEqBHYienj5dHSgjbxtC0WEZXYt4wcD6zrQElDPhFuZgfA==}
    engines: {node: '>=12'}
    dev: true

  /ansi-sequence-parser@1.1.0:
    resolution: {integrity: sha512-lEm8mt52to2fT8GhciPCGeCXACSz2UwIN4X2e2LJSnZ5uAbn2/dsYdOmUXq0AtWS5cpAupysIneExOgH0Vd2TQ==}
    dev: true

  /ansi-styles@3.2.1:
    resolution: {integrity: sha512-VT0ZI6kZRdTh8YyJw3SMbYm/u+NqfsAxEpWO0Pf9sq8/e94WxxOpPKx9FR1FlyCtOVDNOQ+8ntlqFxiRc+r5qA==}
    engines: {node: '>=4'}
    dependencies:
      color-convert: 1.9.3

  /ansi-styles@4.3.0:
    resolution: {integrity: sha512-zbB9rCJAT1rbjiVDb2hqKFHNYLxgtk8NURxZ3IZwD3F6NtxbXZQCnnSi1Lkx+IDohdPlFp222wVALIheZJQSEg==}
    engines: {node: '>=8'}
    dependencies:
      color-convert: 2.0.1

  /ansi-styles@5.2.0:
    resolution: {integrity: sha512-Cxwpt2SfTzTtXcfOlzGEee8O+c+MmUgGrNiBcXnuWxuFJHe6a5Hz7qwhwe5OgaSYI0IJvkLqWX1ASG+cJOkEiA==}
    engines: {node: '>=10'}

  /ansi-styles@6.2.1:
    resolution: {integrity: sha512-bN798gFfQX+viw3R7yrGWRqnrN2oRkEkUjjl4JNn4E8GxxbjtG3FbrEIIY3l8/hrwUwIeCZvi4QuOTP4MErVug==}
    engines: {node: '>=12'}
    dev: true

  /anymatch@3.1.3:
    resolution: {integrity: sha512-KMReFUr0B4t+D+OBkjR3KYqvocp2XaSzO55UcB6mgQMd3KbcE+mWTyvVV7D/zsdEbNnV6acZUutkiHQXvTr1Rw==}
    engines: {node: '>= 8'}
    dependencies:
      normalize-path: 3.0.0
      picomatch: 2.3.1
    dev: true

  /arg@4.1.3:
    resolution: {integrity: sha512-58S9QDqG0Xx27YwPSt9fJxivjYl432YCwfDMfZ+71RAqUrZef7LrKQZ3LHLOwCS4FLNBplP533Zx895SeOCHvA==}
    dev: true

  /argparse@1.0.10:
    resolution: {integrity: sha512-o5Roy6tNG4SL/FOkCAN6RzjiakZS25RLYFrcMttJqbdd8BWrnA+fGz57iN5Pb06pvBGvl5gQ0B48dJlslXvoTg==}
    dependencies:
      sprintf-js: 1.0.3
    dev: true

  /argparse@2.0.1:
    resolution: {integrity: sha512-8+9WqebbFzpX9OR+Wa6O29asIogeRMzcGtAINdpMHHyAg10f05aSFVBbcEqGf/PXw1EjAZ+q2/bEBg3DvurK3Q==}
    dev: true

  /aria-hidden@1.2.3:
    resolution: {integrity: sha512-xcLxITLe2HYa1cnYnwCjkOO1PqUHQpozB8x9AR0OgWN2woOBi5kSDVxKfd0b7sb1hw5qFeJhXm9H1nu3xSfLeQ==}
    engines: {node: '>=10'}
    dependencies:
      tslib: 2.6.2

  /aria-query@5.1.3:
    resolution: {integrity: sha512-R5iJ5lkuHybztUfuOAznmboyjWq8O6sqNqtK7CLOqdydi54VNbORp49mb14KbWgG1QD3JFO9hJdZ+y4KutfdOQ==}
    dependencies:
      deep-equal: 2.2.0

  /aria-query@5.3.0:
    resolution: {integrity: sha512-b0P0sZPKtyu8HkeRAfCq0IfURZK+SuwMjY1UXGBU27wpAiTwQAIlq56IbIO+ytk/JjS1fMR14ee5WBBfKi5J6A==}
    dependencies:
      dequal: 2.0.3
    dev: true

  /arr-union@3.1.0:
    resolution: {integrity: sha512-sKpyeERZ02v1FeCZT8lrfJq5u6goHCtpTAzPwJYe7c8SPFOboNjNg1vz2L4VTn9T4PQxEx13TbXLmYUcS6Ug7Q==}
    engines: {node: '>=0.10.0'}
    dev: false

  /array-buffer-byte-length@1.0.0:
    resolution: {integrity: sha512-LPuwb2P+NrQw3XhxGc36+XSvuBPopovXYTR9Ew++Du9Yb/bx5AzBfrIsBoj0EZUifjQU+sHL21sseZ3jerWO/A==}
    dependencies:
      call-bind: 1.0.5
      is-array-buffer: 3.0.2
    dev: true

  /array-includes@3.1.7:
    resolution: {integrity: sha512-dlcsNBIiWhPkHdOEEKnehA+RNUWDc4UqFtnIXU4uuYDPtA4LDkr7qip2p0VvFAEXNDr0yWZ9PJyIRiGjRLQzwQ==}
    engines: {node: '>= 0.4'}
    dependencies:
      call-bind: 1.0.5
      define-properties: 1.2.1
      es-abstract: 1.22.3
      get-intrinsic: 1.2.2
      is-string: 1.0.7
    dev: true

  /array-union@2.1.0:
    resolution: {integrity: sha512-HGyxoOTYUyCM6stUe6EJgnd4EoewAI7zMdfqO+kGjnlZmBDz/cR5pf8r/cR4Wq60sL/p0IkcjUEEPwS3GFrIyw==}
    engines: {node: '>=8'}
    dev: true

  /array.prototype.findlastindex@1.2.3:
    resolution: {integrity: sha512-LzLoiOMAxvy+Gd3BAq3B7VeIgPdo+Q8hthvKtXybMvRV0jrXfJM/t8mw7nNlpEcVlVUnCnM2KSX4XU5HmpodOA==}
    engines: {node: '>= 0.4'}
    dependencies:
      call-bind: 1.0.5
      define-properties: 1.2.1
      es-abstract: 1.22.3
      es-shim-unscopables: 1.0.2
      get-intrinsic: 1.2.2
    dev: true

  /array.prototype.flat@1.3.2:
    resolution: {integrity: sha512-djYB+Zx2vLewY8RWlNCUdHjDXs2XOgm602S9E7P/UpHgfeHL00cRiIF+IN/G/aUJ7kGPb6yO/ErDI5V2s8iycA==}
    engines: {node: '>= 0.4'}
    dependencies:
      call-bind: 1.0.5
      define-properties: 1.2.1
      es-abstract: 1.22.3
      es-shim-unscopables: 1.0.2
    dev: true

  /array.prototype.flatmap@1.3.2:
    resolution: {integrity: sha512-Ewyx0c9PmpcsByhSW4r+9zDU7sGjFc86qf/kKtuSCRdhfbk0SNLLkaT5qvcHnRGgc5NP/ly/y+qkXkqONX54CQ==}
    engines: {node: '>= 0.4'}
    dependencies:
      call-bind: 1.0.5
      define-properties: 1.2.1
      es-abstract: 1.22.3
      es-shim-unscopables: 1.0.2
    dev: true

  /array.prototype.tosorted@1.1.1:
    resolution: {integrity: sha512-pZYPXPRl2PqWcsUs6LOMn+1f1532nEoPTYowBtqLwAW+W8vSVhkIGnmOX1t/UQjD6YGI0vcD2B1U7ZFGQH9jnQ==}
    dependencies:
      call-bind: 1.0.5
      define-properties: 1.2.1
      es-abstract: 1.22.3
      es-shim-unscopables: 1.0.2
      get-intrinsic: 1.2.2
    dev: true

  /arraybuffer.prototype.slice@1.0.2:
    resolution: {integrity: sha512-yMBKppFur/fbHu9/6USUe03bZ4knMYiwFBcyiaXB8Go0qNehwX6inYPzK9U0NeQvGxKthcmHcaR8P5MStSRBAw==}
    engines: {node: '>= 0.4'}
    dependencies:
      array-buffer-byte-length: 1.0.0
      call-bind: 1.0.5
      define-properties: 1.2.1
      es-abstract: 1.22.3
      get-intrinsic: 1.2.2
      is-array-buffer: 3.0.2
      is-shared-array-buffer: 1.0.2
    dev: true

  /arrify@1.0.1:
    resolution: {integrity: sha512-3CYzex9M9FGQjCGMGyi6/31c8GJbgb0qGyrx5HWxPd0aCwh4cB2YjMb2Xf9UuoogrMrlO9cTqnB5rI5GHZTcUA==}
    engines: {node: '>=0.10.0'}
    dev: true

  /assertion-error@1.1.0:
    resolution: {integrity: sha512-jgsaNduz+ndvGyFt3uSuWqvy4lCnIJiovtouQN5JZHOKCS2QuhEdbcQHFhVksz2N2U9hXJo8odG7ETyWlEeuDw==}
    dev: true

  /assign-symbols@1.0.0:
    resolution: {integrity: sha512-Q+JC7Whu8HhmTdBph/Tq59IoRtoy6KAm5zzPv00WdujX82lbAL8K7WVjne7vdCsAmbF4AYaDOPyO3k0kl8qIrw==}
    engines: {node: '>=0.10.0'}
    dev: false

  /ast-types-flow@0.0.8:
    resolution: {integrity: sha512-OH/2E5Fg20h2aPrbe+QL8JZQFko0YZaF+j4mnQ7BGhfavO7OpSLa8a0y9sBwomHdSbkhTS8TQNayBfnW5DwbvQ==}
    dev: true

  /asynciterator.prototype@1.0.0:
    resolution: {integrity: sha512-wwHYEIS0Q80f5mosx3L/dfG5t5rjEa9Ft51GTaNt862EnpyGHpgz2RkZvLPp1oF5TnAiTohkEKVEu8pQPJI7Vg==}
    dependencies:
      has-symbols: 1.0.3
    dev: true

  /asynckit@0.4.0:
    resolution: {integrity: sha512-Oei9OH4tRh0YqU3GxhX79dM/mwVgvbZJaSNaRk+bshkj0S5cfHcgYakreBjrHwatXKbz+IoIdYLxrKim2MjW0Q==}
    dev: true

  /available-typed-arrays@1.0.5:
    resolution: {integrity: sha512-DMD0KiN46eipeziST1LPP/STfDU0sufISXmjSgvVsoU2tqxctQeASejWcfNtxYKqETM1UxQ8sp2OrSBWpHY6sw==}
    engines: {node: '>= 0.4'}

  /axe-core@4.7.0:
    resolution: {integrity: sha512-M0JtH+hlOL5pLQwHOLNYZaXuhqmvS8oExsqB1SBYgA4Dk7u/xx+YdGHXaK5pyUfed5mYXdlYiphWq3G8cRi5JQ==}
    engines: {node: '>=4'}
    dev: true

  /axobject-query@3.2.1:
    resolution: {integrity: sha512-jsyHu61e6N4Vbz/v18DHwWYKK0bSWLqn47eeDSKPB7m8tqMHF9YJ+mhIk2lVteyZrY8tnSj/jHOv4YiTCuCJgg==}
    dependencies:
      dequal: 2.0.3
    dev: true

  /babel-plugin-macros@3.1.0:
    resolution: {integrity: sha512-Cg7TFGpIr01vOQNODXOOaGz2NpCU5gl8x1qJFbb6hbZxR7XrcE2vtbAsTAbJ7/xwJtUuJEw8K8Zr/AE0LHlesg==}
    engines: {node: '>=10', npm: '>=6'}
    dependencies:
      '@babel/runtime': 7.23.9
      cosmiconfig: 7.1.0
      resolve: 1.22.8

  /balanced-match@1.0.2:
    resolution: {integrity: sha512-3oSeUO0TMV67hN1AmbXsK4yaqU7tjiHlbxRDZOpH0KW9+CeX4bRAaX0Anxt0tx2MrpRpWwQaPwIlISEJhYU5Pw==}
    dev: true

  /better-path-resolve@1.0.0:
    resolution: {integrity: sha512-pbnl5XzGBdrFU/wT4jqmJVPn2B6UHPBOhzMQkY/SPUPB6QtUXtmBHBIwCbXJol93mOpGMnQyP/+BB19q04xj7g==}
    engines: {node: '>=4'}
    dependencies:
      is-windows: 1.0.2
    dev: true

  /binary-extensions@2.2.0:
    resolution: {integrity: sha512-jDctJ/IVQbZoJykoeHbhXpOlNBqGNcwXJKJog42E5HDPUwQTSdjCHdihjj0DlnheQ7blbT6dHOafNAiS8ooQKA==}
    engines: {node: '>=8'}
    dev: true

  /brace-expansion@1.1.11:
    resolution: {integrity: sha512-iCuPHDFgrHX7H2vEI/5xpz07zSHB00TpugqhmYtVmMO6518mCuRMoOYFldEBl0g187ufozdaHgWKcYFb61qGiA==}
    dependencies:
      balanced-match: 1.0.2
      concat-map: 0.0.1
    dev: true

  /brace-expansion@2.0.1:
    resolution: {integrity: sha512-XnAIvQ8eM+kC6aULx6wuQiwVsnzsi9d3WxzV3FpWTGA19F621kwdbsAcFKXgKUHZWsy+mY6iL1sHTxWEFCytDA==}
    dependencies:
      balanced-match: 1.0.2
    dev: true

  /braces@3.0.2:
    resolution: {integrity: sha512-b8um+L1RzM3WDSzvhm6gIz1yfTbBt6YTlcEKAvsmqCZZFw46z626lVj9j1yEPW33H5H+lBQpZMP1k8l+78Ha0A==}
    engines: {node: '>=8'}
    dependencies:
      fill-range: 7.0.1
    dev: true

  /breakword@1.0.6:
    resolution: {integrity: sha512-yjxDAYyK/pBvws9H4xKYpLDpYKEH6CzrBPAuXq3x18I+c/2MkVtT3qAr7Oloi6Dss9qNhPVueAAVU1CSeNDIXw==}
    dependencies:
      wcwidth: 1.0.1
    dev: true

  /bytewise-core@1.2.3:
    resolution: {integrity: sha512-nZD//kc78OOxeYtRlVk8/zXqTB4gf/nlguL1ggWA8FuchMyOxcyHR4QPQZMUmA7czC+YnaBrPUCubqAWe50DaA==}
    dependencies:
      typewise-core: 1.2.0
    dev: false

  /bytewise@1.1.0:
    resolution: {integrity: sha512-rHuuseJ9iQ0na6UDhnrRVDh8YnWVlU6xM3VH6q/+yHDeUH2zIhUzP+2/h3LIrhLDBtTqzWpE3p3tP/boefskKQ==}
    dependencies:
      bytewise-core: 1.2.3
      typewise: 1.0.3
    dev: false

  /cac@6.7.14:
    resolution: {integrity: sha512-b6Ilus+c3RrdDk+JhLKUAQfzzgLEPy6wcXqS7f/xe1EETvsDP6GORG7SFuOs6cID5YkqchW/LXZbX5bc8j7ZcQ==}
    engines: {node: '>=8'}
    dev: true

  /call-bind@1.0.5:
    resolution: {integrity: sha512-C3nQxfFZxFRVoJoGKKI8y3MOEo129NQ+FgQ08iye+Mk4zNZZGdjfs06bVTr+DBSlA66Q2VEcMki/cUCP4SercQ==}
    dependencies:
      function-bind: 1.1.2
      get-intrinsic: 1.2.2
      set-function-length: 1.1.1

  /callsites@3.1.0:
    resolution: {integrity: sha512-P8BjAsXvZS+VIDUI11hHCQEv74YT67YUi5JJFNWIqL235sBmjX4+qx9Muvls5ivyNENctx46xQLQ3aTuE7ssaQ==}
    engines: {node: '>=6'}

  /camelcase-keys@6.2.2:
    resolution: {integrity: sha512-YrwaA0vEKazPBkn0ipTiMpSajYDSe+KjQfrjhcBMxJt/znbvlHd8Pw/Vamaz5EB4Wfhs3SUR3Z9mwRu/P3s3Yg==}
    engines: {node: '>=8'}
    dependencies:
      camelcase: 5.3.1
      map-obj: 4.3.0
      quick-lru: 4.0.1
    dev: true

  /camelcase@5.3.1:
    resolution: {integrity: sha512-L28STB170nwWS63UjtlEOE3dldQApaJXZkOI1uMFfzf3rRuPegHaHesyee+YxQ+W6SvRDQV6UrdOdRiR153wJg==}
    engines: {node: '>=6'}
    dev: true

  /chai@4.3.10:
    resolution: {integrity: sha512-0UXG04VuVbruMUYbJ6JctvH0YnC/4q3/AkT18q4NaITo91CUm0liMS9VqzT9vZhVQ/1eqPanMWjBM+Juhfb/9g==}
    engines: {node: '>=4'}
    dependencies:
      assertion-error: 1.1.0
      check-error: 1.0.3
      deep-eql: 4.1.3
      get-func-name: 2.0.2
      loupe: 2.3.6
      pathval: 1.1.1
      type-detect: 4.0.8
    dev: true

  /chakra-react-select@4.7.6(@chakra-ui/form-control@2.2.0)(@chakra-ui/icon@3.2.0)(@chakra-ui/layout@2.3.1)(@chakra-ui/media-query@3.3.0)(@chakra-ui/menu@2.2.1)(@chakra-ui/spinner@2.1.0)(@chakra-ui/system@2.6.2)(@emotion/react@11.11.3)(@types/react@18.2.46)(react-dom@18.2.0)(react@18.2.0):
    resolution: {integrity: sha512-ZL43hyXPnWf1g/HjsZDecbeJ4F2Q6tTPYJozlKWkrQ7lIX7ORP0aZYwmc5/Wly4UNzMimj2Vuosl6MmIXH+G2g==}
    peerDependencies:
      '@chakra-ui/form-control': ^2.0.0
      '@chakra-ui/icon': ^3.0.0
      '@chakra-ui/layout': ^2.0.0
      '@chakra-ui/media-query': ^3.0.0
      '@chakra-ui/menu': ^2.0.0
      '@chakra-ui/spinner': ^2.0.0
      '@chakra-ui/system': ^2.0.0
      '@emotion/react': ^11.8.1
      react: ^18.0.0
      react-dom: ^18.0.0
    dependencies:
      '@chakra-ui/form-control': 2.2.0(@chakra-ui/system@2.6.2)(react@18.2.0)
      '@chakra-ui/icon': 3.2.0(@chakra-ui/system@2.6.2)(react@18.2.0)
      '@chakra-ui/layout': 2.3.1(@chakra-ui/system@2.6.2)(react@18.2.0)
      '@chakra-ui/media-query': 3.3.0(@chakra-ui/system@2.6.2)(react@18.2.0)
      '@chakra-ui/menu': 2.2.1(patch_hash=x7y3u4pvzv3wpkejsnxo3rp5vq)(@chakra-ui/system@2.6.2)(framer-motion@10.18.0)(react@18.2.0)
      '@chakra-ui/spinner': 2.1.0(@chakra-ui/system@2.6.2)(react@18.2.0)
      '@chakra-ui/system': 2.6.2(@emotion/react@11.11.3)(@emotion/styled@11.11.0)(react@18.2.0)
      '@emotion/react': 11.11.3(@types/react@18.2.46)(react@18.2.0)
      react: 18.2.0
      react-dom: 18.2.0(react@18.2.0)
      react-select: 5.8.0(patch_hash=5qabpn4zzsogoweiwbsb3mxt7y)(@types/react@18.2.46)(react-dom@18.2.0)(react@18.2.0)
    transitivePeerDependencies:
      - '@types/react'
    dev: false

  /chalk@2.4.2:
    resolution: {integrity: sha512-Mti+f9lpJNcwF4tWV8/OrTTtF1gZi+f8FqlyAdouralcFWFQWF2+NgCHShjkCb+IFBLq9buZwE1xckQU4peSuQ==}
    engines: {node: '>=4'}
    dependencies:
      ansi-styles: 3.2.1
      escape-string-regexp: 1.0.5
      supports-color: 5.5.0

  /chalk@3.0.0:
    resolution: {integrity: sha512-4D3B6Wf41KOYRFdszmDqMCGq5VV/uMAB273JILmO+3jAlh8X4qDtdtgCR3fxtbLEMzSx22QdhnDcJvu2u1fVwg==}
    engines: {node: '>=8'}
    dependencies:
      ansi-styles: 4.3.0
      supports-color: 7.2.0
    dev: true

  /chalk@4.1.2:
    resolution: {integrity: sha512-oKnbhFyRIXpUuez8iBMmyEa4nbj4IOQyuhc/wy9kY7/WVPcwIO9VA668Pu8RkO7+0G76SLROeyw9CpQ061i4mA==}
    engines: {node: '>=10'}
    dependencies:
      ansi-styles: 4.3.0
      supports-color: 7.2.0

  /chalk@5.3.0:
    resolution: {integrity: sha512-dLitG79d+GV1Nb/VYcCDFivJeK1hiukt9QjRNVOsUtTy1rR1YJsmpGGTZ3qJos+uw7WmWF4wUwBd9jxjocFC2w==}
    engines: {node: ^12.17.0 || ^14.13 || >=16.0.0}
    dev: true

  /chardet@0.7.0:
    resolution: {integrity: sha512-mT8iDcrh03qDGRRmoA2hmBJnxpllMR+0/0qlzjqZES6NdiWDcZkCNAk4rPFZ9Q85r27unkiNNg8ZOiwZXBHwcA==}
    dev: true

  /check-error@1.0.3:
    resolution: {integrity: sha512-iKEoDYaRmd1mxM90a2OEfWhjsjPpYPuQ+lMYsoxB126+t8fw7ySEO48nmDg5COTjxDI65/Y2OWpeEHk3ZOe8zg==}
    dependencies:
      get-func-name: 2.0.2
    dev: true

  /chokidar@3.5.3:
    resolution: {integrity: sha512-Dr3sfKRP6oTcjf2JmUmFJfeVMvXBdegxB0iVQ5eb2V10uFJUCAS8OByZdVAyVb8xXNz3GjjTgj9kLWsZTqE6kw==}
    engines: {node: '>= 8.10.0'}
    dependencies:
      anymatch: 3.1.3
      braces: 3.0.2
      glob-parent: 5.1.2
      is-binary-path: 2.1.0
      is-glob: 4.0.3
      normalize-path: 3.0.0
      readdirp: 3.6.0
    optionalDependencies:
      fsevents: 2.3.3
    dev: true

  /ci-info@3.8.0:
    resolution: {integrity: sha512-eXTggHWSooYhq49F2opQhuHWgzucfF2YgODK4e1566GQs5BIfP30B0oenwBJHfWxAs2fyPB1s7Mg949zLf61Yw==}
    engines: {node: '>=8'}
    dev: true

  /classnames@2.3.2:
    resolution: {integrity: sha512-CSbhY4cFEJRe6/GQzIk5qXZ4Jeg5pcsP7b5peFSDpffpe1cqjASH/n9UTjBwOp6XpMSTwQ8Za2K5V02ueA7Tmw==}
    dev: false

  /cliui@6.0.0:
    resolution: {integrity: sha512-t6wbgtoCXvAzst7QgXxJYqPt0usEfbgQdftEPbLL/cvv6HPE5VgvqCuAIDR0NgU52ds6rFwqrgakNLrHEjCbrQ==}
    dependencies:
      string-width: 4.2.3
      strip-ansi: 6.0.1
      wrap-ansi: 6.2.0
    dev: true

  /cliui@8.0.1:
    resolution: {integrity: sha512-BSeNnyus75C4//NQ9gQt1/csTXyo/8Sb+afLAkzAptFuMsod9HFokGNudZpi/oQV73hnVK+sR+5PVRMd+Dr7YQ==}
    engines: {node: '>=12'}
    dependencies:
      string-width: 4.2.3
      strip-ansi: 6.0.1
      wrap-ansi: 7.0.0
    dev: true

  /clone@1.0.4:
    resolution: {integrity: sha512-JQHZ2QMW6l3aH/j6xCqQThY/9OH4D/9ls34cgkUBiEeocRTU04tHfKPBsUK1PqZCUQM7GiA0IIXJSuXHI64Kbg==}
    engines: {node: '>=0.8'}
    dev: true

  /color-convert@1.9.3:
    resolution: {integrity: sha512-QfAUtd+vFdAtFQcC8CCyYt1fYWxSqAiK2cSD6zDB8N3cpsEBAvRxp9zOGg6G/SHHJYAT88/az/IuDGALsNVbGg==}
    dependencies:
      color-name: 1.1.3

  /color-convert@2.0.1:
    resolution: {integrity: sha512-RRECPsj7iu/xb5oKYcsFHSppFNnsj/52OVTRKb4zP5onXwVF3zVmmToNcOfGC+CRDpfK/U584fMg38ZHCaElKQ==}
    engines: {node: '>=7.0.0'}
    dependencies:
      color-name: 1.1.4

  /color-name@1.1.3:
    resolution: {integrity: sha512-72fSenhMw2HZMTVHeCA9KCmpEIbzWiQsjN+BHcBbS9vr1mtt+vJjPdksIBNUmKAW8TFUDPJK5SUU3QhE9NEXDw==}

  /color-name@1.1.4:
    resolution: {integrity: sha512-dOy+3AuW3a2wNbZHIuMZpTcgjGuLU/uBL/ubcZF9OXbDo8ff4O8yVp5Bf0efS8uEoYo5q4Fx7dY9OgQGXgAsQA==}

  /color-parse@2.0.0:
    resolution: {integrity: sha512-g2Z+QnWsdHLppAbrpcFWo629kLOnOPtpxYV69GCqm92gqSgyXbzlfyN3MXs0412fPBkFmiuS+rXposgBgBa6Kg==}
    dependencies:
      color-name: 1.1.4
    dev: false

  /color-rgba@3.0.0:
    resolution: {integrity: sha512-PPwZYkEY3M2THEHHV6Y95sGUie77S7X8v+h1r6LSAPF3/LL2xJ8duUXSrkic31Nzc4odPwHgUbiX/XuTYzQHQg==}
    dependencies:
      color-parse: 2.0.0
      color-space: 2.0.1
    dev: false

  /color-space@2.0.1:
    resolution: {integrity: sha512-nKqUYlo0vZATVOFHY810BSYjmCARrG7e5R3UE3CQlyjJTvv5kSSmPG1kzm/oDyyqjehM+lW1RnEt9It9GNa5JA==}
    dev: false

  /color2k@2.0.2:
    resolution: {integrity: sha512-kJhwH5nAwb34tmyuqq/lgjEKzlFXn1U99NlnB6Ws4qVaERcRUYeYP1cBw6BJ4vxaWStAUEef4WMr7WjOCnBt8w==}

  /combined-stream@1.0.8:
    resolution: {integrity: sha512-FQN4MRfuJeHf7cBbBMJFXhKSDq+2kAArBlmRBvcvFE5BB1HZKXtSFASDhdlz9zOYwxh8lDdnvmMOe/+5cdoEdg==}
    engines: {node: '>= 0.8'}
    dependencies:
      delayed-stream: 1.0.0
    dev: true

  /commander@10.0.1:
    resolution: {integrity: sha512-y4Mg2tXshplEbSGzx7amzPwKKOCGuoSRP/CjEdwwk0FOGlUbq6lKuoyDZTNZkmxHdJtp54hdfY/JUrdL7Xfdug==}
    engines: {node: '>=14'}
    dev: true

  /commander@11.1.0:
    resolution: {integrity: sha512-yPVavfyCcRhmorC7rWlkHn15b4wDVgVmBA7kV4QVBsF7kv/9TKJAbAXVTxvTnwP8HHKjRCJDClKbciiYS7p0DQ==}
    engines: {node: '>=16'}
    dev: true

  /compute-scroll-into-view@3.0.3:
    resolution: {integrity: sha512-nadqwNxghAGTamwIqQSG433W6OADZx2vCo3UXHNrzTRHK/htu+7+L0zhjEoaeaQVNAi3YgqWDv8+tzf0hRfR+A==}

  /concat-map@0.0.1:
    resolution: {integrity: sha512-/Srv4dswyQNBfohGpz9o6Yb3Gz3SrUDqBH5rTuhGR7ahtlbYKnVxw2bCFMRljaA7EXHaXZ8wsHdodFvbkhKmqg==}
    dev: true

  /convert-source-map@1.9.0:
    resolution: {integrity: sha512-ASFBup0Mz1uyiIjANan1jzLQami9z1PoYSZCiiYW2FczPbenXc45FZdBZLzOT+r6+iciuEModtmCti+hjaAk0A==}

  /copy-to-clipboard@3.3.3:
    resolution: {integrity: sha512-2KV8NhB5JqC3ky0r9PMCAZKbUHSwtEo4CwCs0KXgruG43gX5PMqDEBbVU4OUzw2MuAWUfsuFmWvEKG5QRfSnJA==}
    dependencies:
      toggle-selection: 1.0.6

  /cosmiconfig@7.1.0:
    resolution: {integrity: sha512-AdmX6xUzdNASswsFtmwSt7Vj8po9IuqXm0UXz7QKPuEUmPB4XyjGfaAr2PSuELMwkRMVH1EpIkX5bTZGRB3eCA==}
    engines: {node: '>=10'}
    dependencies:
      '@types/parse-json': 4.0.0
      import-fresh: 3.3.0
      parse-json: 5.2.0
      path-type: 4.0.0
      yaml: 1.10.2

  /cosmiconfig@8.1.3:
    resolution: {integrity: sha512-/UkO2JKI18b5jVMJUp0lvKFMpa/Gye+ZgZjKD+DGEN9y7NRcf/nK1A0sp67ONmKtnDCNMS44E6jrk0Yc3bDuUw==}
    engines: {node: '>=14'}
    dependencies:
      import-fresh: 3.3.0
      js-yaml: 4.1.0
      parse-json: 5.2.0
      path-type: 4.0.0
    dev: true

  /create-require@1.1.1:
    resolution: {integrity: sha512-dcKFX3jn0MpIaXjisoRvexIJVEKzaq7z2rZKxf+MSr9TkdmHmsU4m2lcLojrj/FHl8mk5VxMmYA+ftRkP/3oKQ==}
    dev: true

  /cross-spawn@5.1.0:
    resolution: {integrity: sha512-pTgQJ5KC0d2hcY8eyL1IzlBPYjTkyH72XRZPnLyKus2mBfNjQs3klqbJU2VILqZryAZUt9JOb3h/mWMy23/f5A==}
    dependencies:
      lru-cache: 4.1.5
      shebang-command: 1.2.0
      which: 1.3.1
    dev: true

  /cross-spawn@7.0.3:
    resolution: {integrity: sha512-iRDPJKUPVEND7dHPO8rkbOnPpyDygcDFtWjpeWNCgy8WP2rXcxXL8TskReQl6OrB2G7+UJrags1q15Fudc7G6w==}
    engines: {node: '>= 8'}
    dependencies:
      path-key: 3.1.1
      shebang-command: 2.0.0
      which: 2.0.2
    dev: true

  /css-box-model@1.2.1:
    resolution: {integrity: sha512-a7Vr4Q/kd/aw96bnJG332W9V9LkJO69JRcaCYDUqjp6/z0w6VcZjgAcTbgFxEPfBgdnAwlh3iwu+hLopa+flJw==}
    dependencies:
      tiny-invariant: 1.3.1

  /css-in-js-utils@3.1.0:
    resolution: {integrity: sha512-fJAcud6B3rRu+KHYk+Bwf+WFL2MDCJJ1XG9x137tJQ0xYxor7XziQtuGFbWNdqrvF4Tk26O3H73nfVqXt/fW1A==}
    dependencies:
      hyphenate-style-name: 1.0.4
    dev: false

  /css-tree@1.1.3:
    resolution: {integrity: sha512-tRpdppF7TRazZrjJ6v3stzv93qxRcSsFmW6cX0Zm2NVKpxE1WV1HblnghVv9TreireHkqI/VDEsfolRF1p6y7Q==}
    engines: {node: '>=8.0.0'}
    dependencies:
      mdn-data: 2.0.14
      source-map: 0.6.1
    dev: false

  /css.escape@1.5.1:
    resolution: {integrity: sha512-YUifsXXuknHlUsmlgyY0PKzgPOr7/FjCePfHNt0jxm83wHZi44VDMQ7/fGNkjY3/jV1MC+1CmZbaHzugyeRtpg==}
    dev: true

  /cssstyle@3.0.0:
    resolution: {integrity: sha512-N4u2ABATi3Qplzf0hWbVCdjenim8F3ojEXpBDF5hBpjzW182MjNGLqfmQ0SkSPeQ+V86ZXgeH8aXj6kayd4jgg==}
    engines: {node: '>=14'}
    dependencies:
      rrweb-cssom: 0.6.0
    dev: true

  /csstype@3.1.3:
    resolution: {integrity: sha512-M1uQkMl8rQK/szD0LNhtqxIPLpimGm8sOBwU7lLnCpSbTyY3yeU1Vc7l4KT5zT4s/yOxHH5O7tIuuLOCnLADRw==}

  /csv-generate@3.4.3:
    resolution: {integrity: sha512-w/T+rqR0vwvHqWs/1ZyMDWtHHSJaN06klRqJXBEpDJaM/+dZkso0OKh1VcuuYvK3XM53KysVNq8Ko/epCK8wOw==}
    dev: true

  /csv-parse@4.16.3:
    resolution: {integrity: sha512-cO1I/zmz4w2dcKHVvpCr7JVRu8/FymG5OEpmvsZYlccYolPBLoVGKUHgNoc4ZGkFeFlWGEDmMyBM+TTqRdW/wg==}
    dev: true

  /csv-stringify@5.6.5:
    resolution: {integrity: sha512-PjiQ659aQ+fUTQqSrd1XEDnOr52jh30RBurfzkscaE2tPaFsDH5wOAHJiw8XAHphRknCwMUE9KRayc4K/NbO8A==}
    dev: true

  /csv@5.5.3:
    resolution: {integrity: sha512-QTaY0XjjhTQOdguARF0lGKm5/mEq9PD9/VhZZegHDIBq2tQwgNpHc3dneD4mGo2iJs+fTKv5Bp0fZ+BRuY3Z0g==}
    engines: {node: '>= 0.1.90'}
    dependencies:
      csv-generate: 3.4.3
      csv-parse: 4.16.3
      csv-stringify: 5.6.5
      stream-transform: 2.1.3
    dev: true

  /damerau-levenshtein@1.0.8:
    resolution: {integrity: sha512-sdQSFB7+llfUcQHUQO3+B8ERRj0Oa4w9POWMI/puGtuf7gFywGmkaLCElnudfTiKZV+NvHqL0ifzdrI8Ro7ESA==}
    dev: true

  /data-urls@4.0.0:
    resolution: {integrity: sha512-/mMTei/JXPqvFqQtfyTowxmJVwr2PVAeCcDxyFf6LhoOu/09TX2OX3kb2wzi4DMXcfj4OItwDOnhl5oziPnT6g==}
    engines: {node: '>=14'}
    dependencies:
      abab: 2.0.6
      whatwg-mimetype: 3.0.0
      whatwg-url: 12.0.1
    dev: true

  /debug@3.2.7:
    resolution: {integrity: sha512-CFjzYYAi4ThfiQvizrFQevTTXHtnCqWfe7x1AhgEscTz6ZbLbfoLRLPugTQyBth6f8ZERVUSyWHFD/7Wu4t1XQ==}
    peerDependencies:
      supports-color: '*'
    peerDependenciesMeta:
      supports-color:
        optional: true
    dependencies:
      ms: 2.1.3
    dev: true

  /debug@4.3.4:
    resolution: {integrity: sha512-PRWFHuSU3eDtQJPvnNY7Jcket1j0t5OuOsFzPPzsekD52Zl8qUfFIPEiswXqIvHWGVHOgX+7G/vCNNhehwxfkQ==}
    engines: {node: '>=6.0'}
    peerDependencies:
      supports-color: '*'
    peerDependenciesMeta:
      supports-color:
        optional: true
    dependencies:
      ms: 2.1.2
    dev: true

  /decamelize-keys@1.1.1:
    resolution: {integrity: sha512-WiPxgEirIV0/eIOMcnFBA3/IJZAZqKnwAwWyvvdi4lsr1WCN22nhdf/3db3DoZcUjTV2SqfzIwNyp6y2xs3nmg==}
    engines: {node: '>=0.10.0'}
    dependencies:
      decamelize: 1.2.0
      map-obj: 1.0.1
    dev: true

  /decamelize@1.2.0:
    resolution: {integrity: sha512-z2S+W9X73hAUUki+N+9Za2lBlun89zigOyGrsax+KUQ6wKW4ZoWpEYBkGhQjwAjjDCkWxhY0VKEhk8wzY7F5cA==}
    engines: {node: '>=0.10.0'}
    dev: true

  /decimal.js@10.4.3:
    resolution: {integrity: sha512-VBBaLc1MgL5XpzgIP7ny5Z6Nx3UrRkIViUkPUdtl9aya5amy3De1gsUUSB1g3+3sExYNjCAsAznmukyxCb1GRA==}
    dev: true

  /deep-eql@4.1.3:
    resolution: {integrity: sha512-WaEtAOpRA1MQ0eohqZjpGD8zdI0Ovsm8mmFhaDN8dvDZzyoUMcYDnf5Y6iu7HTXxf8JDS23qWa4a+hKCDyOPzw==}
    engines: {node: '>=6'}
    dependencies:
      type-detect: 4.0.8
    dev: true

  /deep-equal@2.2.0:
    resolution: {integrity: sha512-RdpzE0Hv4lhowpIUKKMJfeH6C1pXdtT1/it80ubgWqwI3qpuxUBpC1S4hnHg+zjnuOoDkzUtUCEEkG+XG5l3Mw==}
    dependencies:
      call-bind: 1.0.5
      es-get-iterator: 1.1.3
      get-intrinsic: 1.2.2
      is-arguments: 1.1.1
      is-array-buffer: 3.0.2
      is-date-object: 1.0.5
      is-regex: 1.1.4
      is-shared-array-buffer: 1.0.2
      isarray: 2.0.5
      object-is: 1.1.5
      object-keys: 1.1.1
      object.assign: 4.1.5
      regexp.prototype.flags: 1.5.1
      side-channel: 1.0.4
      which-boxed-primitive: 1.0.2
      which-collection: 1.0.1
      which-typed-array: 1.1.13

  /deep-is@0.1.4:
    resolution: {integrity: sha512-oIPzksmTg4/MriiaYGO+okXDT7ztn/w3Eptv/+gSIdMdKsJo0u4CfYNFJPy+4SKMuCqGw2wxnA+URMg3t8a/bQ==}
    dev: true

  /defaults@1.0.4:
    resolution: {integrity: sha512-eFuaLoy/Rxalv2kr+lqMlUnrDWV+3j4pljOIJgLIhI058IQfWJ7vXhyEIHu+HtC738klGALYxOKDO0bQP3tg8A==}
    dependencies:
      clone: 1.0.4
    dev: true

  /define-data-property@1.1.1:
    resolution: {integrity: sha512-E7uGkTzkk1d0ByLeSc6ZsFS79Axg+m1P/VsgYsxHgiuc3tFSj+MjMIwe90FC4lOAZzNBdY7kkO2P2wKdsQ1vgQ==}
    engines: {node: '>= 0.4'}
    dependencies:
      get-intrinsic: 1.2.2
      gopd: 1.0.1
      has-property-descriptors: 1.0.1

  /define-properties@1.2.1:
    resolution: {integrity: sha512-8QmQKqEASLd5nx0U1B1okLElbUuuttJ/AnYmRXbbbGDWh6uS208EjD4Xqq/I9wK7u0v6O08XhTWnt5XtEbR6Dg==}
    engines: {node: '>= 0.4'}
    dependencies:
      define-data-property: 1.1.1
      has-property-descriptors: 1.0.1
      object-keys: 1.1.1

  /delayed-stream@1.0.0:
    resolution: {integrity: sha512-ZySD7Nf91aLB0RxL4KGrKHBXl7Eds1DAmEdcoVawXnLD7SDhpNgtuII2aAkg7a7QS41jxPSZ17p4VdGnMHk3MQ==}
    engines: {node: '>=0.4.0'}
    dev: true

  /dequal@2.0.3:
    resolution: {integrity: sha512-0je+qPKHEMohvfRTCEo3CrPG6cAzAYgmzKyxRiYSSDkS6eGJdyVJm7WaYA5ECaAD9wLB2T4EEeymA5aFVcYXCA==}
    engines: {node: '>=6'}
    dev: true

  /derive-valtio@0.1.0(valtio@1.12.1):
    resolution: {integrity: sha512-OCg2UsLbXK7GmmpzMXhYkdO64vhJ1ROUUGaTFyHjVwEdMEcTTRj7W1TxLbSBxdY8QLBPCcp66MTyaSy0RpO17A==}
    peerDependencies:
      valtio: '*'
    dependencies:
      valtio: 1.12.1(@types/react@18.2.46)(react@18.2.0)
    dev: false

  /detect-indent@6.1.0:
    resolution: {integrity: sha512-reYkTUJAZb9gUuZ2RvVCNhVHdg62RHnJ7WJl8ftMi4diZ6NWlciOzQN88pUhSELEwflJht4oQDv0F0BMlwaYtA==}
    engines: {node: '>=8'}
    dev: true

  /detect-node-es@1.1.0:
    resolution: {integrity: sha512-ypdmJU/TbBby2Dxibuv7ZLW3Bs1QEmM7nHjEANfohJLvE0XVujisn1qPJcZxg+qDucsr+bP6fLD1rPS3AhJ7EQ==}

  /diff-sequences@29.4.3:
    resolution: {integrity: sha512-ofrBgwpPhCD85kMKtE9RYFFq6OC1A89oW2vvgWZNCwxrUpRUILopY7lsYyMDSjc8g6U6aiO0Qubg6r4Wgt5ZnA==}
    engines: {node: ^14.15.0 || ^16.10.0 || >=18.0.0}
    dev: true

  /diff@4.0.2:
    resolution: {integrity: sha512-58lmxKSA4BNyLz+HHMUzlOEpg09FV+ev6ZMe3vJihgdxzgcwZ8VoEEPmALCZG9LmqfVoNMMKpttIYTVG6uDY7A==}
    engines: {node: '>=0.3.1'}
    dev: true

  /dir-glob@3.0.1:
    resolution: {integrity: sha512-WkrWp9GR4KXfKGYzOLmTuGVi1UWFfws377n9cc55/tb6DuqyF6pcQ5AbiHEshaDpY9v6oaSr2XCDidGmMwdzIA==}
    engines: {node: '>=8'}
    dependencies:
      path-type: 4.0.0
    dev: true

  /doctrine@2.1.0:
    resolution: {integrity: sha512-35mSku4ZXK0vfCuHEDAwt55dg2jNajHZ1odvF+8SSr82EsZY4QmXfuWso8oEd8zRhVObSN18aM0CjSdoBX7zIw==}
    engines: {node: '>=0.10.0'}
    dependencies:
      esutils: 2.0.3
    dev: true

  /doctrine@3.0.0:
    resolution: {integrity: sha512-yS+Q5i3hBf7GBkd4KG8a7eBNNWNGLTaEwwYWUijIYM7zrlYDM0BFXHjjPWlWZ1Rg7UaddZeIDmi9jF3HmqiQ2w==}
    engines: {node: '>=6.0.0'}
    dependencies:
      esutils: 2.0.3
    dev: true

  /dom-accessibility-api@0.5.16:
    resolution: {integrity: sha512-X7BJ2yElsnOJ30pZF4uIIDfBEVgF4XEBxL9Bxhy6dnrm5hkzqmsWHGTiHqRiITNhMyFLyAiWndIJP7Z1NTteDg==}

  /dom-accessibility-api@0.6.3:
    resolution: {integrity: sha512-7ZgogeTnjuHbo+ct10G9Ffp0mif17idi0IyWNVA/wcwcm7NPOD/WEHVP3n7n3MhXqxoIYm8d6MuZohYWIZ4T3w==}
    dev: true

  /dom-helpers@5.2.1:
    resolution: {integrity: sha512-nRCa7CK3VTrM2NmGkIy4cbK7IZlgBE/PYMn55rrXefr5xXDP0LdtfPnblFDoVdcAfslJ7or6iqAUnx0CCGIWQA==}
    dependencies:
      '@babel/runtime': 7.23.9
      csstype: 3.1.3
    dev: false

  /domexception@4.0.0:
    resolution: {integrity: sha512-A2is4PLG+eeSfoTMA95/s4pvAoSo2mKtiM5jlHkAVewmiO8ISFTFKZjH7UAM1Atli/OT/7JHOrJRJiMKUZKYBw==}
    engines: {node: '>=12'}
    deprecated: Use your platform's native DOMException instead
    dependencies:
      webidl-conversions: 7.0.0
    dev: true

  /earcut@2.2.4:
    resolution: {integrity: sha512-/pjZsA1b4RPHbeWZQn66SWS8nZZWLQQ23oE3Eam7aroEFGEvwKAsJfZ9ytiEMycfzXWpca4FA9QIOehf7PocBQ==}
    dev: false

  /eastasianwidth@0.2.0:
    resolution: {integrity: sha512-I88TYZWc9XiYHRQ4/3c5rjjfgkjhLyW2luGIheGERbNQ6OY7yTybanSpDXZa8y7VUP9YmDcYa+eyq4ca7iLqWA==}
    dev: true

  /emoji-regex@8.0.0:
    resolution: {integrity: sha512-MSjYzcWNOA0ewAHpz0MxpYFvwg6yjy1NG3xteoqz644VCo/RPgnr1/GGt+ic3iJTzQ8Eu3TdM14SawnVUmGE6A==}
    dev: true

  /emoji-regex@9.2.2:
    resolution: {integrity: sha512-L18DaJsXSUk2+42pv8mLs5jJT2hqFkFE4j21wOmgbUqsZ2hL72NsUU785g9RXgo3s0ZNgVl42TiHp3ZtOv/Vyg==}
    dev: true

  /enhanced-resolve@5.12.0:
    resolution: {integrity: sha512-QHTXI/sZQmko1cbDoNAa3mJ5qhWUUNAq3vR0/YiD379fWQrcfuoX1+HW2S0MTt7XmoPLapdaDKUtelUSPic7hQ==}
    engines: {node: '>=10.13.0'}
    dependencies:
      graceful-fs: 4.2.10
      tapable: 2.2.1
    dev: true

  /enquirer@2.3.6:
    resolution: {integrity: sha512-yjNnPr315/FjS4zIsUxYguYUPP2e1NK4d7E7ZOLiyYCcbFBiTMyID+2wvm2w6+pZ/odMA7cRkjhsPbltwBOrLg==}
    engines: {node: '>=8.6'}
    dependencies:
      ansi-colors: 4.1.3
    dev: true

  /entities@4.5.0:
    resolution: {integrity: sha512-V0hjH4dGPh9Ao5p0MoRY6BVqtwCjhz6vI5LT8AJ55H+4g9/4vbHx1I54fS0XuclLhDHArPQCiMjDxjaL8fPxhw==}
    engines: {node: '>=0.12'}
    dev: true

  /error-ex@1.3.2:
    resolution: {integrity: sha512-7dFHNmqeFSEt2ZBsCriorKnn3Z2pj+fd9kmI6QoWw4//DL+icEBfc0U7qJCisqrTsKTjw4fNFy2pW9OqStD84g==}
    dependencies:
      is-arrayish: 0.2.1

  /error-stack-parser@2.1.4:
    resolution: {integrity: sha512-Sk5V6wVazPhq5MhpO+AUxJn5x7XSXGl1R93Vn7i+zS15KDVxQijejNCrz8340/2bgLBjR9GtEG8ZVKONDjcqGQ==}
    dependencies:
      stackframe: 1.3.4
    dev: false

  /es-abstract@1.22.3:
    resolution: {integrity: sha512-eiiY8HQeYfYH2Con2berK+To6GrK2RxbPawDkGq4UiCQQfZHb6wX9qQqkbpPqaxQFcl8d9QzZqo0tGE0VcrdwA==}
    engines: {node: '>= 0.4'}
    dependencies:
      array-buffer-byte-length: 1.0.0
      arraybuffer.prototype.slice: 1.0.2
      available-typed-arrays: 1.0.5
      call-bind: 1.0.5
      es-set-tostringtag: 2.0.2
      es-to-primitive: 1.2.1
      function.prototype.name: 1.1.6
      get-intrinsic: 1.2.2
      get-symbol-description: 1.0.0
      globalthis: 1.0.3
      gopd: 1.0.1
      has-property-descriptors: 1.0.1
      has-proto: 1.0.1
      has-symbols: 1.0.3
      hasown: 2.0.0
      internal-slot: 1.0.6
      is-array-buffer: 3.0.2
      is-callable: 1.2.7
      is-negative-zero: 2.0.2
      is-regex: 1.1.4
      is-shared-array-buffer: 1.0.2
      is-string: 1.0.7
      is-typed-array: 1.1.12
      is-weakref: 1.0.2
      object-inspect: 1.13.1
      object-keys: 1.1.1
      object.assign: 4.1.5
      regexp.prototype.flags: 1.5.1
      safe-array-concat: 1.0.1
      safe-regex-test: 1.0.0
      string.prototype.trim: 1.2.8
      string.prototype.trimend: 1.0.7
      string.prototype.trimstart: 1.0.7
      typed-array-buffer: 1.0.0
      typed-array-byte-length: 1.0.0
      typed-array-byte-offset: 1.0.0
      typed-array-length: 1.0.4
      unbox-primitive: 1.0.2
      which-typed-array: 1.1.13
    dev: true

  /es-get-iterator@1.1.3:
    resolution: {integrity: sha512-sPZmqHBe6JIiTfN5q2pEi//TwxmAFHwj/XEuYjTuse78i8KxaqMTTzxPoFKuzRpDpTJ+0NAbpfenkmH2rePtuw==}
    dependencies:
      call-bind: 1.0.5
      get-intrinsic: 1.2.2
      has-symbols: 1.0.3
      is-arguments: 1.1.1
      is-map: 2.0.2
      is-set: 2.0.2
      is-string: 1.0.7
      isarray: 2.0.5
      stop-iteration-iterator: 1.0.0

  /es-iterator-helpers@1.0.15:
    resolution: {integrity: sha512-GhoY8uYqd6iwUl2kgjTm4CZAf6oo5mHK7BPqx3rKgx893YSsy0LGHV6gfqqQvZt/8xM8xeOnfXBCfqclMKkJ5g==}
    dependencies:
      asynciterator.prototype: 1.0.0
      call-bind: 1.0.5
      define-properties: 1.2.1
      es-abstract: 1.22.3
      es-set-tostringtag: 2.0.2
      function-bind: 1.1.2
      get-intrinsic: 1.2.2
      globalthis: 1.0.3
      has-property-descriptors: 1.0.1
      has-proto: 1.0.1
      has-symbols: 1.0.3
      internal-slot: 1.0.6
      iterator.prototype: 1.1.2
      safe-array-concat: 1.0.1
    dev: true

  /es-module-lexer@1.4.1:
    resolution: {integrity: sha512-cXLGjP0c4T3flZJKQSuziYoq7MlT+rnvfZjfp7h+I7K9BNX54kP9nyWvdbwjQ4u1iWbOL4u96fgeZLToQlZC7w==}
    dev: true

  /es-set-tostringtag@2.0.2:
    resolution: {integrity: sha512-BuDyupZt65P9D2D2vA/zqcI3G5xRsklm5N3xCwuiy+/vKy8i0ifdsQP1sLgO4tZDSCaQUSnmC48khknGMV3D2Q==}
    engines: {node: '>= 0.4'}
    dependencies:
      get-intrinsic: 1.2.2
      has-tostringtag: 1.0.0
      hasown: 2.0.0
    dev: true

  /es-shim-unscopables@1.0.2:
    resolution: {integrity: sha512-J3yBRXCzDu4ULnQwxyToo/OjdMx6akgVC7K6few0a7F/0wLtmKKN7I73AH5T2836UuXRqN7Qg+IIUw/+YJksRw==}
    dependencies:
      hasown: 2.0.0
    dev: true

  /es-to-primitive@1.2.1:
    resolution: {integrity: sha512-QCOllgZJtaUo9miYBcLChTUaHNjJF3PYs1VidD7AwiEj1kYxKeQTctLAezAOH5ZKRH0g2IgPn6KwB4IT8iRpvA==}
    engines: {node: '>= 0.4'}
    dependencies:
      is-callable: 1.2.7
      is-date-object: 1.0.5
      is-symbol: 1.0.4
    dev: true

  /esbuild@0.18.17:
    resolution: {integrity: sha512-1GJtYnUxsJreHYA0Y+iQz2UEykonY66HNWOb0yXYZi9/kNrORUEHVg87eQsCtqh59PEJ5YVZJO98JHznMJSWjg==}
    engines: {node: '>=12'}
    hasBin: true
    requiresBuild: true
    optionalDependencies:
      '@esbuild/android-arm': 0.18.17
      '@esbuild/android-arm64': 0.18.17
      '@esbuild/android-x64': 0.18.17
      '@esbuild/darwin-arm64': 0.18.17
      '@esbuild/darwin-x64': 0.18.17
      '@esbuild/freebsd-arm64': 0.18.17
      '@esbuild/freebsd-x64': 0.18.17
      '@esbuild/linux-arm': 0.18.17
      '@esbuild/linux-arm64': 0.18.17
      '@esbuild/linux-ia32': 0.18.17
      '@esbuild/linux-loong64': 0.18.17
      '@esbuild/linux-mips64el': 0.18.17
      '@esbuild/linux-ppc64': 0.18.17
      '@esbuild/linux-riscv64': 0.18.17
      '@esbuild/linux-s390x': 0.18.17
      '@esbuild/linux-x64': 0.18.17
      '@esbuild/netbsd-x64': 0.18.17
      '@esbuild/openbsd-x64': 0.18.17
      '@esbuild/sunos-x64': 0.18.17
      '@esbuild/win32-arm64': 0.18.17
      '@esbuild/win32-ia32': 0.18.17
      '@esbuild/win32-x64': 0.18.17
    dev: true

  /esbuild@0.19.9:
    resolution: {integrity: sha512-U9CHtKSy+EpPsEBa+/A2gMs/h3ylBC0H0KSqIg7tpztHerLi6nrrcoUJAkNCEPumx8yJ+Byic4BVwHgRbN0TBg==}
    engines: {node: '>=12'}
    hasBin: true
    requiresBuild: true
    optionalDependencies:
      '@esbuild/android-arm': 0.19.9
      '@esbuild/android-arm64': 0.19.9
      '@esbuild/android-x64': 0.19.9
      '@esbuild/darwin-arm64': 0.19.9
      '@esbuild/darwin-x64': 0.19.9
      '@esbuild/freebsd-arm64': 0.19.9
      '@esbuild/freebsd-x64': 0.19.9
      '@esbuild/linux-arm': 0.19.9
      '@esbuild/linux-arm64': 0.19.9
      '@esbuild/linux-ia32': 0.19.9
      '@esbuild/linux-loong64': 0.19.9
      '@esbuild/linux-mips64el': 0.19.9
      '@esbuild/linux-ppc64': 0.19.9
      '@esbuild/linux-riscv64': 0.19.9
      '@esbuild/linux-s390x': 0.19.9
      '@esbuild/linux-x64': 0.19.9
      '@esbuild/netbsd-x64': 0.19.9
      '@esbuild/openbsd-x64': 0.19.9
      '@esbuild/sunos-x64': 0.19.9
      '@esbuild/win32-arm64': 0.19.9
      '@esbuild/win32-ia32': 0.19.9
      '@esbuild/win32-x64': 0.19.9
    dev: true

  /escalade@3.1.1:
    resolution: {integrity: sha512-k0er2gUkLf8O0zKJiAhmkTnJlTvINGv7ygDNPbeIsX/TJjGJZHuh9B2UxbsaEkmlEo9MfhrSzmhIlhRlI2GXnw==}
    engines: {node: '>=6'}
    dev: true

  /escape-string-regexp@1.0.5:
    resolution: {integrity: sha512-vbRorB5FUQWvla16U8R/qgaFIya2qGzwDrNmCZuYKrbdSUMG6I1ZCGQRefkRVhuOkIGVne7BQ35DSfo1qvJqFg==}
    engines: {node: '>=0.8.0'}

  /escape-string-regexp@4.0.0:
    resolution: {integrity: sha512-TtpcNJ3XAzx3Gq8sWRzJaVajRs0uVxA2YAkdb1jm2YkPz4G6egUFAyA3n5vtEIZefPk5Wa4UXbKuS5fKkJWdgA==}
    engines: {node: '>=10'}

  /eslint-config-prettier@9.1.0(eslint@8.56.0):
    resolution: {integrity: sha512-NSWl5BFQWEPi1j4TjVNItzYV7dZXZ+wP6I6ZhrBGpChQhZRUaElihE9uRRkcbRnNb76UMKDF3r+WTmNcGPKsqw==}
    hasBin: true
    peerDependencies:
      eslint: '>=7.0.0'
    dependencies:
      eslint: 8.56.0
    dev: true

  /eslint-import-resolver-node@0.3.9:
    resolution: {integrity: sha512-WFj2isz22JahUv+B788TlO3N6zL3nNJGU8CcZbPZvVEkBPaJdCV4vy5wyghty5ROFbCRnm132v8BScu5/1BQ8g==}
    dependencies:
      debug: 3.2.7
      is-core-module: 2.13.1
      resolve: 1.22.8
    transitivePeerDependencies:
      - supports-color
    dev: true

  /eslint-import-resolver-typescript@3.6.1(@typescript-eslint/parser@6.17.0)(eslint-plugin-import@2.29.1)(eslint@8.56.0):
    resolution: {integrity: sha512-xgdptdoi5W3niYeuQxKmzVDTATvLYqhpwmykwsh7f6HIOStGWEIL9iqZgQDF9u9OEzrRwR8no5q2VT+bjAujTg==}
    engines: {node: ^14.18.0 || >=16.0.0}
    peerDependencies:
      eslint: '*'
      eslint-plugin-import: '*'
    dependencies:
      debug: 4.3.4
      enhanced-resolve: 5.12.0
      eslint: 8.56.0
      eslint-module-utils: 2.8.0(@typescript-eslint/parser@6.17.0)(eslint-import-resolver-node@0.3.9)(eslint-import-resolver-typescript@3.6.1)(eslint@8.56.0)
      eslint-plugin-import: 2.29.1(@typescript-eslint/parser@6.17.0)(eslint-import-resolver-typescript@3.6.1)(eslint@8.56.0)
      fast-glob: 3.3.2
      get-tsconfig: 4.7.2
      is-core-module: 2.13.1
      is-glob: 4.0.3
    transitivePeerDependencies:
      - '@typescript-eslint/parser'
      - eslint-import-resolver-node
      - eslint-import-resolver-webpack
      - supports-color
    dev: true

  /eslint-module-utils@2.8.0(@typescript-eslint/parser@6.17.0)(eslint-import-resolver-node@0.3.9)(eslint-import-resolver-typescript@3.6.1)(eslint@8.56.0):
    resolution: {integrity: sha512-aWajIYfsqCKRDgUfjEXNN/JlrzauMuSEy5sbd7WXbtW3EH6A6MpwEh42c7qD+MqQo9QMJ6fWLAeIJynx0g6OAw==}
    engines: {node: '>=4'}
    peerDependencies:
      '@typescript-eslint/parser': '*'
      eslint: '*'
      eslint-import-resolver-node: '*'
      eslint-import-resolver-typescript: '*'
      eslint-import-resolver-webpack: '*'
    peerDependenciesMeta:
      '@typescript-eslint/parser':
        optional: true
      eslint:
        optional: true
      eslint-import-resolver-node:
        optional: true
      eslint-import-resolver-typescript:
        optional: true
      eslint-import-resolver-webpack:
        optional: true
    dependencies:
      '@typescript-eslint/parser': 6.17.0(eslint@8.56.0)(typescript@5.3.3)
      debug: 3.2.7
      eslint: 8.56.0
      eslint-import-resolver-node: 0.3.9
      eslint-import-resolver-typescript: 3.6.1(@typescript-eslint/parser@6.17.0)(eslint-plugin-import@2.29.1)(eslint@8.56.0)
    transitivePeerDependencies:
      - supports-color
    dev: true

  /eslint-plugin-header@3.1.1(eslint@8.56.0):
    resolution: {integrity: sha512-9vlKxuJ4qf793CmeeSrZUvVClw6amtpghq3CuWcB5cUNnWHQhgcqy5eF8oVKFk1G3Y/CbchGfEaw3wiIJaNmVg==}
    peerDependencies:
      eslint: '>=7.7.0'
    dependencies:
      eslint: 8.56.0
    dev: true

  /eslint-plugin-import@2.29.1(@typescript-eslint/parser@6.17.0)(eslint-import-resolver-typescript@3.6.1)(eslint@8.56.0):
    resolution: {integrity: sha512-BbPC0cuExzhiMo4Ff1BTVwHpjjv28C5R+btTOGaCRC7UEz801up0JadwkeSk5Ued6TG34uaczuVuH6qyy5YUxw==}
    engines: {node: '>=4'}
    peerDependencies:
      '@typescript-eslint/parser': '*'
      eslint: ^2 || ^3 || ^4 || ^5 || ^6 || ^7.2.0 || ^8
    peerDependenciesMeta:
      '@typescript-eslint/parser':
        optional: true
    dependencies:
      '@typescript-eslint/parser': 6.17.0(eslint@8.56.0)(typescript@5.3.3)
      array-includes: 3.1.7
      array.prototype.findlastindex: 1.2.3
      array.prototype.flat: 1.3.2
      array.prototype.flatmap: 1.3.2
      debug: 3.2.7
      doctrine: 2.1.0
      eslint: 8.56.0
      eslint-import-resolver-node: 0.3.9
      eslint-module-utils: 2.8.0(@typescript-eslint/parser@6.17.0)(eslint-import-resolver-node@0.3.9)(eslint-import-resolver-typescript@3.6.1)(eslint@8.56.0)
      hasown: 2.0.0
      is-core-module: 2.13.1
      is-glob: 4.0.3
      minimatch: 3.1.2
      object.fromentries: 2.0.7
      object.groupby: 1.0.1
      object.values: 1.1.7
      semver: 7.5.4
      tsconfig-paths: 3.15.0
    transitivePeerDependencies:
      - eslint-import-resolver-typescript
      - eslint-import-resolver-webpack
      - supports-color
    dev: true

  /eslint-plugin-jsx-a11y@6.8.0(eslint@8.56.0):
    resolution: {integrity: sha512-Hdh937BS3KdwwbBaKd5+PLCOmYY6U4f2h9Z2ktwtNKvIdIEu137rjYbcb9ApSbVJfWxANNuiKTD/9tOKjK9qOA==}
    engines: {node: '>=4.0'}
    peerDependencies:
      eslint: ^3 || ^4 || ^5 || ^6 || ^7 || ^8
    dependencies:
      '@babel/runtime': 7.23.9
      aria-query: 5.3.0
      array-includes: 3.1.7
      array.prototype.flatmap: 1.3.2
      ast-types-flow: 0.0.8
      axe-core: 4.7.0
      axobject-query: 3.2.1
      damerau-levenshtein: 1.0.8
      emoji-regex: 9.2.2
      es-iterator-helpers: 1.0.15
      eslint: 8.56.0
      hasown: 2.0.0
      jsx-ast-utils: 3.3.5
      language-tags: 1.0.9
      minimatch: 3.1.2
      object.entries: 1.1.7
      object.fromentries: 2.0.7
    dev: true

  /eslint-plugin-react-hooks@4.6.0(eslint@8.56.0):
    resolution: {integrity: sha512-oFc7Itz9Qxh2x4gNHStv3BqJq54ExXmfC+a1NjAta66IAN87Wu0R/QArgIS9qKzX3dXKPI9H5crl9QchNMY9+g==}
    engines: {node: '>=10'}
    peerDependencies:
      eslint: ^3.0.0 || ^4.0.0 || ^5.0.0 || ^6.0.0 || ^7.0.0 || ^8.0.0-0
    dependencies:
      eslint: 8.56.0
    dev: true

  /eslint-plugin-react@7.33.2(eslint@8.56.0):
    resolution: {integrity: sha512-73QQMKALArI8/7xGLNI/3LylrEYrlKZSb5C9+q3OtOewTnMQi5cT+aE9E41sLCmli3I9PGGmD1yiZydyo4FEPw==}
    engines: {node: '>=4'}
    peerDependencies:
      eslint: ^3 || ^4 || ^5 || ^6 || ^7 || ^8
    dependencies:
      array-includes: 3.1.7
      array.prototype.flatmap: 1.3.2
      array.prototype.tosorted: 1.1.1
      doctrine: 2.1.0
      es-iterator-helpers: 1.0.15
      eslint: 8.56.0
      estraverse: 5.3.0
      jsx-ast-utils: 3.3.5
      minimatch: 3.1.2
      object.entries: 1.1.7
      object.fromentries: 2.0.7
      object.hasown: 1.1.2
      object.values: 1.1.7
      prop-types: 15.8.1
      resolve: 2.0.0-next.4
      semver: 7.5.4
      string.prototype.matchall: 4.0.8
    dev: true

  /eslint-plugin-unused-imports@3.0.0(@typescript-eslint/eslint-plugin@6.17.0)(eslint@8.56.0):
    resolution: {integrity: sha512-sduiswLJfZHeeBJ+MQaG+xYzSWdRXoSw61DpU13mzWumCkR0ufD0HmO4kdNokjrkluMHpj/7PJeN35pgbhW3kw==}
    engines: {node: ^12.22.0 || ^14.17.0 || >=16.0.0}
    peerDependencies:
      '@typescript-eslint/eslint-plugin': ^6.0.0
      eslint: ^8.0.0
    peerDependenciesMeta:
      '@typescript-eslint/eslint-plugin':
        optional: true
    dependencies:
      '@typescript-eslint/eslint-plugin': 6.17.0(@typescript-eslint/parser@6.17.0)(eslint@8.56.0)(typescript@5.3.3)
      eslint: 8.56.0
      eslint-rule-composer: 0.3.0
    dev: true

  /eslint-rule-composer@0.3.0:
    resolution: {integrity: sha512-bt+Sh8CtDmn2OajxvNO+BX7Wn4CIWMpTRm3MaiKPCQcnnlm0CS2mhui6QaoeQugs+3Kj2ESKEEGJUdVafwhiCg==}
    engines: {node: '>=4.0.0'}
    dev: true

  /eslint-scope@7.2.2:
    resolution: {integrity: sha512-dOt21O7lTMhDM+X9mB4GX+DZrZtCUJPL/wlcTqxyrx5IvO0IYtILdtrQGQp+8n5S0gwSVmOf9NQrjMOgfQZlIg==}
    engines: {node: ^12.22.0 || ^14.17.0 || >=16.0.0}
    dependencies:
      esrecurse: 4.3.0
      estraverse: 5.3.0
    dev: true

  /eslint-visitor-keys@3.4.3:
    resolution: {integrity: sha512-wpc+LXeiyiisxPlEkUzU6svyS1frIO3Mgxj1fdy7Pm8Ygzguax2N3Fa/D/ag1WqbOprdI+uY6wMUl8/a2G+iag==}
    engines: {node: ^12.22.0 || ^14.17.0 || >=16.0.0}
    dev: true

  /eslint@8.56.0:
    resolution: {integrity: sha512-Go19xM6T9puCOWntie1/P997aXxFsOi37JIHRWI514Hc6ZnaHGKY9xFhrU65RT6CcBEzZoGG1e6Nq+DT04ZtZQ==}
    engines: {node: ^12.22.0 || ^14.17.0 || >=16.0.0}
    hasBin: true
    dependencies:
      '@eslint-community/eslint-utils': 4.4.0(eslint@8.56.0)
      '@eslint-community/regexpp': 4.7.0
      '@eslint/eslintrc': 2.1.4
      '@eslint/js': 8.56.0
      '@humanwhocodes/config-array': 0.11.13
      '@humanwhocodes/module-importer': 1.0.1
      '@nodelib/fs.walk': 1.2.8
      '@ungap/structured-clone': 1.2.0
      ajv: 6.12.6
      chalk: 4.1.2
      cross-spawn: 7.0.3
      debug: 4.3.4
      doctrine: 3.0.0
      escape-string-regexp: 4.0.0
      eslint-scope: 7.2.2
      eslint-visitor-keys: 3.4.3
      espree: 9.6.1
      esquery: 1.4.2
      esutils: 2.0.3
      fast-deep-equal: 3.1.3
      file-entry-cache: 6.0.1
      find-up: 5.0.0
      glob-parent: 6.0.2
      globals: 13.20.0
      graphemer: 1.4.0
      ignore: 5.2.4
      imurmurhash: 0.1.4
      is-glob: 4.0.3
      is-path-inside: 3.0.3
      js-yaml: 4.1.0
      json-stable-stringify-without-jsonify: 1.0.1
      levn: 0.4.1
      lodash.merge: 4.6.2
      minimatch: 3.1.2
      natural-compare: 1.4.0
      optionator: 0.9.3
      strip-ansi: 6.0.1
      text-table: 0.2.0
    transitivePeerDependencies:
      - supports-color
    dev: true

  /espree@9.6.1:
    resolution: {integrity: sha512-oruZaFkjorTpF32kDSI5/75ViwGeZginGGy2NoOSg3Q9bnwlnmDm4HLnkl0RE3n+njDXR037aY1+x58Z/zFdwQ==}
    engines: {node: ^12.22.0 || ^14.17.0 || >=16.0.0}
    dependencies:
      acorn: 8.10.0
      acorn-jsx: 5.3.2(acorn@8.10.0)
      eslint-visitor-keys: 3.4.3
    dev: true

  /esprima@4.0.1:
    resolution: {integrity: sha512-eGuFFw7Upda+g4p+QHvnW0RyTX/SVeJBDM/gCtMARO0cLuT2HcEKnTPvhjV6aGeqrCB/sbNop0Kszm0jsaWU4A==}
    engines: {node: '>=4'}
    hasBin: true
    dev: true

  /esquery@1.4.2:
    resolution: {integrity: sha512-JVSoLdTlTDkmjFmab7H/9SL9qGSyjElT3myyKp7krqjVFQCDLmj1QFaCLRFBszBKI0XVZaiiXvuPIX3ZwHe1Ng==}
    engines: {node: '>=0.10'}
    dependencies:
      estraverse: 5.3.0
    dev: true

  /esrecurse@4.3.0:
    resolution: {integrity: sha512-KmfKL3b6G+RXvP8N1vr3Tq1kL/oCFgn2NYXEtqP8/L3pKapUA4G8cFVaoF3SU323CD4XypR/ffioHmkti6/Tag==}
    engines: {node: '>=4.0'}
    dependencies:
      estraverse: 5.3.0
    dev: true

  /estraverse@5.3.0:
    resolution: {integrity: sha512-MMdARuVEQziNTeJD8DgMqmhwR11BRQ/cBP+pLtYdSTnf3MIO8fFeiINEbX36ZdNlfU/7A9f3gUw49B3oQsvwBA==}
    engines: {node: '>=4.0'}
    dev: true

  /estree-walker@2.0.2:
    resolution: {integrity: sha512-Rfkk/Mp/DL7JVje3u18FxFujQlTNR2q6QfMSMB7AvCBx91NGj/ba3kCfza0f6dVDbw7YlRf/nDrn7pQrCCyQ/w==}
    dev: true

  /esutils@2.0.3:
    resolution: {integrity: sha512-kVscqXk4OCp68SZ0dkgEKVi6/8ij300KBWTJq32P/dYeWTSwK41WyTxalN1eRmA5Z9UU/LX9D7FWSmV9SAYx6g==}
    engines: {node: '>=0.10.0'}
    dev: true

  /extend-shallow@2.0.1:
    resolution: {integrity: sha512-zCnTtlxNoAiDc3gqY2aYAWFx7XWWiasuF2K8Me5WbN8otHKTUKBwjPtNpRs/rbUZm7KxWAaNj7P1a/p52GbVug==}
    engines: {node: '>=0.10.0'}
    dependencies:
      is-extendable: 0.1.1
    dev: false

  /extend-shallow@3.0.2:
    resolution: {integrity: sha512-BwY5b5Ql4+qZoefgMj2NUmx+tehVTH/Kf4k1ZEtOHNFcm2wSxMRo992l6X3TIgni2eZVTZ85xMOjF31fwZAj6Q==}
    engines: {node: '>=0.10.0'}
    dependencies:
      assign-symbols: 1.0.0
      is-extendable: 1.0.1
    dev: false

  /extendable-error@0.1.7:
    resolution: {integrity: sha512-UOiS2in6/Q0FK0R0q6UY9vYpQ21mr/Qn1KOnte7vsACuNJf514WvCCUHSRCPcgjPT2bAhNIJdlE6bVap1GKmeg==}
    dev: true

  /external-editor@3.1.0:
    resolution: {integrity: sha512-hMQ4CX1p1izmuLYyZqLMO/qGNw10wSv9QDCPfzXfyFrOaCSSoRfqE1Kf1s5an66J5JZC62NewG+mK49jOCtQew==}
    engines: {node: '>=4'}
    dependencies:
      chardet: 0.7.0
      iconv-lite: 0.4.24
      tmp: 0.0.33
    dev: true

  /fast-deep-equal@3.1.3:
    resolution: {integrity: sha512-f3qQ9oQy9j2AhBe/H9VC91wLmKBCCU/gDOnKNAYG5hswO7BLKj09Hc5HYNz9cGI++xlpDCIgDaitVs03ATR84Q==}

  /fast-glob@3.3.2:
    resolution: {integrity: sha512-oX2ruAFQwf/Orj8m737Y5adxDQO0LAB7/S5MnxCdTNDd4p6BsyIVsv9JQsATbTSq8KHRpLwIHbVlUNatxd+1Ow==}
    engines: {node: '>=8.6.0'}
    dependencies:
      '@nodelib/fs.stat': 2.0.5
      '@nodelib/fs.walk': 1.2.8
      glob-parent: 5.1.2
      merge2: 1.4.1
      micromatch: 4.0.5
    dev: true

  /fast-json-stable-stringify@2.1.0:
    resolution: {integrity: sha512-lhd/wF+Lk98HZoTCtlVraHtfh5XYijIjalXck7saUtuanSDyLMxnHhSXEDJqHxD7msR8D0uCmqlkwjCV8xvwHw==}
    dev: true

  /fast-levenshtein@2.0.6:
    resolution: {integrity: sha512-DCXu6Ifhqcks7TZKY3Hxp3y6qphY5SJZmrWMDrKcERSOXWQdMhU9Ig/PYrzyw/ul9jOIyh0N4M0tbC5hodg8dw==}
    dev: true

  /fast-loops@1.1.3:
    resolution: {integrity: sha512-8EZzEP0eKkEEVX+drtd9mtuQ+/QrlfW/5MlwcwK5Nds6EkZ/tRzEexkzUY2mIssnAyVLT+TKHuRXmFNNXYUd6g==}
    dev: false

  /fast-shallow-equal@1.0.0:
    resolution: {integrity: sha512-HPtaa38cPgWvaCFmRNhlc6NG7pv6NUHqjPgVAkWGoB9mQMwYB27/K0CvOM5Czy+qpT3e8XJ6Q4aPAnzpNpzNaw==}
    dev: false

  /fastest-stable-stringify@2.0.2:
    resolution: {integrity: sha512-bijHueCGd0LqqNK9b5oCMHc0MluJAx0cwqASgbWMvkO01lCYgIhacVRLcaDz3QnyYIRNJRDwMb41VuT6pHJ91Q==}
    dev: false

  /fastq@1.15.0:
    resolution: {integrity: sha512-wBrocU2LCXXa+lWBt8RoIRD89Fi8OdABODa/kEnyeyjS5aZO5/GNvI5sEINADqP/h8M29UHTHUb53sUu5Ihqdw==}
    dependencies:
      reusify: 1.0.4
    dev: true

  /file-entry-cache@6.0.1:
    resolution: {integrity: sha512-7Gps/XWymbLk2QLYK4NzpMOrYjMhdIxXuIvy2QBsLE6ljuodKvdkWs/cpyJJ3CVIVpH0Oi1Hvg1ovbMzLdFBBg==}
    engines: {node: ^10.12.0 || >=12.0.0}
    dependencies:
      flat-cache: 3.0.4
    dev: true

  /fill-range@7.0.1:
    resolution: {integrity: sha512-qOo9F+dMUmC2Lcb4BbVvnKJxTPjCm+RRpe4gDuGrzkL7mEVl/djYSu2OdQ2Pa302N4oqkSg9ir6jaLWJ2USVpQ==}
    engines: {node: '>=8'}
    dependencies:
      to-regex-range: 5.0.1
    dev: true

  /find-root@1.1.0:
    resolution: {integrity: sha512-NKfW6bec6GfKc0SGx1e07QZY9PE99u0Bft/0rzSD5k3sO/vwkVUpDUKVm5Gpp5Ue3YfShPFTX2070tDs5kB9Ng==}

  /find-up@4.1.0:
    resolution: {integrity: sha512-PpOwAdQ/YlXQ2vj8a3h8IipDuYRi3wceVQQGYWxNINccq40Anw7BlsEXCMbt1Zt+OLA6Fq9suIpIWD0OsnISlw==}
    engines: {node: '>=8'}
    dependencies:
      locate-path: 5.0.0
      path-exists: 4.0.0
    dev: true

  /find-up@5.0.0:
    resolution: {integrity: sha512-78/PXT1wlLLDgTzDs7sjq9hzz0vXD+zn+7wypEe4fXQxCmdmqfGsEPQxmiCSQI3ajFV91bVSsvNtrJRiW6nGng==}
    engines: {node: '>=10'}
    dependencies:
      locate-path: 6.0.0
      path-exists: 4.0.0
    dev: true

  /find-yarn-workspace-root2@1.2.16:
    resolution: {integrity: sha512-hr6hb1w8ePMpPVUK39S4RlwJzi+xPLuVuG8XlwXU3KD5Yn3qgBWVfy3AzNlDhWvE1EORCE65/Qm26rFQt3VLVA==}
    dependencies:
      micromatch: 4.0.5
      pkg-dir: 4.2.0
    dev: true

  /flat-cache@3.0.4:
    resolution: {integrity: sha512-dm9s5Pw7Jc0GvMYbshN6zchCA9RgQlzzEZX3vylR9IqFfS8XciblUXOKfW6SiuJ0e13eDYZoZV5wdrev7P3Nwg==}
    engines: {node: ^10.12.0 || >=12.0.0}
    dependencies:
      flatted: 3.2.7
      rimraf: 3.0.2
    dev: true

  /flatted@3.2.7:
    resolution: {integrity: sha512-5nqDSxl8nn5BSNxyR3n4I6eDmbolI6WT+QqR547RwxQapgjQBmtktdP+HTBb/a/zLsbzERTONyUB5pefh5TtjQ==}
    dev: true

  /focus-lock@0.11.6:
    resolution: {integrity: sha512-KSuV3ur4gf2KqMNoZx3nXNVhqCkn42GuTYCX4tXPEwf0MjpFQmNMiN6m7dXaUXgIoivL6/65agoUMg4RLS0Vbg==}
    engines: {node: '>=10'}
    dependencies:
      tslib: 2.6.2

  /for-each@0.3.3:
    resolution: {integrity: sha512-jqYfLp7mo9vIyQf8ykW2v7A+2N4QjeCeI5+Dz9XraiO1ign81wjiH7Fb9vSOWvQfNtmSa4H2RoQTrrXivdUZmw==}
    dependencies:
      is-callable: 1.2.7

  /foreground-child@3.1.1:
    resolution: {integrity: sha512-TMKDUnIte6bfb5nWv7V/caI169OHgvwjb7V4WkeUvbQQdjr5rWKqHFiKWb/fcOwB+CzBT+qbWjvj+DVwRskpIg==}
    engines: {node: '>=14'}
    dependencies:
      cross-spawn: 7.0.3
      signal-exit: 4.0.1
    dev: true

  /form-data@4.0.0:
    resolution: {integrity: sha512-ETEklSGi5t0QMZuiXoA/Q6vcnxcLQP5vdugSpuAyi6SVGi2clPPp+xgEhuMaHC+zGgn31Kd235W35f7Hykkaww==}
    engines: {node: '>= 6'}
    dependencies:
      asynckit: 0.4.0
      combined-stream: 1.0.8
      mime-types: 2.1.35
    dev: true

  /framer-motion@10.18.0(react-dom@18.2.0)(react@18.2.0):
    resolution: {integrity: sha512-oGlDh1Q1XqYPksuTD/usb0I70hq95OUzmL9+6Zd+Hs4XV0oaISBa/UUMSjYiq6m8EUF32132mOJ8xVZS+I0S6w==}
    peerDependencies:
      react: ^18.0.0
      react-dom: ^18.0.0
    peerDependenciesMeta:
      react:
        optional: true
      react-dom:
        optional: true
    dependencies:
      react: 18.2.0
      react-dom: 18.2.0(react@18.2.0)
      tslib: 2.6.2
    optionalDependencies:
      '@emotion/is-prop-valid': 0.8.8

  /framesync@6.1.2:
    resolution: {integrity: sha512-jBTqhX6KaQVDyus8muwZbBeGGP0XgujBRbQ7gM7BRdS3CadCZIHiawyzYLnafYcvZIh5j8WE7cxZKFn7dXhu9g==}
    dependencies:
      tslib: 2.4.0

  /fs-extra@11.1.1:
    resolution: {integrity: sha512-MGIE4HOvQCeUCzmlHs0vXpih4ysz4wg9qiSAu6cd42lVwPbTM1TjV7RusoyQqMmk/95gdQZX72u+YW+c3eEpFQ==}
    engines: {node: '>=14.14'}
    dependencies:
      graceful-fs: 4.2.10
      jsonfile: 6.1.0
      universalify: 2.0.0
    dev: true

  /fs-extra@11.2.0:
    resolution: {integrity: sha512-PmDi3uwK5nFuXh7XDTlVnS17xJS7vW36is2+w3xcv8SVxiB4NyATf4ctkVY5bkSjX0Y4nbvZCq1/EjtEyr9ktw==}
    engines: {node: '>=14.14'}
    dependencies:
      graceful-fs: 4.2.10
      jsonfile: 6.1.0
      universalify: 2.0.0
    dev: true

  /fs-extra@7.0.1:
    resolution: {integrity: sha512-YJDaCJZEnBmcbw13fvdAM9AwNOJwOzrE4pqMqBq5nFiEqXUqHwlK4B+3pUw6JNvfSPtX05xFHtYy/1ni01eGCw==}
    engines: {node: '>=6 <7 || >=8'}
    dependencies:
      graceful-fs: 4.2.10
      jsonfile: 4.0.0
      universalify: 0.1.2
    dev: true

  /fs-extra@8.1.0:
    resolution: {integrity: sha512-yhlQgA6mnOJUKOsRUFsgJdQCvkKhcz8tlZG5HBQfReYZy46OwLcY+Zia0mtdHsOo9y/hP+CxMN0TU9QxoOtG4g==}
    engines: {node: '>=6 <7 || >=8'}
    dependencies:
      graceful-fs: 4.2.10
      jsonfile: 4.0.0
      universalify: 0.1.2
    dev: true

  /fs.realpath@1.0.0:
    resolution: {integrity: sha512-OO0pH2lK6a0hZnAdau5ItzHPI6pUlvI7jMVnxUQRtw4owF2wk8lOSabtGDCTP4Ggrg2MbGnWO9X8K1t4+fGMDw==}
    dev: true

  /fsevents@2.3.3:
    resolution: {integrity: sha512-5xoDfX+fL7faATnagmWPpbFtwh/R77WmMMqqHGS65C3vvB0YHrgF+B1YmZ3441tMj5n63k0212XNoJwzlhffQw==}
    engines: {node: ^8.16.0 || ^10.6.0 || >=11.0.0}
    os: [darwin]
    requiresBuild: true
    dev: true
    optional: true

  /function-bind@1.1.2:
    resolution: {integrity: sha512-7XHNxH7qX9xG5mIwxkhumTox/MIRNcOgDrxWsMt2pAr23WHp6MrRlN7FBSFpCpr+oVO0F744iUgR82nJMfG2SA==}

  /function.prototype.name@1.1.6:
    resolution: {integrity: sha512-Z5kx79swU5P27WEayXM1tBi5Ze/lbIyiNgU3qyXUOf9b2rgXYyF9Dy9Cx+IQv/Lc8WCG6L82zwUPpSS9hGehIg==}
    engines: {node: '>= 0.4'}
    dependencies:
      call-bind: 1.0.5
      define-properties: 1.2.1
      es-abstract: 1.22.3
      functions-have-names: 1.2.3
    dev: true

  /functions-have-names@1.2.3:
    resolution: {integrity: sha512-xckBUXyTIqT97tq2x2AMb+g163b5JFysYk0x4qxNFwbfQkmNZoiRHb6sPzI9/QV33WeuvVYBUIiD4NzNIyqaRQ==}

  /geotiff@2.0.7:
    resolution: {integrity: sha512-FKvFTNowMU5K6lHYY2f83d4lS2rsCNdpUC28AX61x9ZzzqPNaWFElWv93xj0eJFaNyOYA63ic5OzJ88dHpoA5Q==}
    engines: {node: '>=10.19'}
    dependencies:
      '@petamoriken/float16': 3.7.1
      lerc: 3.0.0
      pako: 2.1.0
      parse-headers: 2.0.5
      quick-lru: 6.1.1
      web-worker: 1.2.0
      xml-utils: 1.3.0
    dev: false

  /get-caller-file@2.0.5:
    resolution: {integrity: sha512-DyFP3BM/3YHTQOCUL/w0OZHR0lpKeGrxotcHWcqNEdnltqFwXVfhEBQ94eIo34AfQpo0rGki4cyIiftY06h2Fg==}
    engines: {node: 6.* || 8.* || >= 10.*}
    dev: true

  /get-func-name@2.0.2:
    resolution: {integrity: sha512-8vXOvuE167CtIc3OyItco7N/dpRtBbYOsPsXCz7X/PMnlGjYjSGuZJgM1Y7mmew7BKf9BqvLX2tnOVy1BBUsxQ==}
    dev: true

  /get-intrinsic@1.2.2:
    resolution: {integrity: sha512-0gSo4ml/0j98Y3lngkFEot/zhiCeWsbYIlZ+uZOVgzLyLaUw7wxUL+nCTP0XJvJg1AXulJRI3UJi8GsbDuxdGA==}
    dependencies:
      function-bind: 1.1.2
      has-proto: 1.0.1
      has-symbols: 1.0.3
      hasown: 2.0.0

  /get-nonce@1.0.1:
    resolution: {integrity: sha512-FJhYRoDaiatfEkUK8HKlicmu/3SGFD51q3itKDGoSTysQJBnfOcxU5GxnhE1E6soB76MbT0MBtnKJuXyAx+96Q==}
    engines: {node: '>=6'}

  /get-symbol-description@1.0.0:
    resolution: {integrity: sha512-2EmdH1YvIQiZpltCNgkuiUnyukzxM/R6NDJX31Ke3BG1Nq5b0S2PhX59UKi9vZpPDQVdqn+1IcaAwnzTT5vCjw==}
    engines: {node: '>= 0.4'}
    dependencies:
      call-bind: 1.0.5
      get-intrinsic: 1.2.2
    dev: true

  /get-tsconfig@4.7.2:
    resolution: {integrity: sha512-wuMsz4leaj5hbGgg4IvDU0bqJagpftG5l5cXIAvo8uZrqn0NJqwtfupTN00VnkQJPcIRrxYrm1Ue24btpCha2A==}
    dependencies:
      resolve-pkg-maps: 1.0.0
    dev: true

  /get-value@2.0.6:
    resolution: {integrity: sha512-Ln0UQDlxH1BapMu3GPtf7CuYNwRZf2gwCuPqbyG6pB8WfmFpzqcy4xtAaAMUhnNqjMKTiCPZG2oMT3YSx8U2NA==}
    engines: {node: '>=0.10.0'}
    dev: false

  /glob-parent@5.1.2:
    resolution: {integrity: sha512-AOIgSQCepiJYwP3ARnGx+5VnTu2HBYdzbGP45eLw1vr3zB3vZLeyed1sC9hnbcOc9/SrMyM5RPQrkGz4aS9Zow==}
    engines: {node: '>= 6'}
    dependencies:
      is-glob: 4.0.3
    dev: true

  /glob-parent@6.0.2:
    resolution: {integrity: sha512-XxwI8EOhVQgWp6iDL+3b0r86f4d6AX6zSU55HfB4ydCEuXLXc5FcYeOu+nnGftS4TEju/11rt4KJPTMgbfmv4A==}
    engines: {node: '>=10.13.0'}
    dependencies:
      is-glob: 4.0.3
    dev: true

  /glob@10.2.6:
    resolution: {integrity: sha512-U/rnDpXJGF414QQQZv5uVsabTVxMSwzS5CH0p3DRCIV6ownl4f7PzGnkGmvlum2wB+9RlJWJZ6ACU1INnBqiPA==}
    engines: {node: '>=16 || 14 >=14.17'}
    hasBin: true
    dependencies:
      foreground-child: 3.1.1
      jackspeak: 2.3.6
      minimatch: 9.0.3
      minipass: 5.0.0
      path-scurry: 1.10.1
    dev: true

  /glob@10.3.10:
    resolution: {integrity: sha512-fa46+tv1Ak0UPK1TOy/pZrIybNNt4HCv7SDzwyfiOZkvZLEbjsZkJBPtDHVshZjbecAoAGSC20MjLDG/qr679g==}
    engines: {node: '>=16 || 14 >=14.17'}
    hasBin: true
    dependencies:
      foreground-child: 3.1.1
      jackspeak: 2.3.6
      minimatch: 9.0.3
      minipass: 7.0.4
      path-scurry: 1.10.1
    dev: true

  /glob@7.2.3:
    resolution: {integrity: sha512-nFR0zLpU2YCaRxwoCJvL6UvCH2JFyFVIvwTLsIf21AuHlMskA1hhTdk+LlYJtOlYt9v6dvszD2BGRqBL+iQK9Q==}
    dependencies:
      fs.realpath: 1.0.0
      inflight: 1.0.6
      inherits: 2.0.4
      minimatch: 3.1.2
      once: 1.4.0
      path-is-absolute: 1.0.1
    dev: true

  /globals@13.20.0:
    resolution: {integrity: sha512-Qg5QtVkCy/kv3FUSlu4ukeZDVf9ee0iXLAUYX13gbR17bnejFTzr4iS9bY7kwCf1NztRNm1t91fjOiyx4CSwPQ==}
    engines: {node: '>=8'}
    dependencies:
      type-fest: 0.20.2
    dev: true

  /globalthis@1.0.3:
    resolution: {integrity: sha512-sFdI5LyBiNTHjRd7cGPWapiHWMOXKyuBNX/cWJ3NfzrZQVa8GI/8cofCl74AOVqq9W5kNmguTIzJ/1s2gyI9wA==}
    engines: {node: '>= 0.4'}
    dependencies:
      define-properties: 1.2.1
    dev: true

  /globby@11.1.0:
    resolution: {integrity: sha512-jhIXaOzy1sb8IyocaruWSn1TjmnBVs8Ayhcy83rmxNJ8q2uWKCAj3CnJY+KpGSXCueAPc0i05kVvVKtP1t9S3g==}
    engines: {node: '>=10'}
    dependencies:
      array-union: 2.1.0
      dir-glob: 3.0.1
      fast-glob: 3.3.2
      ignore: 5.2.4
      merge2: 1.4.1
      slash: 3.0.0
    dev: true

  /gopd@1.0.1:
    resolution: {integrity: sha512-d65bNlIadxvpb/A2abVdlqKqV563juRnZ1Wtk6s1sIR8uNsXR70xqIzVqxVf1eTqDunwT2MkczEeaezCKTZhwA==}
    dependencies:
      get-intrinsic: 1.2.2

  /graceful-fs@4.2.10:
    resolution: {integrity: sha512-9ByhssR2fPVsNZj478qUUbKfmL0+t5BDVyjShtyZZLiK7ZDAArFFfopyOTj0M05wE2tJPisA4iTnnXl2YoPvOA==}
    dev: true

  /grapheme-splitter@1.0.4:
    resolution: {integrity: sha512-bzh50DW9kTPM00T8y4o8vQg89Di9oLJVLW/KaOGIXJWP/iqCN6WKYkbNOF04vFLJhwcpYUh9ydh/+5vpOqV4YQ==}
    dev: true

  /graphemer@1.4.0:
    resolution: {integrity: sha512-EtKwoO6kxCL9WO5xipiHTZlSzBm7WLT627TqC/uVRd0HKmq8NXyebnNYxDoBi7wt8eTWrUrKXCOVaFq9x1kgag==}
    dev: true

  /handlebars@4.7.8:
    resolution: {integrity: sha512-vafaFqs8MZkRrSX7sFVUdo3ap/eNiLnb4IakshzvP56X5Nr1iGKAIqdX6tMlm6HcNRIkr6AxO5jFEoJzzpT8aQ==}
    engines: {node: '>=0.4.7'}
    hasBin: true
    dependencies:
      minimist: 1.2.8
      neo-async: 2.6.2
      source-map: 0.6.1
      wordwrap: 1.0.0
    optionalDependencies:
      uglify-js: 3.17.4
    dev: true

  /happy-dom@12.10.3:
    resolution: {integrity: sha512-JzUXOh0wdNGY54oKng5hliuBkq/+aT1V3YpTM+lrN/GoLQTANZsMaIvmHiHe612rauHvPJnDZkZ+5GZR++1Abg==}
    dependencies:
      css.escape: 1.5.1
      entities: 4.5.0
      iconv-lite: 0.6.3
      webidl-conversions: 7.0.0
      whatwg-encoding: 2.0.0
      whatwg-mimetype: 3.0.0
    dev: true

  /hard-rejection@2.1.0:
    resolution: {integrity: sha512-VIZB+ibDhx7ObhAe7OVtoEbuP4h/MuOTHJ+J8h/eBXotJYl0fBgR72xDFCKgIh22OJZIOVNxBMWuhAr10r8HdA==}
    engines: {node: '>=6'}
    dev: true

  /has-bigints@1.0.2:
    resolution: {integrity: sha512-tSvCKtBr9lkF0Ex0aQiP9N+OpV4zi2r/Nee5VkRDbaqv35RLYMzbwQfFSZZH0kR+Rd6302UJZ2p/bJCEoR3VoQ==}

  /has-flag@3.0.0:
    resolution: {integrity: sha512-sKJf1+ceQBr4SMkvQnBDNDtf4TXpVhVGateu0t918bl30FnbE2m4vNLX+VWe/dpjlb+HugGYzW7uQXH98HPEYw==}
    engines: {node: '>=4'}

  /has-flag@4.0.0:
    resolution: {integrity: sha512-EykJT/Q1KjTWctppgIAgfSO0tKVuZUjhgMr17kqTumMl6Afv3EISleU7qZUzoXDFTAHTDC4NOoG/ZxU3EvlMPQ==}
    engines: {node: '>=8'}

  /has-property-descriptors@1.0.1:
    resolution: {integrity: sha512-VsX8eaIewvas0xnvinAe9bw4WfIeODpGYikiWYLH+dma0Jw6KHYqWiWfhQlgOVK8D6PvjubK5Uc4P0iIhIcNVg==}
    dependencies:
      get-intrinsic: 1.2.2

  /has-proto@1.0.1:
    resolution: {integrity: sha512-7qE+iP+O+bgF9clE5+UoBFzE65mlBiVj3tKCrlNQ0Ogwm0BjpT/gK4SlLYDMybDh5I3TCTKnPPa0oMG7JDYrhg==}
    engines: {node: '>= 0.4'}

  /has-symbols@1.0.3:
    resolution: {integrity: sha512-l3LCuF6MgDNwTDKkdYGEihYjt5pRPbEg46rtlmnSPlUbgmB8LOIrKJbYYFBSbnPaJexMKtiPO8hmeRjRz2Td+A==}
    engines: {node: '>= 0.4'}

  /has-tostringtag@1.0.0:
    resolution: {integrity: sha512-kFjcSNhnlGV1kyoGk7OXKSawH5JOb/LzUc5w9B02hOTO0dfFRjbHQKvg1d6cf3HbeUmtU9VbbV3qzZ2Teh97WQ==}
    engines: {node: '>= 0.4'}
    dependencies:
      has-symbols: 1.0.3

  /hasown@2.0.0:
    resolution: {integrity: sha512-vUptKVTpIJhcczKBbgnS+RtcuYMB8+oNzPK2/Hp3hanz8JmpATdmmgLgSaadVREkDm+e2giHwY3ZRkyjSIDDFA==}
    engines: {node: '>= 0.4'}
    dependencies:
      function-bind: 1.1.2

  /hoist-non-react-statics@3.3.2:
    resolution: {integrity: sha512-/gGivxi8JPKWNm/W0jSmzcMPpfpPLc3dY/6GxhX2hQ9iGj3aDfklV4ET7NjKpSinLpJ5vafa9iiGIEZg10SfBw==}
    dependencies:
      react-is: 16.13.1

  /hosted-git-info@2.8.9:
    resolution: {integrity: sha512-mxIDAb9Lsm6DoOJ7xH+5+X4y1LU/4Hi50L9C5sIswK3JzULS4bwk1FvjdBgvYR4bzT4tuUQiC15FE2f5HbLvYw==}
    dev: true

  /html-encoding-sniffer@3.0.0:
    resolution: {integrity: sha512-oWv4T4yJ52iKrufjnyZPkrN0CH3QnrUqdB6In1g5Fe1mia8GmF36gnfNySxoZtxD5+NmYw1EElVXiBk93UeskA==}
    engines: {node: '>=12'}
    dependencies:
      whatwg-encoding: 2.0.0
    dev: true

  /http-proxy-agent@5.0.0:
    resolution: {integrity: sha512-n2hY8YdoRE1i7r6M0w9DIw5GgZN0G25P8zLCRQ8rjXtTU3vsNFBI/vWK/UIeE6g5MUUz6avwAPXmL6Fy9D/90w==}
    engines: {node: '>= 6'}
    dependencies:
      '@tootallnate/once': 2.0.0
      agent-base: 6.0.2
      debug: 4.3.4
    transitivePeerDependencies:
      - supports-color
    dev: true

  /https-proxy-agent@5.0.1:
    resolution: {integrity: sha512-dFcAjpTQFgoLMzC2VwU+C/CbS7uRL0lWmxDITmqm7C+7F0Odmj6s9l6alZc6AELXhrnggM2CeWSXHGOdX2YtwA==}
    engines: {node: '>= 6'}
    dependencies:
      agent-base: 6.0.2
      debug: 4.3.4
    transitivePeerDependencies:
      - supports-color
    dev: true

  /human-id@1.0.2:
    resolution: {integrity: sha512-UNopramDEhHJD+VR+ehk8rOslwSfByxPIZyJRfV739NDhN5LF1fa1MqnzKm2lGTQRjNrjK19Q5fhkgIfjlVUKw==}
    dev: true

  /husky@8.0.3:
    resolution: {integrity: sha512-+dQSyqPh4x1hlO1swXBiNb2HzTDN1I2IGLQx1GrBuiqFJfoMrnZWwVmatvSiO+Iz8fBUnf+lekwNo4c2LlXItg==}
    engines: {node: '>=14'}
    hasBin: true
    dev: true

  /hyphenate-style-name@1.0.4:
    resolution: {integrity: sha512-ygGZLjmXfPHj+ZWh6LwbC37l43MhfztxetbFCoYTM2VjkIUpeHgSNn7QIyVFj7YQ1Wl9Cbw5sholVJPzWvC2MQ==}
    dev: false

  /iconv-lite@0.4.24:
    resolution: {integrity: sha512-v3MXnZAcvnywkTUEZomIActle7RXXeedOR31wwl7VlyoXO4Qi9arvSenNQWne1TcRwhCL1HwLI21bEqdpj8/rA==}
    engines: {node: '>=0.10.0'}
    dependencies:
      safer-buffer: 2.1.2
    dev: true

  /iconv-lite@0.6.3:
    resolution: {integrity: sha512-4fCk79wshMdzMp2rH06qWrJE4iolqLhCUH+OiuIgU++RB0+94NlDL81atO7GX55uUKueo0txHNtvEyI6D7WdMw==}
    engines: {node: '>=0.10.0'}
    dependencies:
      safer-buffer: 2.1.2
    dev: true

  /ieee754@1.2.1:
    resolution: {integrity: sha512-dcyqhDvX1C46lXZcVqCpK+FtMRQVdIMN6/Df5js2zouUsqG7I6sFxitIC+7KYK29KdXOLHdu9zL4sFnoVQnqaA==}
    dev: false

  /ignore@5.2.4:
    resolution: {integrity: sha512-MAb38BcSbH0eHNBxn7ql2NH/kX33OkB3lZ1BNdh7ENeRChHTYsTvWrMubiIAMNS2llXEEgZ1MUOBtXChP3kaFQ==}
    engines: {node: '>= 4'}
    dev: true

  /immutable@4.2.4:
    resolution: {integrity: sha512-WDxL3Hheb1JkRN3sQkyujNlL/xRjAo3rJtaU5xeufUauG66JdMr32bLj4gF+vWl84DIA3Zxw7tiAjneYzRRw+w==}
    dev: true

  /import-fresh@3.3.0:
    resolution: {integrity: sha512-veYYhQa+D1QBKznvhUHxb8faxlrwUnxseDAbAp457E0wLNio2bOSKnjYDhMj+YiAq61xrMGhQk9iXVk5FzgQMw==}
    engines: {node: '>=6'}
    dependencies:
      parent-module: 1.0.1
      resolve-from: 4.0.0

  /imurmurhash@0.1.4:
    resolution: {integrity: sha512-JmXMZ6wuvDmLiHEml9ykzqO6lwFbof0GG4IkcGaENdCRDDmMVnny7s5HsIgHCbaq0w2MyPhDqkhTUgS2LU2PHA==}
    engines: {node: '>=0.8.19'}
    dev: true

  /indent-string@4.0.0:
    resolution: {integrity: sha512-EdDDZu4A2OyIK7Lr/2zG+w5jmbuk1DVBnEwREQvBzspBJkCEbRa8GxU1lghYcaGJCnRWibjDXlq779X1/y5xwg==}
    engines: {node: '>=8'}
    dev: true

  /inflight@1.0.6:
    resolution: {integrity: sha512-k92I/b08q4wvFscXCLvqfsHCrjrF7yiXsQuIVvVE7N82W3+aqpzuUdBbfhWcy/FZR3/4IgflMgKLOsvPDrGCJA==}
    dependencies:
      once: 1.4.0
      wrappy: 1.0.2
    dev: true

  /inherits@2.0.4:
    resolution: {integrity: sha512-k/vGaX4/Yla3WzyMCvTQOXYeIHvqOKtnqBduzTHpzpQZzAskKMhZ2K+EnBiSM9zGSoIFeMpXKxa4dYeZIQqewQ==}
    dev: true

  /inline-style-prefixer@7.0.0:
    resolution: {integrity: sha512-I7GEdScunP1dQ6IM2mQWh6v0mOYdYmH3Bp31UecKdrcUgcURTcctSe1IECdUznSHKSmsHtjrT3CwCPI1pyxfUQ==}
    dependencies:
      css-in-js-utils: 3.1.0
      fast-loops: 1.1.3
    dev: false

  /internal-slot@1.0.6:
    resolution: {integrity: sha512-Xj6dv+PsbtwyPpEflsejS+oIZxmMlV44zAhG479uYu89MsjcYOhCFnNyKrkJrihbsiasQyY0afoCl/9BLR65bg==}
    engines: {node: '>= 0.4'}
    dependencies:
      get-intrinsic: 1.2.2
      hasown: 2.0.0
      side-channel: 1.0.4

  /intl-messageformat@10.5.11:
    resolution: {integrity: sha512-eYq5fkFBVxc7GIFDzpFQkDOZgNayNTQn4Oufe8jw6YY6OHVw70/4pA3FyCsQ0Gb2DnvEJEMmN2tOaXUGByM+kg==}
    dependencies:
      '@formatjs/ecma402-abstract': 1.18.2
      '@formatjs/fast-memoize': 2.2.0
      '@formatjs/icu-messageformat-parser': 2.7.6
      tslib: 2.6.2

  /invariant@2.2.4:
    resolution: {integrity: sha512-phJfQVBuaJM5raOpJjSfkiD6BpbCE4Ns//LaXl6wGYtUBY83nWS6Rf9tXm2e8VaK60JEjYldbPif/A2B1C2gNA==}
    dependencies:
      loose-envify: 1.4.0

  /is-arguments@1.1.1:
    resolution: {integrity: sha512-8Q7EARjzEnKpt/PCD7e1cgUS0a6X8u5tdSiMqXhojOdoV9TsMsiO+9VLC5vAmO8N7/GmXn7yjR8qnA6bVAEzfA==}
    engines: {node: '>= 0.4'}
    dependencies:
      call-bind: 1.0.5
      has-tostringtag: 1.0.0

  /is-array-buffer@3.0.2:
    resolution: {integrity: sha512-y+FyyR/w8vfIRq4eQcM1EYgSTnmHXPqaF+IgzgraytCFq5Xh8lllDVmAZolPJiZttZLeFSINPYMaEJ7/vWUa1w==}
    dependencies:
      call-bind: 1.0.5
      get-intrinsic: 1.2.2
      is-typed-array: 1.1.12

  /is-arrayish@0.2.1:
    resolution: {integrity: sha512-zz06S8t0ozoDXMG+ube26zeCTNXcKIPJZJi8hBrF4idCLms4CG9QtK7qBl1boi5ODzFpjswb5JPmHCbMpjaYzg==}

  /is-async-function@2.0.0:
    resolution: {integrity: sha512-Y1JXKrfykRJGdlDwdKlLpLyMIiWqWvuSd17TvZk68PLAOGOoF4Xyav1z0Xhoi+gCYjZVeC5SI+hYFOfvXmGRCA==}
    engines: {node: '>= 0.4'}
    dependencies:
      has-tostringtag: 1.0.0
    dev: true

  /is-bigint@1.0.4:
    resolution: {integrity: sha512-zB9CruMamjym81i2JZ3UMn54PKGsQzsJeo6xvN3HJJ4CAsQNB6iRutp2To77OfCNuoxspsIhzaPoO1zyCEhFOg==}
    dependencies:
      has-bigints: 1.0.2

  /is-binary-path@2.1.0:
    resolution: {integrity: sha512-ZMERYes6pDydyuGidse7OsHxtbI7WVeUEozgR/g7rd0xUimYNlvZRE/K2MgZTjWy725IfelLeVcEM97mmtRGXw==}
    engines: {node: '>=8'}
    dependencies:
      binary-extensions: 2.2.0
    dev: true

  /is-boolean-object@1.1.2:
    resolution: {integrity: sha512-gDYaKHJmnj4aWxyj6YHyXVpdQawtVLHU5cb+eztPGczf6cjuTdwve5ZIEfgXqH4e57An1D1AKf8CZ3kYrQRqYA==}
    engines: {node: '>= 0.4'}
    dependencies:
      call-bind: 1.0.5
      has-tostringtag: 1.0.0

  /is-callable@1.2.7:
    resolution: {integrity: sha512-1BC0BVFhS/p0qtw6enp8e+8OD0UrK0oFLztSjNzhcKA3WDuJxxAPXzPuPtKkjEY9UUoEWlX/8fgKeu2S8i9JTA==}
    engines: {node: '>= 0.4'}

  /is-ci@3.0.1:
    resolution: {integrity: sha512-ZYvCgrefwqoQ6yTyYUbQu64HsITZ3NfKX1lzaEYdkTDcfKzzCI/wthRRYKkdjHKFVgNiXKAKm65Zo1pk2as/QQ==}
    hasBin: true
    dependencies:
      ci-info: 3.8.0
    dev: true

  /is-core-module@2.13.1:
    resolution: {integrity: sha512-hHrIjvZsftOsvKSn2TRYl63zvxsgE0K+0mYMoH6gD4omR5IWB2KynivBQczo3+wF1cCkjzvptnI9Q0sPU66ilw==}
    dependencies:
      hasown: 2.0.0

  /is-date-object@1.0.5:
    resolution: {integrity: sha512-9YQaSxsAiSwcvS33MBk3wTCVnWK+HhF8VZR2jRxehM16QcVOdHqPn4VPHmRK4lSr38n9JriurInLcP90xsYNfQ==}
    engines: {node: '>= 0.4'}
    dependencies:
      has-tostringtag: 1.0.0

  /is-extendable@0.1.1:
    resolution: {integrity: sha512-5BMULNob1vgFX6EjQw5izWDxrecWK9AM72rugNr0TFldMOi0fj6Jk+zeKIt0xGj4cEfQIJth4w3OKWOJ4f+AFw==}
    engines: {node: '>=0.10.0'}
    dev: false

  /is-extendable@1.0.1:
    resolution: {integrity: sha512-arnXMxT1hhoKo9k1LZdmlNyJdDDfy2v0fXjFlmok4+i8ul/6WlbVge9bhM74OpNPQPMGUToDtz+KXa1PneJxOA==}
    engines: {node: '>=0.10.0'}
    dependencies:
      is-plain-object: 2.0.4
    dev: false

  /is-extglob@2.1.1:
    resolution: {integrity: sha512-SbKbANkN603Vi4jEZv49LeVJMn4yGwsbzZworEoyEiutsN3nJYdbO36zfhGJ6QEDpOZIFkDtnq5JRxmvl3jsoQ==}
    engines: {node: '>=0.10.0'}
    dev: true

  /is-finalizationregistry@1.0.2:
    resolution: {integrity: sha512-0by5vtUJs8iFQb5TYUHHPudOR+qXYIMKtiUzvLIZITZUjknFmziyBJuLhVRc+Ds0dREFlskDNJKYIdIzu/9pfw==}
    dependencies:
      call-bind: 1.0.5
    dev: true

  /is-fullwidth-code-point@3.0.0:
    resolution: {integrity: sha512-zymm5+u+sCsSWyD9qNaejV3DFvhCKclKdizYaJUuHA83RLjb7nSuGnddCHGv0hk+KY7BMAlsWeK4Ueg6EV6XQg==}
    engines: {node: '>=8'}
    dev: true

  /is-generator-function@1.0.10:
    resolution: {integrity: sha512-jsEjy9l3yiXEQ+PsXdmBwEPcOxaXWLspKdplFUVI9vq1iZgIekeC0L167qeu86czQaxed3q/Uzuw0swL0irL8A==}
    engines: {node: '>= 0.4'}
    dependencies:
      has-tostringtag: 1.0.0
    dev: true

  /is-glob@4.0.3:
    resolution: {integrity: sha512-xelSayHH36ZgE7ZWhli7pW34hNbNl8Ojv5KVmkJD4hBdD3th8Tfk9vYasLM+mXWOZhFkgZfxhLSnrwRr4elSSg==}
    engines: {node: '>=0.10.0'}
    dependencies:
      is-extglob: 2.1.1
    dev: true

  /is-map@2.0.2:
    resolution: {integrity: sha512-cOZFQQozTha1f4MxLFzlgKYPTyj26picdZTx82hbc/Xf4K/tZOOXSCkMvU4pKioRXGDLJRn0GM7Upe7kR721yg==}

  /is-negative-zero@2.0.2:
    resolution: {integrity: sha512-dqJvarLawXsFbNDeJW7zAz8ItJ9cd28YufuuFzh0G8pNHjJMnY08Dv7sYX2uF5UpQOwieAeOExEYAWWfu7ZZUA==}
    engines: {node: '>= 0.4'}
    dev: true

  /is-number-object@1.0.7:
    resolution: {integrity: sha512-k1U0IRzLMo7ZlYIfzRu23Oh6MiIFasgpb9X76eqfFZAqwH44UI4KTBvBYIZ1dSL9ZzChTB9ShHfLkR4pdW5krQ==}
    engines: {node: '>= 0.4'}
    dependencies:
      has-tostringtag: 1.0.0

  /is-number@7.0.0:
    resolution: {integrity: sha512-41Cifkg6e8TylSpdtTpeLVMqvSBEVzTttHvERD741+pnZ8ANv0004MRL43QKPDlK9cGvNp6NZWZUBlbGXYxxng==}
    engines: {node: '>=0.12.0'}
    dev: true

  /is-path-inside@3.0.3:
    resolution: {integrity: sha512-Fd4gABb+ycGAmKou8eMftCupSir5lRxqf4aD/vd0cD2qc4HL07OjCeuHMr8Ro4CoMaeCKDB0/ECBOVWjTwUvPQ==}
    engines: {node: '>=8'}
    dev: true

  /is-plain-obj@1.1.0:
    resolution: {integrity: sha512-yvkRyxmFKEOQ4pNXCmJG5AEQNlXJS5LaONXo5/cLdTZdWvsZ1ioJEonLGAosKlMWE8lwUy/bJzMjcw8az73+Fg==}
    engines: {node: '>=0.10.0'}
    dev: true

  /is-plain-object@2.0.4:
    resolution: {integrity: sha512-h5PpgXkWitc38BBMYawTYMWJHFZJVnBquFE57xFpjB8pJFiF6gZ+bU+WyI/yqXiFR5mdLsgYNaPe8uao6Uv9Og==}
    engines: {node: '>=0.10.0'}
    dependencies:
      isobject: 3.0.1
    dev: false

  /is-potential-custom-element-name@1.0.1:
    resolution: {integrity: sha512-bCYeRA2rVibKZd+s2625gGnGF/t7DSqDs4dP7CrLA1m7jKWz6pps0LpYLJN8Q64HtmPKJ1hrN3nzPNKFEKOUiQ==}
    dev: true

  /is-regex@1.1.4:
    resolution: {integrity: sha512-kvRdxDsxZjhzUX07ZnLydzS1TU/TJlTUHHY4YLL87e37oUA49DfkLqgy+VjFocowy29cKvcSiu+kIv728jTTVg==}
    engines: {node: '>= 0.4'}
    dependencies:
      call-bind: 1.0.5
      has-tostringtag: 1.0.0

  /is-set@2.0.2:
    resolution: {integrity: sha512-+2cnTEZeY5z/iXGbLhPrOAaK/Mau5k5eXq9j14CpRTftq0pAJu2MwVRSZhyZWBzx3o6X795Lz6Bpb6R0GKf37g==}

  /is-shared-array-buffer@1.0.2:
    resolution: {integrity: sha512-sqN2UDu1/0y6uvXyStCOzyhAjCSlHceFoMKJW8W9EU9cvic/QdsZ0kEU93HEy3IUEFZIiH/3w+AH/UQbPHNdhA==}
    dependencies:
      call-bind: 1.0.5

  /is-string@1.0.7:
    resolution: {integrity: sha512-tE2UXzivje6ofPW7l23cjDOMa09gb7xlAqG6jG5ej6uPV32TlWP3NKPigtaGeHNu9fohccRYvIiZMfOOnOYUtg==}
    engines: {node: '>= 0.4'}
    dependencies:
      has-tostringtag: 1.0.0

  /is-subdir@1.2.0:
    resolution: {integrity: sha512-2AT6j+gXe/1ueqbW6fLZJiIw3F8iXGJtt0yDrZaBhAZEG1raiTxKWU+IPqMCzQAXOUCKdA4UDMgacKH25XG2Cw==}
    engines: {node: '>=4'}
    dependencies:
      better-path-resolve: 1.0.0
    dev: true

  /is-symbol@1.0.4:
    resolution: {integrity: sha512-C/CPBqKWnvdcxqIARxyOh4v1UUEOCHpgDa0WYgpKDFMszcrPcffg5uhwSgPCLD2WWxmq6isisz87tzT01tuGhg==}
    engines: {node: '>= 0.4'}
    dependencies:
      has-symbols: 1.0.3

  /is-typed-array@1.1.12:
    resolution: {integrity: sha512-Z14TF2JNG8Lss5/HMqt0//T9JeHXttXy5pH/DBU4vi98ozO2btxzq9MwYDZYnKwU8nRsz/+GVFVRDq3DkVuSPg==}
    engines: {node: '>= 0.4'}
    dependencies:
      which-typed-array: 1.1.13

  /is-weakmap@2.0.1:
    resolution: {integrity: sha512-NSBR4kH5oVj1Uwvv970ruUkCV7O1mzgVFO4/rev2cLRda9Tm9HrL70ZPut4rOHgY0FNrUu9BCbXA2sdQ+x0chA==}

  /is-weakref@1.0.2:
    resolution: {integrity: sha512-qctsuLZmIQ0+vSSMfoVvyFe2+GSEvnmZ2ezTup1SBse9+twCCeial6EEi3Nc2KFcf6+qz2FBPnjXsk8xhKSaPQ==}
    dependencies:
      call-bind: 1.0.5
    dev: true

  /is-weakset@2.0.2:
    resolution: {integrity: sha512-t2yVvttHkQktwnNNmBQ98AhENLdPUTDTE21uPqAQ0ARwQfGeQKRVS0NNurH7bTf7RrvcVn1OOge45CnBeHCSmg==}
    dependencies:
      call-bind: 1.0.5
      get-intrinsic: 1.2.2

  /is-windows@1.0.2:
    resolution: {integrity: sha512-eXK1UInq2bPmjyX6e3VHIzMLobc4J94i4AWn+Hpq3OU5KkrRC96OAcR3PRJ/pGu6m8TRnBHP9dkXQVsT/COVIA==}
    engines: {node: '>=0.10.0'}
    dev: true

  /isarray@2.0.5:
    resolution: {integrity: sha512-xHjhDr3cNBK0BzdUJSPXZntQUx/mwMS5Rw4A7lPJ90XGAO6ISP/ePDNuo0vhqOZU+UD5JoodwCAAoZQd3FeAKw==}

  /isexe@2.0.0:
    resolution: {integrity: sha512-RHxMLp9lnKHGHRng9QFhRCMbYAcVpn69smSGcq3f36xjgVVWThj4qqLbTLlq7Ssj8B+fIQ1EuCEGI2lKsyQeIw==}
    dev: true

  /isobject@3.0.1:
    resolution: {integrity: sha512-WhB9zCku7EGTj/HQQRz5aUQEUeoQZH2bWcltRErOpymJ4boYE6wL9Tbr23krRPSZ+C5zqNSrSw+Cc7sZZ4b7vg==}
    engines: {node: '>=0.10.0'}
    dev: false

  /iterator.prototype@1.1.2:
    resolution: {integrity: sha512-DR33HMMr8EzwuRL8Y9D3u2BMj8+RqSE850jfGu59kS7tbmPLzGkZmVSfyCFSDxuZiEY6Rzt3T2NA/qU+NwVj1w==}
    dependencies:
      define-properties: 1.2.1
      get-intrinsic: 1.2.2
      has-symbols: 1.0.3
      reflect.getprototypeof: 1.0.4
      set-function-name: 2.0.1
    dev: true

  /jackspeak@2.3.6:
    resolution: {integrity: sha512-N3yCS/NegsOBokc8GAdM8UcmfsKiSS8cipheD/nivzr700H+nsMOxJjQnvwOcRYVuFkdH0wGUvW2WbXGmrZGbQ==}
    engines: {node: '>=14'}
    dependencies:
      '@isaacs/cliui': 8.0.2
    optionalDependencies:
      '@pkgjs/parseargs': 0.11.0
    dev: true

  /jju@1.4.0:
    resolution: {integrity: sha512-8wb9Yw966OSxApiCt0K3yNJL8pnNeIv+OEq2YMidz4FKP6nonSRoOXc80iXY4JaN2FC11B9qsNmDsm+ZOfMROA==}
    dev: true

  /jotai@2.6.0(@types/react@18.2.46)(react@18.2.0):
    resolution: {integrity: sha512-Vt6hsc04Km4j03l+Ax+Sc+FVft5cRJhqgxt6GTz6GM2eM3DyX3CdBdzcG0z2FrlZToL1/0OAkqDghIyARWnSuQ==}
    engines: {node: '>=12.20.0'}
    peerDependencies:
      '@types/react': '>=17.0.0'
      react: '>=17.0.0'
    peerDependenciesMeta:
      '@types/react':
        optional: true
      react:
        optional: true
    dependencies:
      '@types/react': 18.2.46
      react: 18.2.0
    dev: false

  /js-cookie@2.2.1:
    resolution: {integrity: sha512-HvdH2LzI/EAZcUwA8+0nKNtWHqS+ZmijLA30RwZA0bo7ToCckjK5MkGhjED9KoRcXO6BaGI3I9UIzSA1FKFPOQ==}
    dev: false

  /js-tokens@4.0.0:
    resolution: {integrity: sha512-RdJUflcE3cUzKiMqQgsCu06FPu9UdIJO0beYbPhHN4k6apgJtifcoCtT9bcxOpYBtpD2kCM6Sbzg4CausW/PKQ==}

  /js-yaml@3.14.1:
    resolution: {integrity: sha512-okMH7OXXJ7YrN9Ok3/SXrnu4iX9yOk+25nqX4imS2npuvTYDmo/QEZoqwZkYaIDk3jVvBOTOIEgEhaLOynBS9g==}
    hasBin: true
    dependencies:
      argparse: 1.0.10
      esprima: 4.0.1
    dev: true

  /js-yaml@4.1.0:
    resolution: {integrity: sha512-wpxZs9NoxZaJESJGIZTyDEaYpl0FKSA+FB9aJiyemKhMwkxQg63h4T1KJgUGHpTqPDNRcmmYLugrRjJlBtWvRA==}
    hasBin: true
    dependencies:
      argparse: 2.0.1
    dev: true

  /jsdom@22.1.0:
    resolution: {integrity: sha512-/9AVW7xNbsBv6GfWho4TTNjEo9fe6Zhf9O7s0Fhhr3u+awPwAJMKwAMXnkk5vBxflqLW9hTHX/0cs+P3gW+cQw==}
    engines: {node: '>=16'}
    peerDependencies:
      canvas: ^2.5.0
    peerDependenciesMeta:
      canvas:
        optional: true
    dependencies:
      abab: 2.0.6
      cssstyle: 3.0.0
      data-urls: 4.0.0
      decimal.js: 10.4.3
      domexception: 4.0.0
      form-data: 4.0.0
      html-encoding-sniffer: 3.0.0
      http-proxy-agent: 5.0.0
      https-proxy-agent: 5.0.1
      is-potential-custom-element-name: 1.0.1
      nwsapi: 2.2.5
      parse5: 7.1.2
      rrweb-cssom: 0.6.0
      saxes: 6.0.0
      symbol-tree: 3.2.4
      tough-cookie: 4.1.3
      w3c-xmlserializer: 4.0.0
      webidl-conversions: 7.0.0
      whatwg-encoding: 2.0.0
      whatwg-mimetype: 3.0.0
      whatwg-url: 12.0.1
      ws: 8.13.0
      xml-name-validator: 4.0.0
    transitivePeerDependencies:
      - bufferutil
      - supports-color
      - utf-8-validate
    dev: true

  /jsesc@2.5.2:
    resolution: {integrity: sha512-OYu7XEzjkCQ3C5Ps3QIZsQfNpqoJyZZA99wd9aWd05NCtC5pWOkShK2mkL6HXQR6/Cy2lbNdPlZBpuQHXE63gA==}
    engines: {node: '>=4'}
    hasBin: true
    dev: true

  /json-parse-even-better-errors@2.3.1:
    resolution: {integrity: sha512-xyFwyhro/JEof6Ghe2iz2NcXoj2sloNsWr/XsERDK/oiPCfaNhl5ONfp+jQdAZRQQ0IJWNzH9zIZF7li91kh2w==}

  /json-schema-traverse@0.4.1:
    resolution: {integrity: sha512-xbbCH5dCYU5T8LcEhhuh7HJ88HXuW3qsI3Y0zOZFKfZEHcpWiHU/Jxzk629Brsab/mMiHQti9wMP+845RPe3Vg==}
    dev: true

  /json-stable-stringify-without-jsonify@1.0.1:
    resolution: {integrity: sha512-Bdboy+l7tA3OGW6FjyFHWkP5LuByj1Tk33Ljyq0axyzdk9//JSi2u3fP1QSmd1KNwq6VOKYGlAu87CisVir6Pw==}
    dev: true

  /json-stringify-pretty-compact@3.0.0:
    resolution: {integrity: sha512-Rc2suX5meI0S3bfdZuA7JMFBGkJ875ApfVyq2WHELjBiiG22My/l7/8zPpH/CfFVQHuVLd8NLR0nv6vi0BYYKA==}
    dev: false

  /json5@1.0.2:
    resolution: {integrity: sha512-g1MWMLBiz8FKi1e4w0UyVL3w+iJceWAFBAaBnnGKOpNa5f8TLktkbre1+s6oICydWAm+HRUGTmI+//xv2hvXYA==}
    hasBin: true
    dependencies:
      minimist: 1.2.8
    dev: true

  /jsonc-parser@3.2.0:
    resolution: {integrity: sha512-gfFQZrcTc8CnKXp6Y4/CBT3fTc0OVuDofpre4aEeEpSBPV5X5v4+Vmx+8snU7RLPrNHPKSgLxGo9YuQzz20o+w==}
    dev: true

  /jsonfile@4.0.0:
    resolution: {integrity: sha512-m6F1R3z8jjlf2imQHS2Qez5sjKWQzbuuhuJ/FKYFRZvPE3PuHcSMVZzfsLhGVOkfd20obL5SWEBew5ShlquNxg==}
    optionalDependencies:
      graceful-fs: 4.2.10
    dev: true

  /jsonfile@6.1.0:
    resolution: {integrity: sha512-5dgndWOriYSm5cnYaJNhalLNDKOqFwyDB/rr1E9ZsGciGvKPs8R2xYGCacuf3z6K1YKDz182fd+fY3cn3pMqXQ==}
    dependencies:
      universalify: 2.0.0
    optionalDependencies:
      graceful-fs: 4.2.10
    dev: true

  /jsx-ast-utils@3.3.5:
    resolution: {integrity: sha512-ZZow9HBI5O6EPgSJLUb8n2NKgmVWTwCvHGwFuJlMjvLFqlGG6pjirPhtdsseaLZjSibD8eegzmYpUZwoIlj2cQ==}
    engines: {node: '>=4.0'}
    dependencies:
      array-includes: 3.1.7
      array.prototype.flat: 1.3.2
      object.assign: 4.1.5
      object.values: 1.1.7
    dev: true

  /kind-of@6.0.3:
    resolution: {integrity: sha512-dcS1ul+9tmeD95T+x28/ehLgd9mENa3LsvDTtzm3vyBEO7RPptvAD+t44WVXaUjTBRcrpFeFlC8WCruUR456hw==}
    engines: {node: '>=0.10.0'}
    dev: true

  /kleur@4.1.5:
    resolution: {integrity: sha512-o+NO+8WrRiQEE4/7nwRJhN1HWpVmJm511pBHUxPLtp0BUISzlBplORYSmTclCnJvQq2tKu/sgl3xVpkc7ZWuQQ==}
    engines: {node: '>=6'}
    dev: true

  /language-subtag-registry@0.3.22:
    resolution: {integrity: sha512-tN0MCzyWnoz/4nHS6uxdlFWoUZT7ABptwKPQ52Ea7URk6vll88bWBVhodtnlfEuCcKWNGoc+uGbw1cwa9IKh/w==}
    dev: true

  /language-tags@1.0.9:
    resolution: {integrity: sha512-MbjN408fEndfiQXbFQ1vnd+1NoLDsnQW41410oQBXiyXDMYH5z505juWa4KUE1LqxRC7DgOgZDbKLxHIwm27hA==}
    engines: {node: '>=0.10'}
    dependencies:
      language-subtag-registry: 0.3.22
    dev: true

  /lerc@3.0.0:
    resolution: {integrity: sha512-Rm4J/WaHhRa93nCN2mwWDZFoRVF18G1f47C+kvQWyHGEZxFpTUi73p7lMVSAndyxGt6lJ2/CFbOcf9ra5p8aww==}
    dev: false

  /levn@0.4.1:
    resolution: {integrity: sha512-+bT2uH4E5LGE7h/n3evcS/sQlJXCpIp6ym8OWJ5eV6+67Dsql/LaaT7qJBAt2rzfoa/5QBGBhxDix1dMt2kQKQ==}
    engines: {node: '>= 0.8.0'}
    dependencies:
      prelude-ls: 1.2.1
      type-check: 0.4.0
    dev: true

  /lines-and-columns@1.2.4:
    resolution: {integrity: sha512-7ylylesZQ/PV29jhEDl3Ufjo6ZX7gCqJr5F7PKrqc93v7fzSymt1BpwEU8nAUXs8qzzvqhbjhK5QZg6Mt/HkBg==}

  /load-yaml-file@0.2.0:
    resolution: {integrity: sha512-OfCBkGEw4nN6JLtgRidPX6QxjBQGQf72q3si2uvqyFEMbycSFFHwAZeXx6cJgFM9wmLrf9zBwCP3Ivqa+LLZPw==}
    engines: {node: '>=6'}
    dependencies:
      graceful-fs: 4.2.10
      js-yaml: 3.14.1
      pify: 4.0.1
      strip-bom: 3.0.0
    dev: true

  /local-pkg@0.4.3:
    resolution: {integrity: sha512-SFppqq5p42fe2qcZQqqEOiVRXl+WCP1MdT6k7BDEW1j++sp5fIY+/fdRQitvKgB5BrBcmrs5m/L0v2FrU5MY1g==}
    engines: {node: '>=14'}
    dev: true

  /locate-path@5.0.0:
    resolution: {integrity: sha512-t7hw9pI+WvuwNJXwk5zVHpyhIqzg2qTlklJOf0mVxGSbe3Fp2VieZcduNYjaLDoy6p9uGpQEGWG87WpMKlNq8g==}
    engines: {node: '>=8'}
    dependencies:
      p-locate: 4.1.0
    dev: true

  /locate-path@6.0.0:
    resolution: {integrity: sha512-iPZK6eYjbxRu3uB4/WZ3EsEIMJFMqAoopl3R+zuq0UjcAm/MO6KCweDgPfP3elTztoKP3KtnVHxTn2NHBSDVUw==}
    engines: {node: '>=10'}
    dependencies:
      p-locate: 5.0.0
    dev: true

  /lodash.merge@4.6.2:
    resolution: {integrity: sha512-0KpjqXRVvrYyCsX1swR/XTK0va6VQkQM6MNo7PqW77ByjAhoARA8EfrP1N4+KlKj8YS0ZUCtRT/YUuhyYDujIQ==}
    dev: true

  /lodash.mergewith@4.6.2:
    resolution: {integrity: sha512-GK3g5RPZWTRSeLSpgP8Xhra+pnjBC56q9FZYe1d5RN3TJ35dbkGy3YqBSMbyCrlbi+CM9Z3Jk5yTL7RCsqboyQ==}

  /lodash.startcase@4.4.0:
    resolution: {integrity: sha512-+WKqsK294HMSc2jEbNgpHpd0JfIBhp7rEV4aqXWqFr6AlXov+SlcgB1Fv01y2kGe3Gc8nMW7VA0SrGuSkRfIEg==}
    dev: true

  /lodash@4.17.21:
    resolution: {integrity: sha512-v2kDEe57lecTulaDIuNTPy3Ry4gLGJ6Z1O3vE1krgXZNrsQ+LFTGHVxVjcXPs17LhbZVGedAJv8XZ1tvj5FvSg==}
    dev: true

  /loose-envify@1.4.0:
    resolution: {integrity: sha512-lyuxPGr/Wfhrlem2CL/UcnUc1zcqKAImBDzukY7Y5F/yQiNdko6+fRLevlw1HgMySw7f611UIY408EtxRSoK3Q==}
    hasBin: true
    dependencies:
      js-tokens: 4.0.0

  /loupe@2.3.6:
    resolution: {integrity: sha512-RaPMZKiMy8/JruncMU5Bt6na1eftNoo++R4Y+N2FrxkDVTrGvcyzFTsaGif4QTeKESheMGegbhw6iUAq+5A8zA==}
    deprecated: Please upgrade to 2.3.7 which fixes GHSA-4q6p-r6v2-jvc5
    dependencies:
      get-func-name: 2.0.2
    dev: true

  /lru-cache@10.1.0:
    resolution: {integrity: sha512-/1clY/ui8CzjKFyjdvwPWJUYKiFVXG2I2cY0ssG7h4+hwk+XOIX7ZSG9Q7TW8TW3Kp3BUSqgFWBLgL4PJ+Blag==}
    engines: {node: 14 || >=16.14}
    dev: true

  /lru-cache@4.1.5:
    resolution: {integrity: sha512-sWZlbEP2OsHNkXrMl5GYk/jKk70MBng6UU4YI/qGDYbgf6YbP4EvmqISbXCoJiRKs+1bSpFHVgQxvJ17F2li5g==}
    dependencies:
      pseudomap: 1.0.2
      yallist: 2.1.2
    dev: true

  /lru-cache@6.0.0:
    resolution: {integrity: sha512-Jo6dJ04CmSjuznwJSS3pUeWmd/H0ffTlkXXgwZi+eq1UCmqQwCh+eLsYOYCwY991i2Fah4h1BEMCx4qThGbsiA==}
    engines: {node: '>=10'}
    dependencies:
      yallist: 4.0.0
    dev: true

  /lunr@2.3.9:
    resolution: {integrity: sha512-zTU3DaZaF3Rt9rhN3uBMGQD3dD2/vFQqnvZCDv4dl5iOzq2IZQqTxu90r4E5J+nP70J3ilqVCrbho2eWaeW8Ow==}
    dev: true

  /lz-string@1.5.0:
    resolution: {integrity: sha512-h5bgJWpxJNswbU7qCrV0tIKQCaS3blPDrqKWx+QxzuzL1zGUzij9XCWLrSLsJPu5t+eWA/ycetzYAO5IOMcWAQ==}
    hasBin: true

  /magic-string@0.30.3:
    resolution: {integrity: sha512-B7xGbll2fG/VjP+SWg4sX3JynwIU0mjoTc6MPpKNuIvftk6u6vqhDnk1R80b8C2GBR6ywqy+1DcKBrevBg+bmw==}
    engines: {node: '>=12'}
    dependencies:
      '@jridgewell/sourcemap-codec': 1.4.15
    dev: true

  /make-error@1.3.6:
    resolution: {integrity: sha512-s8UhlNe7vPKomQhC1qFelMokr/Sc3AgNbso3n74mVPA5LTZwkB9NlXf4XPamLxJE8h0gh73rM94xvwRT2CVInw==}
    dev: true

  /map-obj@1.0.1:
    resolution: {integrity: sha512-7N/q3lyZ+LVCp7PzuxrJr4KMbBE2hW7BT7YNia330OFxIf4d3r5zVpicP2650l7CPN6RM9zOJRl3NGpqSiw3Eg==}
    engines: {node: '>=0.10.0'}
    dev: true

  /map-obj@4.3.0:
    resolution: {integrity: sha512-hdN1wVrZbb29eBGiGjJbeP8JbKjq1urkHJ/LIP/NY48MZ1QVXUsQBV1G1zvYFHn1XE06cwjBsOI2K3Ulnj1YXQ==}
    engines: {node: '>=8'}
    dev: true

  /mapbox-to-css-font@2.4.2:
    resolution: {integrity: sha512-f+NBjJJY4T3dHtlEz1wCG7YFlkODEjFIYlxDdLIDMNpkSksqTt+l/d4rjuwItxuzkuMFvPyrjzV2lxRM4ePcIA==}
    dev: false

  /marked@4.3.0:
    resolution: {integrity: sha512-PRsaiG84bK+AMvxziE/lCFss8juXjNaWzVbN5tXAm4XjeaS9NAHhop+PjQxz2A9h8Q4M/xGmzP8vqNwy6JeK0A==}
    engines: {node: '>= 12'}
    hasBin: true
    dev: true

  /mdn-data@2.0.14:
    resolution: {integrity: sha512-dn6wd0uw5GsdswPFfsgMp5NSB0/aDe6fK94YJV/AJDYXL6HVLWBsxeq7js7Ad+mU2K9LAlwpk6kN2D5mwCPVow==}
    dev: false

  /memoize-one@6.0.0:
    resolution: {integrity: sha512-rkpe71W0N0c0Xz6QD0eJETuWAJGnJ9afsl1srmwPrI+yBCkge5EycXXbYRyvL29zZVUWQCY7InPRCv3GDXuZNw==}
    dev: false

  /meow@6.1.1:
    resolution: {integrity: sha512-3YffViIt2QWgTy6Pale5QpopX/IvU3LPL03jOTqp6pGj3VjesdO/U8CuHMKpnQr4shCNCM5fd5XFFvIIl6JBHg==}
    engines: {node: '>=8'}
    dependencies:
      '@types/minimist': 1.2.2
      camelcase-keys: 6.2.2
      decamelize-keys: 1.1.1
      hard-rejection: 2.1.0
      minimist-options: 4.1.0
      normalize-package-data: 2.5.0
      read-pkg-up: 7.0.1
      redent: 3.0.0
      trim-newlines: 3.0.1
      type-fest: 0.13.1
      yargs-parser: 18.1.3
    dev: true

  /merge2@1.4.1:
    resolution: {integrity: sha512-8q7VEgMJW4J8tcfVPy8g09NcQwZdbwFEqhe/WZkoIzjn/3TGDwtOCYtXGxA3O8tPzpczCCDgv+P2P5y00ZJOOg==}
    engines: {node: '>= 8'}
    dev: true

  /mgrs@1.0.0:
    resolution: {integrity: sha512-awNbTOqCxK1DBGjalK3xqWIstBZgN6fxsMSiXLs9/spqWkF2pAhb2rrYCFSsr1/tT7PhcDGjZndG8SWYn0byYA==}
    dev: false

  /micromatch@4.0.5:
    resolution: {integrity: sha512-DMy+ERcEW2q8Z2Po+WNXuw3c5YaUSFjAO5GsJqfEl7UjvtIuFKO6ZrKvcItdy98dwFI2N1tg3zNIdKaQT+aNdA==}
    engines: {node: '>=8.6'}
    dependencies:
      braces: 3.0.2
      picomatch: 2.3.1
    dev: true

  /mime-db@1.52.0:
    resolution: {integrity: sha512-sPU4uV7dYlvtWJxwwxHD0PuihVNiE7TyAbQ5SWxDCB9mUYvOgroQOwYQQOKPJ8CIbE+1ETVlOoK1UC2nU3gYvg==}
    engines: {node: '>= 0.6'}
    dev: true

  /mime-types@2.1.35:
    resolution: {integrity: sha512-ZDY+bPm5zTTF+YpCrAU9nK0UgICYPT0QtT1NZWFv4s++TNkcgVaT0g6+4R2uI4MjQjzysHB1zxuWL50hzaeXiw==}
    engines: {node: '>= 0.6'}
    dependencies:
      mime-db: 1.52.0
    dev: true

  /min-indent@1.0.1:
    resolution: {integrity: sha512-I9jwMn07Sy/IwOj3zVkVik2JTvgpaykDZEigL6Rx6N9LbMywwUSMtxET+7lVoDLLd3O3IXwJwvuuns8UB/HeAg==}
    engines: {node: '>=4'}
    dev: true

  /minimatch@3.1.2:
    resolution: {integrity: sha512-J7p63hRiAjw1NDEww1W7i37+ByIrOWO5XQQAzZ3VOcL0PNybwpfmV/N05zFAzwQ9USyEcX6t3UO+K5aqBQOIHw==}
    dependencies:
      brace-expansion: 1.1.11
    dev: true

  /minimatch@9.0.1:
    resolution: {integrity: sha512-0jWhJpD/MdhPXwPuiRkCbfYfSKp2qnn2eOc279qI7f+osl/l+prKSrvhg157zSYvx/1nmgn2NqdT6k2Z7zSH9w==}
    engines: {node: '>=16 || 14 >=14.17'}
    dependencies:
      brace-expansion: 2.0.1
    dev: true

  /minimatch@9.0.3:
    resolution: {integrity: sha512-RHiac9mvaRw0x3AYRgDC1CxAP7HTcNrrECeA8YYJeWnpo+2Q5CegtZjaotWTWxDG3UeGA1coE05iH1mPjT/2mg==}
    engines: {node: '>=16 || 14 >=14.17'}
    dependencies:
      brace-expansion: 2.0.1
    dev: true

  /minimist-options@4.1.0:
    resolution: {integrity: sha512-Q4r8ghd80yhO/0j1O3B2BjweX3fiHg9cdOwjJd2J76Q135c+NDxGCqdYKQ1SKBuFfgWbAUzBfvYjPUEeNgqN1A==}
    engines: {node: '>= 6'}
    dependencies:
      arrify: 1.0.1
      is-plain-obj: 1.1.0
      kind-of: 6.0.3
    dev: true

  /minimist@1.2.8:
    resolution: {integrity: sha512-2yyAR8qBkN3YuheJanUpWC5U3bb5osDywNB8RzDVlDwDHbocAJveqqj1u8+SVD7jkWT4yvsHCpWqqWqAxb0zCA==}

  /minipass@5.0.0:
    resolution: {integrity: sha512-3FnjYuehv9k6ovOEbyOswadCDPX1piCfhV8ncmYtHOjuPwylVWsghTLo7rabjC3Rx5xD4HDx8Wm1xnMF7S5qFQ==}
    engines: {node: '>=8'}
    dev: true

  /minipass@7.0.4:
    resolution: {integrity: sha512-jYofLM5Dam9279rdkWzqHozUo4ybjdZmCsDHePy5V/PbBcVMiSZR97gmAy45aqi8CK1lG2ECd356FU86avfwUQ==}
    engines: {node: '>=16 || 14 >=14.17'}
    dev: true

  /mixme@0.5.9:
    resolution: {integrity: sha512-VC5fg6ySUscaWUpI4gxCBTQMH2RdUpNrk+MsbpCYtIvf9SBJdiUey4qE7BXviJsJR4nDQxCZ+3yaYNW3guz/Pw==}
    engines: {node: '>= 8.0.0'}
    dev: true

  /mlly@1.4.0:
    resolution: {integrity: sha512-ua8PAThnTwpprIaU47EPeZ/bPUVp2QYBbWMphUQpVdBI3Lgqzm5KZQ45Agm3YJedHXaIHl6pBGabaLSUPPSptg==}
    dependencies:
      acorn: 8.10.0
      pathe: 1.1.1
      pkg-types: 1.0.3
      ufo: 1.2.0
    dev: true

  /ms@2.1.2:
    resolution: {integrity: sha512-sGkPx+VjMtmA6MX27oA4FBFELFCZZ4S4XqeGOXCv68tT+jb3vk/RyaKWP0PTKyWtmLSM0b+adUTEvbs1PEaH2w==}
    dev: true

  /ms@2.1.3:
    resolution: {integrity: sha512-6FlzubTLZG3J2a/NVCAleEhjzq5oxgHyaCU9yYXvcLsvoVaHJq/s5xXI6/XXP6tz7R9xAOtHnSO/tXtF3WRTlA==}
    dev: true

  /nano-css@5.6.1(react-dom@18.2.0)(react@18.2.0):
    resolution: {integrity: sha512-T2Mhc//CepkTa3X4pUhKgbEheJHYAxD0VptuqFhDbGMUWVV2m+lkNiW/Ieuj35wrfC8Zm0l7HvssQh7zcEttSw==}
    peerDependencies:
      react: '*'
      react-dom: '*'
    dependencies:
      '@jridgewell/sourcemap-codec': 1.4.15
      css-tree: 1.1.3
      csstype: 3.1.3
      fastest-stable-stringify: 2.0.2
      inline-style-prefixer: 7.0.0
      react: 18.2.0
      react-dom: 18.2.0(react@18.2.0)
      rtl-css-js: 1.16.1
      stacktrace-js: 2.0.2
      stylis: 4.3.0
    dev: false

  /nanoid@3.3.6:
    resolution: {integrity: sha512-BGcqMMJuToF7i1rt+2PWSNVnWIkGCU78jBG3RxO/bZlnZPK2Cmi2QaffxGO/2RvWi9sL+FAiRiXMgsyxQ1DIDA==}
    engines: {node: ^10 || ^12 || ^13.7 || ^14 || >=15.0.1}
    hasBin: true
    dev: true

  /natural-compare@1.4.0:
    resolution: {integrity: sha512-OWND8ei3VtNC9h7V60qff3SVobHr996CTwgxubgyQYEpg290h9J0buyECNNJexkFm5sOajh5G116RYA1c8ZMSw==}
    dev: true

  /neo-async@2.6.2:
    resolution: {integrity: sha512-Yd3UES5mWCSqR+qNT93S3UoYUkqAZ9lLg8a7g9rimsWmYGK8cVToA4/sF3RrshdyV3sAGMXVUmpMYOw+dLpOuw==}
    dev: true

  /normalize-package-data@2.5.0:
    resolution: {integrity: sha512-/5CMN3T0R4XTj4DcGaexo+roZSdSFW/0AOOTROrjxzCG1wrWXEsGbRKevjlIL+ZDE4sZlJr5ED4YW0yqmkK+eA==}
    dependencies:
      hosted-git-info: 2.8.9
      resolve: 1.22.8
      semver: 7.5.4
      validate-npm-package-license: 3.0.4
    dev: true

  /normalize-path@3.0.0:
    resolution: {integrity: sha512-6eZs5Ls3WtCisHWp9S2GUy8dqkpGi4BVSz3GaqiE6ezub0512ESztXUwUB6C6IKbQkY2Pnb/mD4WYojCRwcwLA==}
    engines: {node: '>=0.10.0'}
    dev: true

  /nwsapi@2.2.5:
    resolution: {integrity: sha512-6xpotnECFy/og7tKSBVmUNft7J3jyXAka4XvG6AUhFWRz+Q/Ljus7znJAA3bxColfQLdS+XsjoodtJfCgeTEFQ==}
    dev: true

  /object-assign@4.1.1:
    resolution: {integrity: sha512-rJgTQnkUnH1sFw8yT6VSU3zD3sWmu6sZhIseY8VX+GRu3P6F7Fu+JNDoXfklElbLJSnc3FUQHVe4cU5hj+BcUg==}
    engines: {node: '>=0.10.0'}

  /object-inspect@1.13.1:
    resolution: {integrity: sha512-5qoj1RUiKOMsCCNLV1CBiPYE10sziTsnmNxkAI/rZhiD63CF7IqdFGC/XzjWjpSgLf0LxXX3bDFIh0E18f6UhQ==}

  /object-is@1.1.5:
    resolution: {integrity: sha512-3cyDsyHgtmi7I7DfSSI2LDp6SK2lwvtbg0p0R1e0RvTqF5ceGx+K2dfSjm1bKDMVCFEDAQvy+o8c6a7VujOddw==}
    engines: {node: '>= 0.4'}
    dependencies:
      call-bind: 1.0.5
      define-properties: 1.2.1

  /object-keys@1.1.1:
    resolution: {integrity: sha512-NuAESUOUMrlIXOfHKzD6bpPu3tYt3xvjNdRIQ+FeT0lNb4K8WR70CaDxhuNguS2XG+GjkyMwOzsN5ZktImfhLA==}
    engines: {node: '>= 0.4'}

  /object.assign@4.1.5:
    resolution: {integrity: sha512-byy+U7gp+FVwmyzKPYhW2h5l3crpmGsxl7X2s8y43IgxvG4g3QZ6CffDtsNQy1WsmZpQbO+ybo0AlW7TY6DcBQ==}
    engines: {node: '>= 0.4'}
    dependencies:
      call-bind: 1.0.5
      define-properties: 1.2.1
      has-symbols: 1.0.3
      object-keys: 1.1.1

  /object.entries@1.1.7:
    resolution: {integrity: sha512-jCBs/0plmPsOnrKAfFQXRG2NFjlhZgjjcBLSmTnEhU8U6vVTsVe8ANeQJCHTl3gSsI4J+0emOoCgoKlmQPMgmA==}
    engines: {node: '>= 0.4'}
    dependencies:
      call-bind: 1.0.5
      define-properties: 1.2.1
      es-abstract: 1.22.3
    dev: true

  /object.fromentries@2.0.7:
    resolution: {integrity: sha512-UPbPHML6sL8PI/mOqPwsH4G6iyXcCGzLin8KvEPenOZN5lpCNBZZQ+V62vdjB1mQHrmqGQt5/OJzemUA+KJmEA==}
    engines: {node: '>= 0.4'}
    dependencies:
      call-bind: 1.0.5
      define-properties: 1.2.1
      es-abstract: 1.22.3
    dev: true

  /object.groupby@1.0.1:
    resolution: {integrity: sha512-HqaQtqLnp/8Bn4GL16cj+CUYbnpe1bh0TtEaWvybszDG4tgxCJuRpV8VGuvNaI1fAnI4lUJzDG55MXcOH4JZcQ==}
    dependencies:
      call-bind: 1.0.5
      define-properties: 1.2.1
      es-abstract: 1.22.3
      get-intrinsic: 1.2.2
    dev: true

  /object.hasown@1.1.2:
    resolution: {integrity: sha512-B5UIT3J1W+WuWIU55h0mjlwaqxiE5vYENJXIXZ4VFe05pNYrkKuK0U/6aFcb0pKywYJh7IhfoqUfKVmrJJHZHw==}
    dependencies:
      define-properties: 1.2.1
      es-abstract: 1.22.3
    dev: true

  /object.values@1.1.7:
    resolution: {integrity: sha512-aU6xnDFYT3x17e/f0IiiwlGPTy2jzMySGfUB4fq6z7CV8l85CWHDk5ErhyhpfDHhrOMwGFhSQkhMGHaIotA6Ng==}
    engines: {node: '>= 0.4'}
    dependencies:
      call-bind: 1.0.5
      define-properties: 1.2.1
      es-abstract: 1.22.3
    dev: true

  /ol-mapbox-style@12.1.1(ol@8.2.0):
    resolution: {integrity: sha512-jjIQO2BiO/GTjJO/2Idw0WQQAGorPXewZ5wEuusXM8BRXZHIa3mmDZDWoBWtb0H4VHB9RpLsTbRMj5Dquo9Etg==}
    peerDependencies:
      ol: 8.x || 7.x
    dependencies:
      '@mapbox/mapbox-gl-style-spec': /@maplibre/maplibre-gl-style-spec@19.3.3
      mapbox-to-css-font: 2.4.2
      ol: 8.2.0
    dev: false

  /ol@8.2.0:
    resolution: {integrity: sha512-/m1ddd7Jsp4Kbg+l7+ozR5aKHAZNQOBAoNZ5pM9Jvh4Etkf0WGkXr9qXd7PnhmwiC1Hnc2Toz9XjCzBBvexfXw==}
    dependencies:
      color-rgba: 3.0.0
      color-space: 2.0.1
      earcut: 2.2.4
      geotiff: 2.0.7
      pbf: 3.2.1
      rbush: 3.0.1
    dev: false

  /once@1.4.0:
    resolution: {integrity: sha512-lNaJgI+2Q5URQBkccEKHTQOPaXdUxnZZElQTZY0MFUAuaEqe1E+Nyvgdz/aIyNi6Z9MzO5dv1H8n58/GELp3+w==}
    dependencies:
      wrappy: 1.0.2
    dev: true

  /optionator@0.9.3:
    resolution: {integrity: sha512-JjCoypp+jKn1ttEFExxhetCKeJt9zhAgAve5FXHixTvFDW/5aEktX9bufBKLRRMdU7bNtpLfcGu94B3cdEJgjg==}
    engines: {node: '>= 0.8.0'}
    dependencies:
      '@aashutoshrathi/word-wrap': 1.2.6
      deep-is: 0.1.4
      fast-levenshtein: 2.0.6
      levn: 0.4.1
      prelude-ls: 1.2.1
      type-check: 0.4.0
    dev: true

  /os-tmpdir@1.0.2:
    resolution: {integrity: sha512-D2FR03Vir7FIu45XBY20mTb+/ZSWB00sjU9jdQXt83gDrI4Ztz5Fs7/yy74g2N5SVQY4xY1qDr4rNddwYRVX0g==}
    engines: {node: '>=0.10.0'}
    dev: true

  /outdent@0.5.0:
    resolution: {integrity: sha512-/jHxFIzoMXdqPzTaCpFzAAWhpkSjZPF4Vsn6jAfNpmbH/ymsmd7Qc6VE9BGn0L6YMj6uwpQLxCECpus4ukKS9Q==}
    dev: true

  /p-filter@2.1.0:
    resolution: {integrity: sha512-ZBxxZ5sL2HghephhpGAQdoskxplTwr7ICaehZwLIlfL6acuVgZPm8yBNuRAFBGEqtD/hmUeq9eqLg2ys9Xr/yw==}
    engines: {node: '>=8'}
    dependencies:
      p-map: 2.1.0
    dev: true

  /p-limit@2.3.0:
    resolution: {integrity: sha512-//88mFWSJx8lxCzwdAABTJL2MyWB12+eIY7MDL2SqLmAkeKU9qxRvWuSyTjm3FUmpBEMuFfckAIqEaVGUDxb6w==}
    engines: {node: '>=6'}
    dependencies:
      p-try: 2.2.0
    dev: true

  /p-limit@3.1.0:
    resolution: {integrity: sha512-TYOanM3wGwNGsZN2cVTYPArw454xnXj5qmWF1bEoAc4+cU/ol7GVh7odevjp1FNHduHc3KZMcFduxU5Xc6uJRQ==}
    engines: {node: '>=10'}
    dependencies:
      yocto-queue: 0.1.0
    dev: true

  /p-limit@4.0.0:
    resolution: {integrity: sha512-5b0R4txpzjPWVw/cXXUResoD4hb6U/x9BH08L7nw+GN1sezDzPdxeRvpc9c433fZhBan/wusjbCsqwqm4EIBIQ==}
    engines: {node: ^12.20.0 || ^14.13.1 || >=16.0.0}
    dependencies:
      yocto-queue: 1.0.0
    dev: true

  /p-locate@4.1.0:
    resolution: {integrity: sha512-R79ZZ/0wAxKGu3oYMlz8jy/kbhsNrS7SKZ7PxEHBgJ5+F2mtFW2fK2cOtBh1cHYkQsbzFV7I+EoRKe6Yt0oK7A==}
    engines: {node: '>=8'}
    dependencies:
      p-limit: 2.3.0
    dev: true

  /p-locate@5.0.0:
    resolution: {integrity: sha512-LaNjtRWUBY++zB5nE/NwcaoMylSPk+S+ZHNB1TzdbMJMny6dynpAGt7X/tl/QYq3TIeE6nxHppbo2LGymrG5Pw==}
    engines: {node: '>=10'}
    dependencies:
      p-limit: 3.1.0
    dev: true

  /p-map@2.1.0:
    resolution: {integrity: sha512-y3b8Kpd8OAN444hxfBbFfj1FY/RjtTd8tzYwhUqNYXx0fXx2iX4maP4Qr6qhIKbQXI02wTLAda4fYUbDagTUFw==}
    engines: {node: '>=6'}
    dev: true

  /p-try@2.2.0:
    resolution: {integrity: sha512-R4nPAVTAU0B9D35/Gk3uJf/7XYbQcyohSKdvAxIRSNghFl4e71hVoGnBNQz9cWaXxO2I10KTC+3jMdvvoKw6dQ==}
    engines: {node: '>=6'}
    dev: true

  /pako@2.1.0:
    resolution: {integrity: sha512-w+eufiZ1WuJYgPXbV/PO3NCMEc3xqylkKHzp8bxp1uW4qaSNQUkwmLLEc3kKsfz8lpV1F8Ht3U1Cm+9Srog2ug==}
    dev: false

  /parent-module@1.0.1:
    resolution: {integrity: sha512-GQ2EWRpQV8/o+Aw8YqtfZZPfNRWZYkbidE9k5rpl/hC3vtHHBfGm2Ifi6qWV+coDGkrUKZAxE3Lot5kcsRlh+g==}
    engines: {node: '>=6'}
    dependencies:
      callsites: 3.1.0

  /parse-headers@2.0.5:
    resolution: {integrity: sha512-ft3iAoLOB/MlwbNXgzy43SWGP6sQki2jQvAyBg/zDFAgr9bfNWZIUj42Kw2eJIl8kEi4PbgE6U1Zau/HwI75HA==}
    dev: false

  /parse-json@5.2.0:
    resolution: {integrity: sha512-ayCKvm/phCGxOkYRSCM82iDwct8/EonSEgCSxWxD7ve6jHggsFl4fZVQBPRNgQoKiuV/odhFrGzQXZwbifC8Rg==}
    engines: {node: '>=8'}
    dependencies:
      '@babel/code-frame': 7.23.5
      error-ex: 1.3.2
      json-parse-even-better-errors: 2.3.1
      lines-and-columns: 1.2.4

  /parse5@7.1.2:
    resolution: {integrity: sha512-Czj1WaSVpaoj0wbhMzLmWD69anp2WH7FXMB9n1Sy8/ZFF9jolSQVMu1Ij5WIyGmcBmhk7EOndpO4mIpihVqAXw==}
    dependencies:
      entities: 4.5.0
    dev: true

  /path-exists@4.0.0:
    resolution: {integrity: sha512-ak9Qy5Q7jYb2Wwcey5Fpvg2KoAc/ZIhLSLOSBmRmygPsGwkVVt0fZa0qrtMz+m6tJTAHfZQ8FnmB4MG4LWy7/w==}
    engines: {node: '>=8'}
    dev: true

  /path-is-absolute@1.0.1:
    resolution: {integrity: sha512-AVbw3UJ2e9bq64vSaS9Am0fje1Pa8pbGqTTsmXfaIiMpnr5DlDhfJOuLj9Sf95ZPVDAUerDfEk88MPmPe7UCQg==}
    engines: {node: '>=0.10.0'}
    dev: true

  /path-key@3.1.1:
    resolution: {integrity: sha512-ojmeN0qd+y0jszEtoY48r0Peq5dwMEkIlCOu6Q5f41lfkswXuKtYrhgoTpLnyIcHm24Uhqx+5Tqm2InSwLhE6Q==}
    engines: {node: '>=8'}
    dev: true

  /path-parse@1.0.7:
    resolution: {integrity: sha512-LDJzPVEEEPR+y48z93A0Ed0yXb8pAByGWo/k5YYdYgpY2/2EsOsksJrq7lOHxryrVOn1ejG6oAp8ahvOIQD8sw==}

  /path-scurry@1.10.1:
    resolution: {integrity: sha512-MkhCqzzBEpPvxxQ71Md0b1Kk51W01lrYvlMzSUaIzNsODdd7mqhiimSZlr+VegAz5Z6Vzt9Xg2ttE//XBhH3EQ==}
    engines: {node: '>=16 || 14 >=14.17'}
    dependencies:
      lru-cache: 10.1.0
      minipass: 7.0.4
    dev: true

  /path-type@4.0.0:
    resolution: {integrity: sha512-gDKb8aZMDeD/tZWs9P6+q0J9Mwkdl6xMV8TjnGP3qJVJ06bdMgkbBlLU8IdfOsIsFz2BW1rNVT3XuNEl8zPAvw==}
    engines: {node: '>=8'}

  /pathe@1.1.1:
    resolution: {integrity: sha512-d+RQGp0MAYTIaDBIMmOfMwz3E+LOZnxx1HZd5R18mmCZY0QBlK0LDZfPc8FW8Ed2DlvsuE6PRjroDY+wg4+j/Q==}
    dev: true

  /pathval@1.1.1:
    resolution: {integrity: sha512-Dp6zGqpTdETdR63lehJYPeIOqpiNBNtc7BpWSLrOje7UaIsE5aY92r/AunQA7rsXvet3lrJ3JnZX29UPTKXyKQ==}
    dev: true

  /pbf@3.2.1:
    resolution: {integrity: sha512-ClrV7pNOn7rtmoQVF4TS1vyU0WhYRnP92fzbfF75jAIwpnzdJXf8iTd4CMEqO4yUenH6NDqLiwjqlh6QgZzgLQ==}
    hasBin: true
    dependencies:
      ieee754: 1.2.1
      resolve-protobuf-schema: 2.1.0
    dev: false

  /picocolors@1.0.0:
    resolution: {integrity: sha512-1fygroTLlHu66zi26VoTDv8yRgm0Fccecssto+MhsZ0D/DGW2sm8E8AjW7NU5VVTRt5GxbeZ5qBuJr+HyLYkjQ==}
    dev: true

  /picomatch@2.3.1:
    resolution: {integrity: sha512-JU3teHTNjmE2VCGFzuY8EXzCDVwEqB2a8fsIvwaStHhAWJEeVd1o1QD80CU6+ZdEXXSLbSsuLwJjkCBWqRQUVA==}
    engines: {node: '>=8.6'}
    dev: true

  /pify@2.3.0:
    resolution: {integrity: sha512-udgsAY+fTnvv7kI7aaxbqwWNb0AHiB0qBO89PZKPkoTmGOgdbrHDKD+0B2X4uTfJ/FT1R09r9gTsjUjNJotuog==}
    engines: {node: '>=0.10.0'}
    dev: true

  /pify@4.0.1:
    resolution: {integrity: sha512-uB80kBFb/tfd68bVleG9T5GGsGPjJrLAUpR5PZIrhBnIaRTQRjqdJSsIKkOP6OAIFbj7GOrcudc5pNjZ+geV2g==}
    engines: {node: '>=6'}
    dev: true

  /pkg-dir@4.2.0:
    resolution: {integrity: sha512-HRDzbaKjC+AOWVXxAU/x54COGeIv9eb+6CkDSQoNTt4XyWoIJvuPsXizxu/Fr23EiekbtZwmh1IcIG/l/a10GQ==}
    engines: {node: '>=8'}
    dependencies:
      find-up: 4.1.0
    dev: true

  /pkg-types@1.0.3:
    resolution: {integrity: sha512-nN7pYi0AQqJnoLPC9eHFQ8AcyaixBUOwvqc5TDnIKCMEE6I0y8P7OKA7fPexsXGCGxQDl/cmrLAp26LhcwxZ4A==}
    dependencies:
      jsonc-parser: 3.2.0
      mlly: 1.4.0
      pathe: 1.1.1
    dev: true

  /postcss-import@15.1.0(postcss@8.4.31):
    resolution: {integrity: sha512-hpr+J05B2FVYUAXHeK1YyI267J/dDDhMU6B6civm8hSY1jYJnBXxzKDKDswzJmtLHryrjhnDjqqp/49t8FALew==}
    engines: {node: '>=14.0.0'}
    peerDependencies:
      postcss: ^8.0.0
    dependencies:
      postcss: 8.4.31
      postcss-value-parser: 4.2.0
      read-cache: 1.0.0
      resolve: 1.22.8
    dev: true

  /postcss-value-parser@4.2.0:
    resolution: {integrity: sha512-1NNCs6uurfkVbeXG4S8JFT9t19m45ICnif8zWLd5oPSZ50QnwMfK+H3jv408d4jw/7Bttv5axS5IiHoLaVNHeQ==}
    dev: true

  /postcss@8.4.31:
    resolution: {integrity: sha512-PS08Iboia9mts/2ygV3eLpY5ghnUcfLV/EXTOW1E2qYxJKGGBUtNjN76FYHnMs36RmARn41bC0AZmn+rR0OVpQ==}
    engines: {node: ^10 || ^12 || >=14}
    dependencies:
      nanoid: 3.3.6
      picocolors: 1.0.0
      source-map-js: 1.0.2
    dev: true

  /preferred-pm@3.0.3:
    resolution: {integrity: sha512-+wZgbxNES/KlJs9q40F/1sfOd/j7f1O9JaHcW5Dsn3aUUOZg3L2bjpVUcKV2jvtElYfoTuQiNeMfQJ4kwUAhCQ==}
    engines: {node: '>=10'}
    dependencies:
      find-up: 5.0.0
      find-yarn-workspace-root2: 1.2.16
      path-exists: 4.0.0
      which-pm: 2.0.0
    dev: true

  /prelude-ls@1.2.1:
    resolution: {integrity: sha512-vkcDPrRZo1QZLbn5RLGPpg/WmIQ65qoWWhcGKf/b5eplkkarX0m9z8ppCat4mlOqUsWpyNuYgO3VRyrYHSzX5g==}
    engines: {node: '>= 0.8.0'}
    dev: true

  /prettier@2.8.8:
    resolution: {integrity: sha512-tdN8qQGvNjw4CHbY+XXk0JgCXn9QiF21a55rBe5LJAU+kDyC4WQn4+awm2Xfk2lQMk5fKup9XgzTZtGkjBdP9Q==}
    engines: {node: '>=10.13.0'}
    hasBin: true
    dev: true

  /prettier@3.1.1:
    resolution: {integrity: sha512-22UbSzg8luF4UuZtzgiUOfcGM8s4tjBv6dJRT7j275NXsy2jb4aJa4NNveul5x4eqlF1wuhuR2RElK71RvmVaw==}
    engines: {node: '>=14'}
    hasBin: true
    dev: true

  /pretty-format@27.5.1:
    resolution: {integrity: sha512-Qb1gy5OrP5+zDf2Bvnzdl3jsTf1qXVMazbvCoKhtKqVs4/YK4ozX4gKQJJVyNe+cajNPn0KoC0MC3FUmaHWEmQ==}
    engines: {node: ^10.13.0 || ^12.13.0 || ^14.15.0 || >=15.0.0}
    dependencies:
      ansi-regex: 5.0.1
      ansi-styles: 5.2.0
      react-is: 17.0.2

  /pretty-format@29.6.3:
    resolution: {integrity: sha512-ZsBgjVhFAj5KeK+nHfF1305/By3lechHQSMWCTl8iHSbfOm2TN5nHEtFc/+W7fAyUeCs2n5iow72gld4gW0xDw==}
    engines: {node: ^14.15.0 || ^16.10.0 || >=18.0.0}
    dependencies:
      '@jest/schemas': 29.6.3
      ansi-styles: 5.2.0
      react-is: 18.2.0
    dev: true

  /proj4@2.9.0:
    resolution: {integrity: sha512-BoDXEzCVnRJVZoOKA0QHTFtYoE8lUxtX1jST38DJ8U+v1ixY70Kpwi0Llu6YqSWEH2xqu4XMEBNGcgeRIEywoA==}
    dependencies:
      mgrs: 1.0.0
      wkt-parser: 1.3.3
    dev: false

  /prop-types@15.8.1:
    resolution: {integrity: sha512-oj87CgZICdulUohogVAR7AjlC0327U4el4L6eAvOqCeudMDVU0NThNaV+b9Df4dXgSP1gXMTnPdhfe/2qDH5cg==}
    dependencies:
      loose-envify: 1.4.0
      object-assign: 4.1.1
      react-is: 16.13.1

  /protocol-buffers-schema@3.6.0:
    resolution: {integrity: sha512-TdDRD+/QNdrCGCE7v8340QyuXd4kIWIgapsE2+n/SaGiSSbomYl4TjHlvIoCWRpE7wFt02EpB35VVA2ImcBVqw==}
    dev: false

  /proxy-compare@2.5.1:
    resolution: {integrity: sha512-oyfc0Tx87Cpwva5ZXezSp5V9vht1c7dZBhvuV/y3ctkgMVUmiAGDVeeB0dKhGSyT0v1ZTEQYpe/RXlBVBNuCLA==}
    dev: false

  /pseudomap@1.0.2:
    resolution: {integrity: sha512-b/YwNhb8lk1Zz2+bXXpS/LK9OisiZZ1SNsSLxN1x2OXVEhW2Ckr/7mWE5vrC1ZTiJlD9g19jWszTmJsB+oEpFQ==}
    dev: true

  /psl@1.9.0:
    resolution: {integrity: sha512-E/ZsdU4HLs/68gYzgGTkMicWTLPdAftJLfJFlLUAAKZGkStNU72sZjT66SnMDVOfOWY/YAoiD7Jxa9iHvngcag==}
    dev: true

  /punycode@2.3.0:
    resolution: {integrity: sha512-rRV+zQD8tVFys26lAGR9WUuS4iUAngJScM+ZRSKtvl5tKeZ2t5bvdNFdNHBW9FWR4guGHlgmsZ1G7BSm2wTbuA==}
    engines: {node: '>=6'}
    dev: true

  /querystringify@2.2.0:
    resolution: {integrity: sha512-FIqgj2EUvTa7R50u0rGsyTftzjYmv/a3hO345bZNrqabNqjtgiDMgmo4mkUjd+nzU5oF3dClKqFIPUKybUyqoQ==}
    dev: true

  /queue-microtask@1.2.3:
    resolution: {integrity: sha512-NuaNSa6flKT5JaSYQzJok04JzTL1CA6aGhv5rfLW3PgqA+M2ChpZQnAC8h8i4ZFkBS8X5RqkDBHA7r4hej3K9A==}
    dev: true

  /quick-lru@4.0.1:
    resolution: {integrity: sha512-ARhCpm70fzdcvNQfPoy49IaanKkTlRWF2JMzqhcJbhSFRZv7nPTvZJdcY7301IPmvW+/p0RgIWnQDLJxifsQ7g==}
    engines: {node: '>=8'}
    dev: true

  /quick-lru@6.1.1:
    resolution: {integrity: sha512-S27GBT+F0NTRiehtbrgaSE1idUAJ5bX8dPAQTdylEyNlrdcH5X4Lz7Edz3DYzecbsCluD5zO8ZNEe04z3D3u6Q==}
    engines: {node: '>=12'}
    dev: false

  /quickselect@2.0.0:
    resolution: {integrity: sha512-RKJ22hX8mHe3Y6wH/N3wCM6BWtjaxIyyUIkpHOvfFnxdI4yD4tBXEBKSbriGujF6jnSVkJrffuo6vxACiSSxIw==}
    dev: false

  /rbush@3.0.1:
    resolution: {integrity: sha512-XRaVO0YecOpEuIvbhbpTrZgoiI6xBlz6hnlr6EHhd+0x9ase6EmeN+hdwwUaJvLcsFFQ8iWVF1GAK1yB0BWi0w==}
    dependencies:
      quickselect: 2.0.0
    dev: false

  /react-clientside-effect@1.2.6(react@18.2.0):
    resolution: {integrity: sha512-XGGGRQAKY+q25Lz9a/4EPqom7WRjz3z9R2k4jhVKA/puQFH/5Nt27vFZYql4m4NVNdUvX8PS3O7r/Zzm7cjUlg==}
    peerDependencies:
      react: ^15.3.0 || ^16.0.0 || ^17.0.0 || ^18.0.0
    dependencies:
      '@babel/runtime': 7.23.9
      react: 18.2.0

  /react-dom@18.2.0(react@18.2.0):
    resolution: {integrity: sha512-6IMTriUmvsjHUjNtEDudZfuDQUoWXVxKHhlEGSk81n4YFS+r/Kl99wXiwlVXtPBtJenozv2P+hxDsw9eA7Xo6g==}
    peerDependencies:
      react: ^18.2.0
    dependencies:
      loose-envify: 1.4.0
      react: 18.2.0
      scheduler: 0.23.0

  /react-fast-compare@3.2.2:
    resolution: {integrity: sha512-nsO+KSNgo1SbJqJEYRE9ERzo7YtYbou/OqjSQKxV7jcKox7+usiUVZOAC+XnDOABXggQTno0Y1CpVnuWEc1boQ==}

  /react-focus-lock@2.9.4(@types/react@18.2.46)(react@18.2.0):
    resolution: {integrity: sha512-7pEdXyMseqm3kVjhdVH18sovparAzLg5h6WvIx7/Ck3ekjhrrDMEegHSa3swwC8wgfdd7DIdUVRGeiHT9/7Sgg==}
    peerDependencies:
      '@types/react': ^16.8.0 || ^17.0.0 || ^18.0.0
      react: ^16.8.0 || ^17.0.0 || ^18.0.0
    peerDependenciesMeta:
      '@types/react':
        optional: true
    dependencies:
      '@babel/runtime': 7.23.9
      '@types/react': 18.2.46
      focus-lock: 0.11.6
      prop-types: 15.8.1
      react: 18.2.0
      react-clientside-effect: 1.2.6(react@18.2.0)
      use-callback-ref: 1.3.0(@types/react@18.2.46)(react@18.2.0)
      use-sidecar: 1.1.2(@types/react@18.2.46)(react@18.2.0)

  /react-icons@4.12.0(react@18.2.0):
    resolution: {integrity: sha512-IBaDuHiShdZqmfc/TwHu6+d6k2ltNCf3AszxNmjJc1KUfXdEeRJOKyNvLmAHaarhzGmTSVygNdyu8/opXv2gaw==}
    peerDependencies:
      react: '*'
    dependencies:
      react: 18.2.0
    dev: false

  /react-is@16.13.1:
    resolution: {integrity: sha512-24e6ynE2H+OKt4kqsOvNd8kBpV65zoxbA4BVsEOB3ARVWQki/DHzaUoC5KuON/BiccDaCCTZBuOcfZs70kR8bQ==}

  /react-is@17.0.2:
    resolution: {integrity: sha512-w2GsyukL62IJnlaff/nRegPQR94C/XXamvMWmSHRJ4y7Ts/4ocGRmTHvOs8PSE6pB3dWOrD/nueuU5sduBsQ4w==}

  /react-is@18.2.0:
    resolution: {integrity: sha512-xWGDIW6x921xtzPkhiULtthJHoJvBbF3q26fzloPCK0hsvxtPVelvftw3zjbHWSkR2km9Z+4uxbDDK/6Zw9B8w==}
    dev: true

  /react-remove-scroll-bar@2.3.4(@types/react@18.2.46)(react@18.2.0):
    resolution: {integrity: sha512-63C4YQBUt0m6ALadE9XV56hV8BgJWDmmTPY758iIJjfQKt2nYwoUrPk0LXRXcB/yIj82T1/Ixfdpdk68LwIB0A==}
    engines: {node: '>=10'}
    peerDependencies:
      '@types/react': ^16.8.0 || ^17.0.0 || ^18.0.0
      react: ^16.8.0 || ^17.0.0 || ^18.0.0
    peerDependenciesMeta:
      '@types/react':
        optional: true
    dependencies:
      '@types/react': 18.2.46
      react: 18.2.0
      react-style-singleton: 2.2.1(@types/react@18.2.46)(react@18.2.0)
      tslib: 2.6.2

  /react-remove-scroll@2.5.7(@types/react@18.2.46)(react@18.2.0):
    resolution: {integrity: sha512-FnrTWO4L7/Bhhf3CYBNArEG/yROV0tKmTv7/3h9QCFvH6sndeFf1wPqOcbFVu5VAulS5dV1wGT3GZZ/1GawqiA==}
    engines: {node: '>=10'}
    peerDependencies:
      '@types/react': ^16.8.0 || ^17.0.0 || ^18.0.0
      react: ^16.8.0 || ^17.0.0 || ^18.0.0
    peerDependenciesMeta:
      '@types/react':
        optional: true
    dependencies:
      '@types/react': 18.2.46
      react: 18.2.0
      react-remove-scroll-bar: 2.3.4(@types/react@18.2.46)(react@18.2.0)
      react-style-singleton: 2.2.1(@types/react@18.2.46)(react@18.2.0)
      tslib: 2.6.2
      use-callback-ref: 1.3.0(@types/react@18.2.46)(react@18.2.0)
      use-sidecar: 1.1.2(@types/react@18.2.46)(react@18.2.0)

  /react-select@5.8.0(patch_hash=5qabpn4zzsogoweiwbsb3mxt7y)(@types/react@18.2.46)(react-dom@18.2.0)(react@18.2.0):
    resolution: {integrity: sha512-TfjLDo58XrhP6VG5M/Mi56Us0Yt8X7xD6cDybC7yoRMUNm7BGO7qk8J0TLQOua/prb8vUOtsfnXZwfm30HGsAA==}
    peerDependencies:
      react: ^16.8.0 || ^17.0.0 || ^18.0.0
      react-dom: ^16.8.0 || ^17.0.0 || ^18.0.0
    dependencies:
      '@babel/runtime': 7.23.9
      '@emotion/cache': 11.11.0
      '@emotion/react': 11.11.3(@types/react@18.2.46)(react@18.2.0)
      '@floating-ui/dom': 1.5.3
      '@types/react-transition-group': 4.4.9
      memoize-one: 6.0.0
      prop-types: 15.8.1
      react: 18.2.0
      react-dom: 18.2.0(react@18.2.0)
      react-transition-group: 4.4.5(react-dom@18.2.0)(react@18.2.0)
      use-isomorphic-layout-effect: 1.1.2(@types/react@18.2.46)(react@18.2.0)
    transitivePeerDependencies:
      - '@types/react'
    dev: false
    patched: true

  /react-style-singleton@2.2.1(@types/react@18.2.46)(react@18.2.0):
    resolution: {integrity: sha512-ZWj0fHEMyWkHzKYUr2Bs/4zU6XLmq9HsgBURm7g5pAVfyn49DgUiNgY2d4lXRlYSiCif9YBGpQleewkcqddc7g==}
    engines: {node: '>=10'}
    peerDependencies:
      '@types/react': ^16.8.0 || ^17.0.0 || ^18.0.0
      react: ^16.8.0 || ^17.0.0 || ^18.0.0
    peerDependenciesMeta:
      '@types/react':
        optional: true
    dependencies:
      '@types/react': 18.2.46
      get-nonce: 1.0.1
      invariant: 2.2.4
      react: 18.2.0
      tslib: 2.6.2

  /react-transition-group@4.4.5(react-dom@18.2.0)(react@18.2.0):
    resolution: {integrity: sha512-pZcd1MCJoiKiBR2NRxeCRg13uCXbydPnmB4EOeRrY7480qNWO8IIgQG6zlDkm6uRMsURXPuKq0GWtiM59a5Q6g==}
    peerDependencies:
      react: '>=16.6.0'
      react-dom: '>=16.6.0'
    dependencies:
      '@babel/runtime': 7.23.9
      dom-helpers: 5.2.1
      loose-envify: 1.4.0
      prop-types: 15.8.1
      react: 18.2.0
      react-dom: 18.2.0(react@18.2.0)
    dev: false

  /react-universal-interface@0.6.2(react@18.2.0)(tslib@2.6.2):
    resolution: {integrity: sha512-dg8yXdcQmvgR13RIlZbTRQOoUrDciFVoSBZILwjE2LFISxZZ8loVJKAkuzswl5js8BHda79bIb2b84ehU8IjXw==}
    peerDependencies:
      react: '*'
      tslib: '*'
    dependencies:
      react: 18.2.0
      tslib: 2.6.2
    dev: false

  /react-use@17.4.2(react-dom@18.2.0)(react@18.2.0):
    resolution: {integrity: sha512-1jPtmWLD8OJJNYCdYLJEH/HM+bPDfJuyGwCYeJFgPmWY8ttwpgZnW5QnzgM55CYUByUiTjHxsGOnEpLl6yQaoQ==}
    peerDependencies:
      react: '*'
      react-dom: '*'
    dependencies:
      '@types/js-cookie': 2.2.7
      '@xobotyi/scrollbar-width': 1.9.5
      copy-to-clipboard: 3.3.3
      fast-deep-equal: 3.1.3
      fast-shallow-equal: 1.0.0
      js-cookie: 2.2.1
      nano-css: 5.6.1(react-dom@18.2.0)(react@18.2.0)
      react: 18.2.0
      react-dom: 18.2.0(react@18.2.0)
      react-universal-interface: 0.6.2(react@18.2.0)(tslib@2.6.2)
      resize-observer-polyfill: 1.5.1
      screenfull: 5.2.0
      set-harmonic-interval: 1.0.1
      throttle-debounce: 3.0.1
      ts-easing: 0.2.0
      tslib: 2.6.2
    dev: false

  /react@18.2.0:
    resolution: {integrity: sha512-/3IjMdb2L9QbBdWiW5e3P2/npwMBaU9mHCSCUzNln0ZCYbcfTsGbTJrU/kGemdH2IWmB2ioZ+zkxtmq6g09fGQ==}
    engines: {node: '>=0.10.0'}
    dependencies:
      loose-envify: 1.4.0

  /read-cache@1.0.0:
    resolution: {integrity: sha512-Owdv/Ft7IjOgm/i0xvNDZ1LrRANRfew4b2prF3OWMQLxLfu3bS8FVhCsrSCMK4lR56Y9ya+AThoTpDCTxCmpRA==}
    dependencies:
      pify: 2.3.0
    dev: true

  /read-pkg-up@7.0.1:
    resolution: {integrity: sha512-zK0TB7Xd6JpCLmlLmufqykGE+/TlOePD6qKClNW7hHDKFh/J7/7gCWGR7joEQEW1bKq3a3yUZSObOoWLFQ4ohg==}
    engines: {node: '>=8'}
    dependencies:
      find-up: 4.1.0
      read-pkg: 5.2.0
      type-fest: 0.8.1
    dev: true

  /read-pkg@5.2.0:
    resolution: {integrity: sha512-Ug69mNOpfvKDAc2Q8DRpMjjzdtrnv9HcSMX+4VsZxD1aZ6ZzrIE7rlzXBtWTyhULSMKg076AW6WR5iZpD0JiOg==}
    engines: {node: '>=8'}
    dependencies:
      '@types/normalize-package-data': 2.4.1
      normalize-package-data: 2.5.0
      parse-json: 5.2.0
      type-fest: 0.6.0
    dev: true

  /read-yaml-file@1.1.0:
    resolution: {integrity: sha512-VIMnQi/Z4HT2Fxuwg5KrY174U1VdUIASQVWXXyqtNRtxSr9IYkn1rsI6Tb6HsrHCmB7gVpNwX6JxPTHcH6IoTA==}
    engines: {node: '>=6'}
    dependencies:
      graceful-fs: 4.2.10
      js-yaml: 3.14.1
      pify: 4.0.1
      strip-bom: 3.0.0
    dev: true

  /read-yaml-file@2.1.0:
    resolution: {integrity: sha512-UkRNRIwnhG+y7hpqnycCL/xbTk7+ia9VuVTC0S+zVbwd65DI9eUpRMfsWIGrCWxTU/mi+JW8cHQCrv+zfCbEPQ==}
    engines: {node: '>=10.13'}
    dependencies:
      js-yaml: 4.1.0
      strip-bom: 4.0.0
    dev: true

  /readdirp@3.6.0:
    resolution: {integrity: sha512-hOS089on8RduqdbhvQ5Z37A0ESjsqz6qnRcffsMU3495FuTdqSm+7bhJ29JvIOsBDEEnan5DPu9t3To9VRlMzA==}
    engines: {node: '>=8.10.0'}
    dependencies:
      picomatch: 2.3.1
    dev: true

  /redent@3.0.0:
    resolution: {integrity: sha512-6tDA8g98We0zd0GvVeMT9arEOnTw9qM03L9cJXaCjrip1OO764RDBLBfrB4cwzNGDj5OA5ioymC9GkizgWJDUg==}
    engines: {node: '>=8'}
    dependencies:
      indent-string: 4.0.0
      strip-indent: 3.0.0
    dev: true

  /reflect.getprototypeof@1.0.4:
    resolution: {integrity: sha512-ECkTw8TmJwW60lOTR+ZkODISW6RQ8+2CL3COqtiJKLd6MmB45hN51HprHFziKLGkAuTGQhBb91V8cy+KHlaCjw==}
    engines: {node: '>= 0.4'}
    dependencies:
      call-bind: 1.0.5
      define-properties: 1.2.1
      es-abstract: 1.22.3
      get-intrinsic: 1.2.2
      globalthis: 1.0.3
      which-builtin-type: 1.1.3
    dev: true

  /regenerator-runtime@0.14.1:
    resolution: {integrity: sha512-dYnhHh0nJoMfnkZs6GmmhFknAGRrLznOu5nc9ML+EJxGvrx6H7teuevqVqCuPcPK//3eDrrjQhehXVx9cnkGdw==}

  /regexp.prototype.flags@1.5.1:
    resolution: {integrity: sha512-sy6TXMN+hnP/wMy+ISxg3krXx7BAtWVO4UouuCN/ziM9UEne0euamVNafDfvC83bRNr95y0V5iijeDQFUNpvrg==}
    engines: {node: '>= 0.4'}
    dependencies:
      call-bind: 1.0.5
      define-properties: 1.2.1
      set-function-name: 2.0.1

  /require-directory@2.1.1:
    resolution: {integrity: sha512-fGxEI7+wsG9xrvdjsrlmL22OMTTiHRwAMroiEeMgq8gzoLC/PQr7RsRDSTLUg/bZAZtF+TVIkHc6/4RIKrui+Q==}
    engines: {node: '>=0.10.0'}
    dev: true

  /require-main-filename@2.0.0:
    resolution: {integrity: sha512-NKN5kMDylKuldxYLSUfrbo5Tuzh4hd+2E8NPPX02mZtn1VuREQToYe/ZdlJy+J3uCpfaiGF05e7B8W0iXbQHmg==}
    dev: true

  /requires-port@1.0.0:
    resolution: {integrity: sha512-KigOCHcocU3XODJxsu8i/j8T9tzT4adHiecwORRQ0ZZFcp7ahwXuRU1m+yuO90C5ZUyGeGfocHDI14M3L3yDAQ==}
    dev: true

  /resize-observer-polyfill@1.5.1:
    resolution: {integrity: sha512-LwZrotdHOo12nQuZlHEmtuXdqGoOD0OhaxopaNFxWzInpEgaLWoVuAMbTzixuosCx2nEG58ngzW3vxdWoxIgdg==}

  /resolve-from@4.0.0:
    resolution: {integrity: sha512-pb/MYmXstAkysRFx8piNI1tGFNQIFA3vkE3Gq4EuA1dF6gHp/+vgZqsCGJapvy8N3Q+4o7FwvquPJcnZ7RYy4g==}
    engines: {node: '>=4'}

  /resolve-from@5.0.0:
    resolution: {integrity: sha512-qYg9KP24dD5qka9J47d0aVky0N+b4fTU89LN9iDnjB5waksiC49rvMB0PrUJQGoTmH50XPiqOvAjDfaijGxYZw==}
    engines: {node: '>=8'}
    dev: true

  /resolve-pkg-maps@1.0.0:
    resolution: {integrity: sha512-seS2Tj26TBVOC2NIc2rOe2y2ZO7efxITtLZcGSOnHHNOQ7CkiUBfw0Iw2ck6xkIhPwLhKNLS8BO+hEpngQlqzw==}
    dev: true

  /resolve-protobuf-schema@2.1.0:
    resolution: {integrity: sha512-kI5ffTiZWmJaS/huM8wZfEMer1eRd7oJQhDuxeCLe3t7N7mX3z94CN0xPxBQxFYQTSNz9T0i+v6inKqSdK8xrQ==}
    dependencies:
      protocol-buffers-schema: 3.6.0
    dev: false

  /resolve@1.22.8:
    resolution: {integrity: sha512-oKWePCxqpd6FlLvGV1VU0x7bkPmmCNolxzjMf4NczoDnQcIWrAF+cPtZn5i6n+RfD2d9i0tzpKnG6Yk168yIyw==}
    hasBin: true
    dependencies:
      is-core-module: 2.13.1
      path-parse: 1.0.7
      supports-preserve-symlinks-flag: 1.0.0

  /resolve@2.0.0-next.4:
    resolution: {integrity: sha512-iMDbmAWtfU+MHpxt/I5iWI7cY6YVEZUQ3MBgPQ++XD1PELuJHIl82xBmObyP2KyQmkNB2dsqF7seoQQiAn5yDQ==}
    hasBin: true
    dependencies:
      is-core-module: 2.13.1
      path-parse: 1.0.7
      supports-preserve-symlinks-flag: 1.0.0
    dev: true

  /reusify@1.0.4:
    resolution: {integrity: sha512-U9nH88a3fc/ekCF1l0/UP1IosiuIjyTh7hBvXVMHYgVcfGvt897Xguj2UOLDeI5BG2m7/uwyaLVT6fbtCwTyzw==}
    engines: {iojs: '>=1.0.0', node: '>=0.10.0'}
    dev: true

  /rimraf@3.0.2:
    resolution: {integrity: sha512-JZkJMZkAGFFPP2YqXZXPbMlMBgsxzE8ILs4lMIX/2o0L9UBw9O/Y3o6wFw/i9YLapcUJWwqbi3kdxIPdC62TIA==}
    hasBin: true
    dependencies:
      glob: 7.2.3
    dev: true

  /rimraf@5.0.5:
    resolution: {integrity: sha512-CqDakW+hMe/Bz202FPEymy68P+G50RfMQK+Qo5YUqc9SPipvbGjCGKd0RSKEelbsfQuw3g5NZDSrlZZAJurH1A==}
    engines: {node: '>=14'}
    hasBin: true
    dependencies:
      glob: 10.3.10
    dev: true

  /rollup-plugin-esbuild@6.1.0(esbuild@0.19.9)(rollup@4.8.0):
    resolution: {integrity: sha512-HPpXU65V8bSpW8eSYPahtUJaJHmbxJGybuf/M8B3bz/6i11YaYHlNNJIQ38gSEV0FyohQOgVxJ2YMEEZtEmwvA==}
    engines: {node: '>=14.18.0'}
    peerDependencies:
      esbuild: '>=0.18.0'
      rollup: ^1.20.0 || ^2.0.0 || ^3.0.0 || ^4.0.0
    dependencies:
      '@rollup/pluginutils': 5.1.0(rollup@4.8.0)
      debug: 4.3.4
      es-module-lexer: 1.4.1
      esbuild: 0.19.9
      get-tsconfig: 4.7.2
      rollup: 4.8.0
    transitivePeerDependencies:
      - supports-color
    dev: true

  /rollup@2.79.1:
    resolution: {integrity: sha512-uKxbd0IhMZOhjAiD5oAFp7BqvkA4Dv47qpOCtaNvng4HBwdbWtdOh8f5nZNuk2rp51PMGk3bzfWu5oayNEuYnw==}
    engines: {node: '>=10.0.0'}
    hasBin: true
    optionalDependencies:
      fsevents: 2.3.3
    dev: true

  /rollup@3.27.1:
    resolution: {integrity: sha512-tXNDFwOkN6C2w5Blj1g6ForKeFw6c1mDu5jxoeDO3/pmYjgt+8yvIFjKzH5FQUq70OKZBkOt0zzv0THXL7vwzQ==}
    engines: {node: '>=14.18.0', npm: '>=8.0.0'}
    hasBin: true
    optionalDependencies:
      fsevents: 2.3.3
    dev: true

  /rollup@4.8.0:
    resolution: {integrity: sha512-NpsklK2fach5CdI+PScmlE5R4Ao/FSWtF7LkoIrHDxPACY/xshNasPsbpG0VVHxUTbf74tJbVT4PrP8JsJ6ZDA==}
    engines: {node: '>=18.0.0', npm: '>=8.0.0'}
    hasBin: true
    optionalDependencies:
      '@rollup/rollup-android-arm-eabi': 4.8.0
      '@rollup/rollup-android-arm64': 4.8.0
      '@rollup/rollup-darwin-arm64': 4.8.0
      '@rollup/rollup-darwin-x64': 4.8.0
      '@rollup/rollup-linux-arm-gnueabihf': 4.8.0
      '@rollup/rollup-linux-arm64-gnu': 4.8.0
      '@rollup/rollup-linux-arm64-musl': 4.8.0
      '@rollup/rollup-linux-riscv64-gnu': 4.8.0
      '@rollup/rollup-linux-x64-gnu': 4.8.0
      '@rollup/rollup-linux-x64-musl': 4.8.0
      '@rollup/rollup-win32-arm64-msvc': 4.8.0
      '@rollup/rollup-win32-ia32-msvc': 4.8.0
      '@rollup/rollup-win32-x64-msvc': 4.8.0
      fsevents: 2.3.3
    dev: true

  /rrweb-cssom@0.6.0:
    resolution: {integrity: sha512-APM0Gt1KoXBz0iIkkdB/kfvGOwC4UuJFeG/c+yV7wSc7q96cG/kJ0HiYCnzivD9SB53cLV1MlHFNfOuPaadYSw==}
    dev: true

  /rtl-css-js@1.16.1:
    resolution: {integrity: sha512-lRQgou1mu19e+Ya0LsTvKrVJ5TYUbqCVPAiImX3UfLTenarvPUl1QFdvu5Z3PYmHT9RCcwIfbjRQBntExyj3Zg==}
    dependencies:
      '@babel/runtime': 7.23.9
    dev: false

  /run-parallel@1.2.0:
    resolution: {integrity: sha512-5l4VyZR86LZ/lDxZTR6jqL8AFE2S0IFLMP26AbjsLVADxHdhB/c0GUsH+y39UfCi3dzz8OlQuPmnaJOMoDHQBA==}
    dependencies:
      queue-microtask: 1.2.3
    dev: true

  /rw@1.3.3:
    resolution: {integrity: sha512-PdhdWy89SiZogBLaw42zdeqtRJ//zFd2PgQavcICDUgJT5oW10QCRKbJ6bg4r0/UY2M6BWd5tkxuGFRvCkgfHQ==}
    dev: false

  /safe-array-concat@1.0.1:
    resolution: {integrity: sha512-6XbUAseYE2KtOuGueyeobCySj9L4+66Tn6KQMOPQJrAJEowYKW/YR/MGJZl7FdydUdaFu4LYyDZjxf4/Nmo23Q==}
    engines: {node: '>=0.4'}
    dependencies:
      call-bind: 1.0.5
      get-intrinsic: 1.2.2
      has-symbols: 1.0.3
      isarray: 2.0.5
    dev: true

  /safe-regex-test@1.0.0:
    resolution: {integrity: sha512-JBUUzyOgEwXQY1NuPtvcj/qcBDbDmEvWufhlnXZIm75DEHp+afM1r1ujJpJsV/gSM4t59tpDyPi1sd6ZaPFfsA==}
    dependencies:
      call-bind: 1.0.5
      get-intrinsic: 1.2.2
      is-regex: 1.1.4
    dev: true

  /safer-buffer@2.1.2:
    resolution: {integrity: sha512-YZo3K82SD7Riyi0E1EQPojLz7kpepnSQI9IyPbHHg1XXXevb5dJI7tpyN2ADxGcQbHG7vcyRHk0cbwqcQriUtg==}
    dev: true

  /sass@1.69.7:
    resolution: {integrity: sha512-rzj2soDeZ8wtE2egyLXgOOHQvaC2iosZrkF6v3EUG+tBwEvhqUCzm0VP3k9gHF9LXbSrRhT5SksoI56Iw8NPnQ==}
    engines: {node: '>=14.0.0'}
    hasBin: true
    dependencies:
      chokidar: 3.5.3
      immutable: 4.2.4
      source-map-js: 1.0.2
    dev: true

  /saxes@6.0.0:
    resolution: {integrity: sha512-xAg7SOnEhrm5zI3puOOKyy1OMcMlIJZYNJY7xLBwSze0UjhPLnWfj2GF2EpT0jmzaJKIWKHLsaSSajf35bcYnA==}
    engines: {node: '>=v12.22.7'}
    dependencies:
      xmlchars: 2.2.0
    dev: true

  /scheduler@0.23.0:
    resolution: {integrity: sha512-CtuThmgHNg7zIZWAXi3AsyIzA3n4xx7aNyjwC2VJldO2LMVDhFK+63xGqq6CsJH4rTAt6/M+N4GhZiDYPx9eUw==}
    dependencies:
      loose-envify: 1.4.0

  /screenfull@5.2.0:
    resolution: {integrity: sha512-9BakfsO2aUQN2K9Fdbj87RJIEZ82Q9IGim7FqM5OsebfoFC6ZHXgDq/KvniuLTPdeM8wY2o6Dj3WQ7KeQCj3cA==}
    engines: {node: '>=0.10.0'}
    dev: false

  /semver@7.5.4:
    resolution: {integrity: sha512-1bCSESV6Pv+i21Hvpxp3Dx+pSD8lIPt8uVjRrxAUt/nbswYc+tK6Y2btiULjd4+fnq15PX+nqQDC7Oft7WkwcA==}
    engines: {node: '>=10'}
    hasBin: true
    dependencies:
      lru-cache: 6.0.0
    dev: true

  /set-blocking@2.0.0:
    resolution: {integrity: sha512-KiKBS8AnWGEyLzofFfmvKwpdPzqiy16LvQfK3yv/fVH7Bj13/wl3JSR1J+rfgRE9q7xUJK4qvgS8raSOeLUehw==}
    dev: true

  /set-function-length@1.1.1:
    resolution: {integrity: sha512-VoaqjbBJKiWtg4yRcKBQ7g7wnGnLV3M8oLvVWwOk2PdYY6PEFegR1vezXR0tw6fZGF9csVakIRjrJiy2veSBFQ==}
    engines: {node: '>= 0.4'}
    dependencies:
      define-data-property: 1.1.1
      get-intrinsic: 1.2.2
      gopd: 1.0.1
      has-property-descriptors: 1.0.1

  /set-function-name@2.0.1:
    resolution: {integrity: sha512-tMNCiqYVkXIZgc2Hnoy2IvC/f8ezc5koaRFkCjrpWzGpCd3qbZXPzVy9MAZzK1ch/X0jvSkojys3oqJN0qCmdA==}
    engines: {node: '>= 0.4'}
    dependencies:
      define-data-property: 1.1.1
      functions-have-names: 1.2.3
      has-property-descriptors: 1.0.1

  /set-harmonic-interval@1.0.1:
    resolution: {integrity: sha512-AhICkFV84tBP1aWqPwLZqFvAwqEoVA9kxNMniGEUvzOlm4vLmOFLiTT3UZ6bziJTy4bOVpzWGTfSCbmaayGx8g==}
    engines: {node: '>=6.9'}
    dev: false

  /set-value@2.0.1:
    resolution: {integrity: sha512-JxHc1weCN68wRY0fhCoXpyK55m/XPHafOmK4UWD7m2CI14GMcFypt4w/0+NV5f/ZMby2F6S2wwA7fgynh9gWSw==}
    engines: {node: '>=0.10.0'}
    dependencies:
      extend-shallow: 2.0.1
      is-extendable: 0.1.1
      is-plain-object: 2.0.4
      split-string: 3.1.0
    dev: false

  /shebang-command@1.2.0:
    resolution: {integrity: sha512-EV3L1+UQWGor21OmnvojK36mhg+TyIKDh3iFBKBohr5xeXIhNBcx8oWdgkTEEQ+BEFFYdLRuqMfd5L84N1V5Vg==}
    engines: {node: '>=0.10.0'}
    dependencies:
      shebang-regex: 1.0.0
    dev: true

  /shebang-command@2.0.0:
    resolution: {integrity: sha512-kHxr2zZpYtdmrN1qDjrrX/Z1rR1kG8Dx+gkpK1G4eXmvXswmcE1hTWBWYUzlraYw1/yZp6YuDY77YtvbN0dmDA==}
    engines: {node: '>=8'}
    dependencies:
      shebang-regex: 3.0.0
    dev: true

  /shebang-regex@1.0.0:
    resolution: {integrity: sha512-wpoSFAxys6b2a2wHZ1XpDSgD7N9iVjg29Ph9uV/uaP9Ex/KXlkTZTeddxDPSYQpgvzKLGJke2UU0AzoGCjNIvQ==}
    engines: {node: '>=0.10.0'}
    dev: true

  /shebang-regex@3.0.0:
    resolution: {integrity: sha512-7++dFhtcx3353uBaq8DDR4NuxBetBzC7ZQOhmTQInHEd6bSrXdiEyzCvG07Z44UYdLShWUyXt5M/yhz8ekcb1A==}
    engines: {node: '>=8'}
    dev: true

  /shiki@0.14.7:
    resolution: {integrity: sha512-dNPAPrxSc87ua2sKJ3H5dQ/6ZaY8RNnaAqK+t0eG7p0Soi2ydiqbGOTaZCqaYvA/uZYfS1LJnemt3Q+mSfcPCg==}
    dependencies:
      ansi-sequence-parser: 1.1.0
      jsonc-parser: 3.2.0
      vscode-oniguruma: 1.7.0
      vscode-textmate: 8.0.0
    dev: true

  /side-channel@1.0.4:
    resolution: {integrity: sha512-q5XPytqFEIKHkGdiMIrY10mvLRvnQh42/+GoBlFW3b2LXLE2xxJpZFdm94we0BaoV3RwJyGqg5wS7epxTv0Zvw==}
    dependencies:
      call-bind: 1.0.5
      get-intrinsic: 1.2.2
      object-inspect: 1.13.1

  /siginfo@2.0.0:
    resolution: {integrity: sha512-ybx0WO1/8bSBLEWXZvEd7gMW3Sn3JFlW3TvX1nREbDLRNQNaeNN8WK0meBwPdAaOI7TtRRRJn/Es1zhrrCHu7g==}
    dev: true

  /signal-exit@3.0.7:
    resolution: {integrity: sha512-wnD2ZE+l+SPC/uoS0vXeE9L1+0wuaMqKlfz9AMUo38JsyLSBWSFcHR1Rri62LZc12vLr1gb3jl7iwQhgwpAbGQ==}
    dev: true

  /signal-exit@4.0.1:
    resolution: {integrity: sha512-uUWsN4aOxJAS8KOuf3QMyFtgm1pkb6I+KRZbRF/ghdf5T7sM+B1lLLzPDxswUjkmHyxQAVzEgG35E3NzDM9GVw==}
    engines: {node: '>=14'}
    dev: true

  /slash@3.0.0:
    resolution: {integrity: sha512-g9Q1haeby36OSStwb4ntCGGGaKsaVSjQ68fBxoQcutl5fS1vuY18H3wSt3jFyFtrkx+Kz0V1G85A4MyAdDMi2Q==}
    engines: {node: '>=8'}
    dev: true

  /smartwrap@2.0.2:
    resolution: {integrity: sha512-vCsKNQxb7PnCNd2wY1WClWifAc2lwqsG8OaswpJkVJsvMGcnEntdTCDajZCkk93Ay1U3t/9puJmb525Rg5MZBA==}
    engines: {node: '>=6'}
    hasBin: true
    dependencies:
      array.prototype.flat: 1.3.2
      breakword: 1.0.6
      grapheme-splitter: 1.0.4
      strip-ansi: 6.0.1
      wcwidth: 1.0.1
      yargs: 15.4.1
    dev: true

  /sort-asc@0.2.0:
    resolution: {integrity: sha512-umMGhjPeHAI6YjABoSTrFp2zaBtXBej1a0yKkuMUyjjqu6FJsTF+JYwCswWDg+zJfk/5npWUUbd33HH/WLzpaA==}
    engines: {node: '>=0.10.0'}
    dev: false

  /sort-desc@0.2.0:
    resolution: {integrity: sha512-NqZqyvL4VPW+RAxxXnB8gvE1kyikh8+pR+T+CXLksVRN9eiQqkQlPwqWYU0mF9Jm7UnctShlxLyAt1CaBOTL1w==}
    engines: {node: '>=0.10.0'}
    dev: false

  /sort-object@3.0.3:
    resolution: {integrity: sha512-nK7WOY8jik6zaG9CRwZTaD5O7ETWDLZYMM12pqY8htll+7dYeqGfEUPcUBHOpSJg2vJOrvFIY2Dl5cX2ih1hAQ==}
    engines: {node: '>=0.10.0'}
    dependencies:
      bytewise: 1.1.0
      get-value: 2.0.6
      is-extendable: 0.1.1
      sort-asc: 0.2.0
      sort-desc: 0.2.0
      union-value: 1.0.1
    dev: false

  /source-map-js@1.0.2:
    resolution: {integrity: sha512-R0XvVJ9WusLiqTCEiGCmICCMplcCkIwwR11mOSD9CR5u+IXYdiseeEuXCVAjS54zqwkLcPNnmU4OeJ6tUrWhDw==}
    engines: {node: '>=0.10.0'}
    dev: true

  /source-map@0.5.6:
    resolution: {integrity: sha512-MjZkVp0NHr5+TPihLcadqnlVoGIoWo4IBHptutGh9wI3ttUYvCG26HkSuDi+K6lsZ25syXJXcctwgyVCt//xqA==}
    engines: {node: '>=0.10.0'}
    dev: false

  /source-map@0.5.7:
    resolution: {integrity: sha512-LbrmJOMUSdEVxIKvdcJzQC+nQhe8FUZQTXQy6+I75skNgn3OoQ0DZA8YnFa7gp8tqtL3KPf1kmo0R5DoApeSGQ==}
    engines: {node: '>=0.10.0'}

  /source-map@0.6.1:
    resolution: {integrity: sha512-UjgapumWlbMhkBgzT7Ykc5YXUT46F0iKu8SGXq0bcwP5dz/h0Plj6enJqjz1Zbq2l5WaqYnrVbwWOWMyF3F47g==}
    engines: {node: '>=0.10.0'}

  /spawndamnit@2.0.0:
    resolution: {integrity: sha512-j4JKEcncSjFlqIwU5L/rp2N5SIPsdxaRsIv678+TZxZ0SRDJTm8JrxJMjE/XuiEZNEir3S8l0Fa3Ke339WI4qA==}
    dependencies:
      cross-spawn: 5.1.0
      signal-exit: 3.0.7
    dev: true

  /spdx-correct@3.2.0:
    resolution: {integrity: sha512-kN9dJbvnySHULIluDHy32WHRUu3Og7B9sbY7tsFLctQkIqnMh3hErYgdMjTYuqmcXX+lK5T1lnUt3G7zNswmZA==}
    dependencies:
      spdx-expression-parse: 3.0.1
      spdx-license-ids: 3.0.13
    dev: true

  /spdx-exceptions@2.3.0:
    resolution: {integrity: sha512-/tTrYOC7PPI1nUAgx34hUpqXuyJG+DTHJTnIULG4rDygi4xu/tfgmq1e1cIRwRzwZgo4NLySi+ricLkZkw4i5A==}
    dev: true

  /spdx-expression-parse@3.0.1:
    resolution: {integrity: sha512-cbqHunsQWnJNE6KhVSMsMeH5H/L9EpymbzqTQ3uLwNCLZ1Q481oWaofqH7nO6V07xlXwY6PhQdQ2IedWx/ZK4Q==}
    dependencies:
      spdx-exceptions: 2.3.0
      spdx-license-ids: 3.0.13
    dev: true

  /spdx-license-ids@3.0.13:
    resolution: {integrity: sha512-XkD+zwiqXHikFZm4AX/7JSCXA98U5Db4AFd5XUg/+9UNtnH75+Z9KxtpYiJZx36mUDVOwH83pl7yvCer6ewM3w==}
    dev: true

  /split-string@3.1.0:
    resolution: {integrity: sha512-NzNVhJDYpwceVVii8/Hu6DKfD2G+NrQHlS/V/qgv763EYudVwEcMQNxd2lh+0VrUByXN/oJkl5grOhYWvQUYiw==}
    engines: {node: '>=0.10.0'}
    dependencies:
      extend-shallow: 3.0.2
    dev: false

  /sprintf-js@1.0.3:
    resolution: {integrity: sha512-D9cPgkvLlV3t3IzL0D0YLvGA9Ahk4PcvVwUbN0dSGr1aP0Nrt4AEnTUbuGvquEC0mA64Gqt1fzirlRs5ibXx8g==}
    dev: true

  /stack-generator@2.0.10:
    resolution: {integrity: sha512-mwnua/hkqM6pF4k8SnmZ2zfETsRUpWXREfA/goT8SLCV4iOFa4bzOX2nDipWAZFPTjLvQB82f5yaodMVhK0yJQ==}
    dependencies:
      stackframe: 1.3.4
    dev: false

  /stackback@0.0.2:
    resolution: {integrity: sha512-1XMJE5fQo1jGH6Y/7ebnwPOBEkIEnT4QF32d5R1+VXdXveM0IBMJt8zfaxX1P3QhVwrYe+576+jkANtSS2mBbw==}
    dev: true

  /stackframe@1.3.4:
    resolution: {integrity: sha512-oeVtt7eWQS+Na6F//S4kJ2K2VbRlS9D43mAlMyVpVWovy9o+jfgH8O9agzANzaiLjclA0oYzUXEM4PurhSUChw==}
    dev: false

  /stacktrace-gps@3.1.2:
    resolution: {integrity: sha512-GcUgbO4Jsqqg6RxfyTHFiPxdPqF+3LFmQhm7MgCuYQOYuWyqxo5pwRPz5d/u6/WYJdEnWfK4r+jGbyD8TSggXQ==}
    dependencies:
      source-map: 0.5.6
      stackframe: 1.3.4
    dev: false

  /stacktrace-js@2.0.2:
    resolution: {integrity: sha512-Je5vBeY4S1r/RnLydLl0TBTi3F2qdfWmYsGvtfZgEI+SCprPppaIhQf5nGcal4gI4cGpCV/duLcAzT1np6sQqg==}
    dependencies:
      error-stack-parser: 2.1.4
      stack-generator: 2.0.10
      stacktrace-gps: 3.1.2
    dev: false

  /std-env@3.4.2:
    resolution: {integrity: sha512-Cw6eJDX9AxEEL0g5pYj8Zx9KXtDf60rxwS2ze0HBanS0aKhj1sBlzcsmg+R0qYy8byFa854/yR2X5ZmBSClVmg==}
    dev: true

  /stop-iteration-iterator@1.0.0:
    resolution: {integrity: sha512-iCGQj+0l0HOdZ2AEeBADlsRC+vsnDsZsbdSiH1yNSjcfKM7fdpCMfqAL/dwF5BLiw/XhRft/Wax6zQbhq2BcjQ==}
    engines: {node: '>= 0.4'}
    dependencies:
      internal-slot: 1.0.6

  /stream-transform@2.1.3:
    resolution: {integrity: sha512-9GHUiM5hMiCi6Y03jD2ARC1ettBXkQBoQAe7nJsPknnI0ow10aXjTnew8QtYQmLjzn974BnmWEAJgCY6ZP1DeQ==}
    dependencies:
      mixme: 0.5.9
    dev: true

  /string-width@4.2.3:
    resolution: {integrity: sha512-wKyQRQpjJ0sIp62ErSZdGsjMJWsap5oRNihHhu6G7JVO/9jIB6UyevL+tXuOqrng8j/cxKTWyWUwvSTriiZz/g==}
    engines: {node: '>=8'}
    dependencies:
      emoji-regex: 8.0.0
      is-fullwidth-code-point: 3.0.0
      strip-ansi: 6.0.1
    dev: true

  /string-width@5.1.2:
    resolution: {integrity: sha512-HnLOCR3vjcY8beoNLtcjZ5/nxn2afmME6lhrDrebokqMap+XbeW8n9TXpPDOqdGK5qcI3oT0GKTW6wC7EMiVqA==}
    engines: {node: '>=12'}
    dependencies:
      eastasianwidth: 0.2.0
      emoji-regex: 9.2.2
      strip-ansi: 7.1.0
    dev: true

  /string.prototype.matchall@4.0.8:
    resolution: {integrity: sha512-6zOCOcJ+RJAQshcTvXPHoxoQGONa3e/Lqx90wUA+wEzX78sg5Bo+1tQo4N0pohS0erG9qtCqJDjNCQBjeWVxyg==}
    dependencies:
      call-bind: 1.0.5
      define-properties: 1.2.1
      es-abstract: 1.22.3
      get-intrinsic: 1.2.2
      has-symbols: 1.0.3
      internal-slot: 1.0.6
      regexp.prototype.flags: 1.5.1
      side-channel: 1.0.4
    dev: true

  /string.prototype.trim@1.2.8:
    resolution: {integrity: sha512-lfjY4HcixfQXOfaqCvcBuOIapyaroTXhbkfJN3gcB1OtyupngWK4sEET9Knd0cXd28kTUqu/kHoV4HKSJdnjiQ==}
    engines: {node: '>= 0.4'}
    dependencies:
      call-bind: 1.0.5
      define-properties: 1.2.1
      es-abstract: 1.22.3
    dev: true

  /string.prototype.trimend@1.0.7:
    resolution: {integrity: sha512-Ni79DqeB72ZFq1uH/L6zJ+DKZTkOtPIHovb3YZHQViE+HDouuU4mBrLOLDn5Dde3RF8qw5qVETEjhu9locMLvA==}
    dependencies:
      call-bind: 1.0.5
      define-properties: 1.2.1
      es-abstract: 1.22.3
    dev: true

  /string.prototype.trimstart@1.0.7:
    resolution: {integrity: sha512-NGhtDFu3jCEm7B4Fy0DpLewdJQOZcQ0rGbwQ/+stjnrp2i+rlKeCvos9hOIeCmqwratM47OBxY7uFZzjxHXmrg==}
    dependencies:
      call-bind: 1.0.5
      define-properties: 1.2.1
      es-abstract: 1.22.3
    dev: true

  /strip-ansi@6.0.1:
    resolution: {integrity: sha512-Y38VPSHcqkFrCpFnQ9vuSXmquuv5oXOKpGeT6aGrr3o3Gc9AlVa6JBfUSOCnbxGGZF+/0ooI7KrPuUSztUdU5A==}
    engines: {node: '>=8'}
    dependencies:
      ansi-regex: 5.0.1
    dev: true

  /strip-ansi@7.1.0:
    resolution: {integrity: sha512-iq6eVVI64nQQTRYq2KtEg2d2uU7LElhTJwsH4YzIHZshxlgZms/wIc4VoDQTlG/IvVIrBKG06CrZnp0qv7hkcQ==}
    engines: {node: '>=12'}
    dependencies:
      ansi-regex: 6.0.1
    dev: true

  /strip-bom@3.0.0:
    resolution: {integrity: sha512-vavAMRXOgBVNF6nyEEmL3DBK19iRpDcoIwW+swQ+CbGiu7lju6t+JklA1MHweoWtadgt4ISVUsXLyDq34ddcwA==}
    engines: {node: '>=4'}
    dev: true

  /strip-bom@4.0.0:
    resolution: {integrity: sha512-3xurFv5tEgii33Zi8Jtp55wEIILR9eh34FAW00PZf+JnSsTmV/ioewSgQl97JHvgjoRGwPShsWm+IdrxB35d0w==}
    engines: {node: '>=8'}
    dev: true

  /strip-indent@3.0.0:
    resolution: {integrity: sha512-laJTa3Jb+VQpaC6DseHhF7dXVqHTfJPCRDaEbid/drOhgitgYku/letMUqOXFoWV0zIIUbjpdH2t+tYj4bQMRQ==}
    engines: {node: '>=8'}
    dependencies:
      min-indent: 1.0.1
    dev: true

  /strip-json-comments@3.1.1:
    resolution: {integrity: sha512-6fPc+R4ihwqP6N/aIv2f1gMH8lOVtWQHoqC4yK6oSDVVocumAsfCqjkXnqiYMhmMwS/mEHLp7Vehlt3ql6lEig==}
    engines: {node: '>=8'}
    dev: true

  /strip-literal@1.0.1:
    resolution: {integrity: sha512-QZTsipNpa2Ppr6v1AmJHESqJ3Uz247MUS0OjrnnZjFAvEoWqxuyFuXn2xLgMtRnijJShAa1HL0gtJyUs7u7n3Q==}
    dependencies:
      acorn: 8.10.0
    dev: true

  /stylis@4.2.0:
    resolution: {integrity: sha512-Orov6g6BB1sDfYgzWfTHDOxamtX1bE/zo104Dh9e6fqJ3PooipYyfJ0pUmrZO2wAvO8YbEyeFrkV91XTsGMSrw==}

  /stylis@4.3.0:
    resolution: {integrity: sha512-E87pIogpwUsUwXw7dNyU4QDjdgVMy52m+XEOPEKUn161cCzWjjhPSQhByfd1CcNvrOLnXQ6OnnZDwnJrz/Z4YQ==}
    dev: false

  /supports-color@5.5.0:
    resolution: {integrity: sha512-QjVjwdXIt408MIiAqCX4oUKsgU2EqAGzs2Ppkm4aQYbjm+ZEWEcW4SfFNTr4uMNZma0ey4f5lgLrkB0aX0QMow==}
    engines: {node: '>=4'}
    dependencies:
      has-flag: 3.0.0

  /supports-color@7.2.0:
    resolution: {integrity: sha512-qpCAvRl9stuOHveKsn7HncJRvv501qIacKzQlO/+Lwxc9+0q2wLyv4Dfvt80/DPn2pqOBsJdDiogXGR9+OvwRw==}
    engines: {node: '>=8'}
    dependencies:
      has-flag: 4.0.0

  /supports-preserve-symlinks-flag@1.0.0:
    resolution: {integrity: sha512-ot0WnXS9fgdkgIcePe6RHNk1WA8+muPa6cSjeR3V8K27q9BB1rTE3R1p7Hv0z1ZyAc8s6Vvv8DIyWf681MAt0w==}
    engines: {node: '>= 0.4'}

  /symbol-tree@3.2.4:
    resolution: {integrity: sha512-9QNk5KwDF+Bvz+PyObkmSYjI5ksVUYtjW7AU22r2NKcfLJcXp96hkDWU3+XndOsUb+AQ9QhfzfCT2O+CNWT5Tw==}
    dev: true

  /syncpack@10.5.1:
    resolution: {integrity: sha512-YGKX0x7I4LxP62gJZnjMiv9eROQnbymeVU1heLdOhuiGNDuIcT/fk1M2kh1VYSBuuFIaGTP30LNEbPx4zy5MQg==}
    engines: {node: '>=14'}
    hasBin: true
    dependencies:
      chalk: 4.1.2
      commander: 10.0.1
      cosmiconfig: 8.1.3
      enquirer: 2.3.6
      fs-extra: 11.1.1
      glob: 10.2.6
      minimatch: 9.0.1
      read-yaml-file: 2.1.0
      semver: 7.5.4
      tightrope: 0.1.0
      ts-toolbelt: 9.6.0
    dev: true

  /tapable@2.2.1:
    resolution: {integrity: sha512-GNzQvQTOIP6RyTfE2Qxb8ZVlNmw0n88vp1szwWRimP02mnTsx3Wtn5qRdqY9w2XduFNUgvOwhNnQsjwCp+kqaQ==}
    engines: {node: '>=6'}
    dev: true

  /term-size@2.2.1:
    resolution: {integrity: sha512-wK0Ri4fOGjv/XPy8SBHZChl8CM7uMc5VML7SqiQ0zG7+J5Vr+RMQDoHa2CNT6KHUnTGIXH34UDMkPzAUyapBZg==}
    engines: {node: '>=8'}
    dev: true

  /text-table@0.2.0:
    resolution: {integrity: sha512-N+8UisAXDGk8PFXP4HAzVR9nbfmVJ3zYLAWiTIoqC5v5isinhr+r5uaO8+7r3BMfuNIufIsA7RdpVgacC2cSpw==}
    dev: true

  /throttle-debounce@3.0.1:
    resolution: {integrity: sha512-dTEWWNu6JmeVXY0ZYoPuH5cRIwc0MeGbJwah9KUNYSJwommQpCzTySTpEe8Gs1J23aeWEuAobe4Ag7EHVt/LOg==}
    engines: {node: '>=10'}
    dev: false

  /tightrope@0.1.0:
    resolution: {integrity: sha512-HHHNYdCAIYwl1jOslQBT455zQpdeSo8/A346xpIb/uuqhSg+tCvYNsP5f11QW+z9VZ3vSX8YIfzTApjjuGH63w==}
    engines: {node: '>=14'}
    dev: true

  /tiny-invariant@1.3.1:
    resolution: {integrity: sha512-AD5ih2NlSssTCwsMznbvwMZpJ1cbhkGd2uueNxzv2jDlEeZdU04JQfRnggJQ8DrcVBGjAsCKwFBbDlVNtEMlzw==}

  /tinybench@2.5.0:
    resolution: {integrity: sha512-kRwSG8Zx4tjF9ZiyH4bhaebu+EDz1BOx9hOigYHlUW4xxI/wKIUQUqo018UlU4ar6ATPBsaMrdbKZ+tmPdohFA==}
    dev: true

  /tinypool@0.7.0:
    resolution: {integrity: sha512-zSYNUlYSMhJ6Zdou4cJwo/p7w5nmAH17GRfU/ui3ctvjXFErXXkruT4MWW6poDeXgCaIBlGLrfU6TbTXxyGMww==}
    engines: {node: '>=14.0.0'}
    dev: true

  /tinyspy@2.1.1:
    resolution: {integrity: sha512-XPJL2uSzcOyBMky6OFrusqWlzfFrXtE0hPuMgW8A2HmaqrPo4ZQHRN/V0QXN3FSjKxpsbRrFc5LI7KOwBsT1/w==}
    engines: {node: '>=14.0.0'}
    dev: true

  /tmp@0.0.33:
    resolution: {integrity: sha512-jRCJlojKnZ3addtTOjdIqoRuPEKBvNXcGYqzO6zWZX8KfKEpnGY5jfggJQ3EjKuu8D4bJRr0y+cYJFmYbImXGw==}
    engines: {node: '>=0.6.0'}
    dependencies:
      os-tmpdir: 1.0.2
    dev: true

  /to-fast-properties@2.0.0:
    resolution: {integrity: sha512-/OaKK0xYrs3DmxRYqL/yDc+FxFUVYhDlXMhRmv3z915w2HF1tnN1omB354j8VUGO/hbRzyD6Y3sA7v7GS/ceog==}
    engines: {node: '>=4'}

  /to-regex-range@5.0.1:
    resolution: {integrity: sha512-65P7iz6X5yEr1cwcgvQxbbIw7Uk3gOy5dIdtZ4rDveLqhrdJP+Li/Hx6tyK0NEb+2GCyneCMJiGqrADCSNk8sQ==}
    engines: {node: '>=8.0'}
    dependencies:
      is-number: 7.0.0
    dev: true

  /toggle-selection@1.0.6:
    resolution: {integrity: sha512-BiZS+C1OS8g/q2RRbJmy59xpyghNBqrr6k5L/uKBGRsTfxmu3ffiRnd8mlGPUVayg8pvfi5urfnu8TU7DVOkLQ==}

  /tough-cookie@4.1.3:
    resolution: {integrity: sha512-aX/y5pVRkfRnfmuX+OdbSdXvPe6ieKX/G2s7e98f4poJHnqH3281gDPm/metm6E/WRamfx7WC4HUqkWHfQHprw==}
    engines: {node: '>=6'}
    dependencies:
      psl: 1.9.0
      punycode: 2.3.0
      universalify: 0.2.0
      url-parse: 1.5.10
    dev: true

  /tr46@4.1.1:
    resolution: {integrity: sha512-2lv/66T7e5yNyhAAC4NaKe5nVavzuGJQVVtRYLyQ2OI8tsJ61PMLlelehb0wi2Hx6+hT/OJUWZcw8MjlSRnxvw==}
    engines: {node: '>=14'}
    dependencies:
      punycode: 2.3.0
    dev: true

  /trim-newlines@3.0.1:
    resolution: {integrity: sha512-c1PTsA3tYrIsLGkJkzHF+w9F2EyxfXGo4UyJc4pFL++FMjnq0HJS69T3M7d//gKrFKwy429bouPescbjecU+Zw==}
    engines: {node: '>=8'}
    dev: true

  /ts-api-utils@1.0.3(typescript@5.3.3):
    resolution: {integrity: sha512-wNMeqtMz5NtwpT/UZGY5alT+VoKdSsOOP/kqHFcUW1P/VRhH2wJ48+DN2WwUliNbQ976ETwDL0Ifd2VVvgonvg==}
    engines: {node: '>=16.13.0'}
    peerDependencies:
      typescript: '>=4.2.0'
    dependencies:
      typescript: 5.3.3
    dev: true

  /ts-easing@0.2.0:
    resolution: {integrity: sha512-Z86EW+fFFh/IFB1fqQ3/+7Zpf9t2ebOAxNI/V6Wo7r5gqiqtxmgTlQ1qbqQcjLKYeSHPTsEmvlJUDg/EuL0uHQ==}
    dev: false

  /ts-node@10.9.2(@types/node@16.18.68)(typescript@5.3.3):
    resolution: {integrity: sha512-f0FFpIdcHgn8zcPSbf1dRevwt047YMnaiJM3u2w2RewrB+fob/zePZcrOyQoLMMO7aBIddLcQIEK5dYjkLnGrQ==}
    hasBin: true
    peerDependencies:
      '@swc/core': '>=1.2.50'
      '@swc/wasm': '>=1.2.50'
      '@types/node': '*'
      typescript: '>=2.7'
    peerDependenciesMeta:
      '@swc/core':
        optional: true
      '@swc/wasm':
        optional: true
    dependencies:
      '@cspotcode/source-map-support': 0.8.1
      '@tsconfig/node10': 1.0.9
      '@tsconfig/node12': 1.0.11
      '@tsconfig/node14': 1.0.3
      '@tsconfig/node16': 1.0.3
      '@types/node': 16.18.68
      acorn: 8.10.0
      acorn-walk: 8.2.0
      arg: 4.1.3
      create-require: 1.1.1
      diff: 4.0.2
      make-error: 1.3.6
      typescript: 5.3.3
      v8-compile-cache-lib: 3.0.1
      yn: 3.1.1
    dev: true

  /ts-toolbelt@9.6.0:
    resolution: {integrity: sha512-nsZd8ZeNUzukXPlJmTBwUAuABDe/9qtVDelJeT/qW0ow3ZS3BsQJtNkan1802aM9Uf68/Y8ljw86Hu0h5IUW3w==}
    dev: true

  /tsconfig-paths@3.15.0:
    resolution: {integrity: sha512-2Ac2RgzDe/cn48GvOe3M+o82pEFewD3UPbyoUHHdKasHwJKjds4fLXWf/Ux5kATBKN20oaFGu+jbElp1pos0mg==}
    dependencies:
      '@types/json5': 0.0.29
      json5: 1.0.2
      minimist: 1.2.8
      strip-bom: 3.0.0
    dev: true

  /tslib@2.4.0:
    resolution: {integrity: sha512-d6xOpEDfsi2CZVlPQzGeux8XMwLT9hssAsaPYExaQMuYskwb+x1x7J371tWlbBdWHroy99KnVB6qIkUbs5X3UQ==}

  /tslib@2.6.2:
    resolution: {integrity: sha512-AEYxH93jGFPn/a2iVAwW87VuUIkR1FVUKB77NwMF7nBTDkDrrT/Hpt/IrCJ0QXhW27jTBDcf5ZY7w6RiqTMw2Q==}

  /tty-table@4.2.1:
    resolution: {integrity: sha512-xz0uKo+KakCQ+Dxj1D/tKn2FSyreSYWzdkL/BYhgN6oMW808g8QRMuh1atAV9fjTPbWBjfbkKQpI/5rEcnAc7g==}
    engines: {node: '>=8.0.0'}
    hasBin: true
    dependencies:
      chalk: 4.1.2
      csv: 5.5.3
      kleur: 4.1.5
      smartwrap: 2.0.2
      strip-ansi: 6.0.1
      wcwidth: 1.0.1
      yargs: 17.7.1
    dev: true

  /type-check@0.4.0:
    resolution: {integrity: sha512-XleUoc9uwGXqjWwXaUTZAmzMcFZ5858QA2vvx1Ur5xIcixXIP+8LnFDgRplU30us6teqdlskFfu+ae4K79Ooew==}
    engines: {node: '>= 0.8.0'}
    dependencies:
      prelude-ls: 1.2.1
    dev: true

  /type-detect@4.0.8:
    resolution: {integrity: sha512-0fr/mIH1dlO+x7TlcMy+bIDqKPsw/70tVyeHW787goQjhmqaZe10uwLujubK9q9Lg6Fiho1KUKDYz0Z7k7g5/g==}
    engines: {node: '>=4'}
    dev: true

  /type-fest@0.13.1:
    resolution: {integrity: sha512-34R7HTnG0XIJcBSn5XhDd7nNFPRcXYRZrBB2O2jdKqYODldSzBAqzsWoZYYvduky73toYS/ESqxPvkDf/F0XMg==}
    engines: {node: '>=10'}
    dev: true

  /type-fest@0.20.2:
    resolution: {integrity: sha512-Ne+eE4r0/iWnpAxD852z3A+N0Bt5RN//NjJwRd2VFHEmrywxf5vsZlh4R6lixl6B+wz/8d+maTSAkN1FIkI3LQ==}
    engines: {node: '>=10'}
    dev: true

  /type-fest@0.6.0:
    resolution: {integrity: sha512-q+MB8nYR1KDLrgr4G5yemftpMC7/QLqVndBmEEdqzmNj5dcFOO4Oo8qlwZE3ULT3+Zim1F8Kq4cBnikNhlCMlg==}
    engines: {node: '>=8'}
    dev: true

  /type-fest@0.8.1:
    resolution: {integrity: sha512-4dbzIzqvjtgiM5rw1k5rEHtBANKmdudhGyBEajN01fEyhaAIhsoKNy6y7+IN93IfpFtwY9iqi7kD+xwKhQsNJA==}
    engines: {node: '>=8'}
    dev: true

  /typed-array-buffer@1.0.0:
    resolution: {integrity: sha512-Y8KTSIglk9OZEr8zywiIHG/kmQ7KWyjseXs1CbSo8vC42w7hg2HgYTxSWwP0+is7bWDc1H+Fo026CpHFwm8tkw==}
    engines: {node: '>= 0.4'}
    dependencies:
      call-bind: 1.0.5
      get-intrinsic: 1.2.2
      is-typed-array: 1.1.12
    dev: true

  /typed-array-byte-length@1.0.0:
    resolution: {integrity: sha512-Or/+kvLxNpeQ9DtSydonMxCx+9ZXOswtwJn17SNLvhptaXYDJvkFFP5zbfU/uLmvnBJlI4yrnXRxpdWH/M5tNA==}
    engines: {node: '>= 0.4'}
    dependencies:
      call-bind: 1.0.5
      for-each: 0.3.3
      has-proto: 1.0.1
      is-typed-array: 1.1.12
    dev: true

  /typed-array-byte-offset@1.0.0:
    resolution: {integrity: sha512-RD97prjEt9EL8YgAgpOkf3O4IF9lhJFr9g0htQkm0rchFp/Vx7LW5Q8fSXXub7BXAODyUQohRMyOc3faCPd0hg==}
    engines: {node: '>= 0.4'}
    dependencies:
      available-typed-arrays: 1.0.5
      call-bind: 1.0.5
      for-each: 0.3.3
      has-proto: 1.0.1
      is-typed-array: 1.1.12
    dev: true

  /typed-array-length@1.0.4:
    resolution: {integrity: sha512-KjZypGq+I/H7HI5HlOoGHkWUUGq+Q0TPhQurLbyrVrvnKTBgzLhIJ7j6J/XTQOi0d1RjyZ0wdas8bKs2p0x3Ng==}
    dependencies:
      call-bind: 1.0.5
      for-each: 0.3.3
      is-typed-array: 1.1.12
    dev: true

  /typedoc@0.25.6(typescript@5.3.3):
    resolution: {integrity: sha512-1rdionQMpOkpA58qfym1J+YD+ukyA1IEIa4VZahQI2ZORez7dhOvEyUotQL/8rSoMBopdzOS+vAIsORpQO4cTA==}
    engines: {node: '>= 16'}
    hasBin: true
    peerDependencies:
      typescript: 4.6.x || 4.7.x || 4.8.x || 4.9.x || 5.0.x || 5.1.x || 5.2.x || 5.3.x
    dependencies:
      lunr: 2.3.9
      marked: 4.3.0
      minimatch: 9.0.3
      shiki: 0.14.7
      typescript: 5.3.3
    dev: true

  /typescript@5.3.3:
    resolution: {integrity: sha512-pXWcraxM0uxAS+tN0AG/BF2TyqmHO014Z070UsJ+pFvYuRSq8KH8DmWpnbXe0pEPDHXZV3FcAbJkijJ5oNEnWw==}
    engines: {node: '>=14.17'}
    hasBin: true

  /typewise-core@1.2.0:
    resolution: {integrity: sha512-2SCC/WLzj2SbUwzFOzqMCkz5amXLlxtJqDKTICqg30x+2DZxcfZN2MvQZmGfXWKNWaKK9pBPsvkcwv8bF/gxKg==}
    dev: false

  /typewise@1.0.3:
    resolution: {integrity: sha512-aXofE06xGhaQSPzt8hlTY+/YWQhm9P0jYUp1f2XtmW/3Bk0qzXcyFWAtPoo2uTGQj1ZwbDuSyuxicq+aDo8lCQ==}
    dependencies:
      typewise-core: 1.2.0
    dev: false

  /ufo@1.2.0:
    resolution: {integrity: sha512-RsPyTbqORDNDxqAdQPQBpgqhWle1VcTSou/FraClYlHf6TZnQcGslpLcAphNR+sQW4q5lLWLbOsRlh9j24baQg==}
    dev: true

  /uglify-js@3.17.4:
    resolution: {integrity: sha512-T9q82TJI9e/C1TAxYvfb16xO120tMVFZrGA3f9/P4424DNu6ypK103y0GPFVa17yotwSyZW5iYXgjYHkGrJW/g==}
    engines: {node: '>=0.8.0'}
    hasBin: true
    requiresBuild: true
    dev: true
    optional: true

  /unbox-primitive@1.0.2:
    resolution: {integrity: sha512-61pPlCD9h51VoreyJ0BReideM3MDKMKnh6+V9L08331ipq6Q8OFXZYiqP6n/tbHx4s5I9uRhcye6BrbkizkBDw==}
    dependencies:
      call-bind: 1.0.5
      has-bigints: 1.0.2
      has-symbols: 1.0.3
      which-boxed-primitive: 1.0.2
    dev: true

  /union-value@1.0.1:
    resolution: {integrity: sha512-tJfXmxMeWYnczCVs7XAEvIV7ieppALdyepWMkHkwciRpZraG/xwT+s2JN8+pr1+8jCRf80FFzvr+MpQeeoF4Xg==}
    engines: {node: '>=0.10.0'}
    dependencies:
      arr-union: 3.1.0
      get-value: 2.0.6
      is-extendable: 0.1.1
      set-value: 2.0.1
    dev: false

  /universalify@0.1.2:
    resolution: {integrity: sha512-rBJeI5CXAlmy1pV+617WB9J63U6XcazHHF2f2dbJix4XzpUF0RS3Zbj0FGIOCAva5P/d/GBOYaACQ1w+0azUkg==}
    engines: {node: '>= 4.0.0'}
    dev: true

  /universalify@0.2.0:
    resolution: {integrity: sha512-CJ1QgKmNg3CwvAv/kOFmtnEN05f0D/cn9QntgNOQlQF9dgvVTHj3t+8JPdjqawCHk7V/KA+fbUqzZ9XWhcqPUg==}
    engines: {node: '>= 4.0.0'}
    dev: true

  /universalify@2.0.0:
    resolution: {integrity: sha512-hAZsKq7Yy11Zu1DE0OzWjw7nnLZmJZYTDZZyEFHZdUhV8FkH5MCfoU1XMaxXovpyW5nq5scPqq0ZDP9Zyl04oQ==}
    engines: {node: '>= 10.0.0'}
    dev: true

  /uri-js@4.4.1:
    resolution: {integrity: sha512-7rKUyy33Q1yc98pQ1DAmLtwX109F7TIfWlW1Ydo8Wl1ii1SeHieeh0HHfPeL2fMXK6z0s8ecKs9frCuLJvndBg==}
    dependencies:
      punycode: 2.3.0
    dev: true

  /url-parse@1.5.10:
    resolution: {integrity: sha512-WypcfiRhfeUP9vvF0j6rw0J3hrWrw6iZv3+22h6iRMJ/8z1Tj6XfLP4DsUix5MhMPnXpiHDoKyoZ/bdCkwBCiQ==}
    dependencies:
      querystringify: 2.2.0
      requires-port: 1.0.0
    dev: true

  /use-callback-ref@1.3.0(@types/react@18.2.46)(react@18.2.0):
    resolution: {integrity: sha512-3FT9PRuRdbB9HfXhEq35u4oZkvpJ5kuYbpqhCfmiZyReuRgpnhDlbr2ZEnnuS0RrJAPn6l23xjFg9kpDM+Ms7w==}
    engines: {node: '>=10'}
    peerDependencies:
      '@types/react': ^16.8.0 || ^17.0.0 || ^18.0.0
      react: ^16.8.0 || ^17.0.0 || ^18.0.0
    peerDependenciesMeta:
      '@types/react':
        optional: true
    dependencies:
      '@types/react': 18.2.46
      react: 18.2.0
      tslib: 2.6.2

  /use-isomorphic-layout-effect@1.1.2(@types/react@18.2.46)(react@18.2.0):
    resolution: {integrity: sha512-49L8yCO3iGT/ZF9QttjwLF/ZD9Iwto5LnH5LmEdk/6cFmXddqi2ulF0edxTwjj+7mqvpVVGQWvbXZdn32wRSHA==}
    peerDependencies:
      '@types/react': '*'
      react: ^16.8.0 || ^17.0.0 || ^18.0.0
    peerDependenciesMeta:
      '@types/react':
        optional: true
    dependencies:
      '@types/react': 18.2.46
      react: 18.2.0
    dev: false

  /use-sidecar@1.1.2(@types/react@18.2.46)(react@18.2.0):
    resolution: {integrity: sha512-epTbsLuzZ7lPClpz2TyryBfztm7m+28DlEv2ZCQ3MDr5ssiwyOwGH/e5F9CkfWjJ1t4clvI58yF822/GUkjjhw==}
    engines: {node: '>=10'}
    peerDependencies:
      '@types/react': ^16.9.0 || ^17.0.0 || ^18.0.0
      react: ^16.8.0 || ^17.0.0 || ^18.0.0
    peerDependenciesMeta:
      '@types/react':
        optional: true
    dependencies:
      '@types/react': 18.2.46
      detect-node-es: 1.1.0
      react: 18.2.0
      tslib: 2.6.2

  /use-sync-external-store@1.2.0(react@18.2.0):
    resolution: {integrity: sha512-eEgnFxGQ1Ife9bzYs6VLi8/4X6CObHMw9Qr9tPY43iKwsPw8xE8+EFsf/2cFZ5S3esXgpWgtSCtLNS41F+sKPA==}
    peerDependencies:
      react: ^16.8.0 || ^17.0.0 || ^18.0.0
    dependencies:
      react: 18.2.0
    dev: false

  /uuid@9.0.1:
    resolution: {integrity: sha512-b+1eJOlsR9K8HJpow9Ok3fiWOWSIcIzXodvv0rQjVoOVNpWMpxf1wZNpt4y9h10odCNrqnYp1OBzRktckBe3sA==}
    hasBin: true
    dev: false

  /v8-compile-cache-lib@3.0.1:
    resolution: {integrity: sha512-wa7YjyUGfNZngI/vtK0UHAN+lgDCxBPCylVXGp0zu59Fz5aiGtNXaq3DhIov063MorB+VfufLh3JlF2KdTK3xg==}
    dev: true

  /validate-npm-package-license@3.0.4:
    resolution: {integrity: sha512-DpKm2Ui/xN7/HQKCtpZxoRWBhZ9Z0kqtygG8XCgNQ8ZlDnxuQmWhj566j8fN4Cu3/JmbhsDo7fcAJq4s9h27Ew==}
    dependencies:
      spdx-correct: 3.2.0
      spdx-expression-parse: 3.0.1
    dev: true

  /valtio@1.12.1(@types/react@18.2.46)(react@18.2.0):
    resolution: {integrity: sha512-R0V4H86Xi2Pp7pmxN/EtV4Q6jr6PMN3t1IwxEvKUp6160r8FimvPh941oWyeK1iec/DTsh9Jb3Q+GputMS8SYg==}
    engines: {node: '>=12.20.0'}
    peerDependencies:
      '@types/react': '>=16.8'
      react: '>=16.8'
    peerDependenciesMeta:
      '@types/react':
        optional: true
      react:
        optional: true
    dependencies:
      '@types/react': 18.2.46
      derive-valtio: 0.1.0(valtio@1.12.1)
      proxy-compare: 2.5.1
      react: 18.2.0
      use-sync-external-store: 1.2.0(react@18.2.0)
    dev: false

  /vite-node@0.34.6(@types/node@16.18.68)(sass@1.69.7):
    resolution: {integrity: sha512-nlBMJ9x6n7/Amaz6F3zJ97EBwR2FkzhBRxF5e+jE6LA3yi6Wtc2lyTij1OnDMIr34v5g/tVQtsVAzhT0jc5ygA==}
    engines: {node: '>=v14.18.0'}
    hasBin: true
    dependencies:
      cac: 6.7.14
      debug: 4.3.4
      mlly: 1.4.0
      pathe: 1.1.1
      picocolors: 1.0.0
      vite: 4.5.2(@types/node@16.18.68)(sass@1.69.7)
    transitivePeerDependencies:
      - '@types/node'
      - less
      - lightningcss
      - sass
      - stylus
      - sugarss
      - supports-color
      - terser
    dev: true

  /vite-plugin-eslint@1.8.1(eslint@8.56.0)(vite@4.5.2):
    resolution: {integrity: sha512-PqdMf3Y2fLO9FsNPmMX+//2BF5SF8nEWspZdgl4kSt7UvHDRHVVfHvxsD7ULYzZrJDGRxR81Nq7TOFgwMnUang==}
    peerDependencies:
      eslint: '>=7'
      vite: '>=2'
    dependencies:
      '@rollup/pluginutils': 4.2.1
      '@types/eslint': 8.21.1
      eslint: 8.56.0
      rollup: 2.79.1
      vite: 4.5.2(@types/node@16.18.68)(sass@1.69.7)
    dev: true

  /vite@4.5.2(@types/node@16.18.68)(sass@1.69.7):
    resolution: {integrity: sha512-tBCZBNSBbHQkaGyhGCDUGqeo2ph8Fstyp6FMSvTtsXeZSPpSMGlviAOav2hxVTqFcx8Hj/twtWKsMJXNY0xI8w==}
    engines: {node: ^14.18.0 || >=16.0.0}
    hasBin: true
    peerDependencies:
      '@types/node': '>= 14'
      less: '*'
      lightningcss: ^1.21.0
      sass: '*'
      stylus: '*'
      sugarss: '*'
      terser: ^5.4.0
    peerDependenciesMeta:
      '@types/node':
        optional: true
      less:
        optional: true
      lightningcss:
        optional: true
      sass:
        optional: true
      stylus:
        optional: true
      sugarss:
        optional: true
      terser:
        optional: true
    dependencies:
      '@types/node': 16.18.68
      esbuild: 0.18.17
      postcss: 8.4.31
      rollup: 3.27.1
      sass: 1.69.7
    optionalDependencies:
      fsevents: 2.3.3
    dev: true

  /vitest@0.34.6(happy-dom@12.10.3)(jsdom@22.1.0)(sass@1.69.7):
    resolution: {integrity: sha512-+5CALsOvbNKnS+ZHMXtuUC7nL8/7F1F2DnHGjSsszX8zCjWSSviphCb/NuS9Nzf4Q03KyyDRBAXhF/8lffME4Q==}
    engines: {node: '>=v14.18.0'}
    hasBin: true
    peerDependencies:
      '@edge-runtime/vm': '*'
      '@vitest/browser': '*'
      '@vitest/ui': '*'
      happy-dom: '*'
      jsdom: '*'
      playwright: '*'
      safaridriver: '*'
      webdriverio: '*'
    peerDependenciesMeta:
      '@edge-runtime/vm':
        optional: true
      '@vitest/browser':
        optional: true
      '@vitest/ui':
        optional: true
      happy-dom:
        optional: true
      jsdom:
        optional: true
      playwright:
        optional: true
      safaridriver:
        optional: true
      webdriverio:
        optional: true
    dependencies:
      '@types/chai': 4.3.5
      '@types/chai-subset': 1.3.3
      '@types/node': 16.18.68
      '@vitest/expect': 0.34.6
      '@vitest/runner': 0.34.6
      '@vitest/snapshot': 0.34.6
      '@vitest/spy': 0.34.6
      '@vitest/utils': 0.34.6
      acorn: 8.10.0
      acorn-walk: 8.2.0
      cac: 6.7.14
      chai: 4.3.10
      debug: 4.3.4
      happy-dom: 12.10.3
      jsdom: 22.1.0
      local-pkg: 0.4.3
      magic-string: 0.30.3
      pathe: 1.1.1
      picocolors: 1.0.0
      std-env: 3.4.2
      strip-literal: 1.0.1
      tinybench: 2.5.0
      tinypool: 0.7.0
      vite: 4.5.2(@types/node@16.18.68)(sass@1.69.7)
      vite-node: 0.34.6(@types/node@16.18.68)(sass@1.69.7)
      why-is-node-running: 2.2.2
    transitivePeerDependencies:
      - less
      - lightningcss
      - sass
      - stylus
      - sugarss
      - supports-color
      - terser
    dev: true

  /vscode-oniguruma@1.7.0:
    resolution: {integrity: sha512-L9WMGRfrjOhgHSdOYgCt/yRMsXzLDJSL7BPrOZt73gU0iWO4mpqzqQzOz5srxqTvMBaR0XZTSrVWo4j55Rc6cA==}
    dev: true

  /vscode-textmate@8.0.0:
    resolution: {integrity: sha512-AFbieoL7a5LMqcnOF04ji+rpXadgOXnZsxQr//r83kLPr7biP7am3g9zbaZIaBGwBRWeSvoMD4mgPdX3e4NWBg==}
    dev: true

  /w3c-xmlserializer@4.0.0:
    resolution: {integrity: sha512-d+BFHzbiCx6zGfz0HyQ6Rg69w9k19nviJspaj4yNscGjrHu94sVP+aRm75yEbCh+r2/yR+7q6hux9LVtbuTGBw==}
    engines: {node: '>=14'}
    dependencies:
      xml-name-validator: 4.0.0
    dev: true

  /wcwidth@1.0.1:
    resolution: {integrity: sha512-XHPEwS0q6TaxcvG85+8EYkbiCux2XtWG2mkc47Ng2A77BQu9+DqIOJldST4HgPkuea7dvKSj5VgX3P1d4rW8Tg==}
    dependencies:
      defaults: 1.0.4
    dev: true

  /web-worker@1.2.0:
    resolution: {integrity: sha512-PgF341avzqyx60neE9DD+XS26MMNMoUQRz9NOZwW32nPQrF6p77f1htcnjBSEV8BGMKZ16choqUG4hyI0Hx7mA==}
    dev: false

  /webidl-conversions@7.0.0:
    resolution: {integrity: sha512-VwddBukDzu71offAQR975unBIGqfKZpM+8ZX6ySk8nYhVoo5CYaZyzt3YBvYtRtO+aoGlqxPg/B87NGVZ/fu6g==}
    engines: {node: '>=12'}
    dev: true

  /whatwg-encoding@2.0.0:
    resolution: {integrity: sha512-p41ogyeMUrw3jWclHWTQg1k05DSVXPLcVxRTYsXUk+ZooOCZLcoYgPZ/HL/D/N+uQPOtcp1me1WhBEaX02mhWg==}
    engines: {node: '>=12'}
    dependencies:
      iconv-lite: 0.6.3
    dev: true

  /whatwg-mimetype@3.0.0:
    resolution: {integrity: sha512-nt+N2dzIutVRxARx1nghPKGv1xHikU7HKdfafKkLNLindmPU/ch3U31NOCGGA/dmPcmb1VlofO0vnKAcsm0o/Q==}
    engines: {node: '>=12'}
    dev: true

  /whatwg-url@12.0.1:
    resolution: {integrity: sha512-Ed/LrqB8EPlGxjS+TrsXcpUond1mhccS3pchLhzSgPCnTimUCKj3IZE75pAs5m6heB2U2TMerKFUXheyHY+VDQ==}
    engines: {node: '>=14'}
    dependencies:
      tr46: 4.1.1
      webidl-conversions: 7.0.0
    dev: true

  /which-boxed-primitive@1.0.2:
    resolution: {integrity: sha512-bwZdv0AKLpplFY2KZRX6TvyuN7ojjr7lwkg6ml0roIy9YeuSr7JS372qlNW18UQYzgYK9ziGcerWqZOmEn9VNg==}
    dependencies:
      is-bigint: 1.0.4
      is-boolean-object: 1.1.2
      is-number-object: 1.0.7
      is-string: 1.0.7
      is-symbol: 1.0.4

  /which-builtin-type@1.1.3:
    resolution: {integrity: sha512-YmjsSMDBYsM1CaFiayOVT06+KJeXf0o5M/CAd4o1lTadFAtacTUM49zoYxr/oroopFDfhvN6iEcBxUyc3gvKmw==}
    engines: {node: '>= 0.4'}
    dependencies:
      function.prototype.name: 1.1.6
      has-tostringtag: 1.0.0
      is-async-function: 2.0.0
      is-date-object: 1.0.5
      is-finalizationregistry: 1.0.2
      is-generator-function: 1.0.10
      is-regex: 1.1.4
      is-weakref: 1.0.2
      isarray: 2.0.5
      which-boxed-primitive: 1.0.2
      which-collection: 1.0.1
      which-typed-array: 1.1.13
    dev: true

  /which-collection@1.0.1:
    resolution: {integrity: sha512-W8xeTUwaln8i3K/cY1nGXzdnVZlidBcagyNFtBdD5kxnb4TvGKR7FfSIS3mYpwWS1QUCutfKz8IY8RjftB0+1A==}
    dependencies:
      is-map: 2.0.2
      is-set: 2.0.2
      is-weakmap: 2.0.1
      is-weakset: 2.0.2

  /which-module@2.0.1:
    resolution: {integrity: sha512-iBdZ57RDvnOR9AGBhML2vFZf7h8vmBjhoaZqODJBFWHVtKkDmKuHai3cx5PgVMrX5YDNp27AofYbAwctSS+vhQ==}
    dev: true

  /which-pm@2.0.0:
    resolution: {integrity: sha512-Lhs9Pmyph0p5n5Z3mVnN0yWcbQYUAD7rbQUiMsQxOJ3T57k7RFe35SUwWMf7dsbDZks1uOmw4AecB/JMDj3v/w==}
    engines: {node: '>=8.15'}
    dependencies:
      load-yaml-file: 0.2.0
      path-exists: 4.0.0
    dev: true

  /which-typed-array@1.1.13:
    resolution: {integrity: sha512-P5Nra0qjSncduVPEAr7xhoF5guty49ArDTwzJ/yNuPIbZppyRxFQsRCWrocxIY+CnMVG+qfbU2FmDKyvSGClow==}
    engines: {node: '>= 0.4'}
    dependencies:
      available-typed-arrays: 1.0.5
      call-bind: 1.0.5
      for-each: 0.3.3
      gopd: 1.0.1
      has-tostringtag: 1.0.0

  /which@1.3.1:
    resolution: {integrity: sha512-HxJdYWq1MTIQbJ3nw0cqssHoTNU267KlrDuGZ1WYlxDStUtKUhOaJmh112/TZmHxxUfuJqPXSOm7tDyas0OSIQ==}
    hasBin: true
    dependencies:
      isexe: 2.0.0
    dev: true

  /which@2.0.2:
    resolution: {integrity: sha512-BLI3Tl1TW3Pvl70l3yq3Y64i+awpwXqsGBYWkkqMtnbXgrMD+yj7rhW0kuEDxzJaYXGjEW5ogapKNMEKNMjibA==}
    engines: {node: '>= 8'}
    hasBin: true
    dependencies:
      isexe: 2.0.0
    dev: true

  /why-is-node-running@2.2.2:
    resolution: {integrity: sha512-6tSwToZxTOcotxHeA+qGCq1mVzKR3CwcJGmVcY+QE8SHy6TnpFnh8PAvPNHYr7EcuVeG0QSMxtYCuO1ta/G/oA==}
    engines: {node: '>=8'}
    hasBin: true
    dependencies:
      siginfo: 2.0.0
      stackback: 0.0.2
    dev: true

  /wkt-parser@1.3.3:
    resolution: {integrity: sha512-ZnV3yH8/k58ZPACOXeiHaMuXIiaTk1t0hSUVisbO0t4RjA5wPpUytcxeyiN2h+LZRrmuHIh/1UlrR9e7DHDvTw==}
    dev: false

  /wordwrap@1.0.0:
    resolution: {integrity: sha512-gvVzJFlPycKc5dZN4yPkP8w7Dc37BtP1yczEneOb4uq34pXZcvrtRTmWV8W+Ume+XCxKgbjM+nevkyFPMybd4Q==}
    dev: true

  /wrap-ansi@6.2.0:
    resolution: {integrity: sha512-r6lPcBGxZXlIcymEu7InxDMhdW0KDxpLgoFLcguasxCaJ/SOIZwINatK9KY/tf+ZrlywOKU0UDj3ATXUBfxJXA==}
    engines: {node: '>=8'}
    dependencies:
      ansi-styles: 4.3.0
      string-width: 4.2.3
      strip-ansi: 6.0.1
    dev: true

  /wrap-ansi@7.0.0:
    resolution: {integrity: sha512-YVGIj2kamLSTxw6NsZjoBxfSwsn0ycdesmc4p+Q21c5zPuZ1pl+NfxVdxPtdHvmNVOQ6XSYG4AUtyt/Fi7D16Q==}
    engines: {node: '>=10'}
    dependencies:
      ansi-styles: 4.3.0
      string-width: 4.2.3
      strip-ansi: 6.0.1
    dev: true

  /wrap-ansi@8.1.0:
    resolution: {integrity: sha512-si7QWI6zUMq56bESFvagtmzMdGOtoxfR+Sez11Mobfc7tm+VkUckk9bW2UeffTGVUbOksxmSw0AA2gs8g71NCQ==}
    engines: {node: '>=12'}
    dependencies:
      ansi-styles: 6.2.1
      string-width: 5.1.2
      strip-ansi: 7.1.0
    dev: true

  /wrappy@1.0.2:
    resolution: {integrity: sha512-l4Sp/DRseor9wL6EvV2+TuQn63dMkPjZ/sp9XkghTEbV9KlPS1xUsZ3u7/IQO4wxtcFB4bgpQPRcR3QCvezPcQ==}
    dev: true

  /ws@8.13.0:
    resolution: {integrity: sha512-x9vcZYTrFPC7aSIbj7sRCYo7L/Xb8Iy+pW0ng0wt2vCJv7M9HOMy0UoN3rr+IFC7hb7vXoqS+P9ktyLLLhO+LA==}
    engines: {node: '>=10.0.0'}
    peerDependencies:
      bufferutil: ^4.0.1
      utf-8-validate: '>=5.0.2'
    peerDependenciesMeta:
      bufferutil:
        optional: true
      utf-8-validate:
        optional: true
    dev: true

  /xml-name-validator@4.0.0:
    resolution: {integrity: sha512-ICP2e+jsHvAj2E2lIHxa5tjXRlKDJo4IdvPvCXbXQGdzSfmSpNVyIKMvoZHjDY9DP0zV17iI85o90vRFXNccRw==}
    engines: {node: '>=12'}
    dev: true

  /xml-utils@1.3.0:
    resolution: {integrity: sha512-i4PIrX33Wd66dvwo4syicwlwmnr6wuvvn4f2ku9hA67C2Uk62Xubczuhct+Evnd12/DV71qKNeDdJwES8HX1RA==}
    dev: false

  /xmlchars@2.2.0:
    resolution: {integrity: sha512-JZnDKK8B0RCDw84FNdDAIpZK+JuJw+s7Lz8nksI7SIuU3UXJJslUthsi+uWBUYOwPFwW7W7PRLRfUKpxjtjFCw==}
    dev: true

  /y18n@4.0.3:
    resolution: {integrity: sha512-JKhqTOwSrqNA1NY5lSztJ1GrBiUodLMmIZuLiDaMRJ+itFd+ABVE8XBjOvIWL+rSqNDC74LCSFmlb/U4UZ4hJQ==}
    dev: true

  /y18n@5.0.8:
    resolution: {integrity: sha512-0pfFzegeDWJHJIAmTLRP2DwHjdF5s7jo9tuztdQxAhINCdvS+3nGINqPd00AphqJR/0LhANUS6/+7SCb98YOfA==}
    engines: {node: '>=10'}
    dev: true

  /yallist@2.1.2:
    resolution: {integrity: sha512-ncTzHV7NvsQZkYe1DW7cbDLm0YpzHmZF5r/iyP3ZnQtMiJ+pjzisCiMNI+Sj+xQF5pXhSHxSB3uDbsBTzY/c2A==}
    dev: true

  /yallist@4.0.0:
    resolution: {integrity: sha512-3wdGidZyq5PB084XLES5TpOSRA3wjXAlIWMhum2kRcv/41Sn2emQ0dycQW4uZXLejwKvg6EsvbdlVL+FYEct7A==}
    dev: true

  /yaml@1.10.2:
    resolution: {integrity: sha512-r3vXyErRCYJ7wg28yvBY5VSoAF8ZvlcW9/BwUzEtUsjvX/DKs24dIkuwjtuprwJJHsbyUbLApepYTR1BN4uHrg==}
    engines: {node: '>= 6'}

  /yargs-parser@18.1.3:
    resolution: {integrity: sha512-o50j0JeToy/4K6OZcaQmW6lyXXKhq7csREXcDwk2omFPJEwUNOVtJKvmDr9EI1fAJZUyZcRF7kxGBWmRXudrCQ==}
    engines: {node: '>=6'}
    dependencies:
      camelcase: 5.3.1
      decamelize: 1.2.0
    dev: true

  /yargs-parser@21.1.1:
    resolution: {integrity: sha512-tVpsJW7DdjecAiFpbIB1e3qxIQsE6NoPc5/eTdrbbIC4h0LVsWhnoa3g+m2HclBIujHzsxZ4VJVA+GUuc2/LBw==}
    engines: {node: '>=12'}
    dev: true

  /yargs@15.4.1:
    resolution: {integrity: sha512-aePbxDmcYW++PaqBsJ+HYUFwCdv4LVvdnhBy78E57PIor8/OVvhMrADFFEDh8DHDFRv/O9i3lPhsENjO7QX0+A==}
    engines: {node: '>=8'}
    dependencies:
      cliui: 6.0.0
      decamelize: 1.2.0
      find-up: 4.1.0
      get-caller-file: 2.0.5
      require-directory: 2.1.1
      require-main-filename: 2.0.0
      set-blocking: 2.0.0
      string-width: 4.2.3
      which-module: 2.0.1
      y18n: 4.0.3
      yargs-parser: 18.1.3
    dev: true

  /yargs@17.7.1:
    resolution: {integrity: sha512-cwiTb08Xuv5fqF4AovYacTFNxk62th7LKJ6BL9IGUpTJrWoU7/7WdQGTP2SjKf1dUNBGzDd28p/Yfs/GI6JrLw==}
    engines: {node: '>=12'}
    dependencies:
      cliui: 8.0.1
      escalade: 3.1.1
      get-caller-file: 2.0.5
      require-directory: 2.1.1
      string-width: 4.2.3
      y18n: 5.0.8
      yargs-parser: 21.1.1
    dev: true

  /yn@3.1.1:
    resolution: {integrity: sha512-Ux4ygGWsu2c7isFWe8Yu1YluJmqVhxqK2cLXNQA5AcC3QfbGNpM7fu0Y8b/z16pXLnFxZYvWhd3fhBY9DLmC6Q==}
    engines: {node: '>=6'}
    dev: true

  /yocto-queue@0.1.0:
    resolution: {integrity: sha512-rVksvsnNCdJ/ohGc6xgPwyN8eheCxsiLM8mxuE/t/mOVqJewPuO1miLpTHQiRgTKCLexL4MeAFVagts7HmNZ2Q==}
    engines: {node: '>=10'}
    dev: true

  /yocto-queue@1.0.0:
    resolution: {integrity: sha512-9bnSc/HEW2uRy67wc+T8UwauLuPJVn28jb+GtJY16iiKWyvmYJRXVT4UamsAEGQfPohgr2q4Tq0sQbQlxTfi1g==}
    engines: {node: '>=12.20'}
    dev: true

  /zod-validation-error@2.1.0(zod@3.22.4):
    resolution: {integrity: sha512-VJh93e2wb4c3tWtGgTa0OF/dTt/zoPCPzXq4V11ZjxmEAFaPi/Zss1xIZdEB5RD8GD00U0/iVXgqkF77RV7pdQ==}
    engines: {node: '>=18.0.0'}
    peerDependencies:
      zod: ^3.18.0
    dependencies:
      zod: 3.22.4
    dev: true

  /zod@3.22.4:
    resolution: {integrity: sha512-iC+8Io04lddc+mVqQ9AZ7OQ2MrUKGN+oIQyq1vemgt46jwCwLfhq7/pwnBnNXXXZb8VTVLKwp9EDkx+ryxIWmg==}
    dev: true<|MERGE_RESOLUTION|>--- conflicted
+++ resolved
@@ -348,13 +348,13 @@
     dependencies:
       '@open-pioneer/chakra-integration':
         specifier: ^1.1.1
-        version: 1.1.1(@chakra-ui/react@2.8.2)(@emotion/cache@11.11.0)(@emotion/react@11.11.3)(@emotion/styled@11.11.0)(framer-motion@10.17.4)(react-dom@18.2.0)(react@18.2.0)
+        version: 1.1.1(@chakra-ui/react@2.8.2)(@emotion/cache@11.11.0)(@emotion/react@11.11.3)(@emotion/styled@11.11.0)(framer-motion@10.18.0)(react-dom@18.2.0)(react@18.2.0)
       '@open-pioneer/core':
         specifier: ^1.2.1
         version: 1.2.1
       '@open-pioneer/http':
-        specifier: ^2.1.1
-        version: 2.1.1(@open-pioneer/core@1.2.1)(@open-pioneer/runtime@2.0.2)
+        specifier: ^2.1.2
+        version: 2.1.2(@open-pioneer/core@1.2.1)(@open-pioneer/runtime@2.1.0)
       '@open-pioneer/map':
         specifier: workspace:^
         version: link:../map
@@ -362,8 +362,8 @@
         specifier: workspace:^
         version: link:../react-utils
       '@open-pioneer/runtime':
-        specifier: ^2.0.2
-        version: 2.0.2(@formatjs/intl@2.9.9)(@open-pioneer/base-theme@0.2.0)(@open-pioneer/chakra-integration@1.1.1)(@open-pioneer/core@1.2.1)(@open-pioneer/runtime-react-support@1.0.0)(react-dom@18.2.0)(react@18.2.0)
+        specifier: ^2.1.0
+        version: 2.1.0(@formatjs/intl@2.10.0)(@open-pioneer/base-theme@0.2.0)(@open-pioneer/chakra-integration@1.1.1)(@open-pioneer/core@1.2.1)(@open-pioneer/runtime-react-support@1.0.0)(react-dom@18.2.0)(react@18.2.0)
       ol:
         specifier: ^8.2.0
         version: 8.2.0
@@ -1114,13 +1114,8 @@
         specifier: workspace:^
         version: link:../../../packages/geolocation
       '@open-pioneer/http':
-<<<<<<< HEAD
-        specifier: ^2.1.1
-        version: 2.1.1(@open-pioneer/core@1.2.1)(@open-pioneer/runtime@2.0.2)
-=======
         specifier: ^2.1.2
         version: 2.1.2(@open-pioneer/core@1.2.1)(@open-pioneer/runtime@2.1.0)
->>>>>>> 96aeaf9c
       '@open-pioneer/legend':
         specifier: workspace:^
         version: link:../../../packages/legend
