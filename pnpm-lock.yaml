lockfileVersion: '6.0'

settings:
  autoInstallPeers: true
  excludeLinksFromLockfile: false

overrides:
  semver@<7.5.2: '>=7.5.2'
  tough-cookie@<4.1.3: '>=4.1.3'
  '@mapbox/mapbox-gl-style-spec': npm:@maplibre/maplibre-gl-style-spec@^19.3.3

patchedDependencies:
  '@chakra-ui/hooks@2.2.1':
    hash: zntq7izvicj3ptw5qmsyjygbmu
    path: patches/@chakra-ui__hooks@2.2.1.patch
  '@chakra-ui/menu@2.2.1':
    hash: x7y3u4pvzv3wpkejsnxo3rp5vq
    path: patches/@chakra-ui__menu@2.2.1.patch
  '@chakra-ui/react-use-outside-click@2.2.0':
    hash: uw4qsrve2rd7lemccfb44ornky
    path: patches/@chakra-ui__react-use-outside-click@2.2.0.patch
  '@changesets/assemble-release-plan@5.2.4':
    hash: ixdzxqire6z6wavv7be3kwhyxu
    path: patches/@changesets__assemble-release-plan@5.2.4.patch
  react-select@5.7.7:
    hash: brt5d3ei3vnbm5t5smyyz4ytd4
    path: patches/react-select@5.7.7.patch

importers:

  .:
    dependencies:
      '@chakra-ui/icons':
        specifier: ^2.1.1
        version: 2.1.1(@chakra-ui/system@2.6.2)(react@18.2.0)
      '@chakra-ui/react':
        specifier: ^2.8.0
        version: 2.8.2(@emotion/react@11.11.1)(@emotion/styled@11.11.0)(@types/react@18.2.45)(framer-motion@10.16.16)(react-dom@18.2.0)(react@18.2.0)
      '@chakra-ui/system':
        specifier: ^2.6.0
        version: 2.6.2(@emotion/react@11.11.1)(@emotion/styled@11.11.0)(react@18.2.0)
      '@emotion/cache':
        specifier: ^11.11.0
        version: 11.11.0
      '@emotion/react':
        specifier: ^11.11.1
        version: 11.11.1(@types/react@18.2.45)(react@18.2.0)
      '@emotion/styled':
        specifier: ^11.11.0
        version: 11.11.0(@emotion/react@11.11.1)(@types/react@18.2.45)(react@18.2.0)
      '@formatjs/intl':
        specifier: ^2.9.0
        version: 2.9.9(typescript@5.1.6)
      '@maplibre/maplibre-gl-style-spec':
        specifier: ^19.3.3
        version: 19.3.3
      '@open-pioneer/chakra-integration':
        specifier: ^1.1.1
        version: 1.1.1(@chakra-ui/react@2.8.2)(@emotion/cache@11.11.0)(@emotion/react@11.11.1)(@emotion/styled@11.11.0)(framer-motion@10.16.16)(react-dom@18.2.0)(react@18.2.0)
      '@open-pioneer/core':
<<<<<<< HEAD
        specifier: ^1.2.0
        version: 1.2.0
      '@open-pioneer/http':
        specifier: ^2.1.0
        version: 2.1.0(@open-pioneer/core@1.2.0)(@open-pioneer/runtime@2.0.1)
=======
        specifier: ^1.2.1
        version: 1.2.1
>>>>>>> 07b608c7
      '@open-pioneer/integration':
        specifier: ^2.0.2
        version: 2.0.2(@open-pioneer/runtime@2.0.2)
      '@open-pioneer/runtime':
        specifier: ^2.0.2
        version: 2.0.2(@formatjs/intl@2.9.9)(@open-pioneer/base-theme@0.2.0)(@open-pioneer/chakra-integration@1.1.1)(@open-pioneer/core@1.2.1)(@open-pioneer/runtime-react-support@1.0.0)(react-dom@18.2.0)(react@18.2.0)
      '@open-pioneer/test-utils':
        specifier: ^1.0.2
        version: 1.0.2(@formatjs/intl@2.9.9)(@open-pioneer/chakra-integration@1.1.1)(@open-pioneer/runtime-react-support@1.0.0)(@testing-library/dom@9.3.3)(@testing-library/react@14.1.2)(react-dom@18.2.0)(react@18.2.0)
      framer-motion:
        specifier: ^10.16.0
        version: 10.16.16(react-dom@18.2.0)(react@18.2.0)
      ol:
        specifier: ^8.2.0
        version: 8.2.0
      react:
        specifier: ^18.2.0
        version: 18.2.0
      react-dom:
        specifier: ^18.2.0
        version: 18.2.0(react@18.2.0)
      react-select:
        specifier: ^5.7.7
        version: 5.7.7(patch_hash=brt5d3ei3vnbm5t5smyyz4ytd4)(@types/react@18.2.45)(react-dom@18.2.0)(react@18.2.0)
      react-use:
        specifier: ^17.4.2
        version: 17.4.2(react-dom@18.2.0)(react@18.2.0)
    devDependencies:
      '@changesets/cli':
        specifier: ^2.26.2
        version: 2.26.2
      '@open-pioneer/build-package-cli':
        specifier: ^2.0.0
        version: 2.0.0(sass@1.69.5)(typescript@5.1.6)
      '@open-pioneer/build-support':
        specifier: ^2.0.0
        version: 2.0.0
      '@open-pioneer/tag-current-versions':
        specifier: ^2.0.0
        version: 2.0.0
      '@open-pioneer/vite-plugin-pioneer':
        specifier: ^2.0.0
        version: 2.0.0(@open-pioneer/runtime@2.0.2)(sass@1.69.5)(vite@4.5.1)
      '@testing-library/dom':
        specifier: ^9.3.1
        version: 9.3.3
      '@testing-library/jest-dom':
        specifier: ^6.1.5
        version: 6.1.5(vitest@0.34.6)
      '@testing-library/react':
        specifier: ^14.0.0
        version: 14.1.2(react-dom@18.2.0)(react@18.2.0)
      '@testing-library/user-event':
        specifier: ^14.5.1
        version: 14.5.1(@testing-library/dom@9.3.3)
      '@types/js-yaml':
        specifier: ^4.0.9
        version: 4.0.9
      '@types/node':
        specifier: ^16.18.68
        version: 16.18.68
      '@types/react':
        specifier: ^18.2.45
        version: 18.2.45
      '@types/react-dom':
        specifier: ^18.2.18
        version: 18.2.18
      '@typescript-eslint/eslint-plugin':
        specifier: ^6.15.0
        version: 6.15.0(@typescript-eslint/parser@6.15.0)(eslint@8.56.0)(typescript@5.1.6)
      '@typescript-eslint/parser':
        specifier: ^6.15.0
        version: 6.15.0(eslint@8.56.0)(typescript@5.1.6)
      '@vitejs/plugin-react-swc':
        specifier: ^3.5.0
        version: 3.5.0(vite@4.5.1)
      eslint:
        specifier: ^8.56.0
        version: 8.56.0
      eslint-config-prettier:
        specifier: ^9.1.0
        version: 9.1.0(eslint@8.56.0)
      eslint-import-resolver-typescript:
        specifier: ^3.6.1
        version: 3.6.1(@typescript-eslint/parser@6.15.0)(eslint-plugin-import@2.29.1)(eslint@8.56.0)
      eslint-plugin-header:
        specifier: ^3.1.1
        version: 3.1.1(eslint@8.56.0)
      eslint-plugin-import:
        specifier: ^2.29.1
        version: 2.29.1(@typescript-eslint/parser@6.15.0)(eslint-import-resolver-typescript@3.6.1)(eslint@8.56.0)
      eslint-plugin-jsx-a11y:
        specifier: ^6.8.0
        version: 6.8.0(eslint@8.56.0)
      eslint-plugin-react:
        specifier: ^7.33.2
        version: 7.33.2(eslint@8.56.0)
      eslint-plugin-react-hooks:
        specifier: ^4.6.0
        version: 4.6.0(eslint@8.56.0)
      eslint-plugin-unused-imports:
        specifier: ^3.0.0
        version: 3.0.0(@typescript-eslint/eslint-plugin@6.15.0)(eslint@8.56.0)
      fast-glob:
        specifier: ^3.3.1
        version: 3.3.2
      handlebars:
        specifier: ^4.7.8
        version: 4.7.8
      happy-dom:
        specifier: ^12.10.3
        version: 12.10.3
      husky:
        specifier: ^8.0.3
        version: 8.0.3
      js-yaml:
        specifier: ^4.1.0
        version: 4.1.0
      jsdom:
        specifier: ^22.1.0
        version: 22.1.0
      prettier:
        specifier: ^3.1.1
        version: 3.1.1
      resize-observer-polyfill:
        specifier: ^1.5.1
        version: 1.5.1
      rimraf:
        specifier: ^5.0.5
        version: 5.0.5
      sass:
        specifier: ^1.69.5
        version: 1.69.5
      syncpack:
        specifier: 10.5.1
        version: 10.5.1
      ts-node:
        specifier: ^10.9.2
        version: 10.9.2(@types/node@16.18.68)(typescript@5.1.6)
      typedoc:
        specifier: ^0.24.8
        version: 0.24.8(typescript@5.1.6)
      typescript:
        specifier: ~5.1.6
        version: 5.1.6
      vite:
        specifier: ^4.5.1
        version: 4.5.1(@types/node@16.18.68)(sass@1.69.5)
      vite-plugin-eslint:
        specifier: ^1.8.1
        version: 1.8.1(eslint@8.56.0)(vite@4.5.1)
      vitest:
        specifier: ^0.34.6
        version: 0.34.6(happy-dom@12.10.3)(jsdom@22.1.0)(sass@1.69.5)

  src/experimental-packages/layout-sidebar:
    dependencies:
      '@chakra-ui/icons':
        specifier: ^2.1.1
        version: 2.1.1(@chakra-ui/system@2.6.2)(react@18.2.0)
      '@chakra-ui/system':
        specifier: ^2.6.0
        version: 2.6.2(@emotion/react@11.11.1)(@emotion/styled@11.11.0)(react@18.2.0)
      '@emotion/react':
        specifier: ^11.11.1
        version: 11.11.1(@types/react@18.2.45)(react@18.2.0)
      '@emotion/styled':
        specifier: ^11.11.0
        version: 11.11.0(@emotion/react@11.11.1)(@types/react@18.2.45)(react@18.2.0)
      '@open-pioneer/chakra-integration':
        specifier: ^1.1.1
        version: 1.1.1(@chakra-ui/react@2.8.2)(@emotion/cache@11.11.0)(@emotion/react@11.11.1)(@emotion/styled@11.11.0)(framer-motion@10.16.16)(react-dom@18.2.0)(react@18.2.0)
      '@open-pioneer/runtime':
        specifier: ^2.0.2
        version: 2.0.2(@formatjs/intl@2.9.9)(@open-pioneer/base-theme@0.2.0)(@open-pioneer/chakra-integration@1.1.1)(@open-pioneer/core@1.2.1)(@open-pioneer/runtime-react-support@1.0.0)(react-dom@18.2.0)(react@18.2.0)
      react:
        specifier: ^18.2.0
        version: 18.2.0
    devDependencies:
      openlayers-base-packages:
        specifier: workspace:*
        version: link:../../..
    publishDirectory: dist

  src/packages/authentication:
    dependencies:
      '@open-pioneer/core':
        specifier: ^1.2.1
        version: 1.2.1
      '@open-pioneer/runtime':
        specifier: ^2.0.2
        version: 2.0.2(@formatjs/intl@2.9.9)(@open-pioneer/base-theme@0.2.0)(@open-pioneer/chakra-integration@1.1.1)(@open-pioneer/core@1.2.1)(@open-pioneer/runtime-react-support@1.0.0)(react-dom@18.2.0)(react@18.2.0)
      react:
        specifier: ^18.2.0
        version: 18.2.0
      react-use:
        specifier: ^17.4.2
        version: 17.4.2(react-dom@18.2.0)(react@18.2.0)
    devDependencies:
      '@open-pioneer/test-utils':
        specifier: ^1.0.2
        version: 1.0.2(@formatjs/intl@2.9.9)(@open-pioneer/chakra-integration@1.1.1)(@open-pioneer/runtime-react-support@1.0.0)(@testing-library/dom@9.3.3)(@testing-library/react@14.1.2)(react-dom@18.2.0)(react@18.2.0)
      '@testing-library/react':
        specifier: ^14.0.0
        version: 14.1.2(react-dom@18.2.0)(react@18.2.0)
      openlayers-base-packages:
        specifier: workspace:*
        version: link:../../..
    publishDirectory: dist

  src/packages/basemap-switcher:
    dependencies:
      '@open-pioneer/chakra-integration':
        specifier: ^1.1.1
        version: 1.1.1(@chakra-ui/react@2.8.2)(@emotion/cache@11.11.0)(@emotion/react@11.11.1)(@emotion/styled@11.11.0)(framer-motion@10.16.16)(react-dom@18.2.0)(react@18.2.0)
      '@open-pioneer/map':
        specifier: workspace:^
        version: link:../map
      '@open-pioneer/react-utils':
        specifier: workspace:^
        version: link:../react-utils
      '@open-pioneer/runtime':
        specifier: ^2.0.2
        version: 2.0.2(@formatjs/intl@2.9.9)(@open-pioneer/base-theme@0.2.0)(@open-pioneer/chakra-integration@1.1.1)(@open-pioneer/core@1.2.1)(@open-pioneer/runtime-react-support@1.0.0)(react-dom@18.2.0)(react@18.2.0)
      chakra-react-select:
        specifier: ^4.7.6
        version: 4.7.6(@chakra-ui/form-control@2.2.0)(@chakra-ui/icon@3.2.0)(@chakra-ui/layout@2.3.1)(@chakra-ui/media-query@3.3.0)(@chakra-ui/menu@2.2.1)(@chakra-ui/spinner@2.1.0)(@chakra-ui/system@2.6.2)(@emotion/react@11.11.1)(@types/react@18.2.45)(react-dom@18.2.0)(react@18.2.0)
      ol:
        specifier: ^8.2.0
        version: 8.2.0
      react:
        specifier: ^18.2.0
        version: 18.2.0
      react-icons:
        specifier: ^4.12.0
        version: 4.12.0(react@18.2.0)
    devDependencies:
      '@open-pioneer/map-test-utils':
        specifier: workspace:^
        version: link:../map-test-utils
      '@open-pioneer/test-utils':
        specifier: ^1.0.2
        version: 1.0.2(@formatjs/intl@2.9.9)(@open-pioneer/chakra-integration@1.1.1)(@open-pioneer/runtime-react-support@1.0.0)(@testing-library/dom@9.3.3)(@testing-library/react@14.1.2)(react-dom@18.2.0)(react@18.2.0)
      openlayers-base-packages:
        specifier: workspace:*
        version: link:../../..
    publishDirectory: dist

  src/packages/coordinate-viewer:
    dependencies:
      '@open-pioneer/chakra-integration':
        specifier: ^1.1.1
        version: 1.1.1(@chakra-ui/react@2.8.2)(@emotion/cache@11.11.0)(@emotion/react@11.11.1)(@emotion/styled@11.11.0)(framer-motion@10.16.16)(react-dom@18.2.0)(react@18.2.0)
      '@open-pioneer/map':
        specifier: workspace:^
        version: link:../map
      '@open-pioneer/react-utils':
        specifier: workspace:^
        version: link:../react-utils
      '@open-pioneer/runtime':
        specifier: ^2.0.2
        version: 2.0.2(@formatjs/intl@2.9.9)(@open-pioneer/base-theme@0.2.0)(@open-pioneer/chakra-integration@1.1.1)(@open-pioneer/core@1.2.1)(@open-pioneer/runtime-react-support@1.0.0)(react-dom@18.2.0)(react@18.2.0)
      ol:
        specifier: ^8.2.0
        version: 8.2.0
      react:
        specifier: ^18.2.0
        version: 18.2.0
    devDependencies:
      '@open-pioneer/map-test-utils':
        specifier: workspace:^
        version: link:../map-test-utils
      '@open-pioneer/test-utils':
        specifier: ^1.0.2
        version: 1.0.2(@formatjs/intl@2.9.9)(@open-pioneer/chakra-integration@1.1.1)(@open-pioneer/runtime-react-support@1.0.0)(@testing-library/dom@9.3.3)(@testing-library/react@14.1.2)(react-dom@18.2.0)(react@18.2.0)
      openlayers-base-packages:
        specifier: workspace:*
        version: link:../../..
    publishDirectory: dist

  src/packages/geolocation:
    dependencies:
      '@open-pioneer/chakra-integration':
        specifier: ^1.1.1
        version: 1.1.1(@chakra-ui/react@2.8.2)(@emotion/cache@11.11.0)(@emotion/react@11.11.1)(@emotion/styled@11.11.0)(framer-motion@10.16.16)(react-dom@18.2.0)(react@18.2.0)
      '@open-pioneer/core':
        specifier: ^1.2.1
        version: 1.2.1
      '@open-pioneer/map':
        specifier: workspace:^
        version: link:../map
      '@open-pioneer/notifier':
        specifier: workspace:^
        version: link:../notifier
      '@open-pioneer/react-utils':
        specifier: workspace:^
        version: link:../react-utils
      '@open-pioneer/runtime':
        specifier: ^2.0.2
        version: 2.0.2(@formatjs/intl@2.9.9)(@open-pioneer/base-theme@0.2.0)(@open-pioneer/chakra-integration@1.1.1)(@open-pioneer/core@1.2.1)(@open-pioneer/runtime-react-support@1.0.0)(react-dom@18.2.0)(react@18.2.0)
      ol:
        specifier: ^8.2.0
        version: 8.2.0
      react:
        specifier: ^18.2.0
        version: 18.2.0
      react-icons:
        specifier: ^4.12.0
        version: 4.12.0(react@18.2.0)
    devDependencies:
      '@open-pioneer/map-test-utils':
        specifier: workspace:^
        version: link:../map-test-utils
      '@open-pioneer/test-utils':
        specifier: ^1.0.2
        version: 1.0.2(@formatjs/intl@2.9.9)(@open-pioneer/chakra-integration@1.1.1)(@open-pioneer/runtime-react-support@1.0.0)(@testing-library/dom@9.3.3)(@testing-library/react@14.1.2)(react-dom@18.2.0)(react@18.2.0)
      openlayers-base-packages:
        specifier: workspace:*
        version: link:../../..
    publishDirectory: dist

  src/packages/local-storage:
    dependencies:
      '@open-pioneer/core':
        specifier: ^1.2.1
        version: 1.2.1
      '@open-pioneer/runtime':
        specifier: ^2.0.2
        version: 2.0.2(@formatjs/intl@2.9.9)(@open-pioneer/base-theme@0.2.0)(@open-pioneer/chakra-integration@1.1.1)(@open-pioneer/core@1.2.1)(@open-pioneer/runtime-react-support@1.0.0)(react-dom@18.2.0)(react@18.2.0)
    devDependencies:
      '@open-pioneer/test-utils':
        specifier: ^1.0.2
        version: 1.0.2(@formatjs/intl@2.9.9)(@open-pioneer/chakra-integration@1.1.1)(@open-pioneer/runtime-react-support@1.0.0)(@testing-library/dom@9.3.3)(@testing-library/react@14.1.2)(react-dom@18.2.0)(react@18.2.0)
      openlayers-base-packages:
        specifier: workspace:*
        version: link:../../..
    publishDirectory: dist

  src/packages/map:
    dependencies:
      '@open-pioneer/chakra-integration':
        specifier: ^1.1.1
        version: 1.1.1(@chakra-ui/react@2.8.2)(@emotion/cache@11.11.0)(@emotion/react@11.11.1)(@emotion/styled@11.11.0)(framer-motion@10.16.16)(react-dom@18.2.0)(react@18.2.0)
      '@open-pioneer/core':
<<<<<<< HEAD
        specifier: ^1.2.0
        version: 1.2.0
      '@open-pioneer/http':
        specifier: ^2.1.0
        version: 2.1.0(@open-pioneer/core@1.2.0)(@open-pioneer/runtime@2.0.1)
=======
        specifier: ^1.2.1
        version: 1.2.1
>>>>>>> 07b608c7
      '@open-pioneer/react-utils':
        specifier: workspace:^
        version: link:../react-utils
      '@open-pioneer/runtime':
        specifier: ^2.0.2
        version: 2.0.2(@formatjs/intl@2.9.9)(@open-pioneer/base-theme@0.2.0)(@open-pioneer/chakra-integration@1.1.1)(@open-pioneer/core@1.2.1)(@open-pioneer/runtime-react-support@1.0.0)(react-dom@18.2.0)(react@18.2.0)
      '@types/proj4':
        specifier: ^2.5.2
        version: 2.5.2
      ol:
        specifier: ^8.2.0
        version: 8.2.0
      proj4:
        specifier: ^2.9.0
        version: 2.9.0
      react:
        specifier: ^18.2.0
        version: 18.2.0
      react-dom:
        specifier: ^18.2.0
        version: 18.2.0(react@18.2.0)
      react-use:
        specifier: ^17.4.2
        version: 17.4.2(react-dom@18.2.0)(react@18.2.0)
      uuid:
        specifier: ^9.0.1
        version: 9.0.1
    devDependencies:
      '@open-pioneer/map-test-utils':
        specifier: workspace:^
        version: link:../map-test-utils
      '@types/uuid':
        specifier: ^9.0.7
        version: 9.0.7
      openlayers-base-packages:
        specifier: workspace:*
        version: link:../../..
    publishDirectory: dist

  src/packages/map-navigation:
    dependencies:
      '@open-pioneer/chakra-integration':
        specifier: ^1.1.1
        version: 1.1.1(@chakra-ui/react@2.8.2)(@emotion/cache@11.11.0)(@emotion/react@11.11.1)(@emotion/styled@11.11.0)(framer-motion@10.16.16)(react-dom@18.2.0)(react@18.2.0)
      '@open-pioneer/map':
        specifier: workspace:^
        version: link:../map
      '@open-pioneer/react-utils':
        specifier: workspace:^
        version: link:../react-utils
      '@open-pioneer/runtime':
        specifier: ^2.0.2
        version: 2.0.2(@formatjs/intl@2.9.9)(@open-pioneer/base-theme@0.2.0)(@open-pioneer/chakra-integration@1.1.1)(@open-pioneer/core@1.2.1)(@open-pioneer/runtime-react-support@1.0.0)(react-dom@18.2.0)(react@18.2.0)
      classnames:
        specifier: ^2.3.2
        version: 2.3.2
      ol:
        specifier: ^8.2.0
        version: 8.2.0
      react:
        specifier: ^18.2.0
        version: 18.2.0
      react-icons:
        specifier: ^4.12.0
        version: 4.12.0(react@18.2.0)
    devDependencies:
      '@open-pioneer/map-test-utils':
        specifier: workspace:^
        version: link:../map-test-utils
      '@open-pioneer/test-utils':
        specifier: ^1.0.2
        version: 1.0.2(@formatjs/intl@2.9.9)(@open-pioneer/chakra-integration@1.1.1)(@open-pioneer/runtime-react-support@1.0.0)(@testing-library/dom@9.3.3)(@testing-library/react@14.1.2)(react-dom@18.2.0)(react@18.2.0)
      openlayers-base-packages:
        specifier: workspace:*
        version: link:../../..
    publishDirectory: dist

  src/packages/map-test-utils:
    dependencies:
      '@open-pioneer/map':
        specifier: workspace:^
        version: link:../map
      '@open-pioneer/test-utils':
        specifier: ^1.0.2
        version: 1.0.2(@formatjs/intl@2.9.9)(@open-pioneer/chakra-integration@1.1.1)(@open-pioneer/runtime-react-support@1.0.0)(@testing-library/dom@9.3.3)(@testing-library/react@14.1.2)(react-dom@18.2.0)(react@18.2.0)
      '@testing-library/react':
        specifier: ^14.0.0
        version: 14.1.2(react-dom@18.2.0)(react@18.2.0)
      ol:
        specifier: ^8.2.0
        version: 8.2.0
    devDependencies:
      openlayers-base-packages:
        specifier: workspace:*
        version: link:../../..
    publishDirectory: dist

  src/packages/measurement:
    dependencies:
      '@open-pioneer/chakra-integration':
        specifier: ^1.1.1
        version: 1.1.1(@chakra-ui/react@2.8.2)(@emotion/cache@11.11.0)(@emotion/react@11.11.1)(@emotion/styled@11.11.0)(framer-motion@10.16.16)(react-dom@18.2.0)(react@18.2.0)
      '@open-pioneer/map':
        specifier: workspace:^
        version: link:../map
      '@open-pioneer/react-utils':
        specifier: workspace:^
        version: link:../react-utils
      '@open-pioneer/runtime':
        specifier: ^2.0.2
        version: 2.0.2(@formatjs/intl@2.9.9)(@open-pioneer/base-theme@0.2.0)(@open-pioneer/chakra-integration@1.1.1)(@open-pioneer/core@1.2.1)(@open-pioneer/runtime-react-support@1.0.0)(react-dom@18.2.0)(react@18.2.0)
      classnames:
        specifier: ^2.3.2
        version: 2.3.2
      ol:
        specifier: ^8.2.0
        version: 8.2.0
      react:
        specifier: ^18.2.0
        version: 18.2.0
    devDependencies:
      '@open-pioneer/map-test-utils':
        specifier: workspace:^
        version: link:../map-test-utils
      '@open-pioneer/test-utils':
        specifier: ^1.0.2
        version: 1.0.2(@formatjs/intl@2.9.9)(@open-pioneer/chakra-integration@1.1.1)(@open-pioneer/runtime-react-support@1.0.0)(@testing-library/dom@9.3.3)(@testing-library/react@14.1.2)(react-dom@18.2.0)(react@18.2.0)
      openlayers-base-packages:
        specifier: workspace:*
        version: link:../../..
    publishDirectory: dist

  src/packages/notifier:
    dependencies:
      '@chakra-ui/icons':
        specifier: ^2.1.1
        version: 2.1.1(@chakra-ui/system@2.6.2)(react@18.2.0)
      '@open-pioneer/chakra-integration':
        specifier: ^1.1.1
        version: 1.1.1(@chakra-ui/react@2.8.2)(@emotion/cache@11.11.0)(@emotion/react@11.11.1)(@emotion/styled@11.11.0)(framer-motion@10.16.16)(react-dom@18.2.0)(react@18.2.0)
      '@open-pioneer/core':
        specifier: ^1.2.1
        version: 1.2.1
      '@open-pioneer/react-utils':
        specifier: workspace:^
        version: link:../react-utils
      '@open-pioneer/runtime':
        specifier: ^2.0.2
        version: 2.0.2(@formatjs/intl@2.9.9)(@open-pioneer/base-theme@0.2.0)(@open-pioneer/chakra-integration@1.1.1)(@open-pioneer/core@1.2.1)(@open-pioneer/runtime-react-support@1.0.0)(react-dom@18.2.0)(react@18.2.0)
      react:
        specifier: ^18.2.0
        version: 18.2.0
    devDependencies:
      '@open-pioneer/test-utils':
        specifier: ^1.0.2
        version: 1.0.2(@formatjs/intl@2.9.9)(@open-pioneer/chakra-integration@1.1.1)(@open-pioneer/runtime-react-support@1.0.0)(@testing-library/dom@9.3.3)(@testing-library/react@14.1.2)(react-dom@18.2.0)(react@18.2.0)
      openlayers-base-packages:
        specifier: workspace:*
        version: link:../../..
    publishDirectory: dist

  src/packages/ogc-features:
    dependencies:
      '@open-pioneer/core':
        specifier: ^1.2.1
        version: 1.2.1
      '@open-pioneer/search':
        specifier: workspace:^
        version: link:../search
      ol:
        specifier: ^8.2.0
        version: 8.2.0
      uuid:
        specifier: ^9.0.1
        version: 9.0.1
    devDependencies:
      '@open-pioneer/map-test-utils':
        specifier: workspace:^
        version: link:../map-test-utils
      '@open-pioneer/test-utils':
        specifier: ^1.0.2
        version: 1.0.2(@formatjs/intl@2.9.9)(@open-pioneer/chakra-integration@1.1.1)(@open-pioneer/runtime-react-support@1.0.0)(@testing-library/dom@9.3.3)(@testing-library/react@14.1.2)(react-dom@18.2.0)(react@18.2.0)
      openlayers-base-packages:
        specifier: workspace:*
        version: link:../../..
    publishDirectory: dist

  src/packages/overview-map:
    dependencies:
      '@open-pioneer/chakra-integration':
        specifier: ^1.1.1
        version: 1.1.1(@chakra-ui/react@2.8.2)(@emotion/cache@11.11.0)(@emotion/react@11.11.1)(@emotion/styled@11.11.0)(framer-motion@10.16.16)(react-dom@18.2.0)(react@18.2.0)
      '@open-pioneer/map':
        specifier: workspace:^
        version: link:../map
      '@open-pioneer/ogc-features':
        specifier: workspace:^
        version: link:../ogc-features
      '@open-pioneer/react-utils':
        specifier: workspace:^
        version: link:../react-utils
      '@open-pioneer/runtime':
        specifier: ^2.0.2
        version: 2.0.2(@formatjs/intl@2.9.9)(@open-pioneer/base-theme@0.2.0)(@open-pioneer/chakra-integration@1.1.1)(@open-pioneer/core@1.2.1)(@open-pioneer/runtime-react-support@1.0.0)(react-dom@18.2.0)(react@18.2.0)
      ol:
        specifier: ^8.2.0
        version: 8.2.0
      react:
        specifier: ^18.2.0
        version: 18.2.0
    devDependencies:
      '@open-pioneer/map-test-utils':
        specifier: workspace:^
        version: link:../map-test-utils
      '@open-pioneer/test-utils':
        specifier: ^1.0.2
        version: 1.0.2(@formatjs/intl@2.9.9)(@open-pioneer/chakra-integration@1.1.1)(@open-pioneer/runtime-react-support@1.0.0)(@testing-library/dom@9.3.3)(@testing-library/react@14.1.2)(react-dom@18.2.0)(react@18.2.0)
      openlayers-base-packages:
        specifier: workspace:*
        version: link:../../..
    publishDirectory: dist

  src/packages/react-utils:
    dependencies:
      '@open-pioneer/chakra-integration':
        specifier: ^1.1.1
        version: 1.1.1(@chakra-ui/react@2.8.2)(@emotion/cache@11.11.0)(@emotion/react@11.11.1)(@emotion/styled@11.11.0)(framer-motion@10.16.16)(react-dom@18.2.0)(react@18.2.0)
      '@open-pioneer/core':
        specifier: ^1.2.1
        version: 1.2.1
      classnames:
        specifier: ^2.3.2
        version: 2.3.2
      react:
        specifier: ^18.2.0
        version: 18.2.0
    devDependencies:
      '@open-pioneer/test-utils':
        specifier: ^1.0.2
        version: 1.0.2(@formatjs/intl@2.9.9)(@open-pioneer/chakra-integration@1.1.1)(@open-pioneer/runtime-react-support@1.0.0)(@testing-library/dom@9.3.3)(@testing-library/react@14.1.2)(react-dom@18.2.0)(react@18.2.0)
      '@testing-library/react':
        specifier: ^14.0.0
        version: 14.1.2(react-dom@18.2.0)(react@18.2.0)
      openlayers-base-packages:
        specifier: workspace:*
        version: link:../../..
    publishDirectory: dist

  src/packages/scale-bar:
    dependencies:
      '@open-pioneer/chakra-integration':
        specifier: ^1.1.1
        version: 1.1.1(@chakra-ui/react@2.8.2)(@emotion/cache@11.11.0)(@emotion/react@11.11.1)(@emotion/styled@11.11.0)(framer-motion@10.16.16)(react-dom@18.2.0)(react@18.2.0)
      '@open-pioneer/map':
        specifier: workspace:^
        version: link:../map
      '@open-pioneer/react-utils':
        specifier: workspace:^
        version: link:../react-utils
      '@open-pioneer/runtime':
        specifier: ^2.0.2
        version: 2.0.2(@formatjs/intl@2.9.9)(@open-pioneer/base-theme@0.2.0)(@open-pioneer/chakra-integration@1.1.1)(@open-pioneer/core@1.2.1)(@open-pioneer/runtime-react-support@1.0.0)(react-dom@18.2.0)(react@18.2.0)
      ol:
        specifier: ^8.2.0
        version: 8.2.0
      react:
        specifier: ^18.2.0
        version: 18.2.0
    devDependencies:
      '@open-pioneer/map-test-utils':
        specifier: workspace:^
        version: link:../map-test-utils
      '@open-pioneer/test-utils':
        specifier: ^1.0.2
        version: 1.0.2(@formatjs/intl@2.9.9)(@open-pioneer/chakra-integration@1.1.1)(@open-pioneer/runtime-react-support@1.0.0)(@testing-library/dom@9.3.3)(@testing-library/react@14.1.2)(react-dom@18.2.0)(react@18.2.0)
      openlayers-base-packages:
        specifier: workspace:*
        version: link:../../..
    publishDirectory: dist

  src/packages/scale-viewer:
    dependencies:
      '@open-pioneer/chakra-integration':
        specifier: ^1.1.1
        version: 1.1.1(@chakra-ui/react@2.8.2)(@emotion/cache@11.11.0)(@emotion/react@11.11.1)(@emotion/styled@11.11.0)(framer-motion@10.16.16)(react-dom@18.2.0)(react@18.2.0)
      '@open-pioneer/map':
        specifier: workspace:^
        version: link:../map
      '@open-pioneer/react-utils':
        specifier: workspace:^
        version: link:../react-utils
      '@open-pioneer/runtime':
        specifier: ^2.0.2
        version: 2.0.2(@formatjs/intl@2.9.9)(@open-pioneer/base-theme@0.2.0)(@open-pioneer/chakra-integration@1.1.1)(@open-pioneer/core@1.2.1)(@open-pioneer/runtime-react-support@1.0.0)(react-dom@18.2.0)(react@18.2.0)
      react:
        specifier: ^18.2.0
        version: 18.2.0
    devDependencies:
      '@open-pioneer/map-test-utils':
        specifier: workspace:^
        version: link:../map-test-utils
      '@open-pioneer/test-utils':
        specifier: ^1.0.2
        version: 1.0.2(@formatjs/intl@2.9.9)(@open-pioneer/chakra-integration@1.1.1)(@open-pioneer/runtime-react-support@1.0.0)(@testing-library/dom@9.3.3)(@testing-library/react@14.1.2)(react-dom@18.2.0)(react@18.2.0)
      openlayers-base-packages:
        specifier: workspace:*
        version: link:../../..
    publishDirectory: dist

  src/packages/search:
    dependencies:
      '@chakra-ui/icons':
        specifier: ^2.1.1
        version: 2.1.1(@chakra-ui/system@2.6.2)(react@18.2.0)
      '@open-pioneer/chakra-integration':
        specifier: ^1.1.1
        version: 1.1.1(@chakra-ui/react@2.8.2)(@emotion/cache@11.11.0)(@emotion/react@11.11.1)(@emotion/styled@11.11.0)(framer-motion@10.16.16)(react-dom@18.2.0)(react@18.2.0)
      '@open-pioneer/core':
        specifier: ^1.2.1
        version: 1.2.1
      '@open-pioneer/map':
        specifier: workspace:^
        version: link:../map
      '@open-pioneer/react-utils':
        specifier: workspace:^
        version: link:../react-utils
      '@open-pioneer/runtime':
        specifier: ^2.0.2
        version: 2.0.2(@formatjs/intl@2.9.9)(@open-pioneer/base-theme@0.2.0)(@open-pioneer/chakra-integration@1.1.1)(@open-pioneer/core@1.2.1)(@open-pioneer/runtime-react-support@1.0.0)(react-dom@18.2.0)(react@18.2.0)
      chakra-react-select:
        specifier: ^4.7.6
        version: 4.7.6(@chakra-ui/form-control@2.2.0)(@chakra-ui/icon@3.2.0)(@chakra-ui/layout@2.3.1)(@chakra-ui/media-query@3.3.0)(@chakra-ui/menu@2.2.1)(@chakra-ui/spinner@2.1.0)(@chakra-ui/system@2.6.2)(@emotion/react@11.11.1)(@types/react@18.2.45)(react-dom@18.2.0)(react@18.2.0)
      classnames:
        specifier: ^2.3.2
        version: 2.3.2
      ol:
        specifier: ^8.2.0
        version: 8.2.0
      react:
        specifier: ^18.2.0
        version: 18.2.0
    devDependencies:
      '@open-pioneer/map-test-utils':
        specifier: workspace:^
        version: link:../map-test-utils
      '@open-pioneer/test-utils':
        specifier: ^1.0.2
        version: 1.0.2(@formatjs/intl@2.9.9)(@open-pioneer/chakra-integration@1.1.1)(@open-pioneer/runtime-react-support@1.0.0)(@testing-library/dom@9.3.3)(@testing-library/react@14.1.2)(react-dom@18.2.0)(react@18.2.0)
      openlayers-base-packages:
        specifier: workspace:*
        version: link:../../..
    publishDirectory: dist

  src/packages/spatial-bookmarks:
    dependencies:
      '@chakra-ui/icons':
        specifier: ^2.1.1
        version: 2.1.1(@chakra-ui/system@2.6.2)(react@18.2.0)
      '@open-pioneer/chakra-integration':
        specifier: ^1.1.1
        version: 1.1.1(@chakra-ui/react@2.8.2)(@emotion/cache@11.11.0)(@emotion/react@11.11.1)(@emotion/styled@11.11.0)(framer-motion@10.16.16)(react-dom@18.2.0)(react@18.2.0)
      '@open-pioneer/core':
        specifier: ^1.2.1
        version: 1.2.1
      '@open-pioneer/local-storage':
        specifier: workspace:^
        version: link:../local-storage
      '@open-pioneer/map':
        specifier: workspace:^
        version: link:../map
      '@open-pioneer/react-utils':
        specifier: workspace:^
        version: link:../react-utils
      '@open-pioneer/runtime':
        specifier: ^2.0.2
        version: 2.0.2(@formatjs/intl@2.9.9)(@open-pioneer/base-theme@0.2.0)(@open-pioneer/chakra-integration@1.1.1)(@open-pioneer/core@1.2.1)(@open-pioneer/runtime-react-support@1.0.0)(react-dom@18.2.0)(react@18.2.0)
      classnames:
        specifier: ^2.3.2
        version: 2.3.2
      jotai:
        specifier: ^2.6.0
        version: 2.6.0(@types/react@18.2.45)(react@18.2.0)
      ol:
        specifier: ^8.2.0
        version: 8.2.0
      react:
        specifier: ^18.2.0
        version: 18.2.0
      react-icons:
        specifier: ^4.12.0
        version: 4.12.0(react@18.2.0)
      uuid:
        specifier: ^9.0.1
        version: 9.0.1
    devDependencies:
      '@open-pioneer/map-test-utils':
        specifier: workspace:^
        version: link:../map-test-utils
      '@open-pioneer/test-utils':
        specifier: ^1.0.2
        version: 1.0.2(@formatjs/intl@2.9.9)(@open-pioneer/chakra-integration@1.1.1)(@open-pioneer/runtime-react-support@1.0.0)(@testing-library/dom@9.3.3)(@testing-library/react@14.1.2)(react-dom@18.2.0)(react@18.2.0)
      '@types/uuid':
        specifier: ^9.0.7
        version: 9.0.7
      openlayers-base-packages:
        specifier: workspace:*
        version: link:../../..
    publishDirectory: dist

  src/packages/theme:
    dependencies:
      '@open-pioneer/base-theme':
        specifier: ^0.2.0
        version: 0.2.0(@open-pioneer/chakra-integration@1.1.1)
      '@open-pioneer/chakra-integration':
        specifier: ^1.1.1
        version: 1.1.1(@chakra-ui/react@2.8.2)(@emotion/cache@11.11.0)(@emotion/react@11.11.1)(@emotion/styled@11.11.0)(framer-motion@10.16.16)(react-dom@18.2.0)(react@18.2.0)
      '@open-pioneer/runtime':
        specifier: ^2.0.2
        version: 2.0.2(@formatjs/intl@2.9.9)(@open-pioneer/base-theme@0.2.0)(@open-pioneer/chakra-integration@1.1.1)(@open-pioneer/core@1.2.1)(@open-pioneer/runtime-react-support@1.0.0)(react-dom@18.2.0)(react@18.2.0)
    devDependencies:
      openlayers-base-packages:
        specifier: workspace:*
        version: link:../../..
    publishDirectory: dist

  src/packages/toc:
    dependencies:
      '@open-pioneer/basemap-switcher':
        specifier: workspace:^
        version: link:../basemap-switcher
      '@open-pioneer/chakra-integration':
        specifier: ^1.1.1
        version: 1.1.1(@chakra-ui/react@2.8.2)(@emotion/cache@11.11.0)(@emotion/react@11.11.1)(@emotion/styled@11.11.0)(framer-motion@10.16.16)(react-dom@18.2.0)(react@18.2.0)
      '@open-pioneer/map':
        specifier: workspace:^
        version: link:../map
      '@open-pioneer/react-utils':
        specifier: workspace:^
        version: link:../react-utils
      '@open-pioneer/runtime':
        specifier: ^2.0.2
        version: 2.0.2(@formatjs/intl@2.9.9)(@open-pioneer/base-theme@0.2.0)(@open-pioneer/chakra-integration@1.1.1)(@open-pioneer/core@1.2.1)(@open-pioneer/runtime-react-support@1.0.0)(react-dom@18.2.0)(react@18.2.0)
      classnames:
        specifier: ^2.3.2
        version: 2.3.2
      ol:
        specifier: ^8.2.0
        version: 8.2.0
      react:
        specifier: ^18.2.0
        version: 18.2.0
      react-icons:
        specifier: ^4.12.0
        version: 4.12.0(react@18.2.0)
    devDependencies:
      '@open-pioneer/map-test-utils':
        specifier: workspace:^
        version: link:../map-test-utils
      '@open-pioneer/test-utils':
        specifier: ^1.0.2
        version: 1.0.2(@formatjs/intl@2.9.9)(@open-pioneer/chakra-integration@1.1.1)(@open-pioneer/runtime-react-support@1.0.0)(@testing-library/dom@9.3.3)(@testing-library/react@14.1.2)(react-dom@18.2.0)(react@18.2.0)
      openlayers-base-packages:
        specifier: workspace:*
        version: link:../../..
      resize-observer-polyfill:
        specifier: ^1.5.1
        version: 1.5.1
    publishDirectory: dist

  src/samples/auth-sample/auth-app:
    dependencies:
      '@open-pioneer/authentication':
        specifier: workspace:^
        version: link:../../../packages/authentication
      '@open-pioneer/chakra-integration':
        specifier: ^1.1.1
        version: 1.1.1(@chakra-ui/react@2.8.2)(@emotion/cache@11.11.0)(@emotion/react@11.11.1)(@emotion/styled@11.11.0)(framer-motion@10.16.16)(react-dom@18.2.0)(react@18.2.0)
      '@open-pioneer/core':
        specifier: ^1.2.1
        version: 1.2.1
      '@open-pioneer/runtime':
        specifier: ^2.0.2
        version: 2.0.2(@formatjs/intl@2.9.9)(@open-pioneer/base-theme@0.2.0)(@open-pioneer/chakra-integration@1.1.1)(@open-pioneer/core@1.2.1)(@open-pioneer/runtime-react-support@1.0.0)(react-dom@18.2.0)(react@18.2.0)
      '@open-pioneer/theme':
        specifier: workspace:^
        version: link:../../../packages/theme
      react:
        specifier: ^18.2.0
        version: 18.2.0

  src/samples/experimental-sidebar/sidebar-app:
    dependencies:
      '@chakra-ui/icons':
        specifier: ^2.1.1
        version: 2.1.1(@chakra-ui/system@2.6.2)(react@18.2.0)
      '@chakra-ui/system':
        specifier: ^2.6.0
        version: 2.6.2(@emotion/react@11.11.1)(@emotion/styled@11.11.0)(react@18.2.0)
      '@emotion/react':
        specifier: ^11.11.1
        version: 11.11.1(@types/react@18.2.45)(react@18.2.0)
      '@emotion/styled':
        specifier: ^11.11.0
        version: 11.11.0(@emotion/react@11.11.1)(@types/react@18.2.45)(react@18.2.0)
      '@open-pioneer/basemap-switcher':
        specifier: workspace:^
        version: link:../../../packages/basemap-switcher
      '@open-pioneer/chakra-integration':
        specifier: ^1.1.1
        version: 1.1.1(@chakra-ui/react@2.8.2)(@emotion/cache@11.11.0)(@emotion/react@11.11.1)(@emotion/styled@11.11.0)(framer-motion@10.16.16)(react-dom@18.2.0)(react@18.2.0)
      '@open-pioneer/experimental-layout-sidebar':
        specifier: workspace:^
        version: link:../../../experimental-packages/layout-sidebar
      '@open-pioneer/map':
        specifier: workspace:^
        version: link:../../../packages/map
      '@open-pioneer/react-utils':
        specifier: workspace:^
        version: link:../../../packages/react-utils
      '@open-pioneer/runtime':
        specifier: ^2.0.2
        version: 2.0.2(@formatjs/intl@2.9.9)(@open-pioneer/base-theme@0.2.0)(@open-pioneer/chakra-integration@1.1.1)(@open-pioneer/core@1.2.1)(@open-pioneer/runtime-react-support@1.0.0)(react-dom@18.2.0)(react@18.2.0)
      '@open-pioneer/theme':
        specifier: workspace:^
        version: link:../../../packages/theme
      ol:
        specifier: ^8.2.0
        version: 8.2.0
      react:
        specifier: ^18.2.0
        version: 18.2.0
      react-dom:
        specifier: ^18.2.0
        version: 18.2.0(react@18.2.0)
      react-icons:
        specifier: ^4.12.0
        version: 4.12.0(react@18.2.0)
      react-use:
        specifier: ^17.4.2
        version: 17.4.2(react-dom@18.2.0)(react@18.2.0)

  src/samples/map-sample/map-sample-logging:
    devDependencies:
      '@open-pioneer/runtime':
        specifier: ^2.0.2
        version: 2.0.2(@formatjs/intl@2.9.9)(@open-pioneer/base-theme@0.2.0)(@open-pioneer/chakra-integration@1.1.1)(@open-pioneer/core@1.2.1)(@open-pioneer/runtime-react-support@1.0.0)(react-dom@18.2.0)(react@18.2.0)

  src/samples/map-sample/ol-app:
    dependencies:
      '@chakra-ui/icons':
        specifier: ^2.1.1
        version: 2.1.1(@chakra-ui/system@2.6.2)(react@18.2.0)
      '@chakra-ui/system':
        specifier: ^2.6.0
        version: 2.6.2(@emotion/react@11.11.1)(@emotion/styled@11.11.0)(react@18.2.0)
      '@emotion/react':
        specifier: ^11.11.1
        version: 11.11.1(@types/react@18.2.45)(react@18.2.0)
      '@emotion/styled':
        specifier: ^11.11.0
        version: 11.11.0(@emotion/react@11.11.1)(@types/react@18.2.45)(react@18.2.0)
      '@open-pioneer/chakra-integration':
        specifier: ^1.1.1
        version: 1.1.1(@chakra-ui/react@2.8.2)(@emotion/cache@11.11.0)(@emotion/react@11.11.1)(@emotion/styled@11.11.0)(framer-motion@10.16.16)(react-dom@18.2.0)(react@18.2.0)
      '@open-pioneer/coordinate-viewer':
        specifier: workspace:^
        version: link:../../../packages/coordinate-viewer
      '@open-pioneer/experimental-layout-sidebar':
        specifier: workspace:^
        version: link:../../../experimental-packages/layout-sidebar
      '@open-pioneer/geolocation':
        specifier: workspace:^
        version: link:../../../packages/geolocation
      '@open-pioneer/map':
        specifier: workspace:^
        version: link:../../../packages/map
      '@open-pioneer/map-navigation':
        specifier: workspace:^
        version: link:../../../packages/map-navigation
      '@open-pioneer/measurement':
        specifier: workspace:^
        version: link:../../../packages/measurement
      '@open-pioneer/notifier':
        specifier: workspace:^
        version: link:../../../packages/notifier
      '@open-pioneer/ogc-features':
        specifier: workspace:^
        version: link:../../../packages/ogc-features
      '@open-pioneer/overview-map':
        specifier: workspace:^
        version: link:../../../packages/overview-map
      '@open-pioneer/react-utils':
        specifier: workspace:^
        version: link:../../../packages/react-utils
      '@open-pioneer/runtime':
        specifier: ^2.0.2
        version: 2.0.2(@formatjs/intl@2.9.9)(@open-pioneer/base-theme@0.2.0)(@open-pioneer/chakra-integration@1.1.1)(@open-pioneer/core@1.2.1)(@open-pioneer/runtime-react-support@1.0.0)(react-dom@18.2.0)(react@18.2.0)
      '@open-pioneer/scale-bar':
        specifier: workspace:^
        version: link:../../../packages/scale-bar
      '@open-pioneer/scale-viewer':
        specifier: workspace:^
        version: link:../../../packages/scale-viewer
      '@open-pioneer/search':
        specifier: workspace:^
        version: link:../../../packages/search
      '@open-pioneer/spatial-bookmarks':
        specifier: workspace:^
        version: link:../../../packages/spatial-bookmarks
      '@open-pioneer/theme':
        specifier: workspace:^
        version: link:../../../packages/theme
      '@open-pioneer/toc':
        specifier: workspace:^
        version: link:../../../packages/toc
      map-sample-logging:
        specifier: workspace:^
        version: link:../map-sample-logging
      ol:
        specifier: ^8.2.0
        version: 8.2.0
      react:
        specifier: ^18.2.0
        version: 18.2.0
      react-dom:
        specifier: ^18.2.0
        version: 18.2.0(react@18.2.0)
      react-icons:
        specifier: ^4.12.0
        version: 4.12.0(react@18.2.0)

  src/samples/notify-sample/notify-app:
    dependencies:
      '@open-pioneer/chakra-integration':
        specifier: ^1.1.1
        version: 1.1.1(@chakra-ui/react@2.8.2)(@emotion/cache@11.11.0)(@emotion/react@11.11.1)(@emotion/styled@11.11.0)(framer-motion@10.16.16)(react-dom@18.2.0)(react@18.2.0)
      '@open-pioneer/notifier':
        specifier: workspace:^
        version: link:../../../packages/notifier
      '@open-pioneer/runtime':
        specifier: ^2.0.2
        version: 2.0.2(@formatjs/intl@2.9.9)(@open-pioneer/base-theme@0.2.0)(@open-pioneer/chakra-integration@1.1.1)(@open-pioneer/core@1.2.1)(@open-pioneer/runtime-react-support@1.0.0)(react-dom@18.2.0)(react@18.2.0)
      '@open-pioneer/theme':
        specifier: workspace:^
        version: link:../../../packages/theme
      react:
        specifier: ^18.2.0
        version: 18.2.0

  src/samples/ogc-api-sample/ogc-app:
    dependencies:
      '@open-pioneer/basemap-switcher':
        specifier: workspace:^
        version: link:../../../packages/basemap-switcher
      '@open-pioneer/chakra-integration':
        specifier: ^1.1.1
        version: 1.1.1(@chakra-ui/react@2.8.2)(@emotion/cache@11.11.0)(@emotion/react@11.11.1)(@emotion/styled@11.11.0)(framer-motion@10.16.16)(react-dom@18.2.0)(react@18.2.0)
      '@open-pioneer/map':
        specifier: workspace:^
        version: link:../../../packages/map
      '@open-pioneer/map-navigation':
        specifier: workspace:^
        version: link:../../../packages/map-navigation
      '@open-pioneer/ogc-features':
        specifier: workspace:^
        version: link:../../../packages/ogc-features
      '@open-pioneer/react-utils':
        specifier: workspace:^
        version: link:../../../packages/react-utils
      '@open-pioneer/runtime':
        specifier: ^2.0.2
        version: 2.0.2(@formatjs/intl@2.9.9)(@open-pioneer/base-theme@0.2.0)(@open-pioneer/chakra-integration@1.1.1)(@open-pioneer/core@1.2.1)(@open-pioneer/runtime-react-support@1.0.0)(react-dom@18.2.0)(react@18.2.0)
      '@open-pioneer/theme':
        specifier: workspace:^
        version: link:../../../packages/theme
      '@open-pioneer/toc':
        specifier: workspace:^
        version: link:../../../packages/toc
      ol:
        specifier: ^8.2.0
        version: 8.2.0
      ol-mapbox-style:
        specifier: ^12.1.1
        version: 12.1.1(ol@8.2.0)
      react:
        specifier: ^18.2.0
        version: 18.2.0

  src/samples/test-basemap-switcher/basemap-switcher-app:
    dependencies:
      '@open-pioneer/basemap-switcher':
        specifier: workspace:^
        version: link:../../../packages/basemap-switcher
      '@open-pioneer/chakra-integration':
        specifier: ^1.1.1
        version: 1.1.1(@chakra-ui/react@2.8.2)(@emotion/cache@11.11.0)(@emotion/react@11.11.1)(@emotion/styled@11.11.0)(framer-motion@10.16.16)(react-dom@18.2.0)(react@18.2.0)
      '@open-pioneer/map':
        specifier: workspace:^
        version: link:../../../packages/map
      '@open-pioneer/react-utils':
        specifier: workspace:^
        version: link:../../../packages/react-utils
      '@open-pioneer/runtime':
        specifier: ^2.0.2
        version: 2.0.2(@formatjs/intl@2.9.9)(@open-pioneer/base-theme@0.2.0)(@open-pioneer/chakra-integration@1.1.1)(@open-pioneer/core@1.2.1)(@open-pioneer/runtime-react-support@1.0.0)(react-dom@18.2.0)(react@18.2.0)
      '@open-pioneer/theme':
        specifier: workspace:^
        version: link:../../../packages/theme
      react:
        specifier: ^18.2.0
        version: 18.2.0

  src/samples/test-highlight-and-zoom/highlight-and-zoom-app:
    dependencies:
      '@open-pioneer/chakra-integration':
        specifier: ^1.1.1
        version: 1.1.1(@chakra-ui/react@2.8.2)(@emotion/cache@11.11.0)(@emotion/react@11.11.1)(@emotion/styled@11.11.0)(framer-motion@10.16.16)(react-dom@18.2.0)(react@18.2.0)
      '@open-pioneer/map':
        specifier: workspace:^
        version: link:../../../packages/map
      '@open-pioneer/react-utils':
        specifier: workspace:^
        version: link:../../../packages/react-utils
      '@open-pioneer/runtime':
        specifier: ^2.0.2
        version: 2.0.2(@formatjs/intl@2.9.9)(@open-pioneer/base-theme@0.2.0)(@open-pioneer/chakra-integration@1.1.1)(@open-pioneer/core@1.2.1)(@open-pioneer/runtime-react-support@1.0.0)(react-dom@18.2.0)(react@18.2.0)
      react:
        specifier: ^18.2.0
        version: 18.2.0

  src/samples/test-menu-fix/menu-fix-app:
    dependencies:
      '@open-pioneer/chakra-integration':
        specifier: ^1.1.1
        version: 1.1.1(@chakra-ui/react@2.8.2)(@emotion/cache@11.11.0)(@emotion/react@11.11.1)(@emotion/styled@11.11.0)(framer-motion@10.16.16)(react-dom@18.2.0)(react@18.2.0)
      '@open-pioneer/runtime':
        specifier: ^2.0.2
        version: 2.0.2(@formatjs/intl@2.9.9)(@open-pioneer/base-theme@0.2.0)(@open-pioneer/chakra-integration@1.1.1)(@open-pioneer/core@1.2.1)(@open-pioneer/runtime-react-support@1.0.0)(react-dom@18.2.0)(react@18.2.0)
      react:
        specifier: ^18.2.0
        version: 18.2.0

  src/samples/test-toc/toc-app:
    dependencies:
      '@chakra-ui/icons':
        specifier: ^2.1.1
        version: 2.1.1(@chakra-ui/system@2.6.2)(react@18.2.0)
      '@chakra-ui/system':
        specifier: ^2.6.0
        version: 2.6.2(@emotion/react@11.11.1)(@emotion/styled@11.11.0)(react@18.2.0)
      '@emotion/react':
        specifier: ^11.11.1
        version: 11.11.1(@types/react@18.2.45)(react@18.2.0)
      '@emotion/styled':
        specifier: ^11.11.0
        version: 11.11.0(@emotion/react@11.11.1)(@types/react@18.2.45)(react@18.2.0)
      '@open-pioneer/chakra-integration':
        specifier: ^1.1.1
        version: 1.1.1(@chakra-ui/react@2.8.2)(@emotion/cache@11.11.0)(@emotion/react@11.11.1)(@emotion/styled@11.11.0)(framer-motion@10.16.16)(react-dom@18.2.0)(react@18.2.0)
      '@open-pioneer/map':
        specifier: workspace:^
        version: link:../../../packages/map
      '@open-pioneer/react-utils':
        specifier: workspace:^
        version: link:../../../packages/react-utils
      '@open-pioneer/runtime':
        specifier: ^2.0.2
        version: 2.0.2(@formatjs/intl@2.9.9)(@open-pioneer/base-theme@0.2.0)(@open-pioneer/chakra-integration@1.1.1)(@open-pioneer/core@1.2.1)(@open-pioneer/runtime-react-support@1.0.0)(react-dom@18.2.0)(react@18.2.0)
      '@open-pioneer/toc':
        specifier: workspace:^
        version: link:../../../packages/toc
      ol:
        specifier: ^8.2.0
        version: 8.2.0
      react:
        specifier: ^18.2.0
        version: 18.2.0
      react-dom:
        specifier: ^18.2.0
        version: 18.2.0(react@18.2.0)
      react-icons:
        specifier: ^4.12.0
        version: 4.12.0(react@18.2.0)

  src/samples/theming-sample/theming-app:
    dependencies:
      '@open-pioneer/chakra-integration':
        specifier: ^1.1.1
        version: 1.1.1(@chakra-ui/react@2.8.2)(@emotion/cache@11.11.0)(@emotion/react@11.11.1)(@emotion/styled@11.11.0)(framer-motion@10.16.16)(react-dom@18.2.0)(react@18.2.0)
      '@open-pioneer/runtime':
        specifier: ^2.0.2
        version: 2.0.2(@formatjs/intl@2.9.9)(@open-pioneer/base-theme@0.2.0)(@open-pioneer/chakra-integration@1.1.1)(@open-pioneer/core@1.2.1)(@open-pioneer/runtime-react-support@1.0.0)(react-dom@18.2.0)(react@18.2.0)
      '@open-pioneer/theme':
        specifier: workspace:^
        version: link:../../../packages/theme

  support/disabled-package: {}

packages:

  /@aashutoshrathi/word-wrap@1.2.6:
    resolution: {integrity: sha512-1Yjs2SvM8TflER/OD3cOjhWWOZb58A2t7wpE2S9XfBYTiIl+XFhQG2bjy4Pu1I+EAlCNUzRDYDdFwFYUKvXcIA==}
    engines: {node: '>=0.10.0'}
    dev: true

  /@adobe/css-tools@4.3.2:
    resolution: {integrity: sha512-DA5a1C0gD/pLOvhv33YMrbf2FK3oUzwNl9oOJqE4XVjuEtt6XIakRcsd7eLiOSPkp1kTRQGICTA8cKra/vFbjw==}
    dev: true

  /@babel/code-frame@7.22.13:
    resolution: {integrity: sha512-XktuhWlJ5g+3TJXc5upd9Ks1HutSArik6jf2eAjYFyIOf4ej3RN+184cZbzDvbPnuTJIUhPKKJE3cIsYTiAT3w==}
    engines: {node: '>=6.9.0'}
    dependencies:
      '@babel/highlight': 7.22.20
      chalk: 2.4.2

  /@babel/generator@7.23.6:
    resolution: {integrity: sha512-qrSfCYxYQB5owCmGLbl8XRpX1ytXlpueOb0N0UmQwA073KZxejgQTzAmJezxvpwQD9uGtK2shHdi55QT+MbjIw==}
    engines: {node: '>=6.9.0'}
    dependencies:
      '@babel/types': 7.23.6
      '@jridgewell/gen-mapping': 0.3.2
      '@jridgewell/trace-mapping': 0.3.17
      jsesc: 2.5.2
    dev: true

  /@babel/helper-module-imports@7.18.6:
    resolution: {integrity: sha512-0NFvs3VkuSYbFi1x2Vd6tKrywq+z/cLeYC/RJNFrIX/30Bf5aiGYbtvGXolEktzJH8o5E5KJ3tT+nkxuuZFVlA==}
    engines: {node: '>=6.9.0'}
    dependencies:
      '@babel/types': 7.23.6

  /@babel/helper-string-parser@7.23.4:
    resolution: {integrity: sha512-803gmbQdqwdf4olxrX4AJyFBV/RTr3rSmOj0rKwesmzlfhYNDEs+/iOcznzpNWlJlIlTJC2QfPFcHB6DlzdVLQ==}
    engines: {node: '>=6.9.0'}

  /@babel/helper-validator-identifier@7.22.20:
    resolution: {integrity: sha512-Y4OZ+ytlatR8AI+8KZfKuL5urKp7qey08ha31L8b3BwewJAoJamTzyvxPR/5D+KkdJCGPq/+8TukHBlY10FX9A==}
    engines: {node: '>=6.9.0'}

  /@babel/highlight@7.22.20:
    resolution: {integrity: sha512-dkdMCN3py0+ksCgYmGG8jKeGA/8Tk+gJwSYYlFGxG5lmhfKNoAy004YpLxpS1W2J8m/EK2Ew+yOs9pVRwO89mg==}
    engines: {node: '>=6.9.0'}
    dependencies:
      '@babel/helper-validator-identifier': 7.22.20
      chalk: 2.4.2
      js-tokens: 4.0.0

  /@babel/parser@7.23.6:
    resolution: {integrity: sha512-Z2uID7YJ7oNvAI20O9X0bblw7Qqs8Q2hFy0R9tAfnfLkp5MW0UH9eUvnDSnFwKZ0AvgS1ucqR4KzvVHgnke1VQ==}
    engines: {node: '>=6.0.0'}
    hasBin: true
    dependencies:
      '@babel/types': 7.23.6
    dev: true

  /@babel/runtime@7.23.6:
    resolution: {integrity: sha512-zHd0eUrf5GZoOWVCXp6koAKQTfZV07eit6bGPmJgnZdnSAvvZee6zniW2XMF7Cmc4ISOOnPy3QaSiIJGJkVEDQ==}
    engines: {node: '>=6.9.0'}
    dependencies:
      regenerator-runtime: 0.14.1

  /@babel/template@7.22.15:
    resolution: {integrity: sha512-QPErUVm4uyJa60rkI73qneDacvdvzxshT3kksGqlGWYdOTIUOwJ7RDUL8sGqslY1uXWSL6xMFKEXDS3ox2uF0w==}
    engines: {node: '>=6.9.0'}
    dependencies:
      '@babel/code-frame': 7.22.13
      '@babel/parser': 7.23.6
      '@babel/types': 7.23.6
    dev: true

  /@babel/types@7.23.6:
    resolution: {integrity: sha512-+uarb83brBzPKN38NX1MkB6vb6+mwvR6amUulqAE7ccQw1pEl+bCia9TbdG1lsnFP7lZySvUn37CHyXQdfTwzg==}
    engines: {node: '>=6.9.0'}
    dependencies:
      '@babel/helper-string-parser': 7.23.4
      '@babel/helper-validator-identifier': 7.22.20
      to-fast-properties: 2.0.0

  /@chakra-ui/accordion@2.3.1(@chakra-ui/system@2.6.2)(framer-motion@10.16.16)(react@18.2.0):
    resolution: {integrity: sha512-FSXRm8iClFyU+gVaXisOSEw0/4Q+qZbFRiuhIAkVU6Boj0FxAMrlo9a8AV5TuF77rgaHytCdHk0Ng+cyUijrag==}
    peerDependencies:
      '@chakra-ui/system': '>=2.0.0'
      framer-motion: '>=4.0.0'
      react: '>=18'
    dependencies:
      '@chakra-ui/descendant': 3.1.0(react@18.2.0)
      '@chakra-ui/icon': 3.2.0(@chakra-ui/system@2.6.2)(react@18.2.0)
      '@chakra-ui/react-context': 2.1.0(react@18.2.0)
      '@chakra-ui/react-use-controllable-state': 2.1.0(react@18.2.0)
      '@chakra-ui/react-use-merge-refs': 2.1.0(react@18.2.0)
      '@chakra-ui/shared-utils': 2.0.5
      '@chakra-ui/system': 2.6.2(@emotion/react@11.11.1)(@emotion/styled@11.11.0)(react@18.2.0)
      '@chakra-ui/transition': 2.1.0(framer-motion@10.16.16)(react@18.2.0)
      framer-motion: 10.16.16(react-dom@18.2.0)(react@18.2.0)
      react: 18.2.0

  /@chakra-ui/alert@2.2.2(@chakra-ui/system@2.6.2)(react@18.2.0):
    resolution: {integrity: sha512-jHg4LYMRNOJH830ViLuicjb3F+v6iriE/2G5T+Sd0Hna04nukNJ1MxUmBPE+vI22me2dIflfelu2v9wdB6Pojw==}
    peerDependencies:
      '@chakra-ui/system': '>=2.0.0'
      react: '>=18'
    dependencies:
      '@chakra-ui/icon': 3.2.0(@chakra-ui/system@2.6.2)(react@18.2.0)
      '@chakra-ui/react-context': 2.1.0(react@18.2.0)
      '@chakra-ui/shared-utils': 2.0.5
      '@chakra-ui/spinner': 2.1.0(@chakra-ui/system@2.6.2)(react@18.2.0)
      '@chakra-ui/system': 2.6.2(@emotion/react@11.11.1)(@emotion/styled@11.11.0)(react@18.2.0)
      react: 18.2.0

  /@chakra-ui/anatomy@2.2.2:
    resolution: {integrity: sha512-MV6D4VLRIHr4PkW4zMyqfrNS1mPlCTiCXwvYGtDFQYr+xHFfonhAuf9WjsSc0nyp2m0OdkSLnzmVKkZFLo25Tg==}

  /@chakra-ui/avatar@2.3.0(@chakra-ui/system@2.6.2)(react@18.2.0):
    resolution: {integrity: sha512-8gKSyLfygnaotbJbDMHDiJoF38OHXUYVme4gGxZ1fLnQEdPVEaIWfH+NndIjOM0z8S+YEFnT9KyGMUtvPrBk3g==}
    peerDependencies:
      '@chakra-ui/system': '>=2.0.0'
      react: '>=18'
    dependencies:
      '@chakra-ui/image': 2.1.0(@chakra-ui/system@2.6.2)(react@18.2.0)
      '@chakra-ui/react-children-utils': 2.0.6(react@18.2.0)
      '@chakra-ui/react-context': 2.1.0(react@18.2.0)
      '@chakra-ui/shared-utils': 2.0.5
      '@chakra-ui/system': 2.6.2(@emotion/react@11.11.1)(@emotion/styled@11.11.0)(react@18.2.0)
      react: 18.2.0

  /@chakra-ui/breadcrumb@2.2.0(@chakra-ui/system@2.6.2)(react@18.2.0):
    resolution: {integrity: sha512-4cWCG24flYBxjruRi4RJREWTGF74L/KzI2CognAW/d/zWR0CjiScuJhf37Am3LFbCySP6WSoyBOtTIoTA4yLEA==}
    peerDependencies:
      '@chakra-ui/system': '>=2.0.0'
      react: '>=18'
    dependencies:
      '@chakra-ui/react-children-utils': 2.0.6(react@18.2.0)
      '@chakra-ui/react-context': 2.1.0(react@18.2.0)
      '@chakra-ui/shared-utils': 2.0.5
      '@chakra-ui/system': 2.6.2(@emotion/react@11.11.1)(@emotion/styled@11.11.0)(react@18.2.0)
      react: 18.2.0

  /@chakra-ui/breakpoint-utils@2.0.8:
    resolution: {integrity: sha512-Pq32MlEX9fwb5j5xx8s18zJMARNHlQZH2VH1RZgfgRDpp7DcEgtRW5AInfN5CfqdHLO1dGxA7I3MqEuL5JnIsA==}
    dependencies:
      '@chakra-ui/shared-utils': 2.0.5

  /@chakra-ui/button@2.1.0(@chakra-ui/system@2.6.2)(react@18.2.0):
    resolution: {integrity: sha512-95CplwlRKmmUXkdEp/21VkEWgnwcx2TOBG6NfYlsuLBDHSLlo5FKIiE2oSi4zXc4TLcopGcWPNcm/NDaSC5pvA==}
    peerDependencies:
      '@chakra-ui/system': '>=2.0.0'
      react: '>=18'
    dependencies:
      '@chakra-ui/react-context': 2.1.0(react@18.2.0)
      '@chakra-ui/react-use-merge-refs': 2.1.0(react@18.2.0)
      '@chakra-ui/shared-utils': 2.0.5
      '@chakra-ui/spinner': 2.1.0(@chakra-ui/system@2.6.2)(react@18.2.0)
      '@chakra-ui/system': 2.6.2(@emotion/react@11.11.1)(@emotion/styled@11.11.0)(react@18.2.0)
      react: 18.2.0

  /@chakra-ui/card@2.2.0(@chakra-ui/system@2.6.2)(react@18.2.0):
    resolution: {integrity: sha512-xUB/k5MURj4CtPAhdSoXZidUbm8j3hci9vnc+eZJVDqhDOShNlD6QeniQNRPRys4lWAQLCbFcrwL29C8naDi6g==}
    peerDependencies:
      '@chakra-ui/system': '>=2.0.0'
      react: '>=18'
    dependencies:
      '@chakra-ui/shared-utils': 2.0.5
      '@chakra-ui/system': 2.6.2(@emotion/react@11.11.1)(@emotion/styled@11.11.0)(react@18.2.0)
      react: 18.2.0

  /@chakra-ui/checkbox@2.3.2(@chakra-ui/system@2.6.2)(react@18.2.0):
    resolution: {integrity: sha512-85g38JIXMEv6M+AcyIGLh7igNtfpAN6KGQFYxY9tBj0eWvWk4NKQxvqqyVta0bSAyIl1rixNIIezNpNWk2iO4g==}
    peerDependencies:
      '@chakra-ui/system': '>=2.0.0'
      react: '>=18'
    dependencies:
      '@chakra-ui/form-control': 2.2.0(@chakra-ui/system@2.6.2)(react@18.2.0)
      '@chakra-ui/react-context': 2.1.0(react@18.2.0)
      '@chakra-ui/react-types': 2.0.7(react@18.2.0)
      '@chakra-ui/react-use-callback-ref': 2.1.0(react@18.2.0)
      '@chakra-ui/react-use-controllable-state': 2.1.0(react@18.2.0)
      '@chakra-ui/react-use-merge-refs': 2.1.0(react@18.2.0)
      '@chakra-ui/react-use-safe-layout-effect': 2.1.0(react@18.2.0)
      '@chakra-ui/react-use-update-effect': 2.1.0(react@18.2.0)
      '@chakra-ui/shared-utils': 2.0.5
      '@chakra-ui/system': 2.6.2(@emotion/react@11.11.1)(@emotion/styled@11.11.0)(react@18.2.0)
      '@chakra-ui/visually-hidden': 2.2.0(@chakra-ui/system@2.6.2)(react@18.2.0)
      '@zag-js/focus-visible': 0.16.0
      react: 18.2.0

  /@chakra-ui/clickable@2.1.0(react@18.2.0):
    resolution: {integrity: sha512-flRA/ClPUGPYabu+/GLREZVZr9j2uyyazCAUHAdrTUEdDYCr31SVGhgh7dgKdtq23bOvAQJpIJjw/0Bs0WvbXw==}
    peerDependencies:
      react: '>=18'
    dependencies:
      '@chakra-ui/react-use-merge-refs': 2.1.0(react@18.2.0)
      '@chakra-ui/shared-utils': 2.0.5
      react: 18.2.0

  /@chakra-ui/close-button@2.1.1(@chakra-ui/system@2.6.2)(react@18.2.0):
    resolution: {integrity: sha512-gnpENKOanKexswSVpVz7ojZEALl2x5qjLYNqSQGbxz+aP9sOXPfUS56ebyBrre7T7exuWGiFeRwnM0oVeGPaiw==}
    peerDependencies:
      '@chakra-ui/system': '>=2.0.0'
      react: '>=18'
    dependencies:
      '@chakra-ui/icon': 3.2.0(@chakra-ui/system@2.6.2)(react@18.2.0)
      '@chakra-ui/system': 2.6.2(@emotion/react@11.11.1)(@emotion/styled@11.11.0)(react@18.2.0)
      react: 18.2.0

  /@chakra-ui/color-mode@2.2.0(react@18.2.0):
    resolution: {integrity: sha512-niTEA8PALtMWRI9wJ4LL0CSBDo8NBfLNp4GD6/0hstcm3IlbBHTVKxN6HwSaoNYfphDQLxCjT4yG+0BJA5tFpg==}
    peerDependencies:
      react: '>=18'
    dependencies:
      '@chakra-ui/react-use-safe-layout-effect': 2.1.0(react@18.2.0)
      react: 18.2.0

  /@chakra-ui/control-box@2.1.0(@chakra-ui/system@2.6.2)(react@18.2.0):
    resolution: {integrity: sha512-gVrRDyXFdMd8E7rulL0SKeoljkLQiPITFnsyMO8EFHNZ+AHt5wK4LIguYVEq88APqAGZGfHFWXr79RYrNiE3Mg==}
    peerDependencies:
      '@chakra-ui/system': '>=2.0.0'
      react: '>=18'
    dependencies:
      '@chakra-ui/system': 2.6.2(@emotion/react@11.11.1)(@emotion/styled@11.11.0)(react@18.2.0)
      react: 18.2.0

  /@chakra-ui/counter@2.1.0(react@18.2.0):
    resolution: {integrity: sha512-s6hZAEcWT5zzjNz2JIWUBzRubo9la/oof1W7EKZVVfPYHERnl5e16FmBC79Yfq8p09LQ+aqFKm/etYoJMMgghw==}
    peerDependencies:
      react: '>=18'
    dependencies:
      '@chakra-ui/number-utils': 2.0.7
      '@chakra-ui/react-use-callback-ref': 2.1.0(react@18.2.0)
      '@chakra-ui/shared-utils': 2.0.5
      react: 18.2.0

  /@chakra-ui/css-reset@2.3.0(@emotion/react@11.11.1)(react@18.2.0):
    resolution: {integrity: sha512-cQwwBy5O0jzvl0K7PLTLgp8ijqLPKyuEMiDXwYzl95seD3AoeuoCLyzZcJtVqaUZ573PiBdAbY/IlZcwDOItWg==}
    peerDependencies:
      '@emotion/react': '>=10.0.35'
      react: '>=18'
    dependencies:
      '@emotion/react': 11.11.1(@types/react@18.2.45)(react@18.2.0)
      react: 18.2.0

  /@chakra-ui/descendant@3.1.0(react@18.2.0):
    resolution: {integrity: sha512-VxCIAir08g5w27klLyi7PVo8BxhW4tgU/lxQyujkmi4zx7hT9ZdrcQLAted/dAa+aSIZ14S1oV0Q9lGjsAdxUQ==}
    peerDependencies:
      react: '>=18'
    dependencies:
      '@chakra-ui/react-context': 2.1.0(react@18.2.0)
      '@chakra-ui/react-use-merge-refs': 2.1.0(react@18.2.0)
      react: 18.2.0

  /@chakra-ui/dom-utils@2.1.0:
    resolution: {integrity: sha512-ZmF2qRa1QZ0CMLU8M1zCfmw29DmPNtfjR9iTo74U5FPr3i1aoAh7fbJ4qAlZ197Xw9eAW28tvzQuoVWeL5C7fQ==}

  /@chakra-ui/editable@3.1.0(@chakra-ui/system@2.6.2)(react@18.2.0):
    resolution: {integrity: sha512-j2JLrUL9wgg4YA6jLlbU88370eCRyor7DZQD9lzpY95tSOXpTljeg3uF9eOmDnCs6fxp3zDWIfkgMm/ExhcGTg==}
    peerDependencies:
      '@chakra-ui/system': '>=2.0.0'
      react: '>=18'
    dependencies:
      '@chakra-ui/react-context': 2.1.0(react@18.2.0)
      '@chakra-ui/react-types': 2.0.7(react@18.2.0)
      '@chakra-ui/react-use-callback-ref': 2.1.0(react@18.2.0)
      '@chakra-ui/react-use-controllable-state': 2.1.0(react@18.2.0)
      '@chakra-ui/react-use-focus-on-pointer-down': 2.1.0(react@18.2.0)
      '@chakra-ui/react-use-merge-refs': 2.1.0(react@18.2.0)
      '@chakra-ui/react-use-safe-layout-effect': 2.1.0(react@18.2.0)
      '@chakra-ui/react-use-update-effect': 2.1.0(react@18.2.0)
      '@chakra-ui/shared-utils': 2.0.5
      '@chakra-ui/system': 2.6.2(@emotion/react@11.11.1)(@emotion/styled@11.11.0)(react@18.2.0)
      react: 18.2.0

  /@chakra-ui/event-utils@2.0.8:
    resolution: {integrity: sha512-IGM/yGUHS+8TOQrZGpAKOJl/xGBrmRYJrmbHfUE7zrG3PpQyXvbLDP1M+RggkCFVgHlJi2wpYIf0QtQlU0XZfw==}

  /@chakra-ui/focus-lock@2.1.0(@types/react@18.2.45)(react@18.2.0):
    resolution: {integrity: sha512-EmGx4PhWGjm4dpjRqM4Aa+rCWBxP+Rq8Uc/nAVnD4YVqkEhBkrPTpui2lnjsuxqNaZ24fIAZ10cF1hlpemte/w==}
    peerDependencies:
      react: '>=18'
    dependencies:
      '@chakra-ui/dom-utils': 2.1.0
      react: 18.2.0
      react-focus-lock: 2.9.4(@types/react@18.2.45)(react@18.2.0)
    transitivePeerDependencies:
      - '@types/react'

  /@chakra-ui/form-control@2.2.0(@chakra-ui/system@2.6.2)(react@18.2.0):
    resolution: {integrity: sha512-wehLC1t4fafCVJ2RvJQT2jyqsAwX7KymmiGqBu7nQoQz8ApTkGABWpo/QwDh3F/dBLrouHDoOvGmYTqft3Mirw==}
    peerDependencies:
      '@chakra-ui/system': '>=2.0.0'
      react: '>=18'
    dependencies:
      '@chakra-ui/icon': 3.2.0(@chakra-ui/system@2.6.2)(react@18.2.0)
      '@chakra-ui/react-context': 2.1.0(react@18.2.0)
      '@chakra-ui/react-types': 2.0.7(react@18.2.0)
      '@chakra-ui/react-use-merge-refs': 2.1.0(react@18.2.0)
      '@chakra-ui/shared-utils': 2.0.5
      '@chakra-ui/system': 2.6.2(@emotion/react@11.11.1)(@emotion/styled@11.11.0)(react@18.2.0)
      react: 18.2.0

  /@chakra-ui/hooks@2.2.1(patch_hash=zntq7izvicj3ptw5qmsyjygbmu)(react@18.2.0):
    resolution: {integrity: sha512-RQbTnzl6b1tBjbDPf9zGRo9rf/pQMholsOudTxjy4i9GfTfz6kgp5ValGjQm2z7ng6Z31N1cnjZ1AlSzQ//ZfQ==}
    peerDependencies:
      react: '>=18'
    dependencies:
      '@chakra-ui/react-utils': 2.0.12(react@18.2.0)
      '@chakra-ui/utils': 2.0.15
      compute-scroll-into-view: 3.0.3
      copy-to-clipboard: 3.3.3
      react: 18.2.0
    patched: true

  /@chakra-ui/icon@3.2.0(@chakra-ui/system@2.6.2)(react@18.2.0):
    resolution: {integrity: sha512-xxjGLvlX2Ys4H0iHrI16t74rG9EBcpFvJ3Y3B7KMQTrnW34Kf7Da/UC8J67Gtx85mTHW020ml85SVPKORWNNKQ==}
    peerDependencies:
      '@chakra-ui/system': '>=2.0.0'
      react: '>=18'
    dependencies:
      '@chakra-ui/shared-utils': 2.0.5
      '@chakra-ui/system': 2.6.2(@emotion/react@11.11.1)(@emotion/styled@11.11.0)(react@18.2.0)
      react: 18.2.0

  /@chakra-ui/icons@2.1.1(@chakra-ui/system@2.6.2)(react@18.2.0):
    resolution: {integrity: sha512-3p30hdo4LlRZTT5CwoAJq3G9fHI0wDc0pBaMHj4SUn0yomO+RcDRlzhdXqdr5cVnzax44sqXJVnf3oQG0eI+4g==}
    peerDependencies:
      '@chakra-ui/system': '>=2.0.0'
      react: '>=18'
    dependencies:
      '@chakra-ui/icon': 3.2.0(@chakra-ui/system@2.6.2)(react@18.2.0)
      '@chakra-ui/system': 2.6.2(@emotion/react@11.11.1)(@emotion/styled@11.11.0)(react@18.2.0)
      react: 18.2.0
    dev: false

  /@chakra-ui/image@2.1.0(@chakra-ui/system@2.6.2)(react@18.2.0):
    resolution: {integrity: sha512-bskumBYKLiLMySIWDGcz0+D9Th0jPvmX6xnRMs4o92tT3Od/bW26lahmV2a2Op2ItXeCmRMY+XxJH5Gy1i46VA==}
    peerDependencies:
      '@chakra-ui/system': '>=2.0.0'
      react: '>=18'
    dependencies:
      '@chakra-ui/react-use-safe-layout-effect': 2.1.0(react@18.2.0)
      '@chakra-ui/shared-utils': 2.0.5
      '@chakra-ui/system': 2.6.2(@emotion/react@11.11.1)(@emotion/styled@11.11.0)(react@18.2.0)
      react: 18.2.0

  /@chakra-ui/input@2.1.2(@chakra-ui/system@2.6.2)(react@18.2.0):
    resolution: {integrity: sha512-GiBbb3EqAA8Ph43yGa6Mc+kUPjh4Spmxp1Pkelr8qtudpc3p2PJOOebLpd90mcqw8UePPa+l6YhhPtp6o0irhw==}
    peerDependencies:
      '@chakra-ui/system': '>=2.0.0'
      react: '>=18'
    dependencies:
      '@chakra-ui/form-control': 2.2.0(@chakra-ui/system@2.6.2)(react@18.2.0)
      '@chakra-ui/object-utils': 2.1.0
      '@chakra-ui/react-children-utils': 2.0.6(react@18.2.0)
      '@chakra-ui/react-context': 2.1.0(react@18.2.0)
      '@chakra-ui/shared-utils': 2.0.5
      '@chakra-ui/system': 2.6.2(@emotion/react@11.11.1)(@emotion/styled@11.11.0)(react@18.2.0)
      react: 18.2.0

  /@chakra-ui/layout@2.3.1(@chakra-ui/system@2.6.2)(react@18.2.0):
    resolution: {integrity: sha512-nXuZ6WRbq0WdgnRgLw+QuxWAHuhDtVX8ElWqcTK+cSMFg/52eVP47czYBE5F35YhnoW2XBwfNoNgZ7+e8Z01Rg==}
    peerDependencies:
      '@chakra-ui/system': '>=2.0.0'
      react: '>=18'
    dependencies:
      '@chakra-ui/breakpoint-utils': 2.0.8
      '@chakra-ui/icon': 3.2.0(@chakra-ui/system@2.6.2)(react@18.2.0)
      '@chakra-ui/object-utils': 2.1.0
      '@chakra-ui/react-children-utils': 2.0.6(react@18.2.0)
      '@chakra-ui/react-context': 2.1.0(react@18.2.0)
      '@chakra-ui/shared-utils': 2.0.5
      '@chakra-ui/system': 2.6.2(@emotion/react@11.11.1)(@emotion/styled@11.11.0)(react@18.2.0)
      react: 18.2.0

  /@chakra-ui/lazy-utils@2.0.5:
    resolution: {integrity: sha512-UULqw7FBvcckQk2n3iPO56TMJvDsNv0FKZI6PlUNJVaGsPbsYxK/8IQ60vZgaTVPtVcjY6BE+y6zg8u9HOqpyg==}

  /@chakra-ui/live-region@2.1.0(react@18.2.0):
    resolution: {integrity: sha512-ZOxFXwtaLIsXjqnszYYrVuswBhnIHHP+XIgK1vC6DePKtyK590Wg+0J0slDwThUAd4MSSIUa/nNX84x1GMphWw==}
    peerDependencies:
      react: '>=18'
    dependencies:
      react: 18.2.0

  /@chakra-ui/media-query@3.3.0(@chakra-ui/system@2.6.2)(react@18.2.0):
    resolution: {integrity: sha512-IsTGgFLoICVoPRp9ykOgqmdMotJG0CnPsKvGQeSFOB/dZfIujdVb14TYxDU4+MURXry1MhJ7LzZhv+Ml7cr8/g==}
    peerDependencies:
      '@chakra-ui/system': '>=2.0.0'
      react: '>=18'
    dependencies:
      '@chakra-ui/breakpoint-utils': 2.0.8
      '@chakra-ui/react-env': 3.1.0(react@18.2.0)
      '@chakra-ui/shared-utils': 2.0.5
      '@chakra-ui/system': 2.6.2(@emotion/react@11.11.1)(@emotion/styled@11.11.0)(react@18.2.0)
      react: 18.2.0

  /@chakra-ui/menu@2.2.1(patch_hash=x7y3u4pvzv3wpkejsnxo3rp5vq)(@chakra-ui/system@2.6.2)(framer-motion@10.16.16)(react@18.2.0):
    resolution: {integrity: sha512-lJS7XEObzJxsOwWQh7yfG4H8FzFPRP5hVPN/CL+JzytEINCSBvsCDHrYPQGp7jzpCi8vnTqQQGQe0f8dwnXd2g==}
    peerDependencies:
      '@chakra-ui/system': '>=2.0.0'
      framer-motion: '>=4.0.0'
      react: '>=18'
    dependencies:
      '@chakra-ui/clickable': 2.1.0(react@18.2.0)
      '@chakra-ui/descendant': 3.1.0(react@18.2.0)
      '@chakra-ui/lazy-utils': 2.0.5
      '@chakra-ui/popper': 3.1.0(react@18.2.0)
      '@chakra-ui/react-children-utils': 2.0.6(react@18.2.0)
      '@chakra-ui/react-context': 2.1.0(react@18.2.0)
      '@chakra-ui/react-use-animation-state': 2.1.0(react@18.2.0)
      '@chakra-ui/react-use-controllable-state': 2.1.0(react@18.2.0)
      '@chakra-ui/react-use-disclosure': 2.1.0(react@18.2.0)
      '@chakra-ui/react-use-focus-effect': 2.1.0(react@18.2.0)
      '@chakra-ui/react-use-merge-refs': 2.1.0(react@18.2.0)
      '@chakra-ui/react-use-outside-click': 2.2.0(patch_hash=uw4qsrve2rd7lemccfb44ornky)(react@18.2.0)
      '@chakra-ui/react-use-update-effect': 2.1.0(react@18.2.0)
      '@chakra-ui/shared-utils': 2.0.5
      '@chakra-ui/system': 2.6.2(@emotion/react@11.11.1)(@emotion/styled@11.11.0)(react@18.2.0)
      '@chakra-ui/transition': 2.1.0(framer-motion@10.16.16)(react@18.2.0)
      framer-motion: 10.16.16(react-dom@18.2.0)(react@18.2.0)
      react: 18.2.0
    patched: true

  /@chakra-ui/modal@2.3.1(@chakra-ui/system@2.6.2)(@types/react@18.2.45)(framer-motion@10.16.16)(react-dom@18.2.0)(react@18.2.0):
    resolution: {integrity: sha512-TQv1ZaiJMZN+rR9DK0snx/OPwmtaGH1HbZtlYt4W4s6CzyK541fxLRTjIXfEzIGpvNW+b6VFuFjbcR78p4DEoQ==}
    peerDependencies:
      '@chakra-ui/system': '>=2.0.0'
      framer-motion: '>=4.0.0'
      react: '>=18'
      react-dom: '>=18'
    dependencies:
      '@chakra-ui/close-button': 2.1.1(@chakra-ui/system@2.6.2)(react@18.2.0)
      '@chakra-ui/focus-lock': 2.1.0(@types/react@18.2.45)(react@18.2.0)
      '@chakra-ui/portal': 2.1.0(react-dom@18.2.0)(react@18.2.0)
      '@chakra-ui/react-context': 2.1.0(react@18.2.0)
      '@chakra-ui/react-types': 2.0.7(react@18.2.0)
      '@chakra-ui/react-use-merge-refs': 2.1.0(react@18.2.0)
      '@chakra-ui/shared-utils': 2.0.5
      '@chakra-ui/system': 2.6.2(@emotion/react@11.11.1)(@emotion/styled@11.11.0)(react@18.2.0)
      '@chakra-ui/transition': 2.1.0(framer-motion@10.16.16)(react@18.2.0)
      aria-hidden: 1.2.3
      framer-motion: 10.16.16(react-dom@18.2.0)(react@18.2.0)
      react: 18.2.0
      react-dom: 18.2.0(react@18.2.0)
      react-remove-scroll: 2.5.7(@types/react@18.2.45)(react@18.2.0)
    transitivePeerDependencies:
      - '@types/react'

  /@chakra-ui/number-input@2.1.2(@chakra-ui/system@2.6.2)(react@18.2.0):
    resolution: {integrity: sha512-pfOdX02sqUN0qC2ysuvgVDiws7xZ20XDIlcNhva55Jgm095xjm8eVdIBfNm3SFbSUNxyXvLTW/YQanX74tKmuA==}
    peerDependencies:
      '@chakra-ui/system': '>=2.0.0'
      react: '>=18'
    dependencies:
      '@chakra-ui/counter': 2.1.0(react@18.2.0)
      '@chakra-ui/form-control': 2.2.0(@chakra-ui/system@2.6.2)(react@18.2.0)
      '@chakra-ui/icon': 3.2.0(@chakra-ui/system@2.6.2)(react@18.2.0)
      '@chakra-ui/react-context': 2.1.0(react@18.2.0)
      '@chakra-ui/react-types': 2.0.7(react@18.2.0)
      '@chakra-ui/react-use-callback-ref': 2.1.0(react@18.2.0)
      '@chakra-ui/react-use-event-listener': 2.1.0(react@18.2.0)
      '@chakra-ui/react-use-interval': 2.1.0(react@18.2.0)
      '@chakra-ui/react-use-merge-refs': 2.1.0(react@18.2.0)
      '@chakra-ui/react-use-safe-layout-effect': 2.1.0(react@18.2.0)
      '@chakra-ui/react-use-update-effect': 2.1.0(react@18.2.0)
      '@chakra-ui/shared-utils': 2.0.5
      '@chakra-ui/system': 2.6.2(@emotion/react@11.11.1)(@emotion/styled@11.11.0)(react@18.2.0)
      react: 18.2.0

  /@chakra-ui/number-utils@2.0.7:
    resolution: {integrity: sha512-yOGxBjXNvLTBvQyhMDqGU0Oj26s91mbAlqKHiuw737AXHt0aPllOthVUqQMeaYLwLCjGMg0jtI7JReRzyi94Dg==}

  /@chakra-ui/object-utils@2.1.0:
    resolution: {integrity: sha512-tgIZOgLHaoti5PYGPTwK3t/cqtcycW0owaiOXoZOcpwwX/vlVb+H1jFsQyWiiwQVPt9RkoSLtxzXamx+aHH+bQ==}

  /@chakra-ui/pin-input@2.1.0(@chakra-ui/system@2.6.2)(react@18.2.0):
    resolution: {integrity: sha512-x4vBqLStDxJFMt+jdAHHS8jbh294O53CPQJoL4g228P513rHylV/uPscYUHrVJXRxsHfRztQO9k45jjTYaPRMw==}
    peerDependencies:
      '@chakra-ui/system': '>=2.0.0'
      react: '>=18'
    dependencies:
      '@chakra-ui/descendant': 3.1.0(react@18.2.0)
      '@chakra-ui/react-children-utils': 2.0.6(react@18.2.0)
      '@chakra-ui/react-context': 2.1.0(react@18.2.0)
      '@chakra-ui/react-use-controllable-state': 2.1.0(react@18.2.0)
      '@chakra-ui/react-use-merge-refs': 2.1.0(react@18.2.0)
      '@chakra-ui/shared-utils': 2.0.5
      '@chakra-ui/system': 2.6.2(@emotion/react@11.11.1)(@emotion/styled@11.11.0)(react@18.2.0)
      react: 18.2.0

  /@chakra-ui/popover@2.2.1(@chakra-ui/system@2.6.2)(framer-motion@10.16.16)(react@18.2.0):
    resolution: {integrity: sha512-K+2ai2dD0ljvJnlrzesCDT9mNzLifE3noGKZ3QwLqd/K34Ym1W/0aL1ERSynrcG78NKoXS54SdEzkhCZ4Gn/Zg==}
    peerDependencies:
      '@chakra-ui/system': '>=2.0.0'
      framer-motion: '>=4.0.0'
      react: '>=18'
    dependencies:
      '@chakra-ui/close-button': 2.1.1(@chakra-ui/system@2.6.2)(react@18.2.0)
      '@chakra-ui/lazy-utils': 2.0.5
      '@chakra-ui/popper': 3.1.0(react@18.2.0)
      '@chakra-ui/react-context': 2.1.0(react@18.2.0)
      '@chakra-ui/react-types': 2.0.7(react@18.2.0)
      '@chakra-ui/react-use-animation-state': 2.1.0(react@18.2.0)
      '@chakra-ui/react-use-disclosure': 2.1.0(react@18.2.0)
      '@chakra-ui/react-use-focus-effect': 2.1.0(react@18.2.0)
      '@chakra-ui/react-use-focus-on-pointer-down': 2.1.0(react@18.2.0)
      '@chakra-ui/react-use-merge-refs': 2.1.0(react@18.2.0)
      '@chakra-ui/shared-utils': 2.0.5
      '@chakra-ui/system': 2.6.2(@emotion/react@11.11.1)(@emotion/styled@11.11.0)(react@18.2.0)
      framer-motion: 10.16.16(react-dom@18.2.0)(react@18.2.0)
      react: 18.2.0

  /@chakra-ui/popper@3.1.0(react@18.2.0):
    resolution: {integrity: sha512-ciDdpdYbeFG7og6/6J8lkTFxsSvwTdMLFkpVylAF6VNC22jssiWfquj2eyD4rJnzkRFPvIWJq8hvbfhsm+AjSg==}
    peerDependencies:
      react: '>=18'
    dependencies:
      '@chakra-ui/react-types': 2.0.7(react@18.2.0)
      '@chakra-ui/react-use-merge-refs': 2.1.0(react@18.2.0)
      '@popperjs/core': 2.11.6
      react: 18.2.0

  /@chakra-ui/portal@2.1.0(react-dom@18.2.0)(react@18.2.0):
    resolution: {integrity: sha512-9q9KWf6SArEcIq1gGofNcFPSWEyl+MfJjEUg/un1SMlQjaROOh3zYr+6JAwvcORiX7tyHosnmWC3d3wI2aPSQg==}
    peerDependencies:
      react: '>=18'
      react-dom: '>=18'
    dependencies:
      '@chakra-ui/react-context': 2.1.0(react@18.2.0)
      '@chakra-ui/react-use-safe-layout-effect': 2.1.0(react@18.2.0)
      react: 18.2.0
      react-dom: 18.2.0(react@18.2.0)

  /@chakra-ui/progress@2.2.0(@chakra-ui/system@2.6.2)(react@18.2.0):
    resolution: {integrity: sha512-qUXuKbuhN60EzDD9mHR7B67D7p/ZqNS2Aze4Pbl1qGGZfulPW0PY8Rof32qDtttDQBkzQIzFGE8d9QpAemToIQ==}
    peerDependencies:
      '@chakra-ui/system': '>=2.0.0'
      react: '>=18'
    dependencies:
      '@chakra-ui/react-context': 2.1.0(react@18.2.0)
      '@chakra-ui/system': 2.6.2(@emotion/react@11.11.1)(@emotion/styled@11.11.0)(react@18.2.0)
      react: 18.2.0

  /@chakra-ui/provider@2.4.2(@emotion/react@11.11.1)(@emotion/styled@11.11.0)(react-dom@18.2.0)(react@18.2.0):
    resolution: {integrity: sha512-w0Tef5ZCJK1mlJorcSjItCSbyvVuqpvyWdxZiVQmE6fvSJR83wZof42ux0+sfWD+I7rHSfj+f9nzhNaEWClysw==}
    peerDependencies:
      '@emotion/react': ^11.0.0
      '@emotion/styled': ^11.0.0
      react: '>=18'
      react-dom: '>=18'
    dependencies:
      '@chakra-ui/css-reset': 2.3.0(@emotion/react@11.11.1)(react@18.2.0)
      '@chakra-ui/portal': 2.1.0(react-dom@18.2.0)(react@18.2.0)
      '@chakra-ui/react-env': 3.1.0(react@18.2.0)
      '@chakra-ui/system': 2.6.2(@emotion/react@11.11.1)(@emotion/styled@11.11.0)(react@18.2.0)
      '@chakra-ui/utils': 2.0.15
      '@emotion/react': 11.11.1(@types/react@18.2.45)(react@18.2.0)
      '@emotion/styled': 11.11.0(@emotion/react@11.11.1)(@types/react@18.2.45)(react@18.2.0)
      react: 18.2.0
      react-dom: 18.2.0(react@18.2.0)

  /@chakra-ui/radio@2.1.2(@chakra-ui/system@2.6.2)(react@18.2.0):
    resolution: {integrity: sha512-n10M46wJrMGbonaghvSRnZ9ToTv/q76Szz284gv4QUWvyljQACcGrXIONUnQ3BIwbOfkRqSk7Xl/JgZtVfll+w==}
    peerDependencies:
      '@chakra-ui/system': '>=2.0.0'
      react: '>=18'
    dependencies:
      '@chakra-ui/form-control': 2.2.0(@chakra-ui/system@2.6.2)(react@18.2.0)
      '@chakra-ui/react-context': 2.1.0(react@18.2.0)
      '@chakra-ui/react-types': 2.0.7(react@18.2.0)
      '@chakra-ui/react-use-merge-refs': 2.1.0(react@18.2.0)
      '@chakra-ui/shared-utils': 2.0.5
      '@chakra-ui/system': 2.6.2(@emotion/react@11.11.1)(@emotion/styled@11.11.0)(react@18.2.0)
      '@zag-js/focus-visible': 0.16.0
      react: 18.2.0

  /@chakra-ui/react-children-utils@2.0.6(react@18.2.0):
    resolution: {integrity: sha512-QVR2RC7QsOsbWwEnq9YduhpqSFnZGvjjGREV8ygKi8ADhXh93C8azLECCUVgRJF2Wc+So1fgxmjLcbZfY2VmBA==}
    peerDependencies:
      react: '>=18'
    dependencies:
      react: 18.2.0

  /@chakra-ui/react-context@2.1.0(react@18.2.0):
    resolution: {integrity: sha512-iahyStvzQ4AOwKwdPReLGfDesGG+vWJfEsn0X/NoGph/SkN+HXtv2sCfYFFR9k7bb+Kvc6YfpLlSuLvKMHi2+w==}
    peerDependencies:
      react: '>=18'
    dependencies:
      react: 18.2.0

  /@chakra-ui/react-env@3.1.0(react@18.2.0):
    resolution: {integrity: sha512-Vr96GV2LNBth3+IKzr/rq1IcnkXv+MLmwjQH6C8BRtn3sNskgDFD5vLkVXcEhagzZMCh8FR3V/bzZPojBOyNhw==}
    peerDependencies:
      react: '>=18'
    dependencies:
      '@chakra-ui/react-use-safe-layout-effect': 2.1.0(react@18.2.0)
      react: 18.2.0

  /@chakra-ui/react-types@2.0.7(react@18.2.0):
    resolution: {integrity: sha512-12zv2qIZ8EHwiytggtGvo4iLT0APris7T0qaAWqzpUGS0cdUtR8W+V1BJ5Ocq+7tA6dzQ/7+w5hmXih61TuhWQ==}
    peerDependencies:
      react: '>=18'
    dependencies:
      react: 18.2.0

  /@chakra-ui/react-use-animation-state@2.1.0(react@18.2.0):
    resolution: {integrity: sha512-CFZkQU3gmDBwhqy0vC1ryf90BVHxVN8cTLpSyCpdmExUEtSEInSCGMydj2fvn7QXsz/za8JNdO2xxgJwxpLMtg==}
    peerDependencies:
      react: '>=18'
    dependencies:
      '@chakra-ui/dom-utils': 2.1.0
      '@chakra-ui/react-use-event-listener': 2.1.0(react@18.2.0)
      react: 18.2.0

  /@chakra-ui/react-use-callback-ref@2.1.0(react@18.2.0):
    resolution: {integrity: sha512-efnJrBtGDa4YaxDzDE90EnKD3Vkh5a1t3w7PhnRQmsphLy3g2UieasoKTlT2Hn118TwDjIv5ZjHJW6HbzXA9wQ==}
    peerDependencies:
      react: '>=18'
    dependencies:
      react: 18.2.0

  /@chakra-ui/react-use-controllable-state@2.1.0(react@18.2.0):
    resolution: {integrity: sha512-QR/8fKNokxZUs4PfxjXuwl0fj/d71WPrmLJvEpCTkHjnzu7LnYvzoe2wB867IdooQJL0G1zBxl0Dq+6W1P3jpg==}
    peerDependencies:
      react: '>=18'
    dependencies:
      '@chakra-ui/react-use-callback-ref': 2.1.0(react@18.2.0)
      react: 18.2.0

  /@chakra-ui/react-use-disclosure@2.1.0(react@18.2.0):
    resolution: {integrity: sha512-Ax4pmxA9LBGMyEZJhhUZobg9C0t3qFE4jVF1tGBsrLDcdBeLR9fwOogIPY9Hf0/wqSlAryAimICbr5hkpa5GSw==}
    peerDependencies:
      react: '>=18'
    dependencies:
      '@chakra-ui/react-use-callback-ref': 2.1.0(react@18.2.0)
      react: 18.2.0

  /@chakra-ui/react-use-event-listener@2.1.0(react@18.2.0):
    resolution: {integrity: sha512-U5greryDLS8ISP69DKDsYcsXRtAdnTQT+jjIlRYZ49K/XhUR/AqVZCK5BkR1spTDmO9H8SPhgeNKI70ODuDU/Q==}
    peerDependencies:
      react: '>=18'
    dependencies:
      '@chakra-ui/react-use-callback-ref': 2.1.0(react@18.2.0)
      react: 18.2.0

  /@chakra-ui/react-use-focus-effect@2.1.0(react@18.2.0):
    resolution: {integrity: sha512-xzVboNy7J64xveLcxTIJ3jv+lUJKDwRM7Szwn9tNzUIPD94O3qwjV7DDCUzN2490nSYDF4OBMt/wuDBtaR3kUQ==}
    peerDependencies:
      react: '>=18'
    dependencies:
      '@chakra-ui/dom-utils': 2.1.0
      '@chakra-ui/react-use-event-listener': 2.1.0(react@18.2.0)
      '@chakra-ui/react-use-safe-layout-effect': 2.1.0(react@18.2.0)
      '@chakra-ui/react-use-update-effect': 2.1.0(react@18.2.0)
      react: 18.2.0

  /@chakra-ui/react-use-focus-on-pointer-down@2.1.0(react@18.2.0):
    resolution: {integrity: sha512-2jzrUZ+aiCG/cfanrolsnSMDykCAbv9EK/4iUyZno6BYb3vziucmvgKuoXbMPAzWNtwUwtuMhkby8rc61Ue+Lg==}
    peerDependencies:
      react: '>=18'
    dependencies:
      '@chakra-ui/react-use-event-listener': 2.1.0(react@18.2.0)
      react: 18.2.0

  /@chakra-ui/react-use-interval@2.1.0(react@18.2.0):
    resolution: {integrity: sha512-8iWj+I/+A0J08pgEXP1J1flcvhLBHkk0ln7ZvGIyXiEyM6XagOTJpwNhiu+Bmk59t3HoV/VyvyJTa+44sEApuw==}
    peerDependencies:
      react: '>=18'
    dependencies:
      '@chakra-ui/react-use-callback-ref': 2.1.0(react@18.2.0)
      react: 18.2.0

  /@chakra-ui/react-use-latest-ref@2.1.0(react@18.2.0):
    resolution: {integrity: sha512-m0kxuIYqoYB0va9Z2aW4xP/5b7BzlDeWwyXCH6QpT2PpW3/281L3hLCm1G0eOUcdVlayqrQqOeD6Mglq+5/xoQ==}
    peerDependencies:
      react: '>=18'
    dependencies:
      react: 18.2.0

  /@chakra-ui/react-use-merge-refs@2.1.0(react@18.2.0):
    resolution: {integrity: sha512-lERa6AWF1cjEtWSGjxWTaSMvneccnAVH4V4ozh8SYiN9fSPZLlSG3kNxfNzdFvMEhM7dnP60vynF7WjGdTgQbQ==}
    peerDependencies:
      react: '>=18'
    dependencies:
      react: 18.2.0

  /@chakra-ui/react-use-outside-click@2.2.0(patch_hash=uw4qsrve2rd7lemccfb44ornky)(react@18.2.0):
    resolution: {integrity: sha512-PNX+s/JEaMneijbgAM4iFL+f3m1ga9+6QK0E5Yh4s8KZJQ/bLwZzdhMz8J/+mL+XEXQ5J0N8ivZN28B82N1kNw==}
    peerDependencies:
      react: '>=18'
    dependencies:
      '@chakra-ui/react-use-callback-ref': 2.1.0(react@18.2.0)
      react: 18.2.0
    patched: true

  /@chakra-ui/react-use-pan-event@2.1.0(react@18.2.0):
    resolution: {integrity: sha512-xmL2qOHiXqfcj0q7ZK5s9UjTh4Gz0/gL9jcWPA6GVf+A0Od5imEDa/Vz+533yQKWiNSm1QGrIj0eJAokc7O4fg==}
    peerDependencies:
      react: '>=18'
    dependencies:
      '@chakra-ui/event-utils': 2.0.8
      '@chakra-ui/react-use-latest-ref': 2.1.0(react@18.2.0)
      framesync: 6.1.2
      react: 18.2.0

  /@chakra-ui/react-use-previous@2.1.0(react@18.2.0):
    resolution: {integrity: sha512-pjxGwue1hX8AFcmjZ2XfrQtIJgqbTF3Qs1Dy3d1krC77dEsiCUbQ9GzOBfDc8pfd60DrB5N2tg5JyHbypqh0Sg==}
    peerDependencies:
      react: '>=18'
    dependencies:
      react: 18.2.0

  /@chakra-ui/react-use-safe-layout-effect@2.1.0(react@18.2.0):
    resolution: {integrity: sha512-Knbrrx/bcPwVS1TorFdzrK/zWA8yuU/eaXDkNj24IrKoRlQrSBFarcgAEzlCHtzuhufP3OULPkELTzz91b0tCw==}
    peerDependencies:
      react: '>=18'
    dependencies:
      react: 18.2.0

  /@chakra-ui/react-use-size@2.1.0(react@18.2.0):
    resolution: {integrity: sha512-tbLqrQhbnqOjzTaMlYytp7wY8BW1JpL78iG7Ru1DlV4EWGiAmXFGvtnEt9HftU0NJ0aJyjgymkxfVGI55/1Z4A==}
    peerDependencies:
      react: '>=18'
    dependencies:
      '@zag-js/element-size': 0.10.5
      react: 18.2.0

  /@chakra-ui/react-use-timeout@2.1.0(react@18.2.0):
    resolution: {integrity: sha512-cFN0sobKMM9hXUhyCofx3/Mjlzah6ADaEl/AXl5Y+GawB5rgedgAcu2ErAgarEkwvsKdP6c68CKjQ9dmTQlJxQ==}
    peerDependencies:
      react: '>=18'
    dependencies:
      '@chakra-ui/react-use-callback-ref': 2.1.0(react@18.2.0)
      react: 18.2.0

  /@chakra-ui/react-use-update-effect@2.1.0(react@18.2.0):
    resolution: {integrity: sha512-ND4Q23tETaR2Qd3zwCKYOOS1dfssojPLJMLvUtUbW5M9uW1ejYWgGUobeAiOVfSplownG8QYMmHTP86p/v0lbA==}
    peerDependencies:
      react: '>=18'
    dependencies:
      react: 18.2.0

  /@chakra-ui/react-utils@2.0.12(react@18.2.0):
    resolution: {integrity: sha512-GbSfVb283+YA3kA8w8xWmzbjNWk14uhNpntnipHCftBibl0lxtQ9YqMFQLwuFOO0U2gYVocszqqDWX+XNKq9hw==}
    peerDependencies:
      react: '>=18'
    dependencies:
      '@chakra-ui/utils': 2.0.15
      react: 18.2.0

  /@chakra-ui/react@2.8.2(@emotion/react@11.11.1)(@emotion/styled@11.11.0)(@types/react@18.2.45)(framer-motion@10.16.16)(react-dom@18.2.0)(react@18.2.0):
    resolution: {integrity: sha512-Hn0moyxxyCDKuR9ywYpqgX8dvjqwu9ArwpIb9wHNYjnODETjLwazgNIliCVBRcJvysGRiV51U2/JtJVrpeCjUQ==}
    peerDependencies:
      '@emotion/react': ^11.0.0
      '@emotion/styled': ^11.0.0
      framer-motion: '>=4.0.0'
      react: '>=18'
      react-dom: '>=18'
    dependencies:
      '@chakra-ui/accordion': 2.3.1(@chakra-ui/system@2.6.2)(framer-motion@10.16.16)(react@18.2.0)
      '@chakra-ui/alert': 2.2.2(@chakra-ui/system@2.6.2)(react@18.2.0)
      '@chakra-ui/avatar': 2.3.0(@chakra-ui/system@2.6.2)(react@18.2.0)
      '@chakra-ui/breadcrumb': 2.2.0(@chakra-ui/system@2.6.2)(react@18.2.0)
      '@chakra-ui/button': 2.1.0(@chakra-ui/system@2.6.2)(react@18.2.0)
      '@chakra-ui/card': 2.2.0(@chakra-ui/system@2.6.2)(react@18.2.0)
      '@chakra-ui/checkbox': 2.3.2(@chakra-ui/system@2.6.2)(react@18.2.0)
      '@chakra-ui/close-button': 2.1.1(@chakra-ui/system@2.6.2)(react@18.2.0)
      '@chakra-ui/control-box': 2.1.0(@chakra-ui/system@2.6.2)(react@18.2.0)
      '@chakra-ui/counter': 2.1.0(react@18.2.0)
      '@chakra-ui/css-reset': 2.3.0(@emotion/react@11.11.1)(react@18.2.0)
      '@chakra-ui/editable': 3.1.0(@chakra-ui/system@2.6.2)(react@18.2.0)
      '@chakra-ui/focus-lock': 2.1.0(@types/react@18.2.45)(react@18.2.0)
      '@chakra-ui/form-control': 2.2.0(@chakra-ui/system@2.6.2)(react@18.2.0)
      '@chakra-ui/hooks': 2.2.1(patch_hash=zntq7izvicj3ptw5qmsyjygbmu)(react@18.2.0)
      '@chakra-ui/icon': 3.2.0(@chakra-ui/system@2.6.2)(react@18.2.0)
      '@chakra-ui/image': 2.1.0(@chakra-ui/system@2.6.2)(react@18.2.0)
      '@chakra-ui/input': 2.1.2(@chakra-ui/system@2.6.2)(react@18.2.0)
      '@chakra-ui/layout': 2.3.1(@chakra-ui/system@2.6.2)(react@18.2.0)
      '@chakra-ui/live-region': 2.1.0(react@18.2.0)
      '@chakra-ui/media-query': 3.3.0(@chakra-ui/system@2.6.2)(react@18.2.0)
      '@chakra-ui/menu': 2.2.1(patch_hash=x7y3u4pvzv3wpkejsnxo3rp5vq)(@chakra-ui/system@2.6.2)(framer-motion@10.16.16)(react@18.2.0)
      '@chakra-ui/modal': 2.3.1(@chakra-ui/system@2.6.2)(@types/react@18.2.45)(framer-motion@10.16.16)(react-dom@18.2.0)(react@18.2.0)
      '@chakra-ui/number-input': 2.1.2(@chakra-ui/system@2.6.2)(react@18.2.0)
      '@chakra-ui/pin-input': 2.1.0(@chakra-ui/system@2.6.2)(react@18.2.0)
      '@chakra-ui/popover': 2.2.1(@chakra-ui/system@2.6.2)(framer-motion@10.16.16)(react@18.2.0)
      '@chakra-ui/popper': 3.1.0(react@18.2.0)
      '@chakra-ui/portal': 2.1.0(react-dom@18.2.0)(react@18.2.0)
      '@chakra-ui/progress': 2.2.0(@chakra-ui/system@2.6.2)(react@18.2.0)
      '@chakra-ui/provider': 2.4.2(@emotion/react@11.11.1)(@emotion/styled@11.11.0)(react-dom@18.2.0)(react@18.2.0)
      '@chakra-ui/radio': 2.1.2(@chakra-ui/system@2.6.2)(react@18.2.0)
      '@chakra-ui/react-env': 3.1.0(react@18.2.0)
      '@chakra-ui/select': 2.1.2(@chakra-ui/system@2.6.2)(react@18.2.0)
      '@chakra-ui/skeleton': 2.1.0(@chakra-ui/system@2.6.2)(react@18.2.0)
      '@chakra-ui/skip-nav': 2.1.0(@chakra-ui/system@2.6.2)(react@18.2.0)
      '@chakra-ui/slider': 2.1.0(@chakra-ui/system@2.6.2)(react@18.2.0)
      '@chakra-ui/spinner': 2.1.0(@chakra-ui/system@2.6.2)(react@18.2.0)
      '@chakra-ui/stat': 2.1.1(@chakra-ui/system@2.6.2)(react@18.2.0)
      '@chakra-ui/stepper': 2.3.1(@chakra-ui/system@2.6.2)(react@18.2.0)
      '@chakra-ui/styled-system': 2.9.2
      '@chakra-ui/switch': 2.1.2(@chakra-ui/system@2.6.2)(framer-motion@10.16.16)(react@18.2.0)
      '@chakra-ui/system': 2.6.2(@emotion/react@11.11.1)(@emotion/styled@11.11.0)(react@18.2.0)
      '@chakra-ui/table': 2.1.0(@chakra-ui/system@2.6.2)(react@18.2.0)
      '@chakra-ui/tabs': 3.0.0(@chakra-ui/system@2.6.2)(react@18.2.0)
      '@chakra-ui/tag': 3.1.1(@chakra-ui/system@2.6.2)(react@18.2.0)
      '@chakra-ui/textarea': 2.1.2(@chakra-ui/system@2.6.2)(react@18.2.0)
      '@chakra-ui/theme': 3.3.1(@chakra-ui/styled-system@2.9.2)
      '@chakra-ui/theme-utils': 2.0.21
      '@chakra-ui/toast': 7.0.2(@chakra-ui/system@2.6.2)(framer-motion@10.16.16)(react-dom@18.2.0)(react@18.2.0)
      '@chakra-ui/tooltip': 2.3.1(@chakra-ui/system@2.6.2)(framer-motion@10.16.16)(react-dom@18.2.0)(react@18.2.0)
      '@chakra-ui/transition': 2.1.0(framer-motion@10.16.16)(react@18.2.0)
      '@chakra-ui/utils': 2.0.15
      '@chakra-ui/visually-hidden': 2.2.0(@chakra-ui/system@2.6.2)(react@18.2.0)
      '@emotion/react': 11.11.1(@types/react@18.2.45)(react@18.2.0)
      '@emotion/styled': 11.11.0(@emotion/react@11.11.1)(@types/react@18.2.45)(react@18.2.0)
      framer-motion: 10.16.16(react-dom@18.2.0)(react@18.2.0)
      react: 18.2.0
      react-dom: 18.2.0(react@18.2.0)
    transitivePeerDependencies:
      - '@types/react'

  /@chakra-ui/select@2.1.2(@chakra-ui/system@2.6.2)(react@18.2.0):
    resolution: {integrity: sha512-ZwCb7LqKCVLJhru3DXvKXpZ7Pbu1TDZ7N0PdQ0Zj1oyVLJyrpef1u9HR5u0amOpqcH++Ugt0f5JSmirjNlctjA==}
    peerDependencies:
      '@chakra-ui/system': '>=2.0.0'
      react: '>=18'
    dependencies:
      '@chakra-ui/form-control': 2.2.0(@chakra-ui/system@2.6.2)(react@18.2.0)
      '@chakra-ui/shared-utils': 2.0.5
      '@chakra-ui/system': 2.6.2(@emotion/react@11.11.1)(@emotion/styled@11.11.0)(react@18.2.0)
      react: 18.2.0

  /@chakra-ui/shared-utils@2.0.5:
    resolution: {integrity: sha512-4/Wur0FqDov7Y0nCXl7HbHzCg4aq86h+SXdoUeuCMD3dSj7dpsVnStLYhng1vxvlbUnLpdF4oz5Myt3i/a7N3Q==}

  /@chakra-ui/skeleton@2.1.0(@chakra-ui/system@2.6.2)(react@18.2.0):
    resolution: {integrity: sha512-JNRuMPpdZGd6zFVKjVQ0iusu3tXAdI29n4ZENYwAJEMf/fN0l12sVeirOxkJ7oEL0yOx2AgEYFSKdbcAgfUsAQ==}
    peerDependencies:
      '@chakra-ui/system': '>=2.0.0'
      react: '>=18'
    dependencies:
      '@chakra-ui/media-query': 3.3.0(@chakra-ui/system@2.6.2)(react@18.2.0)
      '@chakra-ui/react-use-previous': 2.1.0(react@18.2.0)
      '@chakra-ui/shared-utils': 2.0.5
      '@chakra-ui/system': 2.6.2(@emotion/react@11.11.1)(@emotion/styled@11.11.0)(react@18.2.0)
      react: 18.2.0

  /@chakra-ui/skip-nav@2.1.0(@chakra-ui/system@2.6.2)(react@18.2.0):
    resolution: {integrity: sha512-Hk+FG+vadBSH0/7hwp9LJnLjkO0RPGnx7gBJWI4/SpoJf3e4tZlWYtwGj0toYY4aGKl93jVghuwGbDBEMoHDug==}
    peerDependencies:
      '@chakra-ui/system': '>=2.0.0'
      react: '>=18'
    dependencies:
      '@chakra-ui/system': 2.6.2(@emotion/react@11.11.1)(@emotion/styled@11.11.0)(react@18.2.0)
      react: 18.2.0

  /@chakra-ui/slider@2.1.0(@chakra-ui/system@2.6.2)(react@18.2.0):
    resolution: {integrity: sha512-lUOBcLMCnFZiA/s2NONXhELJh6sY5WtbRykPtclGfynqqOo47lwWJx+VP7xaeuhDOPcWSSecWc9Y1BfPOCz9cQ==}
    peerDependencies:
      '@chakra-ui/system': '>=2.0.0'
      react: '>=18'
    dependencies:
      '@chakra-ui/number-utils': 2.0.7
      '@chakra-ui/react-context': 2.1.0(react@18.2.0)
      '@chakra-ui/react-types': 2.0.7(react@18.2.0)
      '@chakra-ui/react-use-callback-ref': 2.1.0(react@18.2.0)
      '@chakra-ui/react-use-controllable-state': 2.1.0(react@18.2.0)
      '@chakra-ui/react-use-latest-ref': 2.1.0(react@18.2.0)
      '@chakra-ui/react-use-merge-refs': 2.1.0(react@18.2.0)
      '@chakra-ui/react-use-pan-event': 2.1.0(react@18.2.0)
      '@chakra-ui/react-use-size': 2.1.0(react@18.2.0)
      '@chakra-ui/react-use-update-effect': 2.1.0(react@18.2.0)
      '@chakra-ui/system': 2.6.2(@emotion/react@11.11.1)(@emotion/styled@11.11.0)(react@18.2.0)
      react: 18.2.0

  /@chakra-ui/spinner@2.1.0(@chakra-ui/system@2.6.2)(react@18.2.0):
    resolution: {integrity: sha512-hczbnoXt+MMv/d3gE+hjQhmkzLiKuoTo42YhUG7Bs9OSv2lg1fZHW1fGNRFP3wTi6OIbD044U1P9HK+AOgFH3g==}
    peerDependencies:
      '@chakra-ui/system': '>=2.0.0'
      react: '>=18'
    dependencies:
      '@chakra-ui/shared-utils': 2.0.5
      '@chakra-ui/system': 2.6.2(@emotion/react@11.11.1)(@emotion/styled@11.11.0)(react@18.2.0)
      react: 18.2.0

  /@chakra-ui/stat@2.1.1(@chakra-ui/system@2.6.2)(react@18.2.0):
    resolution: {integrity: sha512-LDn0d/LXQNbAn2KaR3F1zivsZCewY4Jsy1qShmfBMKwn6rI8yVlbvu6SiA3OpHS0FhxbsZxQI6HefEoIgtqY6Q==}
    peerDependencies:
      '@chakra-ui/system': '>=2.0.0'
      react: '>=18'
    dependencies:
      '@chakra-ui/icon': 3.2.0(@chakra-ui/system@2.6.2)(react@18.2.0)
      '@chakra-ui/react-context': 2.1.0(react@18.2.0)
      '@chakra-ui/shared-utils': 2.0.5
      '@chakra-ui/system': 2.6.2(@emotion/react@11.11.1)(@emotion/styled@11.11.0)(react@18.2.0)
      react: 18.2.0

  /@chakra-ui/stepper@2.3.1(@chakra-ui/system@2.6.2)(react@18.2.0):
    resolution: {integrity: sha512-ky77lZbW60zYkSXhYz7kbItUpAQfEdycT0Q4bkHLxfqbuiGMf8OmgZOQkOB9uM4v0zPwy2HXhe0vq4Dd0xa55Q==}
    peerDependencies:
      '@chakra-ui/system': '>=2.0.0'
      react: '>=18'
    dependencies:
      '@chakra-ui/icon': 3.2.0(@chakra-ui/system@2.6.2)(react@18.2.0)
      '@chakra-ui/react-context': 2.1.0(react@18.2.0)
      '@chakra-ui/shared-utils': 2.0.5
      '@chakra-ui/system': 2.6.2(@emotion/react@11.11.1)(@emotion/styled@11.11.0)(react@18.2.0)
      react: 18.2.0

  /@chakra-ui/styled-system@2.9.2:
    resolution: {integrity: sha512-To/Z92oHpIE+4nk11uVMWqo2GGRS86coeMmjxtpnErmWRdLcp1WVCVRAvn+ZwpLiNR+reWFr2FFqJRsREuZdAg==}
    dependencies:
      '@chakra-ui/shared-utils': 2.0.5
      csstype: 3.1.3
      lodash.mergewith: 4.6.2

  /@chakra-ui/switch@2.1.2(@chakra-ui/system@2.6.2)(framer-motion@10.16.16)(react@18.2.0):
    resolution: {integrity: sha512-pgmi/CC+E1v31FcnQhsSGjJnOE2OcND4cKPyTE+0F+bmGm48Q/b5UmKD9Y+CmZsrt/7V3h8KNczowupfuBfIHA==}
    peerDependencies:
      '@chakra-ui/system': '>=2.0.0'
      framer-motion: '>=4.0.0'
      react: '>=18'
    dependencies:
      '@chakra-ui/checkbox': 2.3.2(@chakra-ui/system@2.6.2)(react@18.2.0)
      '@chakra-ui/shared-utils': 2.0.5
      '@chakra-ui/system': 2.6.2(@emotion/react@11.11.1)(@emotion/styled@11.11.0)(react@18.2.0)
      framer-motion: 10.16.16(react-dom@18.2.0)(react@18.2.0)
      react: 18.2.0

  /@chakra-ui/system@2.6.2(@emotion/react@11.11.1)(@emotion/styled@11.11.0)(react@18.2.0):
    resolution: {integrity: sha512-EGtpoEjLrUu4W1fHD+a62XR+hzC5YfsWm+6lO0Kybcga3yYEij9beegO0jZgug27V+Rf7vns95VPVP6mFd/DEQ==}
    peerDependencies:
      '@emotion/react': ^11.0.0
      '@emotion/styled': ^11.0.0
      react: '>=18'
    dependencies:
      '@chakra-ui/color-mode': 2.2.0(react@18.2.0)
      '@chakra-ui/object-utils': 2.1.0
      '@chakra-ui/react-utils': 2.0.12(react@18.2.0)
      '@chakra-ui/styled-system': 2.9.2
      '@chakra-ui/theme-utils': 2.0.21
      '@chakra-ui/utils': 2.0.15
      '@emotion/react': 11.11.1(@types/react@18.2.45)(react@18.2.0)
      '@emotion/styled': 11.11.0(@emotion/react@11.11.1)(@types/react@18.2.45)(react@18.2.0)
      react: 18.2.0
      react-fast-compare: 3.2.2

  /@chakra-ui/table@2.1.0(@chakra-ui/system@2.6.2)(react@18.2.0):
    resolution: {integrity: sha512-o5OrjoHCh5uCLdiUb0Oc0vq9rIAeHSIRScc2ExTC9Qg/uVZl2ygLrjToCaKfaaKl1oQexIeAcZDKvPG8tVkHyQ==}
    peerDependencies:
      '@chakra-ui/system': '>=2.0.0'
      react: '>=18'
    dependencies:
      '@chakra-ui/react-context': 2.1.0(react@18.2.0)
      '@chakra-ui/shared-utils': 2.0.5
      '@chakra-ui/system': 2.6.2(@emotion/react@11.11.1)(@emotion/styled@11.11.0)(react@18.2.0)
      react: 18.2.0

  /@chakra-ui/tabs@3.0.0(@chakra-ui/system@2.6.2)(react@18.2.0):
    resolution: {integrity: sha512-6Mlclp8L9lqXmsGWF5q5gmemZXOiOYuh0SGT/7PgJVNPz3LXREXlXg2an4MBUD8W5oTkduCX+3KTMCwRrVrDYw==}
    peerDependencies:
      '@chakra-ui/system': '>=2.0.0'
      react: '>=18'
    dependencies:
      '@chakra-ui/clickable': 2.1.0(react@18.2.0)
      '@chakra-ui/descendant': 3.1.0(react@18.2.0)
      '@chakra-ui/lazy-utils': 2.0.5
      '@chakra-ui/react-children-utils': 2.0.6(react@18.2.0)
      '@chakra-ui/react-context': 2.1.0(react@18.2.0)
      '@chakra-ui/react-use-controllable-state': 2.1.0(react@18.2.0)
      '@chakra-ui/react-use-merge-refs': 2.1.0(react@18.2.0)
      '@chakra-ui/react-use-safe-layout-effect': 2.1.0(react@18.2.0)
      '@chakra-ui/shared-utils': 2.0.5
      '@chakra-ui/system': 2.6.2(@emotion/react@11.11.1)(@emotion/styled@11.11.0)(react@18.2.0)
      react: 18.2.0

  /@chakra-ui/tag@3.1.1(@chakra-ui/system@2.6.2)(react@18.2.0):
    resolution: {integrity: sha512-Bdel79Dv86Hnge2PKOU+t8H28nm/7Y3cKd4Kfk9k3lOpUh4+nkSGe58dhRzht59lEqa4N9waCgQiBdkydjvBXQ==}
    peerDependencies:
      '@chakra-ui/system': '>=2.0.0'
      react: '>=18'
    dependencies:
      '@chakra-ui/icon': 3.2.0(@chakra-ui/system@2.6.2)(react@18.2.0)
      '@chakra-ui/react-context': 2.1.0(react@18.2.0)
      '@chakra-ui/system': 2.6.2(@emotion/react@11.11.1)(@emotion/styled@11.11.0)(react@18.2.0)
      react: 18.2.0

  /@chakra-ui/textarea@2.1.2(@chakra-ui/system@2.6.2)(react@18.2.0):
    resolution: {integrity: sha512-ip7tvklVCZUb2fOHDb23qPy/Fr2mzDOGdkrpbNi50hDCiV4hFX02jdQJdi3ydHZUyVgZVBKPOJ+lT9i7sKA2wA==}
    peerDependencies:
      '@chakra-ui/system': '>=2.0.0'
      react: '>=18'
    dependencies:
      '@chakra-ui/form-control': 2.2.0(@chakra-ui/system@2.6.2)(react@18.2.0)
      '@chakra-ui/shared-utils': 2.0.5
      '@chakra-ui/system': 2.6.2(@emotion/react@11.11.1)(@emotion/styled@11.11.0)(react@18.2.0)
      react: 18.2.0

  /@chakra-ui/theme-tools@2.1.2(@chakra-ui/styled-system@2.9.2):
    resolution: {integrity: sha512-Qdj8ajF9kxY4gLrq7gA+Azp8CtFHGO9tWMN2wfF9aQNgG9AuMhPrUzMq9AMQ0MXiYcgNq/FD3eegB43nHVmXVA==}
    peerDependencies:
      '@chakra-ui/styled-system': '>=2.0.0'
    dependencies:
      '@chakra-ui/anatomy': 2.2.2
      '@chakra-ui/shared-utils': 2.0.5
      '@chakra-ui/styled-system': 2.9.2
      color2k: 2.0.2

  /@chakra-ui/theme-utils@2.0.21:
    resolution: {integrity: sha512-FjH5LJbT794r0+VSCXB3lT4aubI24bLLRWB+CuRKHijRvsOg717bRdUN/N1fEmEpFnRVrbewttWh/OQs0EWpWw==}
    dependencies:
      '@chakra-ui/shared-utils': 2.0.5
      '@chakra-ui/styled-system': 2.9.2
      '@chakra-ui/theme': 3.3.1(@chakra-ui/styled-system@2.9.2)
      lodash.mergewith: 4.6.2

  /@chakra-ui/theme@3.3.1(@chakra-ui/styled-system@2.9.2):
    resolution: {integrity: sha512-Hft/VaT8GYnItGCBbgWd75ICrIrIFrR7lVOhV/dQnqtfGqsVDlrztbSErvMkoPKt0UgAkd9/o44jmZ6X4U2nZQ==}
    peerDependencies:
      '@chakra-ui/styled-system': '>=2.8.0'
    dependencies:
      '@chakra-ui/anatomy': 2.2.2
      '@chakra-ui/shared-utils': 2.0.5
      '@chakra-ui/styled-system': 2.9.2
      '@chakra-ui/theme-tools': 2.1.2(@chakra-ui/styled-system@2.9.2)

  /@chakra-ui/toast@7.0.2(@chakra-ui/system@2.6.2)(framer-motion@10.16.16)(react-dom@18.2.0)(react@18.2.0):
    resolution: {integrity: sha512-yvRP8jFKRs/YnkuE41BVTq9nB2v/KDRmje9u6dgDmE5+1bFt3bwjdf9gVbif4u5Ve7F7BGk5E093ARRVtvLvXA==}
    peerDependencies:
      '@chakra-ui/system': 2.6.2
      framer-motion: '>=4.0.0'
      react: '>=18'
      react-dom: '>=18'
    dependencies:
      '@chakra-ui/alert': 2.2.2(@chakra-ui/system@2.6.2)(react@18.2.0)
      '@chakra-ui/close-button': 2.1.1(@chakra-ui/system@2.6.2)(react@18.2.0)
      '@chakra-ui/portal': 2.1.0(react-dom@18.2.0)(react@18.2.0)
      '@chakra-ui/react-context': 2.1.0(react@18.2.0)
      '@chakra-ui/react-use-timeout': 2.1.0(react@18.2.0)
      '@chakra-ui/react-use-update-effect': 2.1.0(react@18.2.0)
      '@chakra-ui/shared-utils': 2.0.5
      '@chakra-ui/styled-system': 2.9.2
      '@chakra-ui/system': 2.6.2(@emotion/react@11.11.1)(@emotion/styled@11.11.0)(react@18.2.0)
      '@chakra-ui/theme': 3.3.1(@chakra-ui/styled-system@2.9.2)
      framer-motion: 10.16.16(react-dom@18.2.0)(react@18.2.0)
      react: 18.2.0
      react-dom: 18.2.0(react@18.2.0)

  /@chakra-ui/tooltip@2.3.1(@chakra-ui/system@2.6.2)(framer-motion@10.16.16)(react-dom@18.2.0)(react@18.2.0):
    resolution: {integrity: sha512-Rh39GBn/bL4kZpuEMPPRwYNnccRCL+w9OqamWHIB3Qboxs6h8cOyXfIdGxjo72lvhu1QI/a4KFqkM3St+WfC0A==}
    peerDependencies:
      '@chakra-ui/system': '>=2.0.0'
      framer-motion: '>=4.0.0'
      react: '>=18'
      react-dom: '>=18'
    dependencies:
      '@chakra-ui/dom-utils': 2.1.0
      '@chakra-ui/popper': 3.1.0(react@18.2.0)
      '@chakra-ui/portal': 2.1.0(react-dom@18.2.0)(react@18.2.0)
      '@chakra-ui/react-types': 2.0.7(react@18.2.0)
      '@chakra-ui/react-use-disclosure': 2.1.0(react@18.2.0)
      '@chakra-ui/react-use-event-listener': 2.1.0(react@18.2.0)
      '@chakra-ui/react-use-merge-refs': 2.1.0(react@18.2.0)
      '@chakra-ui/shared-utils': 2.0.5
      '@chakra-ui/system': 2.6.2(@emotion/react@11.11.1)(@emotion/styled@11.11.0)(react@18.2.0)
      framer-motion: 10.16.16(react-dom@18.2.0)(react@18.2.0)
      react: 18.2.0
      react-dom: 18.2.0(react@18.2.0)

  /@chakra-ui/transition@2.1.0(framer-motion@10.16.16)(react@18.2.0):
    resolution: {integrity: sha512-orkT6T/Dt+/+kVwJNy7zwJ+U2xAZ3EU7M3XCs45RBvUnZDr/u9vdmaM/3D/rOpmQJWgQBwKPJleUXrYWUagEDQ==}
    peerDependencies:
      framer-motion: '>=4.0.0'
      react: '>=18'
    dependencies:
      '@chakra-ui/shared-utils': 2.0.5
      framer-motion: 10.16.16(react-dom@18.2.0)(react@18.2.0)
      react: 18.2.0

  /@chakra-ui/utils@2.0.15:
    resolution: {integrity: sha512-El4+jL0WSaYYs+rJbuYFDbjmfCcfGDmRY95GO4xwzit6YAPZBLcR65rOEwLps+XWluZTy1xdMrusg/hW0c1aAA==}
    dependencies:
      '@types/lodash.mergewith': 4.6.7
      css-box-model: 1.2.1
      framesync: 6.1.2
      lodash.mergewith: 4.6.2

  /@chakra-ui/visually-hidden@2.2.0(@chakra-ui/system@2.6.2)(react@18.2.0):
    resolution: {integrity: sha512-KmKDg01SrQ7VbTD3+cPWf/UfpF5MSwm3v7MWi0n5t8HnnadT13MF0MJCDSXbBWnzLv1ZKJ6zlyAOeARWX+DpjQ==}
    peerDependencies:
      '@chakra-ui/system': '>=2.0.0'
      react: '>=18'
    dependencies:
      '@chakra-ui/system': 2.6.2(@emotion/react@11.11.1)(@emotion/styled@11.11.0)(react@18.2.0)
      react: 18.2.0

  /@changesets/apply-release-plan@6.1.4:
    resolution: {integrity: sha512-FMpKF1fRlJyCZVYHr3CbinpZZ+6MwvOtWUuO8uo+svcATEoc1zRDcj23pAurJ2TZ/uVz1wFHH6K3NlACy0PLew==}
    dependencies:
      '@babel/runtime': 7.23.6
      '@changesets/config': 2.3.1
      '@changesets/get-version-range-type': 0.3.2
      '@changesets/git': 2.0.0
      '@changesets/types': 5.2.1
      '@manypkg/get-packages': 1.1.3
      detect-indent: 6.1.0
      fs-extra: 7.0.1
      lodash.startcase: 4.4.0
      outdent: 0.5.0
      prettier: 2.8.8
      resolve-from: 5.0.0
      semver: 7.5.4
    dev: true

  /@changesets/assemble-release-plan@5.2.4(patch_hash=ixdzxqire6z6wavv7be3kwhyxu):
    resolution: {integrity: sha512-xJkWX+1/CUaOUWTguXEbCDTyWJFECEhmdtbkjhn5GVBGxdP/JwaHBIU9sW3FR6gD07UwZ7ovpiPclQZs+j+mvg==}
    dependencies:
      '@babel/runtime': 7.23.6
      '@changesets/errors': 0.1.4
      '@changesets/get-dependents-graph': 1.3.6
      '@changesets/types': 5.2.1
      '@manypkg/get-packages': 1.1.3
      semver: 7.5.4
    dev: true
    patched: true

  /@changesets/changelog-git@0.1.14:
    resolution: {integrity: sha512-+vRfnKtXVWsDDxGctOfzJsPhaCdXRYoe+KyWYoq5X/GqoISREiat0l3L8B0a453B2B4dfHGcZaGyowHbp9BSaA==}
    dependencies:
      '@changesets/types': 5.2.1
    dev: true

  /@changesets/cli@2.26.2:
    resolution: {integrity: sha512-dnWrJTmRR8bCHikJHl9b9HW3gXACCehz4OasrXpMp7sx97ECuBGGNjJhjPhdZNCvMy9mn4BWdplI323IbqsRig==}
    hasBin: true
    dependencies:
      '@babel/runtime': 7.23.6
      '@changesets/apply-release-plan': 6.1.4
      '@changesets/assemble-release-plan': 5.2.4(patch_hash=ixdzxqire6z6wavv7be3kwhyxu)
      '@changesets/changelog-git': 0.1.14
      '@changesets/config': 2.3.1
      '@changesets/errors': 0.1.4
      '@changesets/get-dependents-graph': 1.3.6
      '@changesets/get-release-plan': 3.0.17
      '@changesets/git': 2.0.0
      '@changesets/logger': 0.0.5
      '@changesets/pre': 1.0.14
      '@changesets/read': 0.5.9
      '@changesets/types': 5.2.1
      '@changesets/write': 0.2.3
      '@manypkg/get-packages': 1.1.3
      '@types/is-ci': 3.0.0
      '@types/semver': 7.5.6
      ansi-colors: 4.1.3
      chalk: 2.4.2
      enquirer: 2.3.6
      external-editor: 3.1.0
      fs-extra: 7.0.1
      human-id: 1.0.2
      is-ci: 3.0.1
      meow: 6.1.1
      outdent: 0.5.0
      p-limit: 2.3.0
      preferred-pm: 3.0.3
      resolve-from: 5.0.0
      semver: 7.5.4
      spawndamnit: 2.0.0
      term-size: 2.2.1
      tty-table: 4.2.1
    dev: true

  /@changesets/config@2.3.1:
    resolution: {integrity: sha512-PQXaJl82CfIXddUOppj4zWu+987GCw2M+eQcOepxN5s+kvnsZOwjEJO3DH9eVy+OP6Pg/KFEWdsECFEYTtbg6w==}
    dependencies:
      '@changesets/errors': 0.1.4
      '@changesets/get-dependents-graph': 1.3.6
      '@changesets/logger': 0.0.5
      '@changesets/types': 5.2.1
      '@manypkg/get-packages': 1.1.3
      fs-extra: 7.0.1
      micromatch: 4.0.5
    dev: true

  /@changesets/errors@0.1.4:
    resolution: {integrity: sha512-HAcqPF7snsUJ/QzkWoKfRfXushHTu+K5KZLJWPb34s4eCZShIf8BFO3fwq6KU8+G7L5KdtN2BzQAXOSXEyiY9Q==}
    dependencies:
      extendable-error: 0.1.7
    dev: true

  /@changesets/errors@0.2.0:
    resolution: {integrity: sha512-6BLOQUscTpZeGljvyQXlWOItQyU71kCdGz7Pi8H8zdw6BI0g3m43iL4xKUVPWtG+qrrL9DTjpdn8eYuCQSRpow==}
    dependencies:
      extendable-error: 0.1.7
    dev: true

  /@changesets/get-dependents-graph@1.3.6:
    resolution: {integrity: sha512-Q/sLgBANmkvUm09GgRsAvEtY3p1/5OCzgBE5vX3vgb5CvW0j7CEljocx5oPXeQSNph6FXulJlXV3Re/v3K3P3Q==}
    dependencies:
      '@changesets/types': 5.2.1
      '@manypkg/get-packages': 1.1.3
      chalk: 2.4.2
      fs-extra: 7.0.1
      semver: 7.5.4
    dev: true

  /@changesets/get-release-plan@3.0.17:
    resolution: {integrity: sha512-6IwKTubNEgoOZwDontYc2x2cWXfr6IKxP3IhKeK+WjyD6y3M4Gl/jdQvBw+m/5zWILSOCAaGLu2ZF6Q+WiPniw==}
    dependencies:
      '@babel/runtime': 7.23.6
      '@changesets/assemble-release-plan': 5.2.4(patch_hash=ixdzxqire6z6wavv7be3kwhyxu)
      '@changesets/config': 2.3.1
      '@changesets/pre': 1.0.14
      '@changesets/read': 0.5.9
      '@changesets/types': 5.2.1
      '@manypkg/get-packages': 1.1.3
    dev: true

  /@changesets/get-version-range-type@0.3.2:
    resolution: {integrity: sha512-SVqwYs5pULYjYT4op21F2pVbcrca4qA/bAA3FmFXKMN7Y+HcO8sbZUTx3TAy2VXulP2FACd1aC7f2nTuqSPbqg==}
    dev: true

  /@changesets/git@2.0.0:
    resolution: {integrity: sha512-enUVEWbiqUTxqSnmesyJGWfzd51PY4H7mH9yUw0hPVpZBJ6tQZFMU3F3mT/t9OJ/GjyiM4770i+sehAn6ymx6A==}
    dependencies:
      '@babel/runtime': 7.23.6
      '@changesets/errors': 0.1.4
      '@changesets/types': 5.2.1
      '@manypkg/get-packages': 1.1.3
      is-subdir: 1.2.0
      micromatch: 4.0.5
      spawndamnit: 2.0.0
    dev: true

  /@changesets/git@3.0.0:
    resolution: {integrity: sha512-vvhnZDHe2eiBNRFHEgMiGd2CT+164dfYyrJDhwwxTVD/OW0FUD6G7+4DIx1dNwkwjHyzisxGAU96q0sVNBns0w==}
    dependencies:
      '@babel/runtime': 7.23.6
      '@changesets/errors': 0.2.0
      '@changesets/types': 6.0.0
      '@manypkg/get-packages': 1.1.3
      is-subdir: 1.2.0
      micromatch: 4.0.5
      spawndamnit: 2.0.0
    dev: true

  /@changesets/logger@0.0.5:
    resolution: {integrity: sha512-gJyZHomu8nASHpaANzc6bkQMO9gU/ib20lqew1rVx753FOxffnCrJlGIeQVxNWCqM+o6OOleCo/ivL8UAO5iFw==}
    dependencies:
      chalk: 2.4.2
    dev: true

  /@changesets/logger@0.1.0:
    resolution: {integrity: sha512-pBrJm4CQm9VqFVwWnSqKEfsS2ESnwqwH+xR7jETxIErZcfd1u2zBSqrHbRHR7xjhSgep9x2PSKFKY//FAshA3g==}
    dependencies:
      chalk: 2.4.2
    dev: true

  /@changesets/parse@0.3.16:
    resolution: {integrity: sha512-127JKNd167ayAuBjUggZBkmDS5fIKsthnr9jr6bdnuUljroiERW7FBTDNnNVyJ4l69PzR57pk6mXQdtJyBCJKg==}
    dependencies:
      '@changesets/types': 5.2.1
      js-yaml: 3.14.1
    dev: true

  /@changesets/pre@1.0.14:
    resolution: {integrity: sha512-dTsHmxQWEQekHYHbg+M1mDVYFvegDh9j/kySNuDKdylwfMEevTeDouR7IfHNyVodxZXu17sXoJuf2D0vi55FHQ==}
    dependencies:
      '@babel/runtime': 7.23.6
      '@changesets/errors': 0.1.4
      '@changesets/types': 5.2.1
      '@manypkg/get-packages': 1.1.3
      fs-extra: 7.0.1
    dev: true

  /@changesets/read@0.5.9:
    resolution: {integrity: sha512-T8BJ6JS6j1gfO1HFq50kU3qawYxa4NTbI/ASNVVCBTsKquy2HYwM9r7ZnzkiMe8IEObAJtUVGSrePCOxAK2haQ==}
    dependencies:
      '@babel/runtime': 7.23.6
      '@changesets/git': 2.0.0
      '@changesets/logger': 0.0.5
      '@changesets/parse': 0.3.16
      '@changesets/types': 5.2.1
      chalk: 2.4.2
      fs-extra: 7.0.1
      p-filter: 2.1.0
    dev: true

  /@changesets/types@4.1.0:
    resolution: {integrity: sha512-LDQvVDv5Kb50ny2s25Fhm3d9QSZimsoUGBsUioj6MC3qbMUCuC8GPIvk/M6IvXx3lYhAs0lwWUQLb+VIEUCECw==}
    dev: true

  /@changesets/types@5.2.1:
    resolution: {integrity: sha512-myLfHbVOqaq9UtUKqR/nZA/OY7xFjQMdfgfqeZIBK4d0hA6pgxArvdv8M+6NUzzBsjWLOtvApv8YHr4qM+Kpfg==}
    dev: true

  /@changesets/types@6.0.0:
    resolution: {integrity: sha512-b1UkfNulgKoWfqyHtzKS5fOZYSJO+77adgL7DLRDr+/7jhChN+QcHnbjiQVOz/U+Ts3PGNySq7diAItzDgugfQ==}
    dev: true

  /@changesets/write@0.2.3:
    resolution: {integrity: sha512-Dbamr7AIMvslKnNYsLFafaVORx4H0pvCA2MHqgtNCySMe1blImEyAEOzDmcgKAkgz4+uwoLz7demIrX+JBr/Xw==}
    dependencies:
      '@babel/runtime': 7.23.6
      '@changesets/types': 5.2.1
      fs-extra: 7.0.1
      human-id: 1.0.2
      prettier: 2.8.8
    dev: true

  /@cspotcode/source-map-support@0.8.1:
    resolution: {integrity: sha512-IchNf6dN4tHoMFIn/7OE8LWZ19Y6q/67Bmf6vnGREv8RSbBVb9LPJxEcnwrcwX6ixSvaiGoomAUvu4YSxXrVgw==}
    engines: {node: '>=12'}
    dependencies:
      '@jridgewell/trace-mapping': 0.3.9
    dev: true

  /@emotion/babel-plugin@11.11.0:
    resolution: {integrity: sha512-m4HEDZleaaCH+XgDDsPF15Ht6wTLsgDTeR3WYj9Q/k76JtWhrJjcP4+/XlG8LGT/Rol9qUfOIztXeA84ATpqPQ==}
    dependencies:
      '@babel/helper-module-imports': 7.18.6
      '@babel/runtime': 7.23.6
      '@emotion/hash': 0.9.1
      '@emotion/memoize': 0.8.1
      '@emotion/serialize': 1.1.2
      babel-plugin-macros: 3.1.0
      convert-source-map: 1.9.0
      escape-string-regexp: 4.0.0
      find-root: 1.1.0
      source-map: 0.5.7
      stylis: 4.2.0

  /@emotion/cache@11.11.0:
    resolution: {integrity: sha512-P34z9ssTCBi3e9EI1ZsWpNHcfY1r09ZO0rZbRO2ob3ZQMnFI35jB536qoXbkdesr5EUhYi22anuEJuyxifaqAQ==}
    dependencies:
      '@emotion/memoize': 0.8.1
      '@emotion/sheet': 1.2.2
      '@emotion/utils': 1.2.1
      '@emotion/weak-memoize': 0.3.1
      stylis: 4.2.0

  /@emotion/hash@0.9.1:
    resolution: {integrity: sha512-gJB6HLm5rYwSLI6PQa+X1t5CFGrv1J1TWG+sOyMCeKz2ojaj6Fnl/rZEspogG+cvqbt4AE/2eIyD2QfLKTBNlQ==}

  /@emotion/is-prop-valid@0.8.8:
    resolution: {integrity: sha512-u5WtneEAr5IDG2Wv65yhunPSMLIpuKsbuOktRojfrEiEvRyC85LgPMZI63cr7NUqT8ZIGdSVg8ZKGxIug4lXcA==}
    requiresBuild: true
    dependencies:
      '@emotion/memoize': 0.7.4
    optional: true

  /@emotion/is-prop-valid@1.2.1:
    resolution: {integrity: sha512-61Mf7Ufx4aDxx1xlDeOm8aFFigGHE4z+0sKCa+IHCeZKiyP9RLD0Mmx7m8b9/Cf37f7NAvQOOJAbQQGVr5uERw==}
    dependencies:
      '@emotion/memoize': 0.8.1

  /@emotion/memoize@0.7.4:
    resolution: {integrity: sha512-Ja/Vfqe3HpuzRsG1oBtWTHk2PGZ7GR+2Vz5iYGelAw8dx32K0y7PjVuxK6z1nMpZOqAFsRUPCkK1YjJ56qJlgw==}
    requiresBuild: true
    optional: true

  /@emotion/memoize@0.8.1:
    resolution: {integrity: sha512-W2P2c/VRW1/1tLox0mVUalvnWXxavmv/Oum2aPsRcoDJuob75FC3Y8FbpfLwUegRcxINtGUMPq0tFCvYNTBXNA==}

  /@emotion/react@11.11.1(@types/react@18.2.45)(react@18.2.0):
    resolution: {integrity: sha512-5mlW1DquU5HaxjLkfkGN1GA/fvVGdyHURRiX/0FHl2cfIfRxSOfmxEH5YS43edp0OldZrZ+dkBKbngxcNCdZvA==}
    peerDependencies:
      '@types/react': '*'
      react: '>=16.8.0'
    peerDependenciesMeta:
      '@types/react':
        optional: true
    dependencies:
      '@babel/runtime': 7.23.6
      '@emotion/babel-plugin': 11.11.0
      '@emotion/cache': 11.11.0
      '@emotion/serialize': 1.1.2
      '@emotion/use-insertion-effect-with-fallbacks': 1.0.1(react@18.2.0)
      '@emotion/utils': 1.2.1
      '@emotion/weak-memoize': 0.3.1
      '@types/react': 18.2.45
      hoist-non-react-statics: 3.3.2
      react: 18.2.0

  /@emotion/serialize@1.1.2:
    resolution: {integrity: sha512-zR6a/fkFP4EAcCMQtLOhIgpprZOwNmCldtpaISpvz348+DP4Mz8ZoKaGGCQpbzepNIUWbq4w6hNZkwDyKoS+HA==}
    dependencies:
      '@emotion/hash': 0.9.1
      '@emotion/memoize': 0.8.1
      '@emotion/unitless': 0.8.1
      '@emotion/utils': 1.2.1
      csstype: 3.1.3

  /@emotion/sheet@1.2.2:
    resolution: {integrity: sha512-0QBtGvaqtWi+nx6doRwDdBIzhNdZrXUppvTM4dtZZWEGTXL/XE/yJxLMGlDT1Gt+UHH5IX1n+jkXyytE/av7OA==}

  /@emotion/styled@11.11.0(@emotion/react@11.11.1)(@types/react@18.2.45)(react@18.2.0):
    resolution: {integrity: sha512-hM5Nnvu9P3midq5aaXj4I+lnSfNi7Pmd4EWk1fOZ3pxookaQTNew6bp4JaCBYM4HVFZF9g7UjJmsUmC2JlxOng==}
    peerDependencies:
      '@emotion/react': ^11.0.0-rc.0
      '@types/react': '*'
      react: '>=16.8.0'
    peerDependenciesMeta:
      '@types/react':
        optional: true
    dependencies:
      '@babel/runtime': 7.23.6
      '@emotion/babel-plugin': 11.11.0
      '@emotion/is-prop-valid': 1.2.1
      '@emotion/react': 11.11.1(@types/react@18.2.45)(react@18.2.0)
      '@emotion/serialize': 1.1.2
      '@emotion/use-insertion-effect-with-fallbacks': 1.0.1(react@18.2.0)
      '@emotion/utils': 1.2.1
      '@types/react': 18.2.45
      react: 18.2.0

  /@emotion/unitless@0.8.1:
    resolution: {integrity: sha512-KOEGMu6dmJZtpadb476IsZBclKvILjopjUii3V+7MnXIQCYh8W3NgNcgwo21n9LXZX6EDIKvqfjYxXebDwxKmQ==}

  /@emotion/use-insertion-effect-with-fallbacks@1.0.1(react@18.2.0):
    resolution: {integrity: sha512-jT/qyKZ9rzLErtrjGgdkMBn2OP8wl0G3sQlBb3YPryvKHsjvINUhVaPFfP+fpBcOkmrVOVEEHQFJ7nbj2TH2gw==}
    peerDependencies:
      react: '>=16.8.0'
    dependencies:
      react: 18.2.0

  /@emotion/utils@1.2.1:
    resolution: {integrity: sha512-Y2tGf3I+XVnajdItskUCn6LX+VUDmP6lTL4fcqsXAv43dnlbZiuW4MWQW38rW/BVWSE7Q/7+XQocmpnRYILUmg==}

  /@emotion/weak-memoize@0.3.1:
    resolution: {integrity: sha512-EsBwpc7hBUJWAsNPBmJy4hxWx12v6bshQsldrVmjxJoc3isbxhOrF2IcCpaXxfvq03NwkI7sbsOLXbYuqF/8Ww==}

  /@esbuild/android-arm64@0.18.17:
    resolution: {integrity: sha512-9np+YYdNDed5+Jgr1TdWBsozZ85U1Oa3xW0c7TWqH0y2aGghXtZsuT8nYRbzOMcl0bXZXjOGbksoTtVOlWrRZg==}
    engines: {node: '>=12'}
    cpu: [arm64]
    os: [android]
    requiresBuild: true
    dev: true
    optional: true

  /@esbuild/android-arm64@0.19.9:
    resolution: {integrity: sha512-q4cR+6ZD0938R19MyEW3jEsMzbb/1rulLXiNAJQADD/XYp7pT+rOS5JGxvpRW8dFDEfjW4wLgC/3FXIw4zYglQ==}
    engines: {node: '>=12'}
    cpu: [arm64]
    os: [android]
    requiresBuild: true
    dev: true
    optional: true

  /@esbuild/android-arm@0.18.17:
    resolution: {integrity: sha512-wHsmJG/dnL3OkpAcwbgoBTTMHVi4Uyou3F5mf58ZtmUyIKfcdA7TROav/6tCzET4A3QW2Q2FC+eFneMU+iyOxg==}
    engines: {node: '>=12'}
    cpu: [arm]
    os: [android]
    requiresBuild: true
    dev: true
    optional: true

  /@esbuild/android-arm@0.19.9:
    resolution: {integrity: sha512-jkYjjq7SdsWuNI6b5quymW0oC83NN5FdRPuCbs9HZ02mfVdAP8B8eeqLSYU3gb6OJEaY5CQabtTFbqBf26H3GA==}
    engines: {node: '>=12'}
    cpu: [arm]
    os: [android]
    requiresBuild: true
    dev: true
    optional: true

  /@esbuild/android-x64@0.18.17:
    resolution: {integrity: sha512-O+FeWB/+xya0aLg23hHEM2E3hbfwZzjqumKMSIqcHbNvDa+dza2D0yLuymRBQQnC34CWrsJUXyH2MG5VnLd6uw==}
    engines: {node: '>=12'}
    cpu: [x64]
    os: [android]
    requiresBuild: true
    dev: true
    optional: true

  /@esbuild/android-x64@0.19.9:
    resolution: {integrity: sha512-KOqoPntWAH6ZxDwx1D6mRntIgZh9KodzgNOy5Ebt9ghzffOk9X2c1sPwtM9P+0eXbefnDhqYfkh5PLP5ULtWFA==}
    engines: {node: '>=12'}
    cpu: [x64]
    os: [android]
    requiresBuild: true
    dev: true
    optional: true

  /@esbuild/darwin-arm64@0.18.17:
    resolution: {integrity: sha512-M9uJ9VSB1oli2BE/dJs3zVr9kcCBBsE883prage1NWz6pBS++1oNn/7soPNS3+1DGj0FrkSvnED4Bmlu1VAE9g==}
    engines: {node: '>=12'}
    cpu: [arm64]
    os: [darwin]
    requiresBuild: true
    dev: true
    optional: true

  /@esbuild/darwin-arm64@0.19.9:
    resolution: {integrity: sha512-KBJ9S0AFyLVx2E5D8W0vExqRW01WqRtczUZ8NRu+Pi+87opZn5tL4Y0xT0mA4FtHctd0ZgwNoN639fUUGlNIWw==}
    engines: {node: '>=12'}
    cpu: [arm64]
    os: [darwin]
    requiresBuild: true
    dev: true
    optional: true

  /@esbuild/darwin-x64@0.18.17:
    resolution: {integrity: sha512-XDre+J5YeIJDMfp3n0279DFNrGCXlxOuGsWIkRb1NThMZ0BsrWXoTg23Jer7fEXQ9Ye5QjrvXpxnhzl3bHtk0g==}
    engines: {node: '>=12'}
    cpu: [x64]
    os: [darwin]
    requiresBuild: true
    dev: true
    optional: true

  /@esbuild/darwin-x64@0.19.9:
    resolution: {integrity: sha512-vE0VotmNTQaTdX0Q9dOHmMTao6ObjyPm58CHZr1UK7qpNleQyxlFlNCaHsHx6Uqv86VgPmR4o2wdNq3dP1qyDQ==}
    engines: {node: '>=12'}
    cpu: [x64]
    os: [darwin]
    requiresBuild: true
    dev: true
    optional: true

  /@esbuild/freebsd-arm64@0.18.17:
    resolution: {integrity: sha512-cjTzGa3QlNfERa0+ptykyxs5A6FEUQQF0MuilYXYBGdBxD3vxJcKnzDlhDCa1VAJCmAxed6mYhA2KaJIbtiNuQ==}
    engines: {node: '>=12'}
    cpu: [arm64]
    os: [freebsd]
    requiresBuild: true
    dev: true
    optional: true

  /@esbuild/freebsd-arm64@0.19.9:
    resolution: {integrity: sha512-uFQyd/o1IjiEk3rUHSwUKkqZwqdvuD8GevWF065eqgYfexcVkxh+IJgwTaGZVu59XczZGcN/YMh9uF1fWD8j1g==}
    engines: {node: '>=12'}
    cpu: [arm64]
    os: [freebsd]
    requiresBuild: true
    dev: true
    optional: true

  /@esbuild/freebsd-x64@0.18.17:
    resolution: {integrity: sha512-sOxEvR8d7V7Kw8QqzxWc7bFfnWnGdaFBut1dRUYtu+EIRXefBc/eIsiUiShnW0hM3FmQ5Zf27suDuHsKgZ5QrA==}
    engines: {node: '>=12'}
    cpu: [x64]
    os: [freebsd]
    requiresBuild: true
    dev: true
    optional: true

  /@esbuild/freebsd-x64@0.19.9:
    resolution: {integrity: sha512-WMLgWAtkdTbTu1AWacY7uoj/YtHthgqrqhf1OaEWnZb7PQgpt8eaA/F3LkV0E6K/Lc0cUr/uaVP/49iE4M4asA==}
    engines: {node: '>=12'}
    cpu: [x64]
    os: [freebsd]
    requiresBuild: true
    dev: true
    optional: true

  /@esbuild/linux-arm64@0.18.17:
    resolution: {integrity: sha512-c9w3tE7qA3CYWjT+M3BMbwMt+0JYOp3vCMKgVBrCl1nwjAlOMYzEo+gG7QaZ9AtqZFj5MbUc885wuBBmu6aADQ==}
    engines: {node: '>=12'}
    cpu: [arm64]
    os: [linux]
    requiresBuild: true
    dev: true
    optional: true

  /@esbuild/linux-arm64@0.19.9:
    resolution: {integrity: sha512-PiPblfe1BjK7WDAKR1Cr9O7VVPqVNpwFcPWgfn4xu0eMemzRp442hXyzF/fSwgrufI66FpHOEJk0yYdPInsmyQ==}
    engines: {node: '>=12'}
    cpu: [arm64]
    os: [linux]
    requiresBuild: true
    dev: true
    optional: true

  /@esbuild/linux-arm@0.18.17:
    resolution: {integrity: sha512-2d3Lw6wkwgSLC2fIvXKoMNGVaeY8qdN0IC3rfuVxJp89CRfA3e3VqWifGDfuakPmp90+ZirmTfye1n4ncjv2lg==}
    engines: {node: '>=12'}
    cpu: [arm]
    os: [linux]
    requiresBuild: true
    dev: true
    optional: true

  /@esbuild/linux-arm@0.19.9:
    resolution: {integrity: sha512-C/ChPohUYoyUaqn1h17m/6yt6OB14hbXvT8EgM1ZWaiiTYz7nWZR0SYmMnB5BzQA4GXl3BgBO1l8MYqL/He3qw==}
    engines: {node: '>=12'}
    cpu: [arm]
    os: [linux]
    requiresBuild: true
    dev: true
    optional: true

  /@esbuild/linux-ia32@0.18.17:
    resolution: {integrity: sha512-1DS9F966pn5pPnqXYz16dQqWIB0dmDfAQZd6jSSpiT9eX1NzKh07J6VKR3AoXXXEk6CqZMojiVDSZi1SlmKVdg==}
    engines: {node: '>=12'}
    cpu: [ia32]
    os: [linux]
    requiresBuild: true
    dev: true
    optional: true

  /@esbuild/linux-ia32@0.19.9:
    resolution: {integrity: sha512-f37i/0zE0MjDxijkPSQw1CO/7C27Eojqb+r3BbHVxMLkj8GCa78TrBZzvPyA/FNLUMzP3eyHCVkAopkKVja+6Q==}
    engines: {node: '>=12'}
    cpu: [ia32]
    os: [linux]
    requiresBuild: true
    dev: true
    optional: true

  /@esbuild/linux-loong64@0.18.17:
    resolution: {integrity: sha512-EvLsxCk6ZF0fpCB6w6eOI2Fc8KW5N6sHlIovNe8uOFObL2O+Mr0bflPHyHwLT6rwMg9r77WOAWb2FqCQrVnwFg==}
    engines: {node: '>=12'}
    cpu: [loong64]
    os: [linux]
    requiresBuild: true
    dev: true
    optional: true

  /@esbuild/linux-loong64@0.19.9:
    resolution: {integrity: sha512-t6mN147pUIf3t6wUt3FeumoOTPfmv9Cc6DQlsVBpB7eCpLOqQDyWBP1ymXn1lDw4fNUSb/gBcKAmvTP49oIkaA==}
    engines: {node: '>=12'}
    cpu: [loong64]
    os: [linux]
    requiresBuild: true
    dev: true
    optional: true

  /@esbuild/linux-mips64el@0.18.17:
    resolution: {integrity: sha512-e0bIdHA5p6l+lwqTE36NAW5hHtw2tNRmHlGBygZC14QObsA3bD4C6sXLJjvnDIjSKhW1/0S3eDy+QmX/uZWEYQ==}
    engines: {node: '>=12'}
    cpu: [mips64el]
    os: [linux]
    requiresBuild: true
    dev: true
    optional: true

  /@esbuild/linux-mips64el@0.19.9:
    resolution: {integrity: sha512-jg9fujJTNTQBuDXdmAg1eeJUL4Jds7BklOTkkH80ZgQIoCTdQrDaHYgbFZyeTq8zbY+axgptncko3v9p5hLZtw==}
    engines: {node: '>=12'}
    cpu: [mips64el]
    os: [linux]
    requiresBuild: true
    dev: true
    optional: true

  /@esbuild/linux-ppc64@0.18.17:
    resolution: {integrity: sha512-BAAilJ0M5O2uMxHYGjFKn4nJKF6fNCdP1E0o5t5fvMYYzeIqy2JdAP88Az5LHt9qBoUa4tDaRpfWt21ep5/WqQ==}
    engines: {node: '>=12'}
    cpu: [ppc64]
    os: [linux]
    requiresBuild: true
    dev: true
    optional: true

  /@esbuild/linux-ppc64@0.19.9:
    resolution: {integrity: sha512-tkV0xUX0pUUgY4ha7z5BbDS85uI7ABw3V1d0RNTii7E9lbmV8Z37Pup2tsLV46SQWzjOeyDi1Q7Wx2+QM8WaCQ==}
    engines: {node: '>=12'}
    cpu: [ppc64]
    os: [linux]
    requiresBuild: true
    dev: true
    optional: true

  /@esbuild/linux-riscv64@0.18.17:
    resolution: {integrity: sha512-Wh/HW2MPnC3b8BqRSIme/9Zhab36PPH+3zam5pqGRH4pE+4xTrVLx2+XdGp6fVS3L2x+DrsIcsbMleex8fbE6g==}
    engines: {node: '>=12'}
    cpu: [riscv64]
    os: [linux]
    requiresBuild: true
    dev: true
    optional: true

  /@esbuild/linux-riscv64@0.19.9:
    resolution: {integrity: sha512-DfLp8dj91cufgPZDXr9p3FoR++m3ZJ6uIXsXrIvJdOjXVREtXuQCjfMfvmc3LScAVmLjcfloyVtpn43D56JFHg==}
    engines: {node: '>=12'}
    cpu: [riscv64]
    os: [linux]
    requiresBuild: true
    dev: true
    optional: true

  /@esbuild/linux-s390x@0.18.17:
    resolution: {integrity: sha512-j/34jAl3ul3PNcK3pfI0NSlBANduT2UO5kZ7FCaK33XFv3chDhICLY8wJJWIhiQ+YNdQ9dxqQctRg2bvrMlYgg==}
    engines: {node: '>=12'}
    cpu: [s390x]
    os: [linux]
    requiresBuild: true
    dev: true
    optional: true

  /@esbuild/linux-s390x@0.19.9:
    resolution: {integrity: sha512-zHbglfEdC88KMgCWpOl/zc6dDYJvWGLiUtmPRsr1OgCViu3z5GncvNVdf+6/56O2Ca8jUU+t1BW261V6kp8qdw==}
    engines: {node: '>=12'}
    cpu: [s390x]
    os: [linux]
    requiresBuild: true
    dev: true
    optional: true

  /@esbuild/linux-x64@0.18.17:
    resolution: {integrity: sha512-QM50vJ/y+8I60qEmFxMoxIx4de03pGo2HwxdBeFd4nMh364X6TIBZ6VQ5UQmPbQWUVWHWws5MmJXlHAXvJEmpQ==}
    engines: {node: '>=12'}
    cpu: [x64]
    os: [linux]
    requiresBuild: true
    dev: true
    optional: true

  /@esbuild/linux-x64@0.19.9:
    resolution: {integrity: sha512-JUjpystGFFmNrEHQnIVG8hKwvA2DN5o7RqiO1CVX8EN/F/gkCjkUMgVn6hzScpwnJtl2mPR6I9XV1oW8k9O+0A==}
    engines: {node: '>=12'}
    cpu: [x64]
    os: [linux]
    requiresBuild: true
    dev: true
    optional: true

  /@esbuild/netbsd-x64@0.18.17:
    resolution: {integrity: sha512-/jGlhWR7Sj9JPZHzXyyMZ1RFMkNPjC6QIAan0sDOtIo2TYk3tZn5UDrkE0XgsTQCxWTTOcMPf9p6Rh2hXtl5TQ==}
    engines: {node: '>=12'}
    cpu: [x64]
    os: [netbsd]
    requiresBuild: true
    dev: true
    optional: true

  /@esbuild/netbsd-x64@0.19.9:
    resolution: {integrity: sha512-GThgZPAwOBOsheA2RUlW5UeroRfESwMq/guy8uEe3wJlAOjpOXuSevLRd70NZ37ZrpO6RHGHgEHvPg1h3S1Jug==}
    engines: {node: '>=12'}
    cpu: [x64]
    os: [netbsd]
    requiresBuild: true
    dev: true
    optional: true

  /@esbuild/openbsd-x64@0.18.17:
    resolution: {integrity: sha512-rSEeYaGgyGGf4qZM2NonMhMOP/5EHp4u9ehFiBrg7stH6BYEEjlkVREuDEcQ0LfIl53OXLxNbfuIj7mr5m29TA==}
    engines: {node: '>=12'}
    cpu: [x64]
    os: [openbsd]
    requiresBuild: true
    dev: true
    optional: true

  /@esbuild/openbsd-x64@0.19.9:
    resolution: {integrity: sha512-Ki6PlzppaFVbLnD8PtlVQfsYw4S9n3eQl87cqgeIw+O3sRr9IghpfSKY62mggdt1yCSZ8QWvTZ9jo9fjDSg9uw==}
    engines: {node: '>=12'}
    cpu: [x64]
    os: [openbsd]
    requiresBuild: true
    dev: true
    optional: true

  /@esbuild/sunos-x64@0.18.17:
    resolution: {integrity: sha512-Y7ZBbkLqlSgn4+zot4KUNYst0bFoO68tRgI6mY2FIM+b7ZbyNVtNbDP5y8qlu4/knZZ73fgJDlXID+ohY5zt5g==}
    engines: {node: '>=12'}
    cpu: [x64]
    os: [sunos]
    requiresBuild: true
    dev: true
    optional: true

  /@esbuild/sunos-x64@0.19.9:
    resolution: {integrity: sha512-MLHj7k9hWh4y1ddkBpvRj2b9NCBhfgBt3VpWbHQnXRedVun/hC7sIyTGDGTfsGuXo4ebik2+3ShjcPbhtFwWDw==}
    engines: {node: '>=12'}
    cpu: [x64]
    os: [sunos]
    requiresBuild: true
    dev: true
    optional: true

  /@esbuild/win32-arm64@0.18.17:
    resolution: {integrity: sha512-bwPmTJsEQcbZk26oYpc4c/8PvTY3J5/QK8jM19DVlEsAB41M39aWovWoHtNm78sd6ip6prilxeHosPADXtEJFw==}
    engines: {node: '>=12'}
    cpu: [arm64]
    os: [win32]
    requiresBuild: true
    dev: true
    optional: true

  /@esbuild/win32-arm64@0.19.9:
    resolution: {integrity: sha512-GQoa6OrQ8G08guMFgeXPH7yE/8Dt0IfOGWJSfSH4uafwdC7rWwrfE6P9N8AtPGIjUzdo2+7bN8Xo3qC578olhg==}
    engines: {node: '>=12'}
    cpu: [arm64]
    os: [win32]
    requiresBuild: true
    dev: true
    optional: true

  /@esbuild/win32-ia32@0.18.17:
    resolution: {integrity: sha512-H/XaPtPKli2MhW+3CQueo6Ni3Avggi6hP/YvgkEe1aSaxw+AeO8MFjq8DlgfTd9Iz4Yih3QCZI6YLMoyccnPRg==}
    engines: {node: '>=12'}
    cpu: [ia32]
    os: [win32]
    requiresBuild: true
    dev: true
    optional: true

  /@esbuild/win32-ia32@0.19.9:
    resolution: {integrity: sha512-UOozV7Ntykvr5tSOlGCrqU3NBr3d8JqPes0QWN2WOXfvkWVGRajC+Ym0/Wj88fUgecUCLDdJPDF0Nna2UK3Qtg==}
    engines: {node: '>=12'}
    cpu: [ia32]
    os: [win32]
    requiresBuild: true
    dev: true
    optional: true

  /@esbuild/win32-x64@0.18.17:
    resolution: {integrity: sha512-fGEb8f2BSA3CW7riJVurug65ACLuQAzKq0SSqkY2b2yHHH0MzDfbLyKIGzHwOI/gkHcxM/leuSW6D5w/LMNitA==}
    engines: {node: '>=12'}
    cpu: [x64]
    os: [win32]
    requiresBuild: true
    dev: true
    optional: true

  /@esbuild/win32-x64@0.19.9:
    resolution: {integrity: sha512-oxoQgglOP7RH6iasDrhY+R/3cHrfwIDvRlT4CGChflq6twk8iENeVvMJjmvBb94Ik1Z+93iGO27err7w6l54GQ==}
    engines: {node: '>=12'}
    cpu: [x64]
    os: [win32]
    requiresBuild: true
    dev: true
    optional: true

  /@eslint-community/eslint-utils@4.4.0(eslint@8.56.0):
    resolution: {integrity: sha512-1/sA4dwrzBAyeUoQ6oxahHKmrZvsnLCg4RfxW3ZFGGmQkSNQPFNLV9CUEFQP1x9EYXHTo5p6xdhZM1Ne9p/AfA==}
    engines: {node: ^12.22.0 || ^14.17.0 || >=16.0.0}
    peerDependencies:
      eslint: ^6.0.0 || ^7.0.0 || >=8.0.0
    dependencies:
      eslint: 8.56.0
      eslint-visitor-keys: 3.4.3
    dev: true

  /@eslint-community/regexpp@4.7.0:
    resolution: {integrity: sha512-+HencqxU7CFJnQb7IKtuNBqS6Yx3Tz4kOL8BJXo+JyeiBm5MEX6pO8onXDkjrkCRlfYXS1Axro15ZjVFe9YgsA==}
    engines: {node: ^12.0.0 || ^14.0.0 || >=16.0.0}
    dev: true

  /@eslint/eslintrc@2.1.4:
    resolution: {integrity: sha512-269Z39MS6wVJtsoUl10L60WdkhJVdPG24Q4eZTH3nnF6lpvSShEK3wQjDX9JRWAUPvPh7COouPpU9IrqaZFvtQ==}
    engines: {node: ^12.22.0 || ^14.17.0 || >=16.0.0}
    dependencies:
      ajv: 6.12.6
      debug: 4.3.4
      espree: 9.6.1
      globals: 13.20.0
      ignore: 5.2.4
      import-fresh: 3.3.0
      js-yaml: 4.1.0
      minimatch: 3.1.2
      strip-json-comments: 3.1.1
    transitivePeerDependencies:
      - supports-color
    dev: true

  /@eslint/js@8.56.0:
    resolution: {integrity: sha512-gMsVel9D7f2HLkBma9VbtzZRehRogVRfbr++f06nL2vnCGCNlzOD+/MUov/F4p8myyAHspEhVobgjpX64q5m6A==}
    engines: {node: ^12.22.0 || ^14.17.0 || >=16.0.0}
    dev: true

  /@floating-ui/core@1.5.0:
    resolution: {integrity: sha512-kK1h4m36DQ0UHGj5Ah4db7R0rHemTqqO0QLvUqi1/mUUp3LuAWbWxdxSIf/XsnH9VS6rRVPLJCncjRzUvyCLXg==}
    dependencies:
      '@floating-ui/utils': 0.1.6
    dev: false

  /@floating-ui/dom@1.5.3:
    resolution: {integrity: sha512-ClAbQnEqJAKCJOEbbLo5IUlZHkNszqhuxS4fHAVxRPXPya6Ysf2G8KypnYcOTpx6I8xcgF9bbHb6g/2KpbV8qA==}
    dependencies:
      '@floating-ui/core': 1.5.0
      '@floating-ui/utils': 0.1.6
    dev: false

  /@floating-ui/utils@0.1.6:
    resolution: {integrity: sha512-OfX7E2oUDYxtBvsuS4e/jSn4Q9Qb6DzgeYtsAdkPZ47znpoNsMgZw0+tVijiv3uGNR6dgNlty6r9rzIzHjtd/A==}
    dev: false

  /@formatjs/ecma402-abstract@1.18.0:
    resolution: {integrity: sha512-PEVLoa3zBevWSCZzPIM/lvPCi8P5l4G+NXQMc/CjEiaCWgyHieUoo0nM7Bs0n/NbuQ6JpXEolivQ9pKSBHaDlA==}
    dependencies:
      '@formatjs/intl-localematcher': 0.5.2
      tslib: 2.6.2

  /@formatjs/fast-memoize@2.2.0:
    resolution: {integrity: sha512-hnk/nY8FyrL5YxwP9e4r9dqeM6cAbo8PeU9UjyXojZMNvVad2Z06FAVHyR3Ecw6fza+0GH7vdJgiKIVXTMbSBA==}
    dependencies:
      tslib: 2.6.2

  /@formatjs/icu-messageformat-parser@2.7.3:
    resolution: {integrity: sha512-X/jy10V9S/vW+qlplqhMUxR8wErQ0mmIYSq4mrjpjDl9mbuGcCILcI1SUYkL5nlM4PJqpc0KOS0bFkkJNPxYRw==}
    dependencies:
      '@formatjs/ecma402-abstract': 1.18.0
      '@formatjs/icu-skeleton-parser': 1.7.0
      tslib: 2.6.2

  /@formatjs/icu-skeleton-parser@1.7.0:
    resolution: {integrity: sha512-Cfdo/fgbZzpN/jlN/ptQVe0lRHora+8ezrEeg2RfrNjyp+YStwBy7cqDY8k5/z2LzXg6O0AdzAV91XS0zIWv+A==}
    dependencies:
      '@formatjs/ecma402-abstract': 1.18.0
      tslib: 2.6.2

  /@formatjs/intl-displaynames@6.6.4:
    resolution: {integrity: sha512-ET8KQ+L9Q0K8x1SnJQa4DNssUcbATlMopWqYvGGR8yAvw5qwAQc1fv+DshCoZNIE9pbcue0IGC4kWNAkWqlFag==}
    dependencies:
      '@formatjs/ecma402-abstract': 1.18.0
      '@formatjs/intl-localematcher': 0.5.2
      tslib: 2.6.2

  /@formatjs/intl-listformat@7.5.3:
    resolution: {integrity: sha512-l7EOr0Yh1m8KagytukB90yw81uyzrM7amKFrgxXqphz4KeSIL0KPa68lPsdtZ+JmQB73GaDQRwLOwUKFZ1VZPQ==}
    dependencies:
      '@formatjs/ecma402-abstract': 1.18.0
      '@formatjs/intl-localematcher': 0.5.2
      tslib: 2.6.2

  /@formatjs/intl-localematcher@0.5.2:
    resolution: {integrity: sha512-txaaE2fiBMagLrR4jYhxzFO6wEdEG4TPMqrzBAcbr4HFUYzH/YC+lg6OIzKCHm8WgDdyQevxbAAV1OgcXctuGw==}
    dependencies:
      tslib: 2.6.2

  /@formatjs/intl@2.9.9(typescript@5.1.6):
    resolution: {integrity: sha512-JI3CNgL2Zdg5lv9ncT2sYKqbAj2RGrCbdzaCckIxMPxn4QuHuOVvYUGmBAXVusBmfG/0sxLmMrnwnBioz+QKdA==}
    peerDependencies:
      typescript: '5'
    peerDependenciesMeta:
      typescript:
        optional: true
    dependencies:
      '@formatjs/ecma402-abstract': 1.18.0
      '@formatjs/fast-memoize': 2.2.0
      '@formatjs/icu-messageformat-parser': 2.7.3
      '@formatjs/intl-displaynames': 6.6.4
      '@formatjs/intl-listformat': 7.5.3
      intl-messageformat: 10.5.8
      tslib: 2.6.2
      typescript: 5.1.6

  /@humanwhocodes/config-array@0.11.13:
    resolution: {integrity: sha512-JSBDMiDKSzQVngfRjOdFXgFfklaXI4K9nLF49Auh21lmBWRLIK3+xTErTWD4KU54pb6coM6ESE7Awz/FNU3zgQ==}
    engines: {node: '>=10.10.0'}
    dependencies:
      '@humanwhocodes/object-schema': 2.0.1
      debug: 4.3.4
      minimatch: 3.1.2
    transitivePeerDependencies:
      - supports-color
    dev: true

  /@humanwhocodes/module-importer@1.0.1:
    resolution: {integrity: sha512-bxveV4V8v5Yb4ncFTT3rPSgZBOpCkjfK0y4oVVVJwIuDVBRMDXrPyXRL988i5ap9m9bnyEEjWfm5WkBmtffLfA==}
    engines: {node: '>=12.22'}
    dev: true

  /@humanwhocodes/object-schema@2.0.1:
    resolution: {integrity: sha512-dvuCeX5fC9dXgJn9t+X5atfmgQAzUOWqS1254Gh0m6i8wKd10ebXkfNKiRK+1GWi/yTvvLDHpoxLr0xxxeslWw==}
    dev: true

  /@isaacs/cliui@8.0.2:
    resolution: {integrity: sha512-O8jcjabXaleOG9DQ0+ARXWZBTfnP4WNAqzuiJK7ll44AmxGKv/J2M4TPjxjY3znBCfvBXFzucm1twdyFybFqEA==}
    engines: {node: '>=12'}
    dependencies:
      string-width: 5.1.2
      string-width-cjs: /string-width@4.2.3
      strip-ansi: 7.1.0
      strip-ansi-cjs: /strip-ansi@6.0.1
      wrap-ansi: 8.1.0
      wrap-ansi-cjs: /wrap-ansi@7.0.0
    dev: true

  /@jest/schemas@29.6.3:
    resolution: {integrity: sha512-mo5j5X+jIZmJQveBKeS/clAueipV7KgiX1vMgCxam1RNYiqE1w62n0/tJJnHtjW8ZHcQco5gY85jA3mi0L+nSA==}
    engines: {node: ^14.15.0 || ^16.10.0 || >=18.0.0}
    dependencies:
      '@sinclair/typebox': 0.27.8
    dev: true

  /@jridgewell/gen-mapping@0.3.2:
    resolution: {integrity: sha512-mh65xKQAzI6iBcFzwv28KVWSmCkdRBWoOh+bYQGW3+6OZvbbN3TqMGo5hqYxQniRcH9F2VZIoJCm4pa3BPDK/A==}
    engines: {node: '>=6.0.0'}
    dependencies:
      '@jridgewell/set-array': 1.1.2
      '@jridgewell/sourcemap-codec': 1.4.15
      '@jridgewell/trace-mapping': 0.3.17
    dev: true

  /@jridgewell/resolve-uri@3.1.0:
    resolution: {integrity: sha512-F2msla3tad+Mfht5cJq7LSXcdudKTWCVYUgw6pLFOOHSTtZlj6SWNYAp+AhuqLmWdBO2X5hPrLcu8cVP8fy28w==}
    engines: {node: '>=6.0.0'}
    dev: true

  /@jridgewell/set-array@1.1.2:
    resolution: {integrity: sha512-xnkseuNADM0gt2bs+BvhO0p78Mk762YnZdsuzFV018NoG1Sj1SCQvpSqa7XUaTam5vAGasABV9qXASMKnFMwMw==}
    engines: {node: '>=6.0.0'}
    dev: true

  /@jridgewell/sourcemap-codec@1.4.14:
    resolution: {integrity: sha512-XPSJHWmi394fuUuzDnGz1wiKqWfo1yXecHQMRf2l6hztTO+nPru658AyDngaBe7isIxEkRsPR3FZh+s7iVa4Uw==}
    dev: true

  /@jridgewell/sourcemap-codec@1.4.15:
    resolution: {integrity: sha512-eF2rxCRulEKXHTRiDrDy6erMYWqNw4LPdQ8UQA4huuxaQsVeRPFl2oM8oDGxMFhJUWZf9McpLtJasDDZb/Bpeg==}

  /@jridgewell/trace-mapping@0.3.17:
    resolution: {integrity: sha512-MCNzAp77qzKca9+W/+I0+sEpaUnZoeasnghNeVc41VZCEKaCH73Vq3BZZ/SzWIgrqE4H4ceI+p+b6C0mHf9T4g==}
    dependencies:
      '@jridgewell/resolve-uri': 3.1.0
      '@jridgewell/sourcemap-codec': 1.4.14
    dev: true

  /@jridgewell/trace-mapping@0.3.9:
    resolution: {integrity: sha512-3Belt6tdc8bPgAtbcmdtNJlirVoTmEb5e2gC94PnkwEW9jI6CAHUeoG85tjWP5WquqfavoMtMwiG4P926ZKKuQ==}
    dependencies:
      '@jridgewell/resolve-uri': 3.1.0
      '@jridgewell/sourcemap-codec': 1.4.15
    dev: true

  /@manypkg/find-root@1.1.0:
    resolution: {integrity: sha512-mki5uBvhHzO8kYYix/WRy2WX8S3B5wdVSc9D6KcU5lQNglP2yt58/VfLuAK49glRXChosY8ap2oJ1qgma3GUVA==}
    dependencies:
      '@babel/runtime': 7.23.6
      '@types/node': 12.20.55
      find-up: 4.1.0
      fs-extra: 8.1.0
    dev: true

  /@manypkg/find-root@2.2.0:
    resolution: {integrity: sha512-NET+BNIMmBWUUUfFtuDgaTIav6pVlkkSdI2mt+2rFWPd6TQ0DXyhQH47Ql+d7x2oIkJ69dkVKwsTErRt2ROPbw==}
    engines: {node: '>=14.18.0'}
    dependencies:
      '@manypkg/tools': 1.1.0
      '@types/node': 12.20.55
      find-up: 4.1.0
      fs-extra: 8.1.0
    dev: true

  /@manypkg/get-packages@1.1.3:
    resolution: {integrity: sha512-fo+QhuU3qE/2TQMQmbVMqaQ6EWbMhi4ABWP+O4AM1NqPBuy0OrApV5LO6BrrgnhtAHS2NH6RrVk9OL181tTi8A==}
    dependencies:
      '@babel/runtime': 7.23.6
      '@changesets/types': 4.1.0
      '@manypkg/find-root': 1.1.0
      fs-extra: 8.1.0
      globby: 11.1.0
      read-yaml-file: 1.1.0
    dev: true

  /@manypkg/get-packages@2.2.0:
    resolution: {integrity: sha512-B5p5BXMwhGZKi/syEEAP1eVg5DZ/9LP+MZr0HqfrHLgu9fq0w4ZwH8yVen4JmjrxI2dWS31dcoswYzuphLaRxg==}
    engines: {node: '>=14.18.0'}
    dependencies:
      '@manypkg/find-root': 2.2.0
      '@manypkg/tools': 1.1.0
    dev: true

  /@manypkg/tools@1.1.0:
    resolution: {integrity: sha512-SkAyKAByB9l93Slyg8AUHGuM2kjvWioUTCckT/03J09jYnfEzMO/wSXmEhnKGYs6qx9De8TH4yJCl0Y9lRgnyQ==}
    engines: {node: '>=14.18.0'}
    dependencies:
      fs-extra: 8.1.0
      globby: 11.1.0
      jju: 1.4.0
      read-yaml-file: 1.1.0
    dev: true

  /@mapbox/jsonlint-lines-primitives@2.0.2:
    resolution: {integrity: sha512-rY0o9A5ECsTQRVhv7tL/OyDpGAoUB4tTvLiW1DSzQGq4bvTPhNw1VpSNjDJc5GFZ2XuyOtSWSVN05qOtcD71qQ==}
    engines: {node: '>= 0.6'}
    dev: false

  /@mapbox/unitbezier@0.0.1:
    resolution: {integrity: sha512-nMkuDXFv60aBr9soUG5q+GvZYL+2KZHVvsqFCzqnkGEf46U2fvmytHaEVc1/YZbiLn8X+eR3QzX1+dwDO1lxlw==}
    dev: false

  /@maplibre/maplibre-gl-style-spec@19.3.3:
    resolution: {integrity: sha512-cOZZOVhDSulgK0meTsTkmNXb1ahVvmTmWmfx9gRBwc6hq98wS9JP35ESIoNq3xqEan+UN+gn8187Z6E4NKhLsw==}
    hasBin: true
    dependencies:
      '@mapbox/jsonlint-lines-primitives': 2.0.2
      '@mapbox/unitbezier': 0.0.1
      json-stringify-pretty-compact: 3.0.0
      minimist: 1.2.8
      rw: 1.3.3
      sort-object: 3.0.3
    dev: false

  /@nodelib/fs.scandir@2.1.5:
    resolution: {integrity: sha512-vq24Bq3ym5HEQm2NKCr3yXDwjc7vTsEThRDnkp2DK9p1uqLR+DHurm/NOTo0KG7HYHU7eppKZj3MyqYuMBf62g==}
    engines: {node: '>= 8'}
    dependencies:
      '@nodelib/fs.stat': 2.0.5
      run-parallel: 1.2.0
    dev: true

  /@nodelib/fs.stat@2.0.5:
    resolution: {integrity: sha512-RkhPPp2zrqDAQA/2jNhnztcPAlv64XdhIp7a7454A5ovI7Bukxgt7MX7udwAu3zg1DcpPU0rz3VV1SeaqvY4+A==}
    engines: {node: '>= 8'}
    dev: true

  /@nodelib/fs.walk@1.2.8:
    resolution: {integrity: sha512-oGB+UxlgWcgQkgwo8GcEGwemoTFt3FIO9ababBmaGwXIoBKZ+GTy0pP185beGg7Llih/NSHSV2XAs1lnznocSg==}
    engines: {node: '>= 8'}
    dependencies:
      '@nodelib/fs.scandir': 2.1.5
      fastq: 1.15.0
    dev: true

  /@open-pioneer/base-theme@0.2.0(@open-pioneer/chakra-integration@1.1.1):
    resolution: {integrity: sha512-aUn7pPBjErXGLJ665oef27P7tkc81e7BhwSWNh6dw3mS30hLRb9Vzqi10U6VkOd65HzgI4uw6ZT/1YvK5mqsRg==}
    peerDependencies:
      '@open-pioneer/chakra-integration': ^1.1.1
    dependencies:
      '@open-pioneer/chakra-integration': 1.1.1(@chakra-ui/react@2.8.2)(@emotion/cache@11.11.0)(@emotion/react@11.11.1)(@emotion/styled@11.11.0)(framer-motion@10.16.16)(react-dom@18.2.0)(react@18.2.0)

  /@open-pioneer/build-common@2.0.0:
    resolution: {integrity: sha512-8j88qeRWTRWsYFhVQl8WmX2NJaQP9oJuKnAe8f4MRgb6ZQ6yrPvkZh916CYT2VF0nsa7X2Hl9hFUKbJJnKp7UQ==}
    engines: {node: '>= 18'}
    dependencies:
      semver: 7.5.4
      zod: 3.22.4
      zod-validation-error: 2.1.0(zod@3.22.4)
    dev: true

  /@open-pioneer/build-package-cli@2.0.0(sass@1.69.5)(typescript@5.1.6):
    resolution: {integrity: sha512-/gxShIkf5TAVjgSxJVLjI0HAzUqzb+P2PcXJuKy0mjxdbsnFqb5ODG8lb97C0qfN6ggYuBnQKtIUEvYoqqKgmg==}
    engines: {node: '>= 18'}
    hasBin: true
    dependencies:
      '@open-pioneer/build-package': 2.0.0(sass@1.69.5)(typescript@5.1.6)
      chalk: 5.3.0
      commander: 11.1.0
    transitivePeerDependencies:
      - sass
      - supports-color
      - typescript
    dev: true

  /@open-pioneer/build-package@2.0.0(sass@1.69.5)(typescript@5.1.6):
    resolution: {integrity: sha512-GK1LzG8EJJ/7wdlnvY4q+Y7z8dJGd34c5eNxmIdK9aSwYAkegHyd9YdNPZJ2AohHgckKcrT+IoJJZS92xi/0rA==}
    engines: {node: '>= 18'}
    peerDependencies:
      sass: '*'
      typescript: '*'
    peerDependenciesMeta:
      sass:
        optional: true
      typescript:
        optional: true
    dependencies:
      '@open-pioneer/build-common': 2.0.0
      '@open-pioneer/build-support': 2.0.0
      chalk: 5.3.0
      debug: 4.3.4
      esbuild: 0.19.9
      fast-glob: 3.3.2
      fs-extra: 11.2.0
      postcss: 8.4.31
      postcss-import: 15.1.0(postcss@8.4.31)
      rollup: 4.8.0
      rollup-plugin-esbuild: 6.1.0(esbuild@0.19.9)(rollup@4.8.0)
      sass: 1.69.5
      typescript: 5.1.6
    transitivePeerDependencies:
      - supports-color
    dev: true

  /@open-pioneer/build-support@2.0.0:
    resolution: {integrity: sha512-eH3d2x5Z7gyG796Wa9BnT7xwDgqG003hAv34tXYFo4rpj5KP4lUEKSt86N4PzMAaDmAEDvEtMvvwA5ozT3ZYrg==}
    engines: {node: '>= 18'}
    dev: true

  /@open-pioneer/chakra-integration@1.1.1(@chakra-ui/react@2.8.2)(@emotion/cache@11.11.0)(@emotion/react@11.11.1)(@emotion/styled@11.11.0)(framer-motion@10.16.16)(react-dom@18.2.0)(react@18.2.0):
    resolution: {integrity: sha512-ZXdyr/5dgY13y/wzS9T6gDgZNxc1Tk6cPSDgqIHA/isjSK9rpyHBJsQXoP+i7+PhoMCZiKMbljG/sBSDTpOQjg==}
    peerDependencies:
      '@chakra-ui/react': ^2.8.2
      '@emotion/cache': ^11.11.0
      '@emotion/react': ^11.11.1
      '@emotion/styled': ^11.11.0
      framer-motion: ^10.16.9
      react: ^18.2.0
      react-dom: ^18.2.0
    dependencies:
      '@chakra-ui/react': 2.8.2(@emotion/react@11.11.1)(@emotion/styled@11.11.0)(@types/react@18.2.45)(framer-motion@10.16.16)(react-dom@18.2.0)(react@18.2.0)
      '@emotion/cache': 11.11.0
      '@emotion/react': 11.11.1(@types/react@18.2.45)(react@18.2.0)
      '@emotion/styled': 11.11.0(@emotion/react@11.11.1)(@types/react@18.2.45)(react@18.2.0)
      framer-motion: 10.16.16(react-dom@18.2.0)(react@18.2.0)
      react: 18.2.0
      react-dom: 18.2.0(react@18.2.0)

  /@open-pioneer/core@1.2.1:
    resolution: {integrity: sha512-LuDc+jPxI5U+B0L6+dHu1PNqeVni2FD/mG2A/EoZQMnoT9ICDp3jChEFooGA7RbbR6wSum2DS4OjxBRoJvx0Ng==}

<<<<<<< HEAD
  /@open-pioneer/http@2.1.0(@open-pioneer/core@1.2.0)(@open-pioneer/runtime@2.0.1):
    resolution: {integrity: sha512-DcRyIUH1BaXbhbXyNV1DM9ZqYF+nXWi0UmD3/B8W5HmN7gZ2Ya7rwwx1T7o2ZXB0IykhJ58Y+eS1+2TAmf58Jw==}
    peerDependencies:
      '@open-pioneer/core': ^1.2.0
      '@open-pioneer/runtime': ^2.0.1
    dependencies:
      '@open-pioneer/core': 1.2.0
      '@open-pioneer/runtime': 2.0.1(@formatjs/intl@2.9.9)(@open-pioneer/base-theme@0.2.0)(@open-pioneer/chakra-integration@1.1.1)(@open-pioneer/core@1.2.0)(@open-pioneer/runtime-react-support@1.0.0)(react-dom@18.2.0)(react@18.2.0)
    dev: false

  /@open-pioneer/integration@2.0.1(@open-pioneer/runtime@2.0.1):
    resolution: {integrity: sha512-aDP8JDuZTcKiz2AOS+kkx4QZhyVoGUOd3s1vbGCsdwQlvlqhMIKPHXqv+MhOn9qdPdMESzE8dC3BV+v/YElFCw==}
=======
  /@open-pioneer/integration@2.0.2(@open-pioneer/runtime@2.0.2):
    resolution: {integrity: sha512-+lB29Fpq3swZ2yR/+ukP+eCDa6U1CGly1JTTXtWH7yim5Iakir0wyn0cuxf6SG2YmdKqiu2AYpE6UZqXU5wshA==}
>>>>>>> 07b608c7
    peerDependencies:
      '@open-pioneer/runtime': ^2.0.2
    dependencies:
      '@open-pioneer/runtime': 2.0.2(@formatjs/intl@2.9.9)(@open-pioneer/base-theme@0.2.0)(@open-pioneer/chakra-integration@1.1.1)(@open-pioneer/core@1.2.1)(@open-pioneer/runtime-react-support@1.0.0)(react-dom@18.2.0)(react@18.2.0)
    dev: false

  /@open-pioneer/runtime-react-support@1.0.0(react@18.2.0):
    resolution: {integrity: sha512-u5cMrU0Vxx9Rrs4equZ/uvtK925YUWq/O/3UubBV1206VQKJ1lsEZGWWkkvHnpGfQkOGy25ymbcVzNXGumND+A==}
    peerDependencies:
      react: ^18.2.0
    dependencies:
      react: 18.2.0

  /@open-pioneer/runtime@2.0.2(@formatjs/intl@2.9.9)(@open-pioneer/base-theme@0.2.0)(@open-pioneer/chakra-integration@1.1.1)(@open-pioneer/core@1.2.1)(@open-pioneer/runtime-react-support@1.0.0)(react-dom@18.2.0)(react@18.2.0):
    resolution: {integrity: sha512-l1yV1uxKbk4UUuRrDwKpKBy835bImVZBVGJfvjHZ2ewa00klKY5+61ptw8zByxVkTTZF1ZdrVMvY3ZJSau0dKQ==}
    peerDependencies:
      '@formatjs/intl': ^2.9.9
      '@open-pioneer/base-theme': ^0.2.0
      '@open-pioneer/chakra-integration': ^1.1.1
      '@open-pioneer/core': ^1.2.1
      '@open-pioneer/runtime-react-support': ^1.0.0
      react: ^18.2.0
      react-dom: ^18.2.0
    dependencies:
      '@formatjs/intl': 2.9.9(typescript@5.1.6)
      '@open-pioneer/base-theme': 0.2.0(@open-pioneer/chakra-integration@1.1.1)
      '@open-pioneer/chakra-integration': 1.1.1(@chakra-ui/react@2.8.2)(@emotion/cache@11.11.0)(@emotion/react@11.11.1)(@emotion/styled@11.11.0)(framer-motion@10.16.16)(react-dom@18.2.0)(react@18.2.0)
      '@open-pioneer/core': 1.2.1
      '@open-pioneer/runtime-react-support': 1.0.0(react@18.2.0)
      react: 18.2.0
      react-dom: 18.2.0(react@18.2.0)

  /@open-pioneer/tag-current-versions@2.0.0:
    resolution: {integrity: sha512-wHOlxUBiEgnuiYiXtJYuodgHV2bJck4bYvOVVqObAF9GbtfX46pLqiWvytLFzcHklSVfHcI0qGVxioXWWxqVIQ==}
    engines: {node: '>= 18'}
    hasBin: true
    dependencies:
      '@changesets/git': 3.0.0
      '@changesets/logger': 0.1.0
      '@manypkg/get-packages': 2.2.0
    dev: true

  /@open-pioneer/test-utils@1.0.2(@formatjs/intl@2.9.9)(@open-pioneer/chakra-integration@1.1.1)(@open-pioneer/runtime-react-support@1.0.0)(@testing-library/dom@9.3.3)(@testing-library/react@14.1.2)(react-dom@18.2.0)(react@18.2.0):
    resolution: {integrity: sha512-Q4I9h9nbT30nouFbYuG9xn9RAYMicBTR0Ctg7y8Y+JyiGacepecrHHlQZKlVwLdWUnKIZqzE3ZURPBdvzATN5g==}
    peerDependencies:
      '@formatjs/intl': ^2.9.9
      '@open-pioneer/chakra-integration': ^1.1.1
      '@open-pioneer/runtime-react-support': ^1.0.0
      '@testing-library/dom': ^9.3.3
      '@testing-library/react': ^14.1.2
      react: ^18.2.0
      react-dom: ^18.2.0
    dependencies:
      '@formatjs/intl': 2.9.9(typescript@5.1.6)
      '@open-pioneer/chakra-integration': 1.1.1(@chakra-ui/react@2.8.2)(@emotion/cache@11.11.0)(@emotion/react@11.11.1)(@emotion/styled@11.11.0)(framer-motion@10.16.16)(react-dom@18.2.0)(react@18.2.0)
      '@open-pioneer/runtime-react-support': 1.0.0(react@18.2.0)
      '@testing-library/dom': 9.3.3
      '@testing-library/react': 14.1.2(react-dom@18.2.0)(react@18.2.0)
      react: 18.2.0
      react-dom: 18.2.0(react@18.2.0)

  /@open-pioneer/vite-plugin-pioneer@2.0.0(@open-pioneer/runtime@2.0.2)(sass@1.69.5)(vite@4.5.1):
    resolution: {integrity: sha512-tiM2tmsM6TkpaPVdVgn889gnFv0kpRcGvict4Ig9ZkhIxyuhz0EFA+cstIQBT+ZEOOefeiAw9ryvMp83V7fL+Q==}
    engines: {node: '>= 18'}
    peerDependencies:
      '@open-pioneer/runtime': '*'
      sass: ^1.58.3
      vite: ^4.0.0
    dependencies:
      '@babel/generator': 7.23.6
      '@babel/template': 7.22.15
      '@babel/types': 7.23.6
      '@open-pioneer/build-common': 2.0.0
      '@open-pioneer/runtime': 2.0.2(@formatjs/intl@2.9.9)(@open-pioneer/base-theme@0.2.0)(@open-pioneer/chakra-integration@1.1.1)(@open-pioneer/core@1.2.1)(@open-pioneer/runtime-react-support@1.0.0)(react-dom@18.2.0)(react@18.2.0)
      debug: 4.3.4
      js-yaml: 4.1.0
      sass: 1.69.5
      vite: 4.5.1(@types/node@16.18.68)(sass@1.69.5)
      zod: 3.22.4
      zod-validation-error: 2.1.0(zod@3.22.4)
    transitivePeerDependencies:
      - supports-color
    dev: true

  /@petamoriken/float16@3.7.1:
    resolution: {integrity: sha512-oXZOc+aePd0FnhTWk15pyqK+Do87n0TyLV1nxdEougE95X/WXWDqmQobfhgnSY7QsWn5euZUWuDVeTQvoQ5VNw==}
    dev: false

  /@pkgjs/parseargs@0.11.0:
    resolution: {integrity: sha512-+1VkjdD0QBLPodGrJUeqarH8VAIvQODIbwh9XpP5Syisf7YoQgsJKPNFoqqLQlu+VQ/tVSshMR6loPMn8U+dPg==}
    engines: {node: '>=14'}
    requiresBuild: true
    dev: true
    optional: true

  /@popperjs/core@2.11.6:
    resolution: {integrity: sha512-50/17A98tWUfQ176raKiOGXuYpLyyVMkxxG6oylzL3BPOlA6ADGdK7EYunSa4I064xerltq9TGXs8HmOk5E+vw==}

  /@rollup/pluginutils@4.2.1:
    resolution: {integrity: sha512-iKnFXr7NkdZAIHiIWE+BX5ULi/ucVFYWD6TbAV+rZctiRTY2PL6tsIKhoIOaoskiWAkgu+VsbXgUVDNLHf+InQ==}
    engines: {node: '>= 8.0.0'}
    dependencies:
      estree-walker: 2.0.2
      picomatch: 2.3.1
    dev: true

  /@rollup/pluginutils@5.1.0(rollup@4.8.0):
    resolution: {integrity: sha512-XTIWOPPcpvyKI6L1NHo0lFlCyznUEyPmPY1mc3KpPVDYulHSTvyeLNVW00QTLIAFNhR3kYnJTQHeGqU4M3n09g==}
    engines: {node: '>=14.0.0'}
    peerDependencies:
      rollup: ^1.20.0||^2.0.0||^3.0.0||^4.0.0
    peerDependenciesMeta:
      rollup:
        optional: true
    dependencies:
      '@types/estree': 1.0.0
      estree-walker: 2.0.2
      picomatch: 2.3.1
      rollup: 4.8.0
    dev: true

  /@rollup/rollup-android-arm-eabi@4.8.0:
    resolution: {integrity: sha512-zdTObFRoNENrdPpnTNnhOljYIcOX7aI7+7wyrSpPFFIOf/nRdedE6IYsjaBE7tjukphh1tMTojgJ7p3lKY8x6Q==}
    cpu: [arm]
    os: [android]
    requiresBuild: true
    dev: true
    optional: true

  /@rollup/rollup-android-arm64@4.8.0:
    resolution: {integrity: sha512-aiItwP48BiGpMFS9Znjo/xCNQVwTQVcRKkFKsO81m8exrGjHkCBDvm9PHay2kpa8RPnZzzKcD1iQ9KaLY4fPQQ==}
    cpu: [arm64]
    os: [android]
    requiresBuild: true
    dev: true
    optional: true

  /@rollup/rollup-darwin-arm64@4.8.0:
    resolution: {integrity: sha512-zhNIS+L4ZYkYQUjIQUR6Zl0RXhbbA0huvNIWjmPc2SL0cB1h5Djkcy+RZ3/Bwszfb6vgwUvcVJYD6e6Zkpsi8g==}
    cpu: [arm64]
    os: [darwin]
    requiresBuild: true
    dev: true
    optional: true

  /@rollup/rollup-darwin-x64@4.8.0:
    resolution: {integrity: sha512-A/FAHFRNQYrELrb/JHncRWzTTXB2ticiRFztP4ggIUAfa9Up1qfW8aG2w/mN9jNiZ+HB0t0u0jpJgFXG6BfRTA==}
    cpu: [x64]
    os: [darwin]
    requiresBuild: true
    dev: true
    optional: true

  /@rollup/rollup-linux-arm-gnueabihf@4.8.0:
    resolution: {integrity: sha512-JsidBnh3p2IJJA4/2xOF2puAYqbaczB3elZDT0qHxn362EIoIkq7hrR43Xa8RisgI6/WPfvb2umbGsuvf7E37A==}
    cpu: [arm]
    os: [linux]
    requiresBuild: true
    dev: true
    optional: true

  /@rollup/rollup-linux-arm64-gnu@4.8.0:
    resolution: {integrity: sha512-hBNCnqw3EVCkaPB0Oqd24bv8SklETptQWcJz06kb9OtiShn9jK1VuTgi7o4zPSt6rNGWQOTDEAccbk0OqJmS+g==}
    cpu: [arm64]
    os: [linux]
    requiresBuild: true
    dev: true
    optional: true

  /@rollup/rollup-linux-arm64-musl@4.8.0:
    resolution: {integrity: sha512-Fw9ChYfJPdltvi9ALJ9wzdCdxGw4wtq4t1qY028b2O7GwB5qLNSGtqMsAel1lfWTZvf4b6/+4HKp0GlSYg0ahA==}
    cpu: [arm64]
    os: [linux]
    requiresBuild: true
    dev: true
    optional: true

  /@rollup/rollup-linux-riscv64-gnu@4.8.0:
    resolution: {integrity: sha512-BH5xIh7tOzS9yBi8dFrCTG8Z6iNIGWGltd3IpTSKp6+pNWWO6qy8eKoRxOtwFbMrid5NZaidLYN6rHh9aB8bEw==}
    cpu: [riscv64]
    os: [linux]
    requiresBuild: true
    dev: true
    optional: true

  /@rollup/rollup-linux-x64-gnu@4.8.0:
    resolution: {integrity: sha512-PmvAj8k6EuWiyLbkNpd6BLv5XeYFpqWuRvRNRl80xVfpGXK/z6KYXmAgbI4ogz7uFiJxCnYcqyvZVD0dgFog7Q==}
    cpu: [x64]
    os: [linux]
    requiresBuild: true
    dev: true
    optional: true

  /@rollup/rollup-linux-x64-musl@4.8.0:
    resolution: {integrity: sha512-mdxnlW2QUzXwY+95TuxZ+CurrhgrPAMveDWI97EQlA9bfhR8tw3Pt7SUlc/eSlCNxlWktpmT//EAA8UfCHOyXg==}
    cpu: [x64]
    os: [linux]
    requiresBuild: true
    dev: true
    optional: true

  /@rollup/rollup-win32-arm64-msvc@4.8.0:
    resolution: {integrity: sha512-ge7saUz38aesM4MA7Cad8CHo0Fyd1+qTaqoIo+Jtk+ipBi4ATSrHWov9/S4u5pbEQmLjgUjB7BJt+MiKG2kzmA==}
    cpu: [arm64]
    os: [win32]
    requiresBuild: true
    dev: true
    optional: true

  /@rollup/rollup-win32-ia32-msvc@4.8.0:
    resolution: {integrity: sha512-p9E3PZlzurhlsN5h9g7zIP1DnqKXJe8ZUkFwAazqSvHuWfihlIISPxG9hCHCoA+dOOspL/c7ty1eeEVFTE0UTw==}
    cpu: [ia32]
    os: [win32]
    requiresBuild: true
    dev: true
    optional: true

  /@rollup/rollup-win32-x64-msvc@4.8.0:
    resolution: {integrity: sha512-kb4/auKXkYKqlUYTE8s40FcJIj5soOyRLHKd4ugR0dCq0G2EfcF54eYcfQiGkHzjidZ40daB4ulsFdtqNKZtBg==}
    cpu: [x64]
    os: [win32]
    requiresBuild: true
    dev: true
    optional: true

  /@sinclair/typebox@0.27.8:
    resolution: {integrity: sha512-+Fj43pSMwJs4KRrH/938Uf+uAELIgVBmQzg/q1YG10djyfA3TnrU8N8XzqCh/okZdszqBQTZf96idMfE5lnwTA==}
    dev: true

  /@swc/core-darwin-arm64@1.3.101:
    resolution: {integrity: sha512-mNFK+uHNPRXSnfTOG34zJOeMl2waM4hF4a2NY7dkMXrPqw9CoJn4MwTXJcyMiSz1/BnNjjTCHF3Yhj0jPxmkzQ==}
    engines: {node: '>=10'}
    cpu: [arm64]
    os: [darwin]
    requiresBuild: true
    dev: true
    optional: true

  /@swc/core-darwin-x64@1.3.101:
    resolution: {integrity: sha512-B085j8XOx73Fg15KsHvzYWG262bRweGr3JooO1aW5ec5pYbz5Ew9VS5JKYS03w2UBSxf2maWdbPz2UFAxg0whw==}
    engines: {node: '>=10'}
    cpu: [x64]
    os: [darwin]
    requiresBuild: true
    dev: true
    optional: true

  /@swc/core-linux-arm-gnueabihf@1.3.101:
    resolution: {integrity: sha512-9xLKRb6zSzRGPqdz52Hy5GuB1lSjmLqa0lST6MTFads3apmx4Vgs8Y5NuGhx/h2I8QM4jXdLbpqQlifpzTlSSw==}
    engines: {node: '>=10'}
    cpu: [arm]
    os: [linux]
    requiresBuild: true
    dev: true
    optional: true

  /@swc/core-linux-arm64-gnu@1.3.101:
    resolution: {integrity: sha512-oE+r1lo7g/vs96Weh2R5l971dt+ZLuhaUX+n3BfDdPxNHfObXgKMjO7E+QS5RbGjv/AwiPCxQmbdCp/xN5ICJA==}
    engines: {node: '>=10'}
    cpu: [arm64]
    os: [linux]
    requiresBuild: true
    dev: true
    optional: true

  /@swc/core-linux-arm64-musl@1.3.101:
    resolution: {integrity: sha512-OGjYG3H4BMOTnJWJyBIovCez6KiHF30zMIu4+lGJTCrxRI2fAjGLml3PEXj8tC3FMcud7U2WUn6TdG0/te2k6g==}
    engines: {node: '>=10'}
    cpu: [arm64]
    os: [linux]
    requiresBuild: true
    dev: true
    optional: true

  /@swc/core-linux-x64-gnu@1.3.101:
    resolution: {integrity: sha512-/kBMcoF12PRO/lwa8Z7w4YyiKDcXQEiLvM+S3G9EvkoKYGgkkz4Q6PSNhF5rwg/E3+Hq5/9D2R+6nrkF287ihg==}
    engines: {node: '>=10'}
    cpu: [x64]
    os: [linux]
    requiresBuild: true
    dev: true
    optional: true

  /@swc/core-linux-x64-musl@1.3.101:
    resolution: {integrity: sha512-kDN8lm4Eew0u1p+h1l3JzoeGgZPQ05qDE0czngnjmfpsH2sOZxVj1hdiCwS5lArpy7ktaLu5JdRnx70MkUzhXw==}
    engines: {node: '>=10'}
    cpu: [x64]
    os: [linux]
    requiresBuild: true
    dev: true
    optional: true

  /@swc/core-win32-arm64-msvc@1.3.101:
    resolution: {integrity: sha512-9Wn8TTLWwJKw63K/S+jjrZb9yoJfJwCE2RV5vPCCWmlMf3U1AXj5XuWOLUX+Rp2sGKau7wZKsvywhheWm+qndQ==}
    engines: {node: '>=10'}
    cpu: [arm64]
    os: [win32]
    requiresBuild: true
    dev: true
    optional: true

  /@swc/core-win32-ia32-msvc@1.3.101:
    resolution: {integrity: sha512-onO5KvICRVlu2xmr4//V2je9O2XgS1SGKpbX206KmmjcJhXN5EYLSxW9qgg+kgV5mip+sKTHTAu7IkzkAtElYA==}
    engines: {node: '>=10'}
    cpu: [ia32]
    os: [win32]
    requiresBuild: true
    dev: true
    optional: true

  /@swc/core-win32-x64-msvc@1.3.101:
    resolution: {integrity: sha512-T3GeJtNQV00YmiVw/88/nxJ/H43CJvFnpvBHCVn17xbahiVUOPOduh3rc9LgAkKiNt/aV8vU3OJR+6PhfMR7UQ==}
    engines: {node: '>=10'}
    cpu: [x64]
    os: [win32]
    requiresBuild: true
    dev: true
    optional: true

  /@swc/core@1.3.101:
    resolution: {integrity: sha512-w5aQ9qYsd/IYmXADAnkXPGDMTqkQalIi+kfFf/MHRKTpaOL7DHjMXwPp/n8hJ0qNjRvchzmPtOqtPBiER50d8A==}
    engines: {node: '>=10'}
    requiresBuild: true
    peerDependencies:
      '@swc/helpers': ^0.5.0
    peerDependenciesMeta:
      '@swc/helpers':
        optional: true
    dependencies:
      '@swc/counter': 0.1.2
      '@swc/types': 0.1.5
    optionalDependencies:
      '@swc/core-darwin-arm64': 1.3.101
      '@swc/core-darwin-x64': 1.3.101
      '@swc/core-linux-arm-gnueabihf': 1.3.101
      '@swc/core-linux-arm64-gnu': 1.3.101
      '@swc/core-linux-arm64-musl': 1.3.101
      '@swc/core-linux-x64-gnu': 1.3.101
      '@swc/core-linux-x64-musl': 1.3.101
      '@swc/core-win32-arm64-msvc': 1.3.101
      '@swc/core-win32-ia32-msvc': 1.3.101
      '@swc/core-win32-x64-msvc': 1.3.101
    dev: true

  /@swc/counter@0.1.2:
    resolution: {integrity: sha512-9F4ys4C74eSTEUNndnER3VJ15oru2NumfQxS8geE+f3eB5xvfxpWyqE5XlVnxb/R14uoXi6SLbBwwiDSkv+XEw==}
    dev: true

  /@swc/types@0.1.5:
    resolution: {integrity: sha512-myfUej5naTBWnqOCc/MdVOLVjXUXtIA+NpDrDBKJtLLg2shUjBu3cZmB/85RyitKc55+lUUyl7oRfLOvkr2hsw==}
    dev: true

  /@testing-library/dom@9.3.3:
    resolution: {integrity: sha512-fB0R+fa3AUqbLHWyxXa2kGVtf1Fe1ZZFr0Zp6AIbIAzXb2mKbEXl+PCQNUOaq5lbTab5tfctfXRNsWXxa2f7Aw==}
    engines: {node: '>=14'}
    dependencies:
      '@babel/code-frame': 7.22.13
      '@babel/runtime': 7.23.6
      '@types/aria-query': 5.0.4
      aria-query: 5.1.3
      chalk: 4.1.2
      dom-accessibility-api: 0.5.16
      lz-string: 1.5.0
      pretty-format: 27.5.1

  /@testing-library/jest-dom@6.1.5(vitest@0.34.6):
    resolution: {integrity: sha512-3y04JLW+EceVPy2Em3VwNr95dOKqA8DhR0RJHhHKDZNYXcVXnEK7WIrpj4eYU8SVt/qYZ2aRWt/WgQ+grNES8g==}
    engines: {node: '>=14', npm: '>=6', yarn: '>=1'}
    peerDependencies:
      '@jest/globals': '>= 28'
      '@types/jest': '>= 28'
      jest: '>= 28'
      vitest: '>= 0.32'
    peerDependenciesMeta:
      '@jest/globals':
        optional: true
      '@types/jest':
        optional: true
      jest:
        optional: true
      vitest:
        optional: true
    dependencies:
      '@adobe/css-tools': 4.3.2
      '@babel/runtime': 7.23.6
      aria-query: 5.3.0
      chalk: 3.0.0
      css.escape: 1.5.1
      dom-accessibility-api: 0.5.16
      lodash: 4.17.21
      redent: 3.0.0
      vitest: 0.34.6(happy-dom@12.10.3)(jsdom@22.1.0)(sass@1.69.5)
    dev: true

  /@testing-library/react@14.1.2(react-dom@18.2.0)(react@18.2.0):
    resolution: {integrity: sha512-z4p7DVBTPjKM5qDZ0t5ZjzkpSNb+fZy1u6bzO7kk8oeGagpPCAtgh4cx1syrfp7a+QWkM021jGqjJaxJJnXAZg==}
    engines: {node: '>=14'}
    peerDependencies:
      react: ^18.0.0
      react-dom: ^18.0.0
    dependencies:
      '@babel/runtime': 7.23.6
      '@testing-library/dom': 9.3.3
      '@types/react-dom': 18.2.18
      react: 18.2.0
      react-dom: 18.2.0(react@18.2.0)

  /@testing-library/user-event@14.5.1(@testing-library/dom@9.3.3):
    resolution: {integrity: sha512-UCcUKrUYGj7ClomOo2SpNVvx4/fkd/2BbIHDCle8A0ax+P3bU7yJwDBDrS6ZwdTMARWTGODX1hEsCcO+7beJjg==}
    engines: {node: '>=12', npm: '>=6'}
    peerDependencies:
      '@testing-library/dom': '>=7.21.4'
    dependencies:
      '@testing-library/dom': 9.3.3
    dev: true

  /@tootallnate/once@2.0.0:
    resolution: {integrity: sha512-XCuKFP5PS55gnMVu3dty8KPatLqUoy/ZYzDzAGCQ8JNFCkLXzmI7vNHCR+XpbZaMWQK/vQubr7PkYq8g470J/A==}
    engines: {node: '>= 10'}
    dev: true

  /@tsconfig/node10@1.0.9:
    resolution: {integrity: sha512-jNsYVVxU8v5g43Erja32laIDHXeoNvFEpX33OK4d6hljo3jDhCBDhx5dhCCTMWUojscpAagGiRkBKxpdl9fxqA==}
    dev: true

  /@tsconfig/node12@1.0.11:
    resolution: {integrity: sha512-cqefuRsh12pWyGsIoBKJA9luFu3mRxCA+ORZvA4ktLSzIuCUtWVxGIuXigEwO5/ywWFMZ2QEGKWvkZG1zDMTag==}
    dev: true

  /@tsconfig/node14@1.0.3:
    resolution: {integrity: sha512-ysT8mhdixWK6Hw3i1V2AeRqZ5WfXg1G43mqoYlM2nc6388Fq5jcXyr5mRsqViLx/GJYdoL0bfXD8nmF+Zn/Iow==}
    dev: true

  /@tsconfig/node16@1.0.3:
    resolution: {integrity: sha512-yOlFc+7UtL/89t2ZhjPvvB/DeAr3r+Dq58IgzsFkOAvVC6NMJXmCGjbptdXdR9qsX7pKcTL+s87FtYREi2dEEQ==}
    dev: true

  /@types/aria-query@5.0.4:
    resolution: {integrity: sha512-rfT93uj5s0PRL7EzccGMs3brplhcrghnDoV26NqKhCAS1hVo+WdNsPvE/yb6ilfr5hi2MEk6d5EWJTKdxg8jVw==}

  /@types/chai-subset@1.3.3:
    resolution: {integrity: sha512-frBecisrNGz+F4T6bcc+NLeolfiojh5FxW2klu669+8BARtyQv2C/GkNW6FUodVe4BroGMP/wER/YDGc7rEllw==}
    dependencies:
      '@types/chai': 4.3.5
    dev: true

  /@types/chai@4.3.5:
    resolution: {integrity: sha512-mEo1sAde+UCE6b2hxn332f1g1E8WfYRu6p5SvTKr2ZKC1f7gFJXk4h5PyGP9Dt6gCaG8y8XhwnXWC6Iy2cmBng==}
    dev: true

  /@types/eslint@8.21.1:
    resolution: {integrity: sha512-rc9K8ZpVjNcLs8Fp0dkozd5Pt2Apk1glO4Vgz8ix1u6yFByxfqo5Yavpy65o+93TAe24jr7v+eSBtFLvOQtCRQ==}
    dependencies:
      '@types/estree': 1.0.0
      '@types/json-schema': 7.0.15
    dev: true

  /@types/estree@1.0.0:
    resolution: {integrity: sha512-WulqXMDUTYAXCjZnk6JtIHPigp55cVtDgDrO2gHRwhyJto21+1zbVCtOYB2L1F9w4qCQ0rOGWBnBe0FNTiEJIQ==}
    dev: true

  /@types/is-ci@3.0.0:
    resolution: {integrity: sha512-Q0Op0hdWbYd1iahB+IFNQcWXFq4O0Q5MwQP7uN0souuQ4rPg1vEYcnIOfr1gY+M+6rc8FGoRaBO1mOOvL29sEQ==}
    dependencies:
      ci-info: 3.8.0
    dev: true

  /@types/js-cookie@2.2.7:
    resolution: {integrity: sha512-aLkWa0C0vO5b4Sr798E26QgOkss68Un0bLjs7u9qxzPT5CG+8DuNTffWES58YzJs3hrVAOs1wonycqEBqNJubA==}
    dev: false

  /@types/js-yaml@4.0.9:
    resolution: {integrity: sha512-k4MGaQl5TGo/iipqb2UDG2UwjXziSWkh0uysQelTlJpX1qGlpUZYm8PnO4DxG1qBomtJUdYJ6qR6xdIah10JLg==}
    dev: true

  /@types/json-schema@7.0.15:
    resolution: {integrity: sha512-5+fP8P8MFNC+AyZCDxrB2pkZFPGzqQWUzpSeuuVLvm8VMcorNYavBqoFcxK8bQz4Qsbn4oUEEem4wDLfcysGHA==}
    dev: true

  /@types/json5@0.0.29:
    resolution: {integrity: sha512-dRLjCWHYg4oaA77cxO64oO+7JwCwnIzkZPdrrC71jQmQtlhM556pwKo5bUzqvZndkVbeFLIIi+9TC40JNF5hNQ==}
    dev: true

  /@types/lodash.mergewith@4.6.7:
    resolution: {integrity: sha512-3m+lkO5CLRRYU0fhGRp7zbsGi6+BZj0uTVSwvcKU+nSlhjA9/QRNfuSGnD2mX6hQA7ZbmcCkzk5h4ZYGOtk14A==}
    dependencies:
      '@types/lodash': 4.14.191

  /@types/lodash@4.14.191:
    resolution: {integrity: sha512-BdZ5BCCvho3EIXw6wUCXHe7rS53AIDPLE+JzwgT+OsJk53oBfbSmZZ7CX4VaRoN78N+TJpFi9QPlfIVNmJYWxQ==}

  /@types/minimist@1.2.2:
    resolution: {integrity: sha512-jhuKLIRrhvCPLqwPcx6INqmKeiA5EWrsCOPhrlFSrbrmU4ZMPjj5Ul/oLCMDO98XRUIwVm78xICz4EPCektzeQ==}
    dev: true

  /@types/node@12.20.55:
    resolution: {integrity: sha512-J8xLz7q2OFulZ2cyGTLE1TbbZcjpno7FaN6zdJNrgAdrJ+DZzh/uFR6YrTb4C+nXakvud8Q4+rbhoIWlYQbUFQ==}
    dev: true

  /@types/node@16.18.68:
    resolution: {integrity: sha512-sG3hPIQwJLoewrN7cr0dwEy+yF5nD4D/4FxtQpFciRD/xwUzgD+G05uxZHv5mhfXo4F9Jkp13jjn0CC2q325sg==}
    dev: true

  /@types/normalize-package-data@2.4.1:
    resolution: {integrity: sha512-Gj7cI7z+98M282Tqmp2K5EIsoouUEzbBJhQQzDE3jSIRk6r9gsz0oUokqIUR4u1R3dMHo0pDHM7sNOHyhulypw==}
    dev: true

  /@types/parse-json@4.0.0:
    resolution: {integrity: sha512-//oorEZjL6sbPcKUaCdIGlIUeH26mgzimjBB77G6XRgnDl/L5wOnpyBGRe/Mmf5CVW3PwEBE1NjiMZ/ssFh4wA==}

  /@types/proj4@2.5.2:
    resolution: {integrity: sha512-/Nmfn9p08yaYw6xo5f2b0L+2oHk2kZeOkp5v+4VCeNfq+ETlLQbmHmC97/pjDIEZy8jxwz7pdPpwNzDHM5cuJw==}
    dev: false

  /@types/prop-types@15.7.10:
    resolution: {integrity: sha512-mxSnDQxPqsZxmeShFH+uwQ4kO4gcJcGahjjMFeLbKE95IAZiiZyiEepGZjtXJ7hN/yfu0bu9xN2ajcU0JcxX6A==}

  /@types/react-dom@18.2.18:
    resolution: {integrity: sha512-TJxDm6OfAX2KJWJdMEVTwWke5Sc/E/RlnPGvGfS0W7+6ocy2xhDVQVh/KvC2Uf7kACs+gDytdusDSdWfWkaNzw==}
    dependencies:
      '@types/react': 18.2.45

  /@types/react-transition-group@4.4.9:
    resolution: {integrity: sha512-ZVNmWumUIh5NhH8aMD9CR2hdW0fNuYInlocZHaZ+dgk/1K49j1w/HoAuK1ki+pgscQrOFRTlXeoURtuzEkV3dg==}
    dependencies:
      '@types/react': 18.2.45
    dev: false

  /@types/react@18.2.45:
    resolution: {integrity: sha512-TtAxCNrlrBp8GoeEp1npd5g+d/OejJHFxS3OWmrPBMFaVQMSN0OFySozJio5BHxTuTeug00AVXVAjfDSfk+lUg==}
    dependencies:
      '@types/prop-types': 15.7.10
      '@types/scheduler': 0.16.6
      csstype: 3.1.3

  /@types/scheduler@0.16.6:
    resolution: {integrity: sha512-Vlktnchmkylvc9SnwwwozTv04L/e1NykF5vgoQ0XTmI8DD+wxfjQuHuvHS3p0r2jz2x2ghPs2h1FVeDirIteWA==}

  /@types/semver@7.5.6:
    resolution: {integrity: sha512-dn1l8LaMea/IjDoHNd9J52uBbInB796CDffS6VdIxvqYCPSG0V0DzHp76GpaWnlhg88uYyPbXCDIowa86ybd5A==}
    dev: true

  /@types/uuid@9.0.7:
    resolution: {integrity: sha512-WUtIVRUZ9i5dYXefDEAI7sh9/O7jGvHg7Df/5O/gtH3Yabe5odI3UWopVR1qbPXQtvOxWu3mM4XxlYeZtMWF4g==}
    dev: true

  /@typescript-eslint/eslint-plugin@6.15.0(@typescript-eslint/parser@6.15.0)(eslint@8.56.0)(typescript@5.1.6):
    resolution: {integrity: sha512-j5qoikQqPccq9QoBAupOP+CBu8BaJ8BLjaXSioDISeTZkVO3ig7oSIKh3H+rEpee7xCXtWwSB4KIL5l6hWZzpg==}
    engines: {node: ^16.0.0 || >=18.0.0}
    peerDependencies:
      '@typescript-eslint/parser': ^6.0.0 || ^6.0.0-alpha
      eslint: ^7.0.0 || ^8.0.0
      typescript: '*'
    peerDependenciesMeta:
      typescript:
        optional: true
    dependencies:
      '@eslint-community/regexpp': 4.7.0
      '@typescript-eslint/parser': 6.15.0(eslint@8.56.0)(typescript@5.1.6)
      '@typescript-eslint/scope-manager': 6.15.0
      '@typescript-eslint/type-utils': 6.15.0(eslint@8.56.0)(typescript@5.1.6)
      '@typescript-eslint/utils': 6.15.0(eslint@8.56.0)(typescript@5.1.6)
      '@typescript-eslint/visitor-keys': 6.15.0
      debug: 4.3.4
      eslint: 8.56.0
      graphemer: 1.4.0
      ignore: 5.2.4
      natural-compare: 1.4.0
      semver: 7.5.4
      ts-api-utils: 1.0.3(typescript@5.1.6)
      typescript: 5.1.6
    transitivePeerDependencies:
      - supports-color
    dev: true

  /@typescript-eslint/parser@6.15.0(eslint@8.56.0)(typescript@5.1.6):
    resolution: {integrity: sha512-MkgKNnsjC6QwcMdlNAel24jjkEO/0hQaMDLqP4S9zq5HBAUJNQB6y+3DwLjX7b3l2b37eNAxMPLwb3/kh8VKdA==}
    engines: {node: ^16.0.0 || >=18.0.0}
    peerDependencies:
      eslint: ^7.0.0 || ^8.0.0
      typescript: '*'
    peerDependenciesMeta:
      typescript:
        optional: true
    dependencies:
      '@typescript-eslint/scope-manager': 6.15.0
      '@typescript-eslint/types': 6.15.0
      '@typescript-eslint/typescript-estree': 6.15.0(typescript@5.1.6)
      '@typescript-eslint/visitor-keys': 6.15.0
      debug: 4.3.4
      eslint: 8.56.0
      typescript: 5.1.6
    transitivePeerDependencies:
      - supports-color
    dev: true

  /@typescript-eslint/scope-manager@6.15.0:
    resolution: {integrity: sha512-+BdvxYBltqrmgCNu4Li+fGDIkW9n//NrruzG9X1vBzaNK+ExVXPoGB71kneaVw/Jp+4rH/vaMAGC6JfMbHstVg==}
    engines: {node: ^16.0.0 || >=18.0.0}
    dependencies:
      '@typescript-eslint/types': 6.15.0
      '@typescript-eslint/visitor-keys': 6.15.0
    dev: true

  /@typescript-eslint/type-utils@6.15.0(eslint@8.56.0)(typescript@5.1.6):
    resolution: {integrity: sha512-CnmHKTfX6450Bo49hPg2OkIm/D/TVYV7jO1MCfPYGwf6x3GO0VU8YMO5AYMn+u3X05lRRxA4fWCz87GFQV6yVQ==}
    engines: {node: ^16.0.0 || >=18.0.0}
    peerDependencies:
      eslint: ^7.0.0 || ^8.0.0
      typescript: '*'
    peerDependenciesMeta:
      typescript:
        optional: true
    dependencies:
      '@typescript-eslint/typescript-estree': 6.15.0(typescript@5.1.6)
      '@typescript-eslint/utils': 6.15.0(eslint@8.56.0)(typescript@5.1.6)
      debug: 4.3.4
      eslint: 8.56.0
      ts-api-utils: 1.0.3(typescript@5.1.6)
      typescript: 5.1.6
    transitivePeerDependencies:
      - supports-color
    dev: true

  /@typescript-eslint/types@6.15.0:
    resolution: {integrity: sha512-yXjbt//E4T/ee8Ia1b5mGlbNj9fB9lJP4jqLbZualwpP2BCQ5is6BcWwxpIsY4XKAhmdv3hrW92GdtJbatC6dQ==}
    engines: {node: ^16.0.0 || >=18.0.0}
    dev: true

  /@typescript-eslint/typescript-estree@6.15.0(typescript@5.1.6):
    resolution: {integrity: sha512-7mVZJN7Hd15OmGuWrp2T9UvqR2Ecg+1j/Bp1jXUEY2GZKV6FXlOIoqVDmLpBiEiq3katvj/2n2mR0SDwtloCew==}
    engines: {node: ^16.0.0 || >=18.0.0}
    peerDependencies:
      typescript: '*'
    peerDependenciesMeta:
      typescript:
        optional: true
    dependencies:
      '@typescript-eslint/types': 6.15.0
      '@typescript-eslint/visitor-keys': 6.15.0
      debug: 4.3.4
      globby: 11.1.0
      is-glob: 4.0.3
      semver: 7.5.4
      ts-api-utils: 1.0.3(typescript@5.1.6)
      typescript: 5.1.6
    transitivePeerDependencies:
      - supports-color
    dev: true

  /@typescript-eslint/utils@6.15.0(eslint@8.56.0)(typescript@5.1.6):
    resolution: {integrity: sha512-eF82p0Wrrlt8fQSRL0bGXzK5nWPRV2dYQZdajcfzOD9+cQz9O7ugifrJxclB+xVOvWvagXfqS4Es7vpLP4augw==}
    engines: {node: ^16.0.0 || >=18.0.0}
    peerDependencies:
      eslint: ^7.0.0 || ^8.0.0
    dependencies:
      '@eslint-community/eslint-utils': 4.4.0(eslint@8.56.0)
      '@types/json-schema': 7.0.15
      '@types/semver': 7.5.6
      '@typescript-eslint/scope-manager': 6.15.0
      '@typescript-eslint/types': 6.15.0
      '@typescript-eslint/typescript-estree': 6.15.0(typescript@5.1.6)
      eslint: 8.56.0
      semver: 7.5.4
    transitivePeerDependencies:
      - supports-color
      - typescript
    dev: true

  /@typescript-eslint/visitor-keys@6.15.0:
    resolution: {integrity: sha512-1zvtdC1a9h5Tb5jU9x3ADNXO9yjP8rXlaoChu0DQX40vf5ACVpYIVIZhIMZ6d5sDXH7vq4dsZBT1fEGj8D2n2w==}
    engines: {node: ^16.0.0 || >=18.0.0}
    dependencies:
      '@typescript-eslint/types': 6.15.0
      eslint-visitor-keys: 3.4.3
    dev: true

  /@ungap/structured-clone@1.2.0:
    resolution: {integrity: sha512-zuVdFrMJiuCDQUMCzQaD6KL28MjnqqN8XnAqiEq9PNm/hCPTSGfrXCOfwj1ow4LFb/tNymJPwsNbVePc1xFqrQ==}
    dev: true

  /@vitejs/plugin-react-swc@3.5.0(vite@4.5.1):
    resolution: {integrity: sha512-1PrOvAaDpqlCV+Up8RkAh9qaiUjoDUcjtttyhXDKw53XA6Ve16SOp6cCOpRs8Dj8DqUQs6eTW5YkLcLJjrXAig==}
    peerDependencies:
      vite: ^4 || ^5
    dependencies:
      '@swc/core': 1.3.101
      vite: 4.5.1(@types/node@16.18.68)(sass@1.69.5)
    transitivePeerDependencies:
      - '@swc/helpers'
    dev: true

  /@vitest/expect@0.34.6:
    resolution: {integrity: sha512-QUzKpUQRc1qC7qdGo7rMK3AkETI7w18gTCUrsNnyjjJKYiuUB9+TQK3QnR1unhCnWRC0AbKv2omLGQDF/mIjOw==}
    dependencies:
      '@vitest/spy': 0.34.6
      '@vitest/utils': 0.34.6
      chai: 4.3.10
    dev: true

  /@vitest/runner@0.34.6:
    resolution: {integrity: sha512-1CUQgtJSLF47NnhN+F9X2ycxUP0kLHQ/JWvNHbeBfwW8CzEGgeskzNnHDyv1ieKTltuR6sdIHV+nmR6kPxQqzQ==}
    dependencies:
      '@vitest/utils': 0.34.6
      p-limit: 4.0.0
      pathe: 1.1.1
    dev: true

  /@vitest/snapshot@0.34.6:
    resolution: {integrity: sha512-B3OZqYn6k4VaN011D+ve+AA4whM4QkcwcrwaKwAbyyvS/NB1hCWjFIBQxAQQSQir9/RtyAAGuq+4RJmbn2dH4w==}
    dependencies:
      magic-string: 0.30.3
      pathe: 1.1.1
      pretty-format: 29.6.3
    dev: true

  /@vitest/spy@0.34.6:
    resolution: {integrity: sha512-xaCvneSaeBw/cz8ySmF7ZwGvL0lBjfvqc1LpQ/vcdHEvpLn3Ff1vAvjw+CoGn0802l++5L/pxb7whwcWAw+DUQ==}
    dependencies:
      tinyspy: 2.1.1
    dev: true

  /@vitest/utils@0.34.6:
    resolution: {integrity: sha512-IG5aDD8S6zlvloDsnzHw0Ut5xczlF+kv2BOTo+iXfPr54Yhi5qbVOgGB1hZaVq4iJ4C/MZ2J0y15IlsV/ZcI0A==}
    dependencies:
      diff-sequences: 29.4.3
      loupe: 2.3.6
      pretty-format: 29.6.3
    dev: true

  /@xobotyi/scrollbar-width@1.9.5:
    resolution: {integrity: sha512-N8tkAACJx2ww8vFMneJmaAgmjAG1tnVBZJRLRcx061tmsLRZHSEZSLuGWnwPtunsSLvSqXQ2wfp7Mgqg1I+2dQ==}
    dev: false

  /@zag-js/dom-query@0.16.0:
    resolution: {integrity: sha512-Oqhd6+biWyKnhKwFFuZrrf6lxBz2tX2pRQe6grUnYwO6HJ8BcbqZomy2lpOdr+3itlaUqx+Ywj5E5ZZDr/LBfQ==}

  /@zag-js/element-size@0.10.5:
    resolution: {integrity: sha512-uQre5IidULANvVkNOBQ1tfgwTQcGl4hliPSe69Fct1VfYb2Fd0jdAcGzqQgPhfrXFpR62MxLPB7erxJ/ngtL8w==}

  /@zag-js/focus-visible@0.16.0:
    resolution: {integrity: sha512-a7U/HSopvQbrDU4GLerpqiMcHKEkQkNPeDZJWz38cw/6Upunh41GjHetq5TB84hxyCaDzJ6q2nEdNoBQfC0FKA==}
    dependencies:
      '@zag-js/dom-query': 0.16.0

  /abab@2.0.6:
    resolution: {integrity: sha512-j2afSsaIENvHZN2B8GOpF566vZ5WVk5opAiMTvWgaQT8DkbOqsTfvNAvHoRGU2zzP8cPoqys+xHTRDWW8L+/BA==}
    deprecated: Use your platform's native atob() and btoa() methods instead
    dev: true

  /acorn-jsx@5.3.2(acorn@8.10.0):
    resolution: {integrity: sha512-rq9s+JNhf0IChjtDXxllJ7g41oZk5SlXtp0LHwyA5cejwn7vKmKp4pPri6YEePv2PU65sAsegbXtIinmDFDXgQ==}
    peerDependencies:
      acorn: ^6.0.0 || ^7.0.0 || ^8.0.0
    dependencies:
      acorn: 8.10.0
    dev: true

  /acorn-walk@8.2.0:
    resolution: {integrity: sha512-k+iyHEuPgSw6SbuDpGQM+06HQUa04DZ3o+F6CSzXMvvI5KMvnaEqXe+YVe555R9nn6GPt404fos4wcgpw12SDA==}
    engines: {node: '>=0.4.0'}
    dev: true

  /acorn@8.10.0:
    resolution: {integrity: sha512-F0SAmZ8iUtS//m8DmCTA0jlh6TDKkHQyK6xc6V4KDTyZKA9dnvX9/3sRTVQrWm79glUAZbnmmNcdYwUIHWVybw==}
    engines: {node: '>=0.4.0'}
    hasBin: true
    dev: true

  /agent-base@6.0.2:
    resolution: {integrity: sha512-RZNwNclF7+MS/8bDg70amg32dyeZGZxiDuQmZxKLAlQjr3jGyLx+4Kkk58UO7D2QdgFIQCovuSuZESne6RG6XQ==}
    engines: {node: '>= 6.0.0'}
    dependencies:
      debug: 4.3.4
    transitivePeerDependencies:
      - supports-color
    dev: true

  /ajv@6.12.6:
    resolution: {integrity: sha512-j3fVLgvTo527anyYyJOGTYJbG+vnnQYvE0m5mmkc1TK+nxAppkCLMIL0aZ4dblVCNoGShhm+kzE4ZUykBoMg4g==}
    dependencies:
      fast-deep-equal: 3.1.3
      fast-json-stable-stringify: 2.1.0
      json-schema-traverse: 0.4.1
      uri-js: 4.4.1
    dev: true

  /ansi-colors@4.1.3:
    resolution: {integrity: sha512-/6w/C21Pm1A7aZitlI5Ni/2J6FFQN8i1Cvz3kHABAAbw93v/NlvKdVOqz7CCWz/3iv/JplRSEEZ83XION15ovw==}
    engines: {node: '>=6'}
    dev: true

  /ansi-regex@5.0.1:
    resolution: {integrity: sha512-quJQXlTSUGL2LH9SUXo8VwsY4soanhgo6LNSm84E1LBcE8s3O0wpdiRzyR9z/ZZJMlMWv37qOOb9pdJlMUEKFQ==}
    engines: {node: '>=8'}

  /ansi-regex@6.0.1:
    resolution: {integrity: sha512-n5M855fKb2SsfMIiFFoVrABHJC8QtHwVx+mHWP3QcEqBHYienj5dHSgjbxtC0WEZXYt4wcD6zrQElDPhFuZgfA==}
    engines: {node: '>=12'}
    dev: true

  /ansi-sequence-parser@1.1.0:
    resolution: {integrity: sha512-lEm8mt52to2fT8GhciPCGeCXACSz2UwIN4X2e2LJSnZ5uAbn2/dsYdOmUXq0AtWS5cpAupysIneExOgH0Vd2TQ==}
    dev: true

  /ansi-styles@3.2.1:
    resolution: {integrity: sha512-VT0ZI6kZRdTh8YyJw3SMbYm/u+NqfsAxEpWO0Pf9sq8/e94WxxOpPKx9FR1FlyCtOVDNOQ+8ntlqFxiRc+r5qA==}
    engines: {node: '>=4'}
    dependencies:
      color-convert: 1.9.3

  /ansi-styles@4.3.0:
    resolution: {integrity: sha512-zbB9rCJAT1rbjiVDb2hqKFHNYLxgtk8NURxZ3IZwD3F6NtxbXZQCnnSi1Lkx+IDohdPlFp222wVALIheZJQSEg==}
    engines: {node: '>=8'}
    dependencies:
      color-convert: 2.0.1

  /ansi-styles@5.2.0:
    resolution: {integrity: sha512-Cxwpt2SfTzTtXcfOlzGEee8O+c+MmUgGrNiBcXnuWxuFJHe6a5Hz7qwhwe5OgaSYI0IJvkLqWX1ASG+cJOkEiA==}
    engines: {node: '>=10'}

  /ansi-styles@6.2.1:
    resolution: {integrity: sha512-bN798gFfQX+viw3R7yrGWRqnrN2oRkEkUjjl4JNn4E8GxxbjtG3FbrEIIY3l8/hrwUwIeCZvi4QuOTP4MErVug==}
    engines: {node: '>=12'}
    dev: true

  /anymatch@3.1.3:
    resolution: {integrity: sha512-KMReFUr0B4t+D+OBkjR3KYqvocp2XaSzO55UcB6mgQMd3KbcE+mWTyvVV7D/zsdEbNnV6acZUutkiHQXvTr1Rw==}
    engines: {node: '>= 8'}
    dependencies:
      normalize-path: 3.0.0
      picomatch: 2.3.1
    dev: true

  /arg@4.1.3:
    resolution: {integrity: sha512-58S9QDqG0Xx27YwPSt9fJxivjYl432YCwfDMfZ+71RAqUrZef7LrKQZ3LHLOwCS4FLNBplP533Zx895SeOCHvA==}
    dev: true

  /argparse@1.0.10:
    resolution: {integrity: sha512-o5Roy6tNG4SL/FOkCAN6RzjiakZS25RLYFrcMttJqbdd8BWrnA+fGz57iN5Pb06pvBGvl5gQ0B48dJlslXvoTg==}
    dependencies:
      sprintf-js: 1.0.3
    dev: true

  /argparse@2.0.1:
    resolution: {integrity: sha512-8+9WqebbFzpX9OR+Wa6O29asIogeRMzcGtAINdpMHHyAg10f05aSFVBbcEqGf/PXw1EjAZ+q2/bEBg3DvurK3Q==}
    dev: true

  /aria-hidden@1.2.3:
    resolution: {integrity: sha512-xcLxITLe2HYa1cnYnwCjkOO1PqUHQpozB8x9AR0OgWN2woOBi5kSDVxKfd0b7sb1hw5qFeJhXm9H1nu3xSfLeQ==}
    engines: {node: '>=10'}
    dependencies:
      tslib: 2.6.2

  /aria-query@5.1.3:
    resolution: {integrity: sha512-R5iJ5lkuHybztUfuOAznmboyjWq8O6sqNqtK7CLOqdydi54VNbORp49mb14KbWgG1QD3JFO9hJdZ+y4KutfdOQ==}
    dependencies:
      deep-equal: 2.2.0

  /aria-query@5.3.0:
    resolution: {integrity: sha512-b0P0sZPKtyu8HkeRAfCq0IfURZK+SuwMjY1UXGBU27wpAiTwQAIlq56IbIO+ytk/JjS1fMR14ee5WBBfKi5J6A==}
    dependencies:
      dequal: 2.0.3
    dev: true

  /arr-union@3.1.0:
    resolution: {integrity: sha512-sKpyeERZ02v1FeCZT8lrfJq5u6goHCtpTAzPwJYe7c8SPFOboNjNg1vz2L4VTn9T4PQxEx13TbXLmYUcS6Ug7Q==}
    engines: {node: '>=0.10.0'}
    dev: false

  /array-buffer-byte-length@1.0.0:
    resolution: {integrity: sha512-LPuwb2P+NrQw3XhxGc36+XSvuBPopovXYTR9Ew++Du9Yb/bx5AzBfrIsBoj0EZUifjQU+sHL21sseZ3jerWO/A==}
    dependencies:
      call-bind: 1.0.5
      is-array-buffer: 3.0.2
    dev: true

  /array-includes@3.1.7:
    resolution: {integrity: sha512-dlcsNBIiWhPkHdOEEKnehA+RNUWDc4UqFtnIXU4uuYDPtA4LDkr7qip2p0VvFAEXNDr0yWZ9PJyIRiGjRLQzwQ==}
    engines: {node: '>= 0.4'}
    dependencies:
      call-bind: 1.0.5
      define-properties: 1.2.1
      es-abstract: 1.22.3
      get-intrinsic: 1.2.2
      is-string: 1.0.7
    dev: true

  /array-union@2.1.0:
    resolution: {integrity: sha512-HGyxoOTYUyCM6stUe6EJgnd4EoewAI7zMdfqO+kGjnlZmBDz/cR5pf8r/cR4Wq60sL/p0IkcjUEEPwS3GFrIyw==}
    engines: {node: '>=8'}
    dev: true

  /array.prototype.findlastindex@1.2.3:
    resolution: {integrity: sha512-LzLoiOMAxvy+Gd3BAq3B7VeIgPdo+Q8hthvKtXybMvRV0jrXfJM/t8mw7nNlpEcVlVUnCnM2KSX4XU5HmpodOA==}
    engines: {node: '>= 0.4'}
    dependencies:
      call-bind: 1.0.5
      define-properties: 1.2.1
      es-abstract: 1.22.3
      es-shim-unscopables: 1.0.2
      get-intrinsic: 1.2.2
    dev: true

  /array.prototype.flat@1.3.2:
    resolution: {integrity: sha512-djYB+Zx2vLewY8RWlNCUdHjDXs2XOgm602S9E7P/UpHgfeHL00cRiIF+IN/G/aUJ7kGPb6yO/ErDI5V2s8iycA==}
    engines: {node: '>= 0.4'}
    dependencies:
      call-bind: 1.0.5
      define-properties: 1.2.1
      es-abstract: 1.22.3
      es-shim-unscopables: 1.0.2
    dev: true

  /array.prototype.flatmap@1.3.2:
    resolution: {integrity: sha512-Ewyx0c9PmpcsByhSW4r+9zDU7sGjFc86qf/kKtuSCRdhfbk0SNLLkaT5qvcHnRGgc5NP/ly/y+qkXkqONX54CQ==}
    engines: {node: '>= 0.4'}
    dependencies:
      call-bind: 1.0.5
      define-properties: 1.2.1
      es-abstract: 1.22.3
      es-shim-unscopables: 1.0.2
    dev: true

  /array.prototype.tosorted@1.1.1:
    resolution: {integrity: sha512-pZYPXPRl2PqWcsUs6LOMn+1f1532nEoPTYowBtqLwAW+W8vSVhkIGnmOX1t/UQjD6YGI0vcD2B1U7ZFGQH9jnQ==}
    dependencies:
      call-bind: 1.0.5
      define-properties: 1.2.1
      es-abstract: 1.22.3
      es-shim-unscopables: 1.0.2
      get-intrinsic: 1.2.2
    dev: true

  /arraybuffer.prototype.slice@1.0.2:
    resolution: {integrity: sha512-yMBKppFur/fbHu9/6USUe03bZ4knMYiwFBcyiaXB8Go0qNehwX6inYPzK9U0NeQvGxKthcmHcaR8P5MStSRBAw==}
    engines: {node: '>= 0.4'}
    dependencies:
      array-buffer-byte-length: 1.0.0
      call-bind: 1.0.5
      define-properties: 1.2.1
      es-abstract: 1.22.3
      get-intrinsic: 1.2.2
      is-array-buffer: 3.0.2
      is-shared-array-buffer: 1.0.2
    dev: true

  /arrify@1.0.1:
    resolution: {integrity: sha512-3CYzex9M9FGQjCGMGyi6/31c8GJbgb0qGyrx5HWxPd0aCwh4cB2YjMb2Xf9UuoogrMrlO9cTqnB5rI5GHZTcUA==}
    engines: {node: '>=0.10.0'}
    dev: true

  /assertion-error@1.1.0:
    resolution: {integrity: sha512-jgsaNduz+ndvGyFt3uSuWqvy4lCnIJiovtouQN5JZHOKCS2QuhEdbcQHFhVksz2N2U9hXJo8odG7ETyWlEeuDw==}
    dev: true

  /assign-symbols@1.0.0:
    resolution: {integrity: sha512-Q+JC7Whu8HhmTdBph/Tq59IoRtoy6KAm5zzPv00WdujX82lbAL8K7WVjne7vdCsAmbF4AYaDOPyO3k0kl8qIrw==}
    engines: {node: '>=0.10.0'}
    dev: false

  /ast-types-flow@0.0.8:
    resolution: {integrity: sha512-OH/2E5Fg20h2aPrbe+QL8JZQFko0YZaF+j4mnQ7BGhfavO7OpSLa8a0y9sBwomHdSbkhTS8TQNayBfnW5DwbvQ==}
    dev: true

  /asynciterator.prototype@1.0.0:
    resolution: {integrity: sha512-wwHYEIS0Q80f5mosx3L/dfG5t5rjEa9Ft51GTaNt862EnpyGHpgz2RkZvLPp1oF5TnAiTohkEKVEu8pQPJI7Vg==}
    dependencies:
      has-symbols: 1.0.3
    dev: true

  /asynckit@0.4.0:
    resolution: {integrity: sha512-Oei9OH4tRh0YqU3GxhX79dM/mwVgvbZJaSNaRk+bshkj0S5cfHcgYakreBjrHwatXKbz+IoIdYLxrKim2MjW0Q==}
    dev: true

  /available-typed-arrays@1.0.5:
    resolution: {integrity: sha512-DMD0KiN46eipeziST1LPP/STfDU0sufISXmjSgvVsoU2tqxctQeASejWcfNtxYKqETM1UxQ8sp2OrSBWpHY6sw==}
    engines: {node: '>= 0.4'}

  /axe-core@4.7.0:
    resolution: {integrity: sha512-M0JtH+hlOL5pLQwHOLNYZaXuhqmvS8oExsqB1SBYgA4Dk7u/xx+YdGHXaK5pyUfed5mYXdlYiphWq3G8cRi5JQ==}
    engines: {node: '>=4'}
    dev: true

  /axobject-query@3.2.1:
    resolution: {integrity: sha512-jsyHu61e6N4Vbz/v18DHwWYKK0bSWLqn47eeDSKPB7m8tqMHF9YJ+mhIk2lVteyZrY8tnSj/jHOv4YiTCuCJgg==}
    dependencies:
      dequal: 2.0.3
    dev: true

  /babel-plugin-macros@3.1.0:
    resolution: {integrity: sha512-Cg7TFGpIr01vOQNODXOOaGz2NpCU5gl8x1qJFbb6hbZxR7XrcE2vtbAsTAbJ7/xwJtUuJEw8K8Zr/AE0LHlesg==}
    engines: {node: '>=10', npm: '>=6'}
    dependencies:
      '@babel/runtime': 7.23.6
      cosmiconfig: 7.1.0
      resolve: 1.22.8

  /balanced-match@1.0.2:
    resolution: {integrity: sha512-3oSeUO0TMV67hN1AmbXsK4yaqU7tjiHlbxRDZOpH0KW9+CeX4bRAaX0Anxt0tx2MrpRpWwQaPwIlISEJhYU5Pw==}
    dev: true

  /better-path-resolve@1.0.0:
    resolution: {integrity: sha512-pbnl5XzGBdrFU/wT4jqmJVPn2B6UHPBOhzMQkY/SPUPB6QtUXtmBHBIwCbXJol93mOpGMnQyP/+BB19q04xj7g==}
    engines: {node: '>=4'}
    dependencies:
      is-windows: 1.0.2
    dev: true

  /binary-extensions@2.2.0:
    resolution: {integrity: sha512-jDctJ/IVQbZoJykoeHbhXpOlNBqGNcwXJKJog42E5HDPUwQTSdjCHdihjj0DlnheQ7blbT6dHOafNAiS8ooQKA==}
    engines: {node: '>=8'}
    dev: true

  /brace-expansion@1.1.11:
    resolution: {integrity: sha512-iCuPHDFgrHX7H2vEI/5xpz07zSHB00TpugqhmYtVmMO6518mCuRMoOYFldEBl0g187ufozdaHgWKcYFb61qGiA==}
    dependencies:
      balanced-match: 1.0.2
      concat-map: 0.0.1
    dev: true

  /brace-expansion@2.0.1:
    resolution: {integrity: sha512-XnAIvQ8eM+kC6aULx6wuQiwVsnzsi9d3WxzV3FpWTGA19F621kwdbsAcFKXgKUHZWsy+mY6iL1sHTxWEFCytDA==}
    dependencies:
      balanced-match: 1.0.2
    dev: true

  /braces@3.0.2:
    resolution: {integrity: sha512-b8um+L1RzM3WDSzvhm6gIz1yfTbBt6YTlcEKAvsmqCZZFw46z626lVj9j1yEPW33H5H+lBQpZMP1k8l+78Ha0A==}
    engines: {node: '>=8'}
    dependencies:
      fill-range: 7.0.1
    dev: true

  /breakword@1.0.6:
    resolution: {integrity: sha512-yjxDAYyK/pBvws9H4xKYpLDpYKEH6CzrBPAuXq3x18I+c/2MkVtT3qAr7Oloi6Dss9qNhPVueAAVU1CSeNDIXw==}
    dependencies:
      wcwidth: 1.0.1
    dev: true

  /bytewise-core@1.2.3:
    resolution: {integrity: sha512-nZD//kc78OOxeYtRlVk8/zXqTB4gf/nlguL1ggWA8FuchMyOxcyHR4QPQZMUmA7czC+YnaBrPUCubqAWe50DaA==}
    dependencies:
      typewise-core: 1.2.0
    dev: false

  /bytewise@1.1.0:
    resolution: {integrity: sha512-rHuuseJ9iQ0na6UDhnrRVDh8YnWVlU6xM3VH6q/+yHDeUH2zIhUzP+2/h3LIrhLDBtTqzWpE3p3tP/boefskKQ==}
    dependencies:
      bytewise-core: 1.2.3
      typewise: 1.0.3
    dev: false

  /cac@6.7.14:
    resolution: {integrity: sha512-b6Ilus+c3RrdDk+JhLKUAQfzzgLEPy6wcXqS7f/xe1EETvsDP6GORG7SFuOs6cID5YkqchW/LXZbX5bc8j7ZcQ==}
    engines: {node: '>=8'}
    dev: true

  /call-bind@1.0.5:
    resolution: {integrity: sha512-C3nQxfFZxFRVoJoGKKI8y3MOEo129NQ+FgQ08iye+Mk4zNZZGdjfs06bVTr+DBSlA66Q2VEcMki/cUCP4SercQ==}
    dependencies:
      function-bind: 1.1.2
      get-intrinsic: 1.2.2
      set-function-length: 1.1.1

  /callsites@3.1.0:
    resolution: {integrity: sha512-P8BjAsXvZS+VIDUI11hHCQEv74YT67YUi5JJFNWIqL235sBmjX4+qx9Muvls5ivyNENctx46xQLQ3aTuE7ssaQ==}
    engines: {node: '>=6'}

  /camelcase-keys@6.2.2:
    resolution: {integrity: sha512-YrwaA0vEKazPBkn0ipTiMpSajYDSe+KjQfrjhcBMxJt/znbvlHd8Pw/Vamaz5EB4Wfhs3SUR3Z9mwRu/P3s3Yg==}
    engines: {node: '>=8'}
    dependencies:
      camelcase: 5.3.1
      map-obj: 4.3.0
      quick-lru: 4.0.1
    dev: true

  /camelcase@5.3.1:
    resolution: {integrity: sha512-L28STB170nwWS63UjtlEOE3dldQApaJXZkOI1uMFfzf3rRuPegHaHesyee+YxQ+W6SvRDQV6UrdOdRiR153wJg==}
    engines: {node: '>=6'}
    dev: true

  /chai@4.3.10:
    resolution: {integrity: sha512-0UXG04VuVbruMUYbJ6JctvH0YnC/4q3/AkT18q4NaITo91CUm0liMS9VqzT9vZhVQ/1eqPanMWjBM+Juhfb/9g==}
    engines: {node: '>=4'}
    dependencies:
      assertion-error: 1.1.0
      check-error: 1.0.3
      deep-eql: 4.1.3
      get-func-name: 2.0.2
      loupe: 2.3.6
      pathval: 1.1.1
      type-detect: 4.0.8
    dev: true

  /chakra-react-select@4.7.6(@chakra-ui/form-control@2.2.0)(@chakra-ui/icon@3.2.0)(@chakra-ui/layout@2.3.1)(@chakra-ui/media-query@3.3.0)(@chakra-ui/menu@2.2.1)(@chakra-ui/spinner@2.1.0)(@chakra-ui/system@2.6.2)(@emotion/react@11.11.1)(@types/react@18.2.45)(react-dom@18.2.0)(react@18.2.0):
    resolution: {integrity: sha512-ZL43hyXPnWf1g/HjsZDecbeJ4F2Q6tTPYJozlKWkrQ7lIX7ORP0aZYwmc5/Wly4UNzMimj2Vuosl6MmIXH+G2g==}
    peerDependencies:
      '@chakra-ui/form-control': ^2.0.0
      '@chakra-ui/icon': ^3.0.0
      '@chakra-ui/layout': ^2.0.0
      '@chakra-ui/media-query': ^3.0.0
      '@chakra-ui/menu': ^2.0.0
      '@chakra-ui/spinner': ^2.0.0
      '@chakra-ui/system': ^2.0.0
      '@emotion/react': ^11.8.1
      react: ^18.0.0
      react-dom: ^18.0.0
    dependencies:
      '@chakra-ui/form-control': 2.2.0(@chakra-ui/system@2.6.2)(react@18.2.0)
      '@chakra-ui/icon': 3.2.0(@chakra-ui/system@2.6.2)(react@18.2.0)
      '@chakra-ui/layout': 2.3.1(@chakra-ui/system@2.6.2)(react@18.2.0)
      '@chakra-ui/media-query': 3.3.0(@chakra-ui/system@2.6.2)(react@18.2.0)
      '@chakra-ui/menu': 2.2.1(patch_hash=x7y3u4pvzv3wpkejsnxo3rp5vq)(@chakra-ui/system@2.6.2)(framer-motion@10.16.16)(react@18.2.0)
      '@chakra-ui/spinner': 2.1.0(@chakra-ui/system@2.6.2)(react@18.2.0)
      '@chakra-ui/system': 2.6.2(@emotion/react@11.11.1)(@emotion/styled@11.11.0)(react@18.2.0)
      '@emotion/react': 11.11.1(@types/react@18.2.45)(react@18.2.0)
      react: 18.2.0
      react-dom: 18.2.0(react@18.2.0)
      react-select: 5.7.7(patch_hash=brt5d3ei3vnbm5t5smyyz4ytd4)(@types/react@18.2.45)(react-dom@18.2.0)(react@18.2.0)
    transitivePeerDependencies:
      - '@types/react'
    dev: false

  /chalk@2.4.2:
    resolution: {integrity: sha512-Mti+f9lpJNcwF4tWV8/OrTTtF1gZi+f8FqlyAdouralcFWFQWF2+NgCHShjkCb+IFBLq9buZwE1xckQU4peSuQ==}
    engines: {node: '>=4'}
    dependencies:
      ansi-styles: 3.2.1
      escape-string-regexp: 1.0.5
      supports-color: 5.5.0

  /chalk@3.0.0:
    resolution: {integrity: sha512-4D3B6Wf41KOYRFdszmDqMCGq5VV/uMAB273JILmO+3jAlh8X4qDtdtgCR3fxtbLEMzSx22QdhnDcJvu2u1fVwg==}
    engines: {node: '>=8'}
    dependencies:
      ansi-styles: 4.3.0
      supports-color: 7.2.0
    dev: true

  /chalk@4.1.2:
    resolution: {integrity: sha512-oKnbhFyRIXpUuez8iBMmyEa4nbj4IOQyuhc/wy9kY7/WVPcwIO9VA668Pu8RkO7+0G76SLROeyw9CpQ061i4mA==}
    engines: {node: '>=10'}
    dependencies:
      ansi-styles: 4.3.0
      supports-color: 7.2.0

  /chalk@5.3.0:
    resolution: {integrity: sha512-dLitG79d+GV1Nb/VYcCDFivJeK1hiukt9QjRNVOsUtTy1rR1YJsmpGGTZ3qJos+uw7WmWF4wUwBd9jxjocFC2w==}
    engines: {node: ^12.17.0 || ^14.13 || >=16.0.0}
    dev: true

  /chardet@0.7.0:
    resolution: {integrity: sha512-mT8iDcrh03qDGRRmoA2hmBJnxpllMR+0/0qlzjqZES6NdiWDcZkCNAk4rPFZ9Q85r27unkiNNg8ZOiwZXBHwcA==}
    dev: true

  /check-error@1.0.3:
    resolution: {integrity: sha512-iKEoDYaRmd1mxM90a2OEfWhjsjPpYPuQ+lMYsoxB126+t8fw7ySEO48nmDg5COTjxDI65/Y2OWpeEHk3ZOe8zg==}
    dependencies:
      get-func-name: 2.0.2
    dev: true

  /chokidar@3.5.3:
    resolution: {integrity: sha512-Dr3sfKRP6oTcjf2JmUmFJfeVMvXBdegxB0iVQ5eb2V10uFJUCAS8OByZdVAyVb8xXNz3GjjTgj9kLWsZTqE6kw==}
    engines: {node: '>= 8.10.0'}
    dependencies:
      anymatch: 3.1.3
      braces: 3.0.2
      glob-parent: 5.1.2
      is-binary-path: 2.1.0
      is-glob: 4.0.3
      normalize-path: 3.0.0
      readdirp: 3.6.0
    optionalDependencies:
      fsevents: 2.3.3
    dev: true

  /ci-info@3.8.0:
    resolution: {integrity: sha512-eXTggHWSooYhq49F2opQhuHWgzucfF2YgODK4e1566GQs5BIfP30B0oenwBJHfWxAs2fyPB1s7Mg949zLf61Yw==}
    engines: {node: '>=8'}
    dev: true

  /classnames@2.3.2:
    resolution: {integrity: sha512-CSbhY4cFEJRe6/GQzIk5qXZ4Jeg5pcsP7b5peFSDpffpe1cqjASH/n9UTjBwOp6XpMSTwQ8Za2K5V02ueA7Tmw==}
    dev: false

  /cliui@6.0.0:
    resolution: {integrity: sha512-t6wbgtoCXvAzst7QgXxJYqPt0usEfbgQdftEPbLL/cvv6HPE5VgvqCuAIDR0NgU52ds6rFwqrgakNLrHEjCbrQ==}
    dependencies:
      string-width: 4.2.3
      strip-ansi: 6.0.1
      wrap-ansi: 6.2.0
    dev: true

  /cliui@8.0.1:
    resolution: {integrity: sha512-BSeNnyus75C4//NQ9gQt1/csTXyo/8Sb+afLAkzAptFuMsod9HFokGNudZpi/oQV73hnVK+sR+5PVRMd+Dr7YQ==}
    engines: {node: '>=12'}
    dependencies:
      string-width: 4.2.3
      strip-ansi: 6.0.1
      wrap-ansi: 7.0.0
    dev: true

  /clone@1.0.4:
    resolution: {integrity: sha512-JQHZ2QMW6l3aH/j6xCqQThY/9OH4D/9ls34cgkUBiEeocRTU04tHfKPBsUK1PqZCUQM7GiA0IIXJSuXHI64Kbg==}
    engines: {node: '>=0.8'}
    dev: true

  /color-convert@1.9.3:
    resolution: {integrity: sha512-QfAUtd+vFdAtFQcC8CCyYt1fYWxSqAiK2cSD6zDB8N3cpsEBAvRxp9zOGg6G/SHHJYAT88/az/IuDGALsNVbGg==}
    dependencies:
      color-name: 1.1.3

  /color-convert@2.0.1:
    resolution: {integrity: sha512-RRECPsj7iu/xb5oKYcsFHSppFNnsj/52OVTRKb4zP5onXwVF3zVmmToNcOfGC+CRDpfK/U584fMg38ZHCaElKQ==}
    engines: {node: '>=7.0.0'}
    dependencies:
      color-name: 1.1.4

  /color-name@1.1.3:
    resolution: {integrity: sha512-72fSenhMw2HZMTVHeCA9KCmpEIbzWiQsjN+BHcBbS9vr1mtt+vJjPdksIBNUmKAW8TFUDPJK5SUU3QhE9NEXDw==}

  /color-name@1.1.4:
    resolution: {integrity: sha512-dOy+3AuW3a2wNbZHIuMZpTcgjGuLU/uBL/ubcZF9OXbDo8ff4O8yVp5Bf0efS8uEoYo5q4Fx7dY9OgQGXgAsQA==}

  /color-parse@2.0.0:
    resolution: {integrity: sha512-g2Z+QnWsdHLppAbrpcFWo629kLOnOPtpxYV69GCqm92gqSgyXbzlfyN3MXs0412fPBkFmiuS+rXposgBgBa6Kg==}
    dependencies:
      color-name: 1.1.4
    dev: false

  /color-rgba@3.0.0:
    resolution: {integrity: sha512-PPwZYkEY3M2THEHHV6Y95sGUie77S7X8v+h1r6LSAPF3/LL2xJ8duUXSrkic31Nzc4odPwHgUbiX/XuTYzQHQg==}
    dependencies:
      color-parse: 2.0.0
      color-space: 2.0.1
    dev: false

  /color-space@2.0.1:
    resolution: {integrity: sha512-nKqUYlo0vZATVOFHY810BSYjmCARrG7e5R3UE3CQlyjJTvv5kSSmPG1kzm/oDyyqjehM+lW1RnEt9It9GNa5JA==}
    dev: false

  /color2k@2.0.2:
    resolution: {integrity: sha512-kJhwH5nAwb34tmyuqq/lgjEKzlFXn1U99NlnB6Ws4qVaERcRUYeYP1cBw6BJ4vxaWStAUEef4WMr7WjOCnBt8w==}

  /combined-stream@1.0.8:
    resolution: {integrity: sha512-FQN4MRfuJeHf7cBbBMJFXhKSDq+2kAArBlmRBvcvFE5BB1HZKXtSFASDhdlz9zOYwxh8lDdnvmMOe/+5cdoEdg==}
    engines: {node: '>= 0.8'}
    dependencies:
      delayed-stream: 1.0.0
    dev: true

  /commander@10.0.1:
    resolution: {integrity: sha512-y4Mg2tXshplEbSGzx7amzPwKKOCGuoSRP/CjEdwwk0FOGlUbq6lKuoyDZTNZkmxHdJtp54hdfY/JUrdL7Xfdug==}
    engines: {node: '>=14'}
    dev: true

  /commander@11.1.0:
    resolution: {integrity: sha512-yPVavfyCcRhmorC7rWlkHn15b4wDVgVmBA7kV4QVBsF7kv/9TKJAbAXVTxvTnwP8HHKjRCJDClKbciiYS7p0DQ==}
    engines: {node: '>=16'}
    dev: true

  /compute-scroll-into-view@3.0.3:
    resolution: {integrity: sha512-nadqwNxghAGTamwIqQSG433W6OADZx2vCo3UXHNrzTRHK/htu+7+L0zhjEoaeaQVNAi3YgqWDv8+tzf0hRfR+A==}

  /concat-map@0.0.1:
    resolution: {integrity: sha512-/Srv4dswyQNBfohGpz9o6Yb3Gz3SrUDqBH5rTuhGR7ahtlbYKnVxw2bCFMRljaA7EXHaXZ8wsHdodFvbkhKmqg==}
    dev: true

  /convert-source-map@1.9.0:
    resolution: {integrity: sha512-ASFBup0Mz1uyiIjANan1jzLQami9z1PoYSZCiiYW2FczPbenXc45FZdBZLzOT+r6+iciuEModtmCti+hjaAk0A==}

  /copy-to-clipboard@3.3.3:
    resolution: {integrity: sha512-2KV8NhB5JqC3ky0r9PMCAZKbUHSwtEo4CwCs0KXgruG43gX5PMqDEBbVU4OUzw2MuAWUfsuFmWvEKG5QRfSnJA==}
    dependencies:
      toggle-selection: 1.0.6

  /cosmiconfig@7.1.0:
    resolution: {integrity: sha512-AdmX6xUzdNASswsFtmwSt7Vj8po9IuqXm0UXz7QKPuEUmPB4XyjGfaAr2PSuELMwkRMVH1EpIkX5bTZGRB3eCA==}
    engines: {node: '>=10'}
    dependencies:
      '@types/parse-json': 4.0.0
      import-fresh: 3.3.0
      parse-json: 5.2.0
      path-type: 4.0.0
      yaml: 1.10.2

  /cosmiconfig@8.1.3:
    resolution: {integrity: sha512-/UkO2JKI18b5jVMJUp0lvKFMpa/Gye+ZgZjKD+DGEN9y7NRcf/nK1A0sp67ONmKtnDCNMS44E6jrk0Yc3bDuUw==}
    engines: {node: '>=14'}
    dependencies:
      import-fresh: 3.3.0
      js-yaml: 4.1.0
      parse-json: 5.2.0
      path-type: 4.0.0
    dev: true

  /create-require@1.1.1:
    resolution: {integrity: sha512-dcKFX3jn0MpIaXjisoRvexIJVEKzaq7z2rZKxf+MSr9TkdmHmsU4m2lcLojrj/FHl8mk5VxMmYA+ftRkP/3oKQ==}
    dev: true

  /cross-spawn@5.1.0:
    resolution: {integrity: sha512-pTgQJ5KC0d2hcY8eyL1IzlBPYjTkyH72XRZPnLyKus2mBfNjQs3klqbJU2VILqZryAZUt9JOb3h/mWMy23/f5A==}
    dependencies:
      lru-cache: 4.1.5
      shebang-command: 1.2.0
      which: 1.3.1
    dev: true

  /cross-spawn@7.0.3:
    resolution: {integrity: sha512-iRDPJKUPVEND7dHPO8rkbOnPpyDygcDFtWjpeWNCgy8WP2rXcxXL8TskReQl6OrB2G7+UJrags1q15Fudc7G6w==}
    engines: {node: '>= 8'}
    dependencies:
      path-key: 3.1.1
      shebang-command: 2.0.0
      which: 2.0.2
    dev: true

  /css-box-model@1.2.1:
    resolution: {integrity: sha512-a7Vr4Q/kd/aw96bnJG332W9V9LkJO69JRcaCYDUqjp6/z0w6VcZjgAcTbgFxEPfBgdnAwlh3iwu+hLopa+flJw==}
    dependencies:
      tiny-invariant: 1.3.1

  /css-in-js-utils@3.1.0:
    resolution: {integrity: sha512-fJAcud6B3rRu+KHYk+Bwf+WFL2MDCJJ1XG9x137tJQ0xYxor7XziQtuGFbWNdqrvF4Tk26O3H73nfVqXt/fW1A==}
    dependencies:
      hyphenate-style-name: 1.0.4
    dev: false

  /css-tree@1.1.3:
    resolution: {integrity: sha512-tRpdppF7TRazZrjJ6v3stzv93qxRcSsFmW6cX0Zm2NVKpxE1WV1HblnghVv9TreireHkqI/VDEsfolRF1p6y7Q==}
    engines: {node: '>=8.0.0'}
    dependencies:
      mdn-data: 2.0.14
      source-map: 0.6.1
    dev: false

  /css.escape@1.5.1:
    resolution: {integrity: sha512-YUifsXXuknHlUsmlgyY0PKzgPOr7/FjCePfHNt0jxm83wHZi44VDMQ7/fGNkjY3/jV1MC+1CmZbaHzugyeRtpg==}
    dev: true

  /cssstyle@3.0.0:
    resolution: {integrity: sha512-N4u2ABATi3Qplzf0hWbVCdjenim8F3ojEXpBDF5hBpjzW182MjNGLqfmQ0SkSPeQ+V86ZXgeH8aXj6kayd4jgg==}
    engines: {node: '>=14'}
    dependencies:
      rrweb-cssom: 0.6.0
    dev: true

  /csstype@3.1.3:
    resolution: {integrity: sha512-M1uQkMl8rQK/szD0LNhtqxIPLpimGm8sOBwU7lLnCpSbTyY3yeU1Vc7l4KT5zT4s/yOxHH5O7tIuuLOCnLADRw==}

  /csv-generate@3.4.3:
    resolution: {integrity: sha512-w/T+rqR0vwvHqWs/1ZyMDWtHHSJaN06klRqJXBEpDJaM/+dZkso0OKh1VcuuYvK3XM53KysVNq8Ko/epCK8wOw==}
    dev: true

  /csv-parse@4.16.3:
    resolution: {integrity: sha512-cO1I/zmz4w2dcKHVvpCr7JVRu8/FymG5OEpmvsZYlccYolPBLoVGKUHgNoc4ZGkFeFlWGEDmMyBM+TTqRdW/wg==}
    dev: true

  /csv-stringify@5.6.5:
    resolution: {integrity: sha512-PjiQ659aQ+fUTQqSrd1XEDnOr52jh30RBurfzkscaE2tPaFsDH5wOAHJiw8XAHphRknCwMUE9KRayc4K/NbO8A==}
    dev: true

  /csv@5.5.3:
    resolution: {integrity: sha512-QTaY0XjjhTQOdguARF0lGKm5/mEq9PD9/VhZZegHDIBq2tQwgNpHc3dneD4mGo2iJs+fTKv5Bp0fZ+BRuY3Z0g==}
    engines: {node: '>= 0.1.90'}
    dependencies:
      csv-generate: 3.4.3
      csv-parse: 4.16.3
      csv-stringify: 5.6.5
      stream-transform: 2.1.3
    dev: true

  /damerau-levenshtein@1.0.8:
    resolution: {integrity: sha512-sdQSFB7+llfUcQHUQO3+B8ERRj0Oa4w9POWMI/puGtuf7gFywGmkaLCElnudfTiKZV+NvHqL0ifzdrI8Ro7ESA==}
    dev: true

  /data-urls@4.0.0:
    resolution: {integrity: sha512-/mMTei/JXPqvFqQtfyTowxmJVwr2PVAeCcDxyFf6LhoOu/09TX2OX3kb2wzi4DMXcfj4OItwDOnhl5oziPnT6g==}
    engines: {node: '>=14'}
    dependencies:
      abab: 2.0.6
      whatwg-mimetype: 3.0.0
      whatwg-url: 12.0.1
    dev: true

  /debug@3.2.7:
    resolution: {integrity: sha512-CFjzYYAi4ThfiQvizrFQevTTXHtnCqWfe7x1AhgEscTz6ZbLbfoLRLPugTQyBth6f8ZERVUSyWHFD/7Wu4t1XQ==}
    peerDependencies:
      supports-color: '*'
    peerDependenciesMeta:
      supports-color:
        optional: true
    dependencies:
      ms: 2.1.3
    dev: true

  /debug@4.3.4:
    resolution: {integrity: sha512-PRWFHuSU3eDtQJPvnNY7Jcket1j0t5OuOsFzPPzsekD52Zl8qUfFIPEiswXqIvHWGVHOgX+7G/vCNNhehwxfkQ==}
    engines: {node: '>=6.0'}
    peerDependencies:
      supports-color: '*'
    peerDependenciesMeta:
      supports-color:
        optional: true
    dependencies:
      ms: 2.1.2
    dev: true

  /decamelize-keys@1.1.1:
    resolution: {integrity: sha512-WiPxgEirIV0/eIOMcnFBA3/IJZAZqKnwAwWyvvdi4lsr1WCN22nhdf/3db3DoZcUjTV2SqfzIwNyp6y2xs3nmg==}
    engines: {node: '>=0.10.0'}
    dependencies:
      decamelize: 1.2.0
      map-obj: 1.0.1
    dev: true

  /decamelize@1.2.0:
    resolution: {integrity: sha512-z2S+W9X73hAUUki+N+9Za2lBlun89zigOyGrsax+KUQ6wKW4ZoWpEYBkGhQjwAjjDCkWxhY0VKEhk8wzY7F5cA==}
    engines: {node: '>=0.10.0'}
    dev: true

  /decimal.js@10.4.3:
    resolution: {integrity: sha512-VBBaLc1MgL5XpzgIP7ny5Z6Nx3UrRkIViUkPUdtl9aya5amy3De1gsUUSB1g3+3sExYNjCAsAznmukyxCb1GRA==}
    dev: true

  /deep-eql@4.1.3:
    resolution: {integrity: sha512-WaEtAOpRA1MQ0eohqZjpGD8zdI0Ovsm8mmFhaDN8dvDZzyoUMcYDnf5Y6iu7HTXxf8JDS23qWa4a+hKCDyOPzw==}
    engines: {node: '>=6'}
    dependencies:
      type-detect: 4.0.8
    dev: true

  /deep-equal@2.2.0:
    resolution: {integrity: sha512-RdpzE0Hv4lhowpIUKKMJfeH6C1pXdtT1/it80ubgWqwI3qpuxUBpC1S4hnHg+zjnuOoDkzUtUCEEkG+XG5l3Mw==}
    dependencies:
      call-bind: 1.0.5
      es-get-iterator: 1.1.3
      get-intrinsic: 1.2.2
      is-arguments: 1.1.1
      is-array-buffer: 3.0.2
      is-date-object: 1.0.5
      is-regex: 1.1.4
      is-shared-array-buffer: 1.0.2
      isarray: 2.0.5
      object-is: 1.1.5
      object-keys: 1.1.1
      object.assign: 4.1.5
      regexp.prototype.flags: 1.5.1
      side-channel: 1.0.4
      which-boxed-primitive: 1.0.2
      which-collection: 1.0.1
      which-typed-array: 1.1.13

  /deep-is@0.1.4:
    resolution: {integrity: sha512-oIPzksmTg4/MriiaYGO+okXDT7ztn/w3Eptv/+gSIdMdKsJo0u4CfYNFJPy+4SKMuCqGw2wxnA+URMg3t8a/bQ==}
    dev: true

  /defaults@1.0.4:
    resolution: {integrity: sha512-eFuaLoy/Rxalv2kr+lqMlUnrDWV+3j4pljOIJgLIhI058IQfWJ7vXhyEIHu+HtC738klGALYxOKDO0bQP3tg8A==}
    dependencies:
      clone: 1.0.4
    dev: true

  /define-data-property@1.1.1:
    resolution: {integrity: sha512-E7uGkTzkk1d0ByLeSc6ZsFS79Axg+m1P/VsgYsxHgiuc3tFSj+MjMIwe90FC4lOAZzNBdY7kkO2P2wKdsQ1vgQ==}
    engines: {node: '>= 0.4'}
    dependencies:
      get-intrinsic: 1.2.2
      gopd: 1.0.1
      has-property-descriptors: 1.0.1

  /define-properties@1.2.1:
    resolution: {integrity: sha512-8QmQKqEASLd5nx0U1B1okLElbUuuttJ/AnYmRXbbbGDWh6uS208EjD4Xqq/I9wK7u0v6O08XhTWnt5XtEbR6Dg==}
    engines: {node: '>= 0.4'}
    dependencies:
      define-data-property: 1.1.1
      has-property-descriptors: 1.0.1
      object-keys: 1.1.1

  /delayed-stream@1.0.0:
    resolution: {integrity: sha512-ZySD7Nf91aLB0RxL4KGrKHBXl7Eds1DAmEdcoVawXnLD7SDhpNgtuII2aAkg7a7QS41jxPSZ17p4VdGnMHk3MQ==}
    engines: {node: '>=0.4.0'}
    dev: true

  /dequal@2.0.3:
    resolution: {integrity: sha512-0je+qPKHEMohvfRTCEo3CrPG6cAzAYgmzKyxRiYSSDkS6eGJdyVJm7WaYA5ECaAD9wLB2T4EEeymA5aFVcYXCA==}
    engines: {node: '>=6'}
    dev: true

  /detect-indent@6.1.0:
    resolution: {integrity: sha512-reYkTUJAZb9gUuZ2RvVCNhVHdg62RHnJ7WJl8ftMi4diZ6NWlciOzQN88pUhSELEwflJht4oQDv0F0BMlwaYtA==}
    engines: {node: '>=8'}
    dev: true

  /detect-node-es@1.1.0:
    resolution: {integrity: sha512-ypdmJU/TbBby2Dxibuv7ZLW3Bs1QEmM7nHjEANfohJLvE0XVujisn1qPJcZxg+qDucsr+bP6fLD1rPS3AhJ7EQ==}

  /diff-sequences@29.4.3:
    resolution: {integrity: sha512-ofrBgwpPhCD85kMKtE9RYFFq6OC1A89oW2vvgWZNCwxrUpRUILopY7lsYyMDSjc8g6U6aiO0Qubg6r4Wgt5ZnA==}
    engines: {node: ^14.15.0 || ^16.10.0 || >=18.0.0}
    dev: true

  /diff@4.0.2:
    resolution: {integrity: sha512-58lmxKSA4BNyLz+HHMUzlOEpg09FV+ev6ZMe3vJihgdxzgcwZ8VoEEPmALCZG9LmqfVoNMMKpttIYTVG6uDY7A==}
    engines: {node: '>=0.3.1'}
    dev: true

  /dir-glob@3.0.1:
    resolution: {integrity: sha512-WkrWp9GR4KXfKGYzOLmTuGVi1UWFfws377n9cc55/tb6DuqyF6pcQ5AbiHEshaDpY9v6oaSr2XCDidGmMwdzIA==}
    engines: {node: '>=8'}
    dependencies:
      path-type: 4.0.0
    dev: true

  /doctrine@2.1.0:
    resolution: {integrity: sha512-35mSku4ZXK0vfCuHEDAwt55dg2jNajHZ1odvF+8SSr82EsZY4QmXfuWso8oEd8zRhVObSN18aM0CjSdoBX7zIw==}
    engines: {node: '>=0.10.0'}
    dependencies:
      esutils: 2.0.3
    dev: true

  /doctrine@3.0.0:
    resolution: {integrity: sha512-yS+Q5i3hBf7GBkd4KG8a7eBNNWNGLTaEwwYWUijIYM7zrlYDM0BFXHjjPWlWZ1Rg7UaddZeIDmi9jF3HmqiQ2w==}
    engines: {node: '>=6.0.0'}
    dependencies:
      esutils: 2.0.3
    dev: true

  /dom-accessibility-api@0.5.16:
    resolution: {integrity: sha512-X7BJ2yElsnOJ30pZF4uIIDfBEVgF4XEBxL9Bxhy6dnrm5hkzqmsWHGTiHqRiITNhMyFLyAiWndIJP7Z1NTteDg==}

  /dom-helpers@5.2.1:
    resolution: {integrity: sha512-nRCa7CK3VTrM2NmGkIy4cbK7IZlgBE/PYMn55rrXefr5xXDP0LdtfPnblFDoVdcAfslJ7or6iqAUnx0CCGIWQA==}
    dependencies:
      '@babel/runtime': 7.23.6
      csstype: 3.1.3
    dev: false

  /domexception@4.0.0:
    resolution: {integrity: sha512-A2is4PLG+eeSfoTMA95/s4pvAoSo2mKtiM5jlHkAVewmiO8ISFTFKZjH7UAM1Atli/OT/7JHOrJRJiMKUZKYBw==}
    engines: {node: '>=12'}
    deprecated: Use your platform's native DOMException instead
    dependencies:
      webidl-conversions: 7.0.0
    dev: true

  /earcut@2.2.4:
    resolution: {integrity: sha512-/pjZsA1b4RPHbeWZQn66SWS8nZZWLQQ23oE3Eam7aroEFGEvwKAsJfZ9ytiEMycfzXWpca4FA9QIOehf7PocBQ==}
    dev: false

  /eastasianwidth@0.2.0:
    resolution: {integrity: sha512-I88TYZWc9XiYHRQ4/3c5rjjfgkjhLyW2luGIheGERbNQ6OY7yTybanSpDXZa8y7VUP9YmDcYa+eyq4ca7iLqWA==}
    dev: true

  /emoji-regex@8.0.0:
    resolution: {integrity: sha512-MSjYzcWNOA0ewAHpz0MxpYFvwg6yjy1NG3xteoqz644VCo/RPgnr1/GGt+ic3iJTzQ8Eu3TdM14SawnVUmGE6A==}
    dev: true

  /emoji-regex@9.2.2:
    resolution: {integrity: sha512-L18DaJsXSUk2+42pv8mLs5jJT2hqFkFE4j21wOmgbUqsZ2hL72NsUU785g9RXgo3s0ZNgVl42TiHp3ZtOv/Vyg==}
    dev: true

  /enhanced-resolve@5.12.0:
    resolution: {integrity: sha512-QHTXI/sZQmko1cbDoNAa3mJ5qhWUUNAq3vR0/YiD379fWQrcfuoX1+HW2S0MTt7XmoPLapdaDKUtelUSPic7hQ==}
    engines: {node: '>=10.13.0'}
    dependencies:
      graceful-fs: 4.2.10
      tapable: 2.2.1
    dev: true

  /enquirer@2.3.6:
    resolution: {integrity: sha512-yjNnPr315/FjS4zIsUxYguYUPP2e1NK4d7E7ZOLiyYCcbFBiTMyID+2wvm2w6+pZ/odMA7cRkjhsPbltwBOrLg==}
    engines: {node: '>=8.6'}
    dependencies:
      ansi-colors: 4.1.3
    dev: true

  /entities@4.5.0:
    resolution: {integrity: sha512-V0hjH4dGPh9Ao5p0MoRY6BVqtwCjhz6vI5LT8AJ55H+4g9/4vbHx1I54fS0XuclLhDHArPQCiMjDxjaL8fPxhw==}
    engines: {node: '>=0.12'}
    dev: true

  /error-ex@1.3.2:
    resolution: {integrity: sha512-7dFHNmqeFSEt2ZBsCriorKnn3Z2pj+fd9kmI6QoWw4//DL+icEBfc0U7qJCisqrTsKTjw4fNFy2pW9OqStD84g==}
    dependencies:
      is-arrayish: 0.2.1

  /error-stack-parser@2.1.4:
    resolution: {integrity: sha512-Sk5V6wVazPhq5MhpO+AUxJn5x7XSXGl1R93Vn7i+zS15KDVxQijejNCrz8340/2bgLBjR9GtEG8ZVKONDjcqGQ==}
    dependencies:
      stackframe: 1.3.4
    dev: false

  /es-abstract@1.22.3:
    resolution: {integrity: sha512-eiiY8HQeYfYH2Con2berK+To6GrK2RxbPawDkGq4UiCQQfZHb6wX9qQqkbpPqaxQFcl8d9QzZqo0tGE0VcrdwA==}
    engines: {node: '>= 0.4'}
    dependencies:
      array-buffer-byte-length: 1.0.0
      arraybuffer.prototype.slice: 1.0.2
      available-typed-arrays: 1.0.5
      call-bind: 1.0.5
      es-set-tostringtag: 2.0.2
      es-to-primitive: 1.2.1
      function.prototype.name: 1.1.6
      get-intrinsic: 1.2.2
      get-symbol-description: 1.0.0
      globalthis: 1.0.3
      gopd: 1.0.1
      has-property-descriptors: 1.0.1
      has-proto: 1.0.1
      has-symbols: 1.0.3
      hasown: 2.0.0
      internal-slot: 1.0.6
      is-array-buffer: 3.0.2
      is-callable: 1.2.7
      is-negative-zero: 2.0.2
      is-regex: 1.1.4
      is-shared-array-buffer: 1.0.2
      is-string: 1.0.7
      is-typed-array: 1.1.12
      is-weakref: 1.0.2
      object-inspect: 1.13.1
      object-keys: 1.1.1
      object.assign: 4.1.5
      regexp.prototype.flags: 1.5.1
      safe-array-concat: 1.0.1
      safe-regex-test: 1.0.0
      string.prototype.trim: 1.2.8
      string.prototype.trimend: 1.0.7
      string.prototype.trimstart: 1.0.7
      typed-array-buffer: 1.0.0
      typed-array-byte-length: 1.0.0
      typed-array-byte-offset: 1.0.0
      typed-array-length: 1.0.4
      unbox-primitive: 1.0.2
      which-typed-array: 1.1.13
    dev: true

  /es-get-iterator@1.1.3:
    resolution: {integrity: sha512-sPZmqHBe6JIiTfN5q2pEi//TwxmAFHwj/XEuYjTuse78i8KxaqMTTzxPoFKuzRpDpTJ+0NAbpfenkmH2rePtuw==}
    dependencies:
      call-bind: 1.0.5
      get-intrinsic: 1.2.2
      has-symbols: 1.0.3
      is-arguments: 1.1.1
      is-map: 2.0.2
      is-set: 2.0.2
      is-string: 1.0.7
      isarray: 2.0.5
      stop-iteration-iterator: 1.0.0

  /es-iterator-helpers@1.0.15:
    resolution: {integrity: sha512-GhoY8uYqd6iwUl2kgjTm4CZAf6oo5mHK7BPqx3rKgx893YSsy0LGHV6gfqqQvZt/8xM8xeOnfXBCfqclMKkJ5g==}
    dependencies:
      asynciterator.prototype: 1.0.0
      call-bind: 1.0.5
      define-properties: 1.2.1
      es-abstract: 1.22.3
      es-set-tostringtag: 2.0.2
      function-bind: 1.1.2
      get-intrinsic: 1.2.2
      globalthis: 1.0.3
      has-property-descriptors: 1.0.1
      has-proto: 1.0.1
      has-symbols: 1.0.3
      internal-slot: 1.0.6
      iterator.prototype: 1.1.2
      safe-array-concat: 1.0.1
    dev: true

  /es-module-lexer@1.4.1:
    resolution: {integrity: sha512-cXLGjP0c4T3flZJKQSuziYoq7MlT+rnvfZjfp7h+I7K9BNX54kP9nyWvdbwjQ4u1iWbOL4u96fgeZLToQlZC7w==}
    dev: true

  /es-set-tostringtag@2.0.2:
    resolution: {integrity: sha512-BuDyupZt65P9D2D2vA/zqcI3G5xRsklm5N3xCwuiy+/vKy8i0ifdsQP1sLgO4tZDSCaQUSnmC48khknGMV3D2Q==}
    engines: {node: '>= 0.4'}
    dependencies:
      get-intrinsic: 1.2.2
      has-tostringtag: 1.0.0
      hasown: 2.0.0
    dev: true

  /es-shim-unscopables@1.0.2:
    resolution: {integrity: sha512-J3yBRXCzDu4ULnQwxyToo/OjdMx6akgVC7K6few0a7F/0wLtmKKN7I73AH5T2836UuXRqN7Qg+IIUw/+YJksRw==}
    dependencies:
      hasown: 2.0.0
    dev: true

  /es-to-primitive@1.2.1:
    resolution: {integrity: sha512-QCOllgZJtaUo9miYBcLChTUaHNjJF3PYs1VidD7AwiEj1kYxKeQTctLAezAOH5ZKRH0g2IgPn6KwB4IT8iRpvA==}
    engines: {node: '>= 0.4'}
    dependencies:
      is-callable: 1.2.7
      is-date-object: 1.0.5
      is-symbol: 1.0.4
    dev: true

  /esbuild@0.18.17:
    resolution: {integrity: sha512-1GJtYnUxsJreHYA0Y+iQz2UEykonY66HNWOb0yXYZi9/kNrORUEHVg87eQsCtqh59PEJ5YVZJO98JHznMJSWjg==}
    engines: {node: '>=12'}
    hasBin: true
    requiresBuild: true
    optionalDependencies:
      '@esbuild/android-arm': 0.18.17
      '@esbuild/android-arm64': 0.18.17
      '@esbuild/android-x64': 0.18.17
      '@esbuild/darwin-arm64': 0.18.17
      '@esbuild/darwin-x64': 0.18.17
      '@esbuild/freebsd-arm64': 0.18.17
      '@esbuild/freebsd-x64': 0.18.17
      '@esbuild/linux-arm': 0.18.17
      '@esbuild/linux-arm64': 0.18.17
      '@esbuild/linux-ia32': 0.18.17
      '@esbuild/linux-loong64': 0.18.17
      '@esbuild/linux-mips64el': 0.18.17
      '@esbuild/linux-ppc64': 0.18.17
      '@esbuild/linux-riscv64': 0.18.17
      '@esbuild/linux-s390x': 0.18.17
      '@esbuild/linux-x64': 0.18.17
      '@esbuild/netbsd-x64': 0.18.17
      '@esbuild/openbsd-x64': 0.18.17
      '@esbuild/sunos-x64': 0.18.17
      '@esbuild/win32-arm64': 0.18.17
      '@esbuild/win32-ia32': 0.18.17
      '@esbuild/win32-x64': 0.18.17
    dev: true

  /esbuild@0.19.9:
    resolution: {integrity: sha512-U9CHtKSy+EpPsEBa+/A2gMs/h3ylBC0H0KSqIg7tpztHerLi6nrrcoUJAkNCEPumx8yJ+Byic4BVwHgRbN0TBg==}
    engines: {node: '>=12'}
    hasBin: true
    requiresBuild: true
    optionalDependencies:
      '@esbuild/android-arm': 0.19.9
      '@esbuild/android-arm64': 0.19.9
      '@esbuild/android-x64': 0.19.9
      '@esbuild/darwin-arm64': 0.19.9
      '@esbuild/darwin-x64': 0.19.9
      '@esbuild/freebsd-arm64': 0.19.9
      '@esbuild/freebsd-x64': 0.19.9
      '@esbuild/linux-arm': 0.19.9
      '@esbuild/linux-arm64': 0.19.9
      '@esbuild/linux-ia32': 0.19.9
      '@esbuild/linux-loong64': 0.19.9
      '@esbuild/linux-mips64el': 0.19.9
      '@esbuild/linux-ppc64': 0.19.9
      '@esbuild/linux-riscv64': 0.19.9
      '@esbuild/linux-s390x': 0.19.9
      '@esbuild/linux-x64': 0.19.9
      '@esbuild/netbsd-x64': 0.19.9
      '@esbuild/openbsd-x64': 0.19.9
      '@esbuild/sunos-x64': 0.19.9
      '@esbuild/win32-arm64': 0.19.9
      '@esbuild/win32-ia32': 0.19.9
      '@esbuild/win32-x64': 0.19.9
    dev: true

  /escalade@3.1.1:
    resolution: {integrity: sha512-k0er2gUkLf8O0zKJiAhmkTnJlTvINGv7ygDNPbeIsX/TJjGJZHuh9B2UxbsaEkmlEo9MfhrSzmhIlhRlI2GXnw==}
    engines: {node: '>=6'}
    dev: true

  /escape-string-regexp@1.0.5:
    resolution: {integrity: sha512-vbRorB5FUQWvla16U8R/qgaFIya2qGzwDrNmCZuYKrbdSUMG6I1ZCGQRefkRVhuOkIGVne7BQ35DSfo1qvJqFg==}
    engines: {node: '>=0.8.0'}

  /escape-string-regexp@4.0.0:
    resolution: {integrity: sha512-TtpcNJ3XAzx3Gq8sWRzJaVajRs0uVxA2YAkdb1jm2YkPz4G6egUFAyA3n5vtEIZefPk5Wa4UXbKuS5fKkJWdgA==}
    engines: {node: '>=10'}

  /eslint-config-prettier@9.1.0(eslint@8.56.0):
    resolution: {integrity: sha512-NSWl5BFQWEPi1j4TjVNItzYV7dZXZ+wP6I6ZhrBGpChQhZRUaElihE9uRRkcbRnNb76UMKDF3r+WTmNcGPKsqw==}
    hasBin: true
    peerDependencies:
      eslint: '>=7.0.0'
    dependencies:
      eslint: 8.56.0
    dev: true

  /eslint-import-resolver-node@0.3.9:
    resolution: {integrity: sha512-WFj2isz22JahUv+B788TlO3N6zL3nNJGU8CcZbPZvVEkBPaJdCV4vy5wyghty5ROFbCRnm132v8BScu5/1BQ8g==}
    dependencies:
      debug: 3.2.7
      is-core-module: 2.13.1
      resolve: 1.22.8
    transitivePeerDependencies:
      - supports-color
    dev: true

  /eslint-import-resolver-typescript@3.6.1(@typescript-eslint/parser@6.15.0)(eslint-plugin-import@2.29.1)(eslint@8.56.0):
    resolution: {integrity: sha512-xgdptdoi5W3niYeuQxKmzVDTATvLYqhpwmykwsh7f6HIOStGWEIL9iqZgQDF9u9OEzrRwR8no5q2VT+bjAujTg==}
    engines: {node: ^14.18.0 || >=16.0.0}
    peerDependencies:
      eslint: '*'
      eslint-plugin-import: '*'
    dependencies:
      debug: 4.3.4
      enhanced-resolve: 5.12.0
      eslint: 8.56.0
      eslint-module-utils: 2.8.0(@typescript-eslint/parser@6.15.0)(eslint-import-resolver-node@0.3.9)(eslint-import-resolver-typescript@3.6.1)(eslint@8.56.0)
      eslint-plugin-import: 2.29.1(@typescript-eslint/parser@6.15.0)(eslint-import-resolver-typescript@3.6.1)(eslint@8.56.0)
      fast-glob: 3.3.2
      get-tsconfig: 4.7.2
      is-core-module: 2.13.1
      is-glob: 4.0.3
    transitivePeerDependencies:
      - '@typescript-eslint/parser'
      - eslint-import-resolver-node
      - eslint-import-resolver-webpack
      - supports-color
    dev: true

  /eslint-module-utils@2.8.0(@typescript-eslint/parser@6.15.0)(eslint-import-resolver-node@0.3.9)(eslint-import-resolver-typescript@3.6.1)(eslint@8.56.0):
    resolution: {integrity: sha512-aWajIYfsqCKRDgUfjEXNN/JlrzauMuSEy5sbd7WXbtW3EH6A6MpwEh42c7qD+MqQo9QMJ6fWLAeIJynx0g6OAw==}
    engines: {node: '>=4'}
    peerDependencies:
      '@typescript-eslint/parser': '*'
      eslint: '*'
      eslint-import-resolver-node: '*'
      eslint-import-resolver-typescript: '*'
      eslint-import-resolver-webpack: '*'
    peerDependenciesMeta:
      '@typescript-eslint/parser':
        optional: true
      eslint:
        optional: true
      eslint-import-resolver-node:
        optional: true
      eslint-import-resolver-typescript:
        optional: true
      eslint-import-resolver-webpack:
        optional: true
    dependencies:
      '@typescript-eslint/parser': 6.15.0(eslint@8.56.0)(typescript@5.1.6)
      debug: 3.2.7
      eslint: 8.56.0
      eslint-import-resolver-node: 0.3.9
      eslint-import-resolver-typescript: 3.6.1(@typescript-eslint/parser@6.15.0)(eslint-plugin-import@2.29.1)(eslint@8.56.0)
    transitivePeerDependencies:
      - supports-color
    dev: true

  /eslint-plugin-header@3.1.1(eslint@8.56.0):
    resolution: {integrity: sha512-9vlKxuJ4qf793CmeeSrZUvVClw6amtpghq3CuWcB5cUNnWHQhgcqy5eF8oVKFk1G3Y/CbchGfEaw3wiIJaNmVg==}
    peerDependencies:
      eslint: '>=7.7.0'
    dependencies:
      eslint: 8.56.0
    dev: true

  /eslint-plugin-import@2.29.1(@typescript-eslint/parser@6.15.0)(eslint-import-resolver-typescript@3.6.1)(eslint@8.56.0):
    resolution: {integrity: sha512-BbPC0cuExzhiMo4Ff1BTVwHpjjv28C5R+btTOGaCRC7UEz801up0JadwkeSk5Ued6TG34uaczuVuH6qyy5YUxw==}
    engines: {node: '>=4'}
    peerDependencies:
      '@typescript-eslint/parser': '*'
      eslint: ^2 || ^3 || ^4 || ^5 || ^6 || ^7.2.0 || ^8
    peerDependenciesMeta:
      '@typescript-eslint/parser':
        optional: true
    dependencies:
      '@typescript-eslint/parser': 6.15.0(eslint@8.56.0)(typescript@5.1.6)
      array-includes: 3.1.7
      array.prototype.findlastindex: 1.2.3
      array.prototype.flat: 1.3.2
      array.prototype.flatmap: 1.3.2
      debug: 3.2.7
      doctrine: 2.1.0
      eslint: 8.56.0
      eslint-import-resolver-node: 0.3.9
      eslint-module-utils: 2.8.0(@typescript-eslint/parser@6.15.0)(eslint-import-resolver-node@0.3.9)(eslint-import-resolver-typescript@3.6.1)(eslint@8.56.0)
      hasown: 2.0.0
      is-core-module: 2.13.1
      is-glob: 4.0.3
      minimatch: 3.1.2
      object.fromentries: 2.0.7
      object.groupby: 1.0.1
      object.values: 1.1.7
      semver: 7.5.4
      tsconfig-paths: 3.15.0
    transitivePeerDependencies:
      - eslint-import-resolver-typescript
      - eslint-import-resolver-webpack
      - supports-color
    dev: true

  /eslint-plugin-jsx-a11y@6.8.0(eslint@8.56.0):
    resolution: {integrity: sha512-Hdh937BS3KdwwbBaKd5+PLCOmYY6U4f2h9Z2ktwtNKvIdIEu137rjYbcb9ApSbVJfWxANNuiKTD/9tOKjK9qOA==}
    engines: {node: '>=4.0'}
    peerDependencies:
      eslint: ^3 || ^4 || ^5 || ^6 || ^7 || ^8
    dependencies:
      '@babel/runtime': 7.23.6
      aria-query: 5.3.0
      array-includes: 3.1.7
      array.prototype.flatmap: 1.3.2
      ast-types-flow: 0.0.8
      axe-core: 4.7.0
      axobject-query: 3.2.1
      damerau-levenshtein: 1.0.8
      emoji-regex: 9.2.2
      es-iterator-helpers: 1.0.15
      eslint: 8.56.0
      hasown: 2.0.0
      jsx-ast-utils: 3.3.5
      language-tags: 1.0.9
      minimatch: 3.1.2
      object.entries: 1.1.7
      object.fromentries: 2.0.7
    dev: true

  /eslint-plugin-react-hooks@4.6.0(eslint@8.56.0):
    resolution: {integrity: sha512-oFc7Itz9Qxh2x4gNHStv3BqJq54ExXmfC+a1NjAta66IAN87Wu0R/QArgIS9qKzX3dXKPI9H5crl9QchNMY9+g==}
    engines: {node: '>=10'}
    peerDependencies:
      eslint: ^3.0.0 || ^4.0.0 || ^5.0.0 || ^6.0.0 || ^7.0.0 || ^8.0.0-0
    dependencies:
      eslint: 8.56.0
    dev: true

  /eslint-plugin-react@7.33.2(eslint@8.56.0):
    resolution: {integrity: sha512-73QQMKALArI8/7xGLNI/3LylrEYrlKZSb5C9+q3OtOewTnMQi5cT+aE9E41sLCmli3I9PGGmD1yiZydyo4FEPw==}
    engines: {node: '>=4'}
    peerDependencies:
      eslint: ^3 || ^4 || ^5 || ^6 || ^7 || ^8
    dependencies:
      array-includes: 3.1.7
      array.prototype.flatmap: 1.3.2
      array.prototype.tosorted: 1.1.1
      doctrine: 2.1.0
      es-iterator-helpers: 1.0.15
      eslint: 8.56.0
      estraverse: 5.3.0
      jsx-ast-utils: 3.3.5
      minimatch: 3.1.2
      object.entries: 1.1.7
      object.fromentries: 2.0.7
      object.hasown: 1.1.2
      object.values: 1.1.7
      prop-types: 15.8.1
      resolve: 2.0.0-next.4
      semver: 7.5.4
      string.prototype.matchall: 4.0.8
    dev: true

  /eslint-plugin-unused-imports@3.0.0(@typescript-eslint/eslint-plugin@6.15.0)(eslint@8.56.0):
    resolution: {integrity: sha512-sduiswLJfZHeeBJ+MQaG+xYzSWdRXoSw61DpU13mzWumCkR0ufD0HmO4kdNokjrkluMHpj/7PJeN35pgbhW3kw==}
    engines: {node: ^12.22.0 || ^14.17.0 || >=16.0.0}
    peerDependencies:
      '@typescript-eslint/eslint-plugin': ^6.0.0
      eslint: ^8.0.0
    peerDependenciesMeta:
      '@typescript-eslint/eslint-plugin':
        optional: true
    dependencies:
      '@typescript-eslint/eslint-plugin': 6.15.0(@typescript-eslint/parser@6.15.0)(eslint@8.56.0)(typescript@5.1.6)
      eslint: 8.56.0
      eslint-rule-composer: 0.3.0
    dev: true

  /eslint-rule-composer@0.3.0:
    resolution: {integrity: sha512-bt+Sh8CtDmn2OajxvNO+BX7Wn4CIWMpTRm3MaiKPCQcnnlm0CS2mhui6QaoeQugs+3Kj2ESKEEGJUdVafwhiCg==}
    engines: {node: '>=4.0.0'}
    dev: true

  /eslint-scope@7.2.2:
    resolution: {integrity: sha512-dOt21O7lTMhDM+X9mB4GX+DZrZtCUJPL/wlcTqxyrx5IvO0IYtILdtrQGQp+8n5S0gwSVmOf9NQrjMOgfQZlIg==}
    engines: {node: ^12.22.0 || ^14.17.0 || >=16.0.0}
    dependencies:
      esrecurse: 4.3.0
      estraverse: 5.3.0
    dev: true

  /eslint-visitor-keys@3.4.3:
    resolution: {integrity: sha512-wpc+LXeiyiisxPlEkUzU6svyS1frIO3Mgxj1fdy7Pm8Ygzguax2N3Fa/D/ag1WqbOprdI+uY6wMUl8/a2G+iag==}
    engines: {node: ^12.22.0 || ^14.17.0 || >=16.0.0}
    dev: true

  /eslint@8.56.0:
    resolution: {integrity: sha512-Go19xM6T9puCOWntie1/P997aXxFsOi37JIHRWI514Hc6ZnaHGKY9xFhrU65RT6CcBEzZoGG1e6Nq+DT04ZtZQ==}
    engines: {node: ^12.22.0 || ^14.17.0 || >=16.0.0}
    hasBin: true
    dependencies:
      '@eslint-community/eslint-utils': 4.4.0(eslint@8.56.0)
      '@eslint-community/regexpp': 4.7.0
      '@eslint/eslintrc': 2.1.4
      '@eslint/js': 8.56.0
      '@humanwhocodes/config-array': 0.11.13
      '@humanwhocodes/module-importer': 1.0.1
      '@nodelib/fs.walk': 1.2.8
      '@ungap/structured-clone': 1.2.0
      ajv: 6.12.6
      chalk: 4.1.2
      cross-spawn: 7.0.3
      debug: 4.3.4
      doctrine: 3.0.0
      escape-string-regexp: 4.0.0
      eslint-scope: 7.2.2
      eslint-visitor-keys: 3.4.3
      espree: 9.6.1
      esquery: 1.4.2
      esutils: 2.0.3
      fast-deep-equal: 3.1.3
      file-entry-cache: 6.0.1
      find-up: 5.0.0
      glob-parent: 6.0.2
      globals: 13.20.0
      graphemer: 1.4.0
      ignore: 5.2.4
      imurmurhash: 0.1.4
      is-glob: 4.0.3
      is-path-inside: 3.0.3
      js-yaml: 4.1.0
      json-stable-stringify-without-jsonify: 1.0.1
      levn: 0.4.1
      lodash.merge: 4.6.2
      minimatch: 3.1.2
      natural-compare: 1.4.0
      optionator: 0.9.3
      strip-ansi: 6.0.1
      text-table: 0.2.0
    transitivePeerDependencies:
      - supports-color
    dev: true

  /espree@9.6.1:
    resolution: {integrity: sha512-oruZaFkjorTpF32kDSI5/75ViwGeZginGGy2NoOSg3Q9bnwlnmDm4HLnkl0RE3n+njDXR037aY1+x58Z/zFdwQ==}
    engines: {node: ^12.22.0 || ^14.17.0 || >=16.0.0}
    dependencies:
      acorn: 8.10.0
      acorn-jsx: 5.3.2(acorn@8.10.0)
      eslint-visitor-keys: 3.4.3
    dev: true

  /esprima@4.0.1:
    resolution: {integrity: sha512-eGuFFw7Upda+g4p+QHvnW0RyTX/SVeJBDM/gCtMARO0cLuT2HcEKnTPvhjV6aGeqrCB/sbNop0Kszm0jsaWU4A==}
    engines: {node: '>=4'}
    hasBin: true
    dev: true

  /esquery@1.4.2:
    resolution: {integrity: sha512-JVSoLdTlTDkmjFmab7H/9SL9qGSyjElT3myyKp7krqjVFQCDLmj1QFaCLRFBszBKI0XVZaiiXvuPIX3ZwHe1Ng==}
    engines: {node: '>=0.10'}
    dependencies:
      estraverse: 5.3.0
    dev: true

  /esrecurse@4.3.0:
    resolution: {integrity: sha512-KmfKL3b6G+RXvP8N1vr3Tq1kL/oCFgn2NYXEtqP8/L3pKapUA4G8cFVaoF3SU323CD4XypR/ffioHmkti6/Tag==}
    engines: {node: '>=4.0'}
    dependencies:
      estraverse: 5.3.0
    dev: true

  /estraverse@5.3.0:
    resolution: {integrity: sha512-MMdARuVEQziNTeJD8DgMqmhwR11BRQ/cBP+pLtYdSTnf3MIO8fFeiINEbX36ZdNlfU/7A9f3gUw49B3oQsvwBA==}
    engines: {node: '>=4.0'}
    dev: true

  /estree-walker@2.0.2:
    resolution: {integrity: sha512-Rfkk/Mp/DL7JVje3u18FxFujQlTNR2q6QfMSMB7AvCBx91NGj/ba3kCfza0f6dVDbw7YlRf/nDrn7pQrCCyQ/w==}
    dev: true

  /esutils@2.0.3:
    resolution: {integrity: sha512-kVscqXk4OCp68SZ0dkgEKVi6/8ij300KBWTJq32P/dYeWTSwK41WyTxalN1eRmA5Z9UU/LX9D7FWSmV9SAYx6g==}
    engines: {node: '>=0.10.0'}
    dev: true

  /extend-shallow@2.0.1:
    resolution: {integrity: sha512-zCnTtlxNoAiDc3gqY2aYAWFx7XWWiasuF2K8Me5WbN8otHKTUKBwjPtNpRs/rbUZm7KxWAaNj7P1a/p52GbVug==}
    engines: {node: '>=0.10.0'}
    dependencies:
      is-extendable: 0.1.1
    dev: false

  /extend-shallow@3.0.2:
    resolution: {integrity: sha512-BwY5b5Ql4+qZoefgMj2NUmx+tehVTH/Kf4k1ZEtOHNFcm2wSxMRo992l6X3TIgni2eZVTZ85xMOjF31fwZAj6Q==}
    engines: {node: '>=0.10.0'}
    dependencies:
      assign-symbols: 1.0.0
      is-extendable: 1.0.1
    dev: false

  /extendable-error@0.1.7:
    resolution: {integrity: sha512-UOiS2in6/Q0FK0R0q6UY9vYpQ21mr/Qn1KOnte7vsACuNJf514WvCCUHSRCPcgjPT2bAhNIJdlE6bVap1GKmeg==}
    dev: true

  /external-editor@3.1.0:
    resolution: {integrity: sha512-hMQ4CX1p1izmuLYyZqLMO/qGNw10wSv9QDCPfzXfyFrOaCSSoRfqE1Kf1s5an66J5JZC62NewG+mK49jOCtQew==}
    engines: {node: '>=4'}
    dependencies:
      chardet: 0.7.0
      iconv-lite: 0.4.24
      tmp: 0.0.33
    dev: true

  /fast-deep-equal@3.1.3:
    resolution: {integrity: sha512-f3qQ9oQy9j2AhBe/H9VC91wLmKBCCU/gDOnKNAYG5hswO7BLKj09Hc5HYNz9cGI++xlpDCIgDaitVs03ATR84Q==}

  /fast-glob@3.3.2:
    resolution: {integrity: sha512-oX2ruAFQwf/Orj8m737Y5adxDQO0LAB7/S5MnxCdTNDd4p6BsyIVsv9JQsATbTSq8KHRpLwIHbVlUNatxd+1Ow==}
    engines: {node: '>=8.6.0'}
    dependencies:
      '@nodelib/fs.stat': 2.0.5
      '@nodelib/fs.walk': 1.2.8
      glob-parent: 5.1.2
      merge2: 1.4.1
      micromatch: 4.0.5
    dev: true

  /fast-json-stable-stringify@2.1.0:
    resolution: {integrity: sha512-lhd/wF+Lk98HZoTCtlVraHtfh5XYijIjalXck7saUtuanSDyLMxnHhSXEDJqHxD7msR8D0uCmqlkwjCV8xvwHw==}
    dev: true

  /fast-levenshtein@2.0.6:
    resolution: {integrity: sha512-DCXu6Ifhqcks7TZKY3Hxp3y6qphY5SJZmrWMDrKcERSOXWQdMhU9Ig/PYrzyw/ul9jOIyh0N4M0tbC5hodg8dw==}
    dev: true

  /fast-loops@1.1.3:
    resolution: {integrity: sha512-8EZzEP0eKkEEVX+drtd9mtuQ+/QrlfW/5MlwcwK5Nds6EkZ/tRzEexkzUY2mIssnAyVLT+TKHuRXmFNNXYUd6g==}
    dev: false

  /fast-shallow-equal@1.0.0:
    resolution: {integrity: sha512-HPtaa38cPgWvaCFmRNhlc6NG7pv6NUHqjPgVAkWGoB9mQMwYB27/K0CvOM5Czy+qpT3e8XJ6Q4aPAnzpNpzNaw==}
    dev: false

  /fastest-stable-stringify@2.0.2:
    resolution: {integrity: sha512-bijHueCGd0LqqNK9b5oCMHc0MluJAx0cwqASgbWMvkO01lCYgIhacVRLcaDz3QnyYIRNJRDwMb41VuT6pHJ91Q==}
    dev: false

  /fastq@1.15.0:
    resolution: {integrity: sha512-wBrocU2LCXXa+lWBt8RoIRD89Fi8OdABODa/kEnyeyjS5aZO5/GNvI5sEINADqP/h8M29UHTHUb53sUu5Ihqdw==}
    dependencies:
      reusify: 1.0.4
    dev: true

  /file-entry-cache@6.0.1:
    resolution: {integrity: sha512-7Gps/XWymbLk2QLYK4NzpMOrYjMhdIxXuIvy2QBsLE6ljuodKvdkWs/cpyJJ3CVIVpH0Oi1Hvg1ovbMzLdFBBg==}
    engines: {node: ^10.12.0 || >=12.0.0}
    dependencies:
      flat-cache: 3.0.4
    dev: true

  /fill-range@7.0.1:
    resolution: {integrity: sha512-qOo9F+dMUmC2Lcb4BbVvnKJxTPjCm+RRpe4gDuGrzkL7mEVl/djYSu2OdQ2Pa302N4oqkSg9ir6jaLWJ2USVpQ==}
    engines: {node: '>=8'}
    dependencies:
      to-regex-range: 5.0.1
    dev: true

  /find-root@1.1.0:
    resolution: {integrity: sha512-NKfW6bec6GfKc0SGx1e07QZY9PE99u0Bft/0rzSD5k3sO/vwkVUpDUKVm5Gpp5Ue3YfShPFTX2070tDs5kB9Ng==}

  /find-up@4.1.0:
    resolution: {integrity: sha512-PpOwAdQ/YlXQ2vj8a3h8IipDuYRi3wceVQQGYWxNINccq40Anw7BlsEXCMbt1Zt+OLA6Fq9suIpIWD0OsnISlw==}
    engines: {node: '>=8'}
    dependencies:
      locate-path: 5.0.0
      path-exists: 4.0.0
    dev: true

  /find-up@5.0.0:
    resolution: {integrity: sha512-78/PXT1wlLLDgTzDs7sjq9hzz0vXD+zn+7wypEe4fXQxCmdmqfGsEPQxmiCSQI3ajFV91bVSsvNtrJRiW6nGng==}
    engines: {node: '>=10'}
    dependencies:
      locate-path: 6.0.0
      path-exists: 4.0.0
    dev: true

  /find-yarn-workspace-root2@1.2.16:
    resolution: {integrity: sha512-hr6hb1w8ePMpPVUK39S4RlwJzi+xPLuVuG8XlwXU3KD5Yn3qgBWVfy3AzNlDhWvE1EORCE65/Qm26rFQt3VLVA==}
    dependencies:
      micromatch: 4.0.5
      pkg-dir: 4.2.0
    dev: true

  /flat-cache@3.0.4:
    resolution: {integrity: sha512-dm9s5Pw7Jc0GvMYbshN6zchCA9RgQlzzEZX3vylR9IqFfS8XciblUXOKfW6SiuJ0e13eDYZoZV5wdrev7P3Nwg==}
    engines: {node: ^10.12.0 || >=12.0.0}
    dependencies:
      flatted: 3.2.7
      rimraf: 3.0.2
    dev: true

  /flatted@3.2.7:
    resolution: {integrity: sha512-5nqDSxl8nn5BSNxyR3n4I6eDmbolI6WT+QqR547RwxQapgjQBmtktdP+HTBb/a/zLsbzERTONyUB5pefh5TtjQ==}
    dev: true

  /focus-lock@0.11.6:
    resolution: {integrity: sha512-KSuV3ur4gf2KqMNoZx3nXNVhqCkn42GuTYCX4tXPEwf0MjpFQmNMiN6m7dXaUXgIoivL6/65agoUMg4RLS0Vbg==}
    engines: {node: '>=10'}
    dependencies:
      tslib: 2.6.2

  /for-each@0.3.3:
    resolution: {integrity: sha512-jqYfLp7mo9vIyQf8ykW2v7A+2N4QjeCeI5+Dz9XraiO1ign81wjiH7Fb9vSOWvQfNtmSa4H2RoQTrrXivdUZmw==}
    dependencies:
      is-callable: 1.2.7

  /foreground-child@3.1.1:
    resolution: {integrity: sha512-TMKDUnIte6bfb5nWv7V/caI169OHgvwjb7V4WkeUvbQQdjr5rWKqHFiKWb/fcOwB+CzBT+qbWjvj+DVwRskpIg==}
    engines: {node: '>=14'}
    dependencies:
      cross-spawn: 7.0.3
      signal-exit: 4.0.1
    dev: true

  /form-data@4.0.0:
    resolution: {integrity: sha512-ETEklSGi5t0QMZuiXoA/Q6vcnxcLQP5vdugSpuAyi6SVGi2clPPp+xgEhuMaHC+zGgn31Kd235W35f7Hykkaww==}
    engines: {node: '>= 6'}
    dependencies:
      asynckit: 0.4.0
      combined-stream: 1.0.8
      mime-types: 2.1.35
    dev: true

  /framer-motion@10.16.16(react-dom@18.2.0)(react@18.2.0):
    resolution: {integrity: sha512-je6j91rd7NmUX7L1XHouwJ4v3R+SO4umso2LUcgOct3rHZ0PajZ80ETYZTajzEXEl9DlKyzjyt4AvGQ+lrebOw==}
    peerDependencies:
      react: ^18.0.0
      react-dom: ^18.0.0
    peerDependenciesMeta:
      react:
        optional: true
      react-dom:
        optional: true
    dependencies:
      react: 18.2.0
      react-dom: 18.2.0(react@18.2.0)
      tslib: 2.6.2
    optionalDependencies:
      '@emotion/is-prop-valid': 0.8.8

  /framesync@6.1.2:
    resolution: {integrity: sha512-jBTqhX6KaQVDyus8muwZbBeGGP0XgujBRbQ7gM7BRdS3CadCZIHiawyzYLnafYcvZIh5j8WE7cxZKFn7dXhu9g==}
    dependencies:
      tslib: 2.4.0

  /fs-extra@11.1.1:
    resolution: {integrity: sha512-MGIE4HOvQCeUCzmlHs0vXpih4ysz4wg9qiSAu6cd42lVwPbTM1TjV7RusoyQqMmk/95gdQZX72u+YW+c3eEpFQ==}
    engines: {node: '>=14.14'}
    dependencies:
      graceful-fs: 4.2.10
      jsonfile: 6.1.0
      universalify: 2.0.0
    dev: true

  /fs-extra@11.2.0:
    resolution: {integrity: sha512-PmDi3uwK5nFuXh7XDTlVnS17xJS7vW36is2+w3xcv8SVxiB4NyATf4ctkVY5bkSjX0Y4nbvZCq1/EjtEyr9ktw==}
    engines: {node: '>=14.14'}
    dependencies:
      graceful-fs: 4.2.10
      jsonfile: 6.1.0
      universalify: 2.0.0
    dev: true

  /fs-extra@7.0.1:
    resolution: {integrity: sha512-YJDaCJZEnBmcbw13fvdAM9AwNOJwOzrE4pqMqBq5nFiEqXUqHwlK4B+3pUw6JNvfSPtX05xFHtYy/1ni01eGCw==}
    engines: {node: '>=6 <7 || >=8'}
    dependencies:
      graceful-fs: 4.2.10
      jsonfile: 4.0.0
      universalify: 0.1.2
    dev: true

  /fs-extra@8.1.0:
    resolution: {integrity: sha512-yhlQgA6mnOJUKOsRUFsgJdQCvkKhcz8tlZG5HBQfReYZy46OwLcY+Zia0mtdHsOo9y/hP+CxMN0TU9QxoOtG4g==}
    engines: {node: '>=6 <7 || >=8'}
    dependencies:
      graceful-fs: 4.2.10
      jsonfile: 4.0.0
      universalify: 0.1.2
    dev: true

  /fs.realpath@1.0.0:
    resolution: {integrity: sha512-OO0pH2lK6a0hZnAdau5ItzHPI6pUlvI7jMVnxUQRtw4owF2wk8lOSabtGDCTP4Ggrg2MbGnWO9X8K1t4+fGMDw==}
    dev: true

  /fsevents@2.3.3:
    resolution: {integrity: sha512-5xoDfX+fL7faATnagmWPpbFtwh/R77WmMMqqHGS65C3vvB0YHrgF+B1YmZ3441tMj5n63k0212XNoJwzlhffQw==}
    engines: {node: ^8.16.0 || ^10.6.0 || >=11.0.0}
    os: [darwin]
    requiresBuild: true
    dev: true
    optional: true

  /function-bind@1.1.2:
    resolution: {integrity: sha512-7XHNxH7qX9xG5mIwxkhumTox/MIRNcOgDrxWsMt2pAr23WHp6MrRlN7FBSFpCpr+oVO0F744iUgR82nJMfG2SA==}

  /function.prototype.name@1.1.6:
    resolution: {integrity: sha512-Z5kx79swU5P27WEayXM1tBi5Ze/lbIyiNgU3qyXUOf9b2rgXYyF9Dy9Cx+IQv/Lc8WCG6L82zwUPpSS9hGehIg==}
    engines: {node: '>= 0.4'}
    dependencies:
      call-bind: 1.0.5
      define-properties: 1.2.1
      es-abstract: 1.22.3
      functions-have-names: 1.2.3
    dev: true

  /functions-have-names@1.2.3:
    resolution: {integrity: sha512-xckBUXyTIqT97tq2x2AMb+g163b5JFysYk0x4qxNFwbfQkmNZoiRHb6sPzI9/QV33WeuvVYBUIiD4NzNIyqaRQ==}

  /geotiff@2.0.7:
    resolution: {integrity: sha512-FKvFTNowMU5K6lHYY2f83d4lS2rsCNdpUC28AX61x9ZzzqPNaWFElWv93xj0eJFaNyOYA63ic5OzJ88dHpoA5Q==}
    engines: {node: '>=10.19'}
    dependencies:
      '@petamoriken/float16': 3.7.1
      lerc: 3.0.0
      pako: 2.1.0
      parse-headers: 2.0.5
      quick-lru: 6.1.1
      web-worker: 1.2.0
      xml-utils: 1.3.0
    dev: false

  /get-caller-file@2.0.5:
    resolution: {integrity: sha512-DyFP3BM/3YHTQOCUL/w0OZHR0lpKeGrxotcHWcqNEdnltqFwXVfhEBQ94eIo34AfQpo0rGki4cyIiftY06h2Fg==}
    engines: {node: 6.* || 8.* || >= 10.*}
    dev: true

  /get-func-name@2.0.2:
    resolution: {integrity: sha512-8vXOvuE167CtIc3OyItco7N/dpRtBbYOsPsXCz7X/PMnlGjYjSGuZJgM1Y7mmew7BKf9BqvLX2tnOVy1BBUsxQ==}
    dev: true

  /get-intrinsic@1.2.2:
    resolution: {integrity: sha512-0gSo4ml/0j98Y3lngkFEot/zhiCeWsbYIlZ+uZOVgzLyLaUw7wxUL+nCTP0XJvJg1AXulJRI3UJi8GsbDuxdGA==}
    dependencies:
      function-bind: 1.1.2
      has-proto: 1.0.1
      has-symbols: 1.0.3
      hasown: 2.0.0

  /get-nonce@1.0.1:
    resolution: {integrity: sha512-FJhYRoDaiatfEkUK8HKlicmu/3SGFD51q3itKDGoSTysQJBnfOcxU5GxnhE1E6soB76MbT0MBtnKJuXyAx+96Q==}
    engines: {node: '>=6'}

  /get-symbol-description@1.0.0:
    resolution: {integrity: sha512-2EmdH1YvIQiZpltCNgkuiUnyukzxM/R6NDJX31Ke3BG1Nq5b0S2PhX59UKi9vZpPDQVdqn+1IcaAwnzTT5vCjw==}
    engines: {node: '>= 0.4'}
    dependencies:
      call-bind: 1.0.5
      get-intrinsic: 1.2.2
    dev: true

  /get-tsconfig@4.7.2:
    resolution: {integrity: sha512-wuMsz4leaj5hbGgg4IvDU0bqJagpftG5l5cXIAvo8uZrqn0NJqwtfupTN00VnkQJPcIRrxYrm1Ue24btpCha2A==}
    dependencies:
      resolve-pkg-maps: 1.0.0
    dev: true

  /get-value@2.0.6:
    resolution: {integrity: sha512-Ln0UQDlxH1BapMu3GPtf7CuYNwRZf2gwCuPqbyG6pB8WfmFpzqcy4xtAaAMUhnNqjMKTiCPZG2oMT3YSx8U2NA==}
    engines: {node: '>=0.10.0'}
    dev: false

  /glob-parent@5.1.2:
    resolution: {integrity: sha512-AOIgSQCepiJYwP3ARnGx+5VnTu2HBYdzbGP45eLw1vr3zB3vZLeyed1sC9hnbcOc9/SrMyM5RPQrkGz4aS9Zow==}
    engines: {node: '>= 6'}
    dependencies:
      is-glob: 4.0.3
    dev: true

  /glob-parent@6.0.2:
    resolution: {integrity: sha512-XxwI8EOhVQgWp6iDL+3b0r86f4d6AX6zSU55HfB4ydCEuXLXc5FcYeOu+nnGftS4TEju/11rt4KJPTMgbfmv4A==}
    engines: {node: '>=10.13.0'}
    dependencies:
      is-glob: 4.0.3
    dev: true

  /glob@10.2.6:
    resolution: {integrity: sha512-U/rnDpXJGF414QQQZv5uVsabTVxMSwzS5CH0p3DRCIV6ownl4f7PzGnkGmvlum2wB+9RlJWJZ6ACU1INnBqiPA==}
    engines: {node: '>=16 || 14 >=14.17'}
    hasBin: true
    dependencies:
      foreground-child: 3.1.1
      jackspeak: 2.3.6
      minimatch: 9.0.3
      minipass: 5.0.0
      path-scurry: 1.10.1
    dev: true

  /glob@10.3.10:
    resolution: {integrity: sha512-fa46+tv1Ak0UPK1TOy/pZrIybNNt4HCv7SDzwyfiOZkvZLEbjsZkJBPtDHVshZjbecAoAGSC20MjLDG/qr679g==}
    engines: {node: '>=16 || 14 >=14.17'}
    hasBin: true
    dependencies:
      foreground-child: 3.1.1
      jackspeak: 2.3.6
      minimatch: 9.0.3
      minipass: 7.0.4
      path-scurry: 1.10.1
    dev: true

  /glob@7.2.3:
    resolution: {integrity: sha512-nFR0zLpU2YCaRxwoCJvL6UvCH2JFyFVIvwTLsIf21AuHlMskA1hhTdk+LlYJtOlYt9v6dvszD2BGRqBL+iQK9Q==}
    dependencies:
      fs.realpath: 1.0.0
      inflight: 1.0.6
      inherits: 2.0.4
      minimatch: 3.1.2
      once: 1.4.0
      path-is-absolute: 1.0.1
    dev: true

  /globals@13.20.0:
    resolution: {integrity: sha512-Qg5QtVkCy/kv3FUSlu4ukeZDVf9ee0iXLAUYX13gbR17bnejFTzr4iS9bY7kwCf1NztRNm1t91fjOiyx4CSwPQ==}
    engines: {node: '>=8'}
    dependencies:
      type-fest: 0.20.2
    dev: true

  /globalthis@1.0.3:
    resolution: {integrity: sha512-sFdI5LyBiNTHjRd7cGPWapiHWMOXKyuBNX/cWJ3NfzrZQVa8GI/8cofCl74AOVqq9W5kNmguTIzJ/1s2gyI9wA==}
    engines: {node: '>= 0.4'}
    dependencies:
      define-properties: 1.2.1
    dev: true

  /globby@11.1.0:
    resolution: {integrity: sha512-jhIXaOzy1sb8IyocaruWSn1TjmnBVs8Ayhcy83rmxNJ8q2uWKCAj3CnJY+KpGSXCueAPc0i05kVvVKtP1t9S3g==}
    engines: {node: '>=10'}
    dependencies:
      array-union: 2.1.0
      dir-glob: 3.0.1
      fast-glob: 3.3.2
      ignore: 5.2.4
      merge2: 1.4.1
      slash: 3.0.0
    dev: true

  /gopd@1.0.1:
    resolution: {integrity: sha512-d65bNlIadxvpb/A2abVdlqKqV563juRnZ1Wtk6s1sIR8uNsXR70xqIzVqxVf1eTqDunwT2MkczEeaezCKTZhwA==}
    dependencies:
      get-intrinsic: 1.2.2

  /graceful-fs@4.2.10:
    resolution: {integrity: sha512-9ByhssR2fPVsNZj478qUUbKfmL0+t5BDVyjShtyZZLiK7ZDAArFFfopyOTj0M05wE2tJPisA4iTnnXl2YoPvOA==}
    dev: true

  /grapheme-splitter@1.0.4:
    resolution: {integrity: sha512-bzh50DW9kTPM00T8y4o8vQg89Di9oLJVLW/KaOGIXJWP/iqCN6WKYkbNOF04vFLJhwcpYUh9ydh/+5vpOqV4YQ==}
    dev: true

  /graphemer@1.4.0:
    resolution: {integrity: sha512-EtKwoO6kxCL9WO5xipiHTZlSzBm7WLT627TqC/uVRd0HKmq8NXyebnNYxDoBi7wt8eTWrUrKXCOVaFq9x1kgag==}
    dev: true

  /handlebars@4.7.8:
    resolution: {integrity: sha512-vafaFqs8MZkRrSX7sFVUdo3ap/eNiLnb4IakshzvP56X5Nr1iGKAIqdX6tMlm6HcNRIkr6AxO5jFEoJzzpT8aQ==}
    engines: {node: '>=0.4.7'}
    hasBin: true
    dependencies:
      minimist: 1.2.8
      neo-async: 2.6.2
      source-map: 0.6.1
      wordwrap: 1.0.0
    optionalDependencies:
      uglify-js: 3.17.4
    dev: true

  /happy-dom@12.10.3:
    resolution: {integrity: sha512-JzUXOh0wdNGY54oKng5hliuBkq/+aT1V3YpTM+lrN/GoLQTANZsMaIvmHiHe612rauHvPJnDZkZ+5GZR++1Abg==}
    dependencies:
      css.escape: 1.5.1
      entities: 4.5.0
      iconv-lite: 0.6.3
      webidl-conversions: 7.0.0
      whatwg-encoding: 2.0.0
      whatwg-mimetype: 3.0.0
    dev: true

  /hard-rejection@2.1.0:
    resolution: {integrity: sha512-VIZB+ibDhx7ObhAe7OVtoEbuP4h/MuOTHJ+J8h/eBXotJYl0fBgR72xDFCKgIh22OJZIOVNxBMWuhAr10r8HdA==}
    engines: {node: '>=6'}
    dev: true

  /has-bigints@1.0.2:
    resolution: {integrity: sha512-tSvCKtBr9lkF0Ex0aQiP9N+OpV4zi2r/Nee5VkRDbaqv35RLYMzbwQfFSZZH0kR+Rd6302UJZ2p/bJCEoR3VoQ==}

  /has-flag@3.0.0:
    resolution: {integrity: sha512-sKJf1+ceQBr4SMkvQnBDNDtf4TXpVhVGateu0t918bl30FnbE2m4vNLX+VWe/dpjlb+HugGYzW7uQXH98HPEYw==}
    engines: {node: '>=4'}

  /has-flag@4.0.0:
    resolution: {integrity: sha512-EykJT/Q1KjTWctppgIAgfSO0tKVuZUjhgMr17kqTumMl6Afv3EISleU7qZUzoXDFTAHTDC4NOoG/ZxU3EvlMPQ==}
    engines: {node: '>=8'}

  /has-property-descriptors@1.0.1:
    resolution: {integrity: sha512-VsX8eaIewvas0xnvinAe9bw4WfIeODpGYikiWYLH+dma0Jw6KHYqWiWfhQlgOVK8D6PvjubK5Uc4P0iIhIcNVg==}
    dependencies:
      get-intrinsic: 1.2.2

  /has-proto@1.0.1:
    resolution: {integrity: sha512-7qE+iP+O+bgF9clE5+UoBFzE65mlBiVj3tKCrlNQ0Ogwm0BjpT/gK4SlLYDMybDh5I3TCTKnPPa0oMG7JDYrhg==}
    engines: {node: '>= 0.4'}

  /has-symbols@1.0.3:
    resolution: {integrity: sha512-l3LCuF6MgDNwTDKkdYGEihYjt5pRPbEg46rtlmnSPlUbgmB8LOIrKJbYYFBSbnPaJexMKtiPO8hmeRjRz2Td+A==}
    engines: {node: '>= 0.4'}

  /has-tostringtag@1.0.0:
    resolution: {integrity: sha512-kFjcSNhnlGV1kyoGk7OXKSawH5JOb/LzUc5w9B02hOTO0dfFRjbHQKvg1d6cf3HbeUmtU9VbbV3qzZ2Teh97WQ==}
    engines: {node: '>= 0.4'}
    dependencies:
      has-symbols: 1.0.3

  /hasown@2.0.0:
    resolution: {integrity: sha512-vUptKVTpIJhcczKBbgnS+RtcuYMB8+oNzPK2/Hp3hanz8JmpATdmmgLgSaadVREkDm+e2giHwY3ZRkyjSIDDFA==}
    engines: {node: '>= 0.4'}
    dependencies:
      function-bind: 1.1.2

  /hoist-non-react-statics@3.3.2:
    resolution: {integrity: sha512-/gGivxi8JPKWNm/W0jSmzcMPpfpPLc3dY/6GxhX2hQ9iGj3aDfklV4ET7NjKpSinLpJ5vafa9iiGIEZg10SfBw==}
    dependencies:
      react-is: 16.13.1

  /hosted-git-info@2.8.9:
    resolution: {integrity: sha512-mxIDAb9Lsm6DoOJ7xH+5+X4y1LU/4Hi50L9C5sIswK3JzULS4bwk1FvjdBgvYR4bzT4tuUQiC15FE2f5HbLvYw==}
    dev: true

  /html-encoding-sniffer@3.0.0:
    resolution: {integrity: sha512-oWv4T4yJ52iKrufjnyZPkrN0CH3QnrUqdB6In1g5Fe1mia8GmF36gnfNySxoZtxD5+NmYw1EElVXiBk93UeskA==}
    engines: {node: '>=12'}
    dependencies:
      whatwg-encoding: 2.0.0
    dev: true

  /http-proxy-agent@5.0.0:
    resolution: {integrity: sha512-n2hY8YdoRE1i7r6M0w9DIw5GgZN0G25P8zLCRQ8rjXtTU3vsNFBI/vWK/UIeE6g5MUUz6avwAPXmL6Fy9D/90w==}
    engines: {node: '>= 6'}
    dependencies:
      '@tootallnate/once': 2.0.0
      agent-base: 6.0.2
      debug: 4.3.4
    transitivePeerDependencies:
      - supports-color
    dev: true

  /https-proxy-agent@5.0.1:
    resolution: {integrity: sha512-dFcAjpTQFgoLMzC2VwU+C/CbS7uRL0lWmxDITmqm7C+7F0Odmj6s9l6alZc6AELXhrnggM2CeWSXHGOdX2YtwA==}
    engines: {node: '>= 6'}
    dependencies:
      agent-base: 6.0.2
      debug: 4.3.4
    transitivePeerDependencies:
      - supports-color
    dev: true

  /human-id@1.0.2:
    resolution: {integrity: sha512-UNopramDEhHJD+VR+ehk8rOslwSfByxPIZyJRfV739NDhN5LF1fa1MqnzKm2lGTQRjNrjK19Q5fhkgIfjlVUKw==}
    dev: true

  /husky@8.0.3:
    resolution: {integrity: sha512-+dQSyqPh4x1hlO1swXBiNb2HzTDN1I2IGLQx1GrBuiqFJfoMrnZWwVmatvSiO+Iz8fBUnf+lekwNo4c2LlXItg==}
    engines: {node: '>=14'}
    hasBin: true
    dev: true

  /hyphenate-style-name@1.0.4:
    resolution: {integrity: sha512-ygGZLjmXfPHj+ZWh6LwbC37l43MhfztxetbFCoYTM2VjkIUpeHgSNn7QIyVFj7YQ1Wl9Cbw5sholVJPzWvC2MQ==}
    dev: false

  /iconv-lite@0.4.24:
    resolution: {integrity: sha512-v3MXnZAcvnywkTUEZomIActle7RXXeedOR31wwl7VlyoXO4Qi9arvSenNQWne1TcRwhCL1HwLI21bEqdpj8/rA==}
    engines: {node: '>=0.10.0'}
    dependencies:
      safer-buffer: 2.1.2
    dev: true

  /iconv-lite@0.6.3:
    resolution: {integrity: sha512-4fCk79wshMdzMp2rH06qWrJE4iolqLhCUH+OiuIgU++RB0+94NlDL81atO7GX55uUKueo0txHNtvEyI6D7WdMw==}
    engines: {node: '>=0.10.0'}
    dependencies:
      safer-buffer: 2.1.2
    dev: true

  /ieee754@1.2.1:
    resolution: {integrity: sha512-dcyqhDvX1C46lXZcVqCpK+FtMRQVdIMN6/Df5js2zouUsqG7I6sFxitIC+7KYK29KdXOLHdu9zL4sFnoVQnqaA==}
    dev: false

  /ignore@5.2.4:
    resolution: {integrity: sha512-MAb38BcSbH0eHNBxn7ql2NH/kX33OkB3lZ1BNdh7ENeRChHTYsTvWrMubiIAMNS2llXEEgZ1MUOBtXChP3kaFQ==}
    engines: {node: '>= 4'}
    dev: true

  /immutable@4.2.4:
    resolution: {integrity: sha512-WDxL3Hheb1JkRN3sQkyujNlL/xRjAo3rJtaU5xeufUauG66JdMr32bLj4gF+vWl84DIA3Zxw7tiAjneYzRRw+w==}
    dev: true

  /import-fresh@3.3.0:
    resolution: {integrity: sha512-veYYhQa+D1QBKznvhUHxb8faxlrwUnxseDAbAp457E0wLNio2bOSKnjYDhMj+YiAq61xrMGhQk9iXVk5FzgQMw==}
    engines: {node: '>=6'}
    dependencies:
      parent-module: 1.0.1
      resolve-from: 4.0.0

  /imurmurhash@0.1.4:
    resolution: {integrity: sha512-JmXMZ6wuvDmLiHEml9ykzqO6lwFbof0GG4IkcGaENdCRDDmMVnny7s5HsIgHCbaq0w2MyPhDqkhTUgS2LU2PHA==}
    engines: {node: '>=0.8.19'}
    dev: true

  /indent-string@4.0.0:
    resolution: {integrity: sha512-EdDDZu4A2OyIK7Lr/2zG+w5jmbuk1DVBnEwREQvBzspBJkCEbRa8GxU1lghYcaGJCnRWibjDXlq779X1/y5xwg==}
    engines: {node: '>=8'}
    dev: true

  /inflight@1.0.6:
    resolution: {integrity: sha512-k92I/b08q4wvFscXCLvqfsHCrjrF7yiXsQuIVvVE7N82W3+aqpzuUdBbfhWcy/FZR3/4IgflMgKLOsvPDrGCJA==}
    dependencies:
      once: 1.4.0
      wrappy: 1.0.2
    dev: true

  /inherits@2.0.4:
    resolution: {integrity: sha512-k/vGaX4/Yla3WzyMCvTQOXYeIHvqOKtnqBduzTHpzpQZzAskKMhZ2K+EnBiSM9zGSoIFeMpXKxa4dYeZIQqewQ==}
    dev: true

  /inline-style-prefixer@7.0.0:
    resolution: {integrity: sha512-I7GEdScunP1dQ6IM2mQWh6v0mOYdYmH3Bp31UecKdrcUgcURTcctSe1IECdUznSHKSmsHtjrT3CwCPI1pyxfUQ==}
    dependencies:
      css-in-js-utils: 3.1.0
      fast-loops: 1.1.3
    dev: false

  /internal-slot@1.0.6:
    resolution: {integrity: sha512-Xj6dv+PsbtwyPpEflsejS+oIZxmMlV44zAhG479uYu89MsjcYOhCFnNyKrkJrihbsiasQyY0afoCl/9BLR65bg==}
    engines: {node: '>= 0.4'}
    dependencies:
      get-intrinsic: 1.2.2
      hasown: 2.0.0
      side-channel: 1.0.4

  /intl-messageformat@10.5.8:
    resolution: {integrity: sha512-NRf0jpBWV0vd671G5b06wNofAN8tp7WWDogMZyaU8GUAsmbouyvgwmFJI7zLjfAMpm3zK+vSwRP3jzaoIcMbaA==}
    dependencies:
      '@formatjs/ecma402-abstract': 1.18.0
      '@formatjs/fast-memoize': 2.2.0
      '@formatjs/icu-messageformat-parser': 2.7.3
      tslib: 2.6.2

  /invariant@2.2.4:
    resolution: {integrity: sha512-phJfQVBuaJM5raOpJjSfkiD6BpbCE4Ns//LaXl6wGYtUBY83nWS6Rf9tXm2e8VaK60JEjYldbPif/A2B1C2gNA==}
    dependencies:
      loose-envify: 1.4.0

  /is-arguments@1.1.1:
    resolution: {integrity: sha512-8Q7EARjzEnKpt/PCD7e1cgUS0a6X8u5tdSiMqXhojOdoV9TsMsiO+9VLC5vAmO8N7/GmXn7yjR8qnA6bVAEzfA==}
    engines: {node: '>= 0.4'}
    dependencies:
      call-bind: 1.0.5
      has-tostringtag: 1.0.0

  /is-array-buffer@3.0.2:
    resolution: {integrity: sha512-y+FyyR/w8vfIRq4eQcM1EYgSTnmHXPqaF+IgzgraytCFq5Xh8lllDVmAZolPJiZttZLeFSINPYMaEJ7/vWUa1w==}
    dependencies:
      call-bind: 1.0.5
      get-intrinsic: 1.2.2
      is-typed-array: 1.1.12

  /is-arrayish@0.2.1:
    resolution: {integrity: sha512-zz06S8t0ozoDXMG+ube26zeCTNXcKIPJZJi8hBrF4idCLms4CG9QtK7qBl1boi5ODzFpjswb5JPmHCbMpjaYzg==}

  /is-async-function@2.0.0:
    resolution: {integrity: sha512-Y1JXKrfykRJGdlDwdKlLpLyMIiWqWvuSd17TvZk68PLAOGOoF4Xyav1z0Xhoi+gCYjZVeC5SI+hYFOfvXmGRCA==}
    engines: {node: '>= 0.4'}
    dependencies:
      has-tostringtag: 1.0.0
    dev: true

  /is-bigint@1.0.4:
    resolution: {integrity: sha512-zB9CruMamjym81i2JZ3UMn54PKGsQzsJeo6xvN3HJJ4CAsQNB6iRutp2To77OfCNuoxspsIhzaPoO1zyCEhFOg==}
    dependencies:
      has-bigints: 1.0.2

  /is-binary-path@2.1.0:
    resolution: {integrity: sha512-ZMERYes6pDydyuGidse7OsHxtbI7WVeUEozgR/g7rd0xUimYNlvZRE/K2MgZTjWy725IfelLeVcEM97mmtRGXw==}
    engines: {node: '>=8'}
    dependencies:
      binary-extensions: 2.2.0
    dev: true

  /is-boolean-object@1.1.2:
    resolution: {integrity: sha512-gDYaKHJmnj4aWxyj6YHyXVpdQawtVLHU5cb+eztPGczf6cjuTdwve5ZIEfgXqH4e57An1D1AKf8CZ3kYrQRqYA==}
    engines: {node: '>= 0.4'}
    dependencies:
      call-bind: 1.0.5
      has-tostringtag: 1.0.0

  /is-callable@1.2.7:
    resolution: {integrity: sha512-1BC0BVFhS/p0qtw6enp8e+8OD0UrK0oFLztSjNzhcKA3WDuJxxAPXzPuPtKkjEY9UUoEWlX/8fgKeu2S8i9JTA==}
    engines: {node: '>= 0.4'}

  /is-ci@3.0.1:
    resolution: {integrity: sha512-ZYvCgrefwqoQ6yTyYUbQu64HsITZ3NfKX1lzaEYdkTDcfKzzCI/wthRRYKkdjHKFVgNiXKAKm65Zo1pk2as/QQ==}
    hasBin: true
    dependencies:
      ci-info: 3.8.0
    dev: true

  /is-core-module@2.13.1:
    resolution: {integrity: sha512-hHrIjvZsftOsvKSn2TRYl63zvxsgE0K+0mYMoH6gD4omR5IWB2KynivBQczo3+wF1cCkjzvptnI9Q0sPU66ilw==}
    dependencies:
      hasown: 2.0.0

  /is-date-object@1.0.5:
    resolution: {integrity: sha512-9YQaSxsAiSwcvS33MBk3wTCVnWK+HhF8VZR2jRxehM16QcVOdHqPn4VPHmRK4lSr38n9JriurInLcP90xsYNfQ==}
    engines: {node: '>= 0.4'}
    dependencies:
      has-tostringtag: 1.0.0

  /is-extendable@0.1.1:
    resolution: {integrity: sha512-5BMULNob1vgFX6EjQw5izWDxrecWK9AM72rugNr0TFldMOi0fj6Jk+zeKIt0xGj4cEfQIJth4w3OKWOJ4f+AFw==}
    engines: {node: '>=0.10.0'}
    dev: false

  /is-extendable@1.0.1:
    resolution: {integrity: sha512-arnXMxT1hhoKo9k1LZdmlNyJdDDfy2v0fXjFlmok4+i8ul/6WlbVge9bhM74OpNPQPMGUToDtz+KXa1PneJxOA==}
    engines: {node: '>=0.10.0'}
    dependencies:
      is-plain-object: 2.0.4
    dev: false

  /is-extglob@2.1.1:
    resolution: {integrity: sha512-SbKbANkN603Vi4jEZv49LeVJMn4yGwsbzZworEoyEiutsN3nJYdbO36zfhGJ6QEDpOZIFkDtnq5JRxmvl3jsoQ==}
    engines: {node: '>=0.10.0'}
    dev: true

  /is-finalizationregistry@1.0.2:
    resolution: {integrity: sha512-0by5vtUJs8iFQb5TYUHHPudOR+qXYIMKtiUzvLIZITZUjknFmziyBJuLhVRc+Ds0dREFlskDNJKYIdIzu/9pfw==}
    dependencies:
      call-bind: 1.0.5
    dev: true

  /is-fullwidth-code-point@3.0.0:
    resolution: {integrity: sha512-zymm5+u+sCsSWyD9qNaejV3DFvhCKclKdizYaJUuHA83RLjb7nSuGnddCHGv0hk+KY7BMAlsWeK4Ueg6EV6XQg==}
    engines: {node: '>=8'}
    dev: true

  /is-generator-function@1.0.10:
    resolution: {integrity: sha512-jsEjy9l3yiXEQ+PsXdmBwEPcOxaXWLspKdplFUVI9vq1iZgIekeC0L167qeu86czQaxed3q/Uzuw0swL0irL8A==}
    engines: {node: '>= 0.4'}
    dependencies:
      has-tostringtag: 1.0.0
    dev: true

  /is-glob@4.0.3:
    resolution: {integrity: sha512-xelSayHH36ZgE7ZWhli7pW34hNbNl8Ojv5KVmkJD4hBdD3th8Tfk9vYasLM+mXWOZhFkgZfxhLSnrwRr4elSSg==}
    engines: {node: '>=0.10.0'}
    dependencies:
      is-extglob: 2.1.1
    dev: true

  /is-map@2.0.2:
    resolution: {integrity: sha512-cOZFQQozTha1f4MxLFzlgKYPTyj26picdZTx82hbc/Xf4K/tZOOXSCkMvU4pKioRXGDLJRn0GM7Upe7kR721yg==}

  /is-negative-zero@2.0.2:
    resolution: {integrity: sha512-dqJvarLawXsFbNDeJW7zAz8ItJ9cd28YufuuFzh0G8pNHjJMnY08Dv7sYX2uF5UpQOwieAeOExEYAWWfu7ZZUA==}
    engines: {node: '>= 0.4'}
    dev: true

  /is-number-object@1.0.7:
    resolution: {integrity: sha512-k1U0IRzLMo7ZlYIfzRu23Oh6MiIFasgpb9X76eqfFZAqwH44UI4KTBvBYIZ1dSL9ZzChTB9ShHfLkR4pdW5krQ==}
    engines: {node: '>= 0.4'}
    dependencies:
      has-tostringtag: 1.0.0

  /is-number@7.0.0:
    resolution: {integrity: sha512-41Cifkg6e8TylSpdtTpeLVMqvSBEVzTttHvERD741+pnZ8ANv0004MRL43QKPDlK9cGvNp6NZWZUBlbGXYxxng==}
    engines: {node: '>=0.12.0'}
    dev: true

  /is-path-inside@3.0.3:
    resolution: {integrity: sha512-Fd4gABb+ycGAmKou8eMftCupSir5lRxqf4aD/vd0cD2qc4HL07OjCeuHMr8Ro4CoMaeCKDB0/ECBOVWjTwUvPQ==}
    engines: {node: '>=8'}
    dev: true

  /is-plain-obj@1.1.0:
    resolution: {integrity: sha512-yvkRyxmFKEOQ4pNXCmJG5AEQNlXJS5LaONXo5/cLdTZdWvsZ1ioJEonLGAosKlMWE8lwUy/bJzMjcw8az73+Fg==}
    engines: {node: '>=0.10.0'}
    dev: true

  /is-plain-object@2.0.4:
    resolution: {integrity: sha512-h5PpgXkWitc38BBMYawTYMWJHFZJVnBquFE57xFpjB8pJFiF6gZ+bU+WyI/yqXiFR5mdLsgYNaPe8uao6Uv9Og==}
    engines: {node: '>=0.10.0'}
    dependencies:
      isobject: 3.0.1
    dev: false

  /is-potential-custom-element-name@1.0.1:
    resolution: {integrity: sha512-bCYeRA2rVibKZd+s2625gGnGF/t7DSqDs4dP7CrLA1m7jKWz6pps0LpYLJN8Q64HtmPKJ1hrN3nzPNKFEKOUiQ==}
    dev: true

  /is-regex@1.1.4:
    resolution: {integrity: sha512-kvRdxDsxZjhzUX07ZnLydzS1TU/TJlTUHHY4YLL87e37oUA49DfkLqgy+VjFocowy29cKvcSiu+kIv728jTTVg==}
    engines: {node: '>= 0.4'}
    dependencies:
      call-bind: 1.0.5
      has-tostringtag: 1.0.0

  /is-set@2.0.2:
    resolution: {integrity: sha512-+2cnTEZeY5z/iXGbLhPrOAaK/Mau5k5eXq9j14CpRTftq0pAJu2MwVRSZhyZWBzx3o6X795Lz6Bpb6R0GKf37g==}

  /is-shared-array-buffer@1.0.2:
    resolution: {integrity: sha512-sqN2UDu1/0y6uvXyStCOzyhAjCSlHceFoMKJW8W9EU9cvic/QdsZ0kEU93HEy3IUEFZIiH/3w+AH/UQbPHNdhA==}
    dependencies:
      call-bind: 1.0.5

  /is-string@1.0.7:
    resolution: {integrity: sha512-tE2UXzivje6ofPW7l23cjDOMa09gb7xlAqG6jG5ej6uPV32TlWP3NKPigtaGeHNu9fohccRYvIiZMfOOnOYUtg==}
    engines: {node: '>= 0.4'}
    dependencies:
      has-tostringtag: 1.0.0

  /is-subdir@1.2.0:
    resolution: {integrity: sha512-2AT6j+gXe/1ueqbW6fLZJiIw3F8iXGJtt0yDrZaBhAZEG1raiTxKWU+IPqMCzQAXOUCKdA4UDMgacKH25XG2Cw==}
    engines: {node: '>=4'}
    dependencies:
      better-path-resolve: 1.0.0
    dev: true

  /is-symbol@1.0.4:
    resolution: {integrity: sha512-C/CPBqKWnvdcxqIARxyOh4v1UUEOCHpgDa0WYgpKDFMszcrPcffg5uhwSgPCLD2WWxmq6isisz87tzT01tuGhg==}
    engines: {node: '>= 0.4'}
    dependencies:
      has-symbols: 1.0.3

  /is-typed-array@1.1.12:
    resolution: {integrity: sha512-Z14TF2JNG8Lss5/HMqt0//T9JeHXttXy5pH/DBU4vi98ozO2btxzq9MwYDZYnKwU8nRsz/+GVFVRDq3DkVuSPg==}
    engines: {node: '>= 0.4'}
    dependencies:
      which-typed-array: 1.1.13

  /is-weakmap@2.0.1:
    resolution: {integrity: sha512-NSBR4kH5oVj1Uwvv970ruUkCV7O1mzgVFO4/rev2cLRda9Tm9HrL70ZPut4rOHgY0FNrUu9BCbXA2sdQ+x0chA==}

  /is-weakref@1.0.2:
    resolution: {integrity: sha512-qctsuLZmIQ0+vSSMfoVvyFe2+GSEvnmZ2ezTup1SBse9+twCCeial6EEi3Nc2KFcf6+qz2FBPnjXsk8xhKSaPQ==}
    dependencies:
      call-bind: 1.0.5
    dev: true

  /is-weakset@2.0.2:
    resolution: {integrity: sha512-t2yVvttHkQktwnNNmBQ98AhENLdPUTDTE21uPqAQ0ARwQfGeQKRVS0NNurH7bTf7RrvcVn1OOge45CnBeHCSmg==}
    dependencies:
      call-bind: 1.0.5
      get-intrinsic: 1.2.2

  /is-windows@1.0.2:
    resolution: {integrity: sha512-eXK1UInq2bPmjyX6e3VHIzMLobc4J94i4AWn+Hpq3OU5KkrRC96OAcR3PRJ/pGu6m8TRnBHP9dkXQVsT/COVIA==}
    engines: {node: '>=0.10.0'}
    dev: true

  /isarray@2.0.5:
    resolution: {integrity: sha512-xHjhDr3cNBK0BzdUJSPXZntQUx/mwMS5Rw4A7lPJ90XGAO6ISP/ePDNuo0vhqOZU+UD5JoodwCAAoZQd3FeAKw==}

  /isexe@2.0.0:
    resolution: {integrity: sha512-RHxMLp9lnKHGHRng9QFhRCMbYAcVpn69smSGcq3f36xjgVVWThj4qqLbTLlq7Ssj8B+fIQ1EuCEGI2lKsyQeIw==}
    dev: true

  /isobject@3.0.1:
    resolution: {integrity: sha512-WhB9zCku7EGTj/HQQRz5aUQEUeoQZH2bWcltRErOpymJ4boYE6wL9Tbr23krRPSZ+C5zqNSrSw+Cc7sZZ4b7vg==}
    engines: {node: '>=0.10.0'}
    dev: false

  /iterator.prototype@1.1.2:
    resolution: {integrity: sha512-DR33HMMr8EzwuRL8Y9D3u2BMj8+RqSE850jfGu59kS7tbmPLzGkZmVSfyCFSDxuZiEY6Rzt3T2NA/qU+NwVj1w==}
    dependencies:
      define-properties: 1.2.1
      get-intrinsic: 1.2.2
      has-symbols: 1.0.3
      reflect.getprototypeof: 1.0.4
      set-function-name: 2.0.1
    dev: true

  /jackspeak@2.3.6:
    resolution: {integrity: sha512-N3yCS/NegsOBokc8GAdM8UcmfsKiSS8cipheD/nivzr700H+nsMOxJjQnvwOcRYVuFkdH0wGUvW2WbXGmrZGbQ==}
    engines: {node: '>=14'}
    dependencies:
      '@isaacs/cliui': 8.0.2
    optionalDependencies:
      '@pkgjs/parseargs': 0.11.0
    dev: true

  /jju@1.4.0:
    resolution: {integrity: sha512-8wb9Yw966OSxApiCt0K3yNJL8pnNeIv+OEq2YMidz4FKP6nonSRoOXc80iXY4JaN2FC11B9qsNmDsm+ZOfMROA==}
    dev: true

  /jotai@2.6.0(@types/react@18.2.45)(react@18.2.0):
    resolution: {integrity: sha512-Vt6hsc04Km4j03l+Ax+Sc+FVft5cRJhqgxt6GTz6GM2eM3DyX3CdBdzcG0z2FrlZToL1/0OAkqDghIyARWnSuQ==}
    engines: {node: '>=12.20.0'}
    peerDependencies:
      '@types/react': '>=17.0.0'
      react: '>=17.0.0'
    peerDependenciesMeta:
      '@types/react':
        optional: true
      react:
        optional: true
    dependencies:
      '@types/react': 18.2.45
      react: 18.2.0
    dev: false

  /js-cookie@2.2.1:
    resolution: {integrity: sha512-HvdH2LzI/EAZcUwA8+0nKNtWHqS+ZmijLA30RwZA0bo7ToCckjK5MkGhjED9KoRcXO6BaGI3I9UIzSA1FKFPOQ==}
    dev: false

  /js-tokens@4.0.0:
    resolution: {integrity: sha512-RdJUflcE3cUzKiMqQgsCu06FPu9UdIJO0beYbPhHN4k6apgJtifcoCtT9bcxOpYBtpD2kCM6Sbzg4CausW/PKQ==}

  /js-yaml@3.14.1:
    resolution: {integrity: sha512-okMH7OXXJ7YrN9Ok3/SXrnu4iX9yOk+25nqX4imS2npuvTYDmo/QEZoqwZkYaIDk3jVvBOTOIEgEhaLOynBS9g==}
    hasBin: true
    dependencies:
      argparse: 1.0.10
      esprima: 4.0.1
    dev: true

  /js-yaml@4.1.0:
    resolution: {integrity: sha512-wpxZs9NoxZaJESJGIZTyDEaYpl0FKSA+FB9aJiyemKhMwkxQg63h4T1KJgUGHpTqPDNRcmmYLugrRjJlBtWvRA==}
    hasBin: true
    dependencies:
      argparse: 2.0.1
    dev: true

  /jsdom@22.1.0:
    resolution: {integrity: sha512-/9AVW7xNbsBv6GfWho4TTNjEo9fe6Zhf9O7s0Fhhr3u+awPwAJMKwAMXnkk5vBxflqLW9hTHX/0cs+P3gW+cQw==}
    engines: {node: '>=16'}
    peerDependencies:
      canvas: ^2.5.0
    peerDependenciesMeta:
      canvas:
        optional: true
    dependencies:
      abab: 2.0.6
      cssstyle: 3.0.0
      data-urls: 4.0.0
      decimal.js: 10.4.3
      domexception: 4.0.0
      form-data: 4.0.0
      html-encoding-sniffer: 3.0.0
      http-proxy-agent: 5.0.0
      https-proxy-agent: 5.0.1
      is-potential-custom-element-name: 1.0.1
      nwsapi: 2.2.5
      parse5: 7.1.2
      rrweb-cssom: 0.6.0
      saxes: 6.0.0
      symbol-tree: 3.2.4
      tough-cookie: 4.1.3
      w3c-xmlserializer: 4.0.0
      webidl-conversions: 7.0.0
      whatwg-encoding: 2.0.0
      whatwg-mimetype: 3.0.0
      whatwg-url: 12.0.1
      ws: 8.13.0
      xml-name-validator: 4.0.0
    transitivePeerDependencies:
      - bufferutil
      - supports-color
      - utf-8-validate
    dev: true

  /jsesc@2.5.2:
    resolution: {integrity: sha512-OYu7XEzjkCQ3C5Ps3QIZsQfNpqoJyZZA99wd9aWd05NCtC5pWOkShK2mkL6HXQR6/Cy2lbNdPlZBpuQHXE63gA==}
    engines: {node: '>=4'}
    hasBin: true
    dev: true

  /json-parse-even-better-errors@2.3.1:
    resolution: {integrity: sha512-xyFwyhro/JEof6Ghe2iz2NcXoj2sloNsWr/XsERDK/oiPCfaNhl5ONfp+jQdAZRQQ0IJWNzH9zIZF7li91kh2w==}

  /json-schema-traverse@0.4.1:
    resolution: {integrity: sha512-xbbCH5dCYU5T8LcEhhuh7HJ88HXuW3qsI3Y0zOZFKfZEHcpWiHU/Jxzk629Brsab/mMiHQti9wMP+845RPe3Vg==}
    dev: true

  /json-stable-stringify-without-jsonify@1.0.1:
    resolution: {integrity: sha512-Bdboy+l7tA3OGW6FjyFHWkP5LuByj1Tk33Ljyq0axyzdk9//JSi2u3fP1QSmd1KNwq6VOKYGlAu87CisVir6Pw==}
    dev: true

  /json-stringify-pretty-compact@3.0.0:
    resolution: {integrity: sha512-Rc2suX5meI0S3bfdZuA7JMFBGkJ875ApfVyq2WHELjBiiG22My/l7/8zPpH/CfFVQHuVLd8NLR0nv6vi0BYYKA==}
    dev: false

  /json5@1.0.2:
    resolution: {integrity: sha512-g1MWMLBiz8FKi1e4w0UyVL3w+iJceWAFBAaBnnGKOpNa5f8TLktkbre1+s6oICydWAm+HRUGTmI+//xv2hvXYA==}
    hasBin: true
    dependencies:
      minimist: 1.2.8
    dev: true

  /jsonc-parser@3.2.0:
    resolution: {integrity: sha512-gfFQZrcTc8CnKXp6Y4/CBT3fTc0OVuDofpre4aEeEpSBPV5X5v4+Vmx+8snU7RLPrNHPKSgLxGo9YuQzz20o+w==}
    dev: true

  /jsonfile@4.0.0:
    resolution: {integrity: sha512-m6F1R3z8jjlf2imQHS2Qez5sjKWQzbuuhuJ/FKYFRZvPE3PuHcSMVZzfsLhGVOkfd20obL5SWEBew5ShlquNxg==}
    optionalDependencies:
      graceful-fs: 4.2.10
    dev: true

  /jsonfile@6.1.0:
    resolution: {integrity: sha512-5dgndWOriYSm5cnYaJNhalLNDKOqFwyDB/rr1E9ZsGciGvKPs8R2xYGCacuf3z6K1YKDz182fd+fY3cn3pMqXQ==}
    dependencies:
      universalify: 2.0.0
    optionalDependencies:
      graceful-fs: 4.2.10
    dev: true

  /jsx-ast-utils@3.3.5:
    resolution: {integrity: sha512-ZZow9HBI5O6EPgSJLUb8n2NKgmVWTwCvHGwFuJlMjvLFqlGG6pjirPhtdsseaLZjSibD8eegzmYpUZwoIlj2cQ==}
    engines: {node: '>=4.0'}
    dependencies:
      array-includes: 3.1.7
      array.prototype.flat: 1.3.2
      object.assign: 4.1.5
      object.values: 1.1.7
    dev: true

  /kind-of@6.0.3:
    resolution: {integrity: sha512-dcS1ul+9tmeD95T+x28/ehLgd9mENa3LsvDTtzm3vyBEO7RPptvAD+t44WVXaUjTBRcrpFeFlC8WCruUR456hw==}
    engines: {node: '>=0.10.0'}
    dev: true

  /kleur@4.1.5:
    resolution: {integrity: sha512-o+NO+8WrRiQEE4/7nwRJhN1HWpVmJm511pBHUxPLtp0BUISzlBplORYSmTclCnJvQq2tKu/sgl3xVpkc7ZWuQQ==}
    engines: {node: '>=6'}
    dev: true

  /language-subtag-registry@0.3.22:
    resolution: {integrity: sha512-tN0MCzyWnoz/4nHS6uxdlFWoUZT7ABptwKPQ52Ea7URk6vll88bWBVhodtnlfEuCcKWNGoc+uGbw1cwa9IKh/w==}
    dev: true

  /language-tags@1.0.9:
    resolution: {integrity: sha512-MbjN408fEndfiQXbFQ1vnd+1NoLDsnQW41410oQBXiyXDMYH5z505juWa4KUE1LqxRC7DgOgZDbKLxHIwm27hA==}
    engines: {node: '>=0.10'}
    dependencies:
      language-subtag-registry: 0.3.22
    dev: true

  /lerc@3.0.0:
    resolution: {integrity: sha512-Rm4J/WaHhRa93nCN2mwWDZFoRVF18G1f47C+kvQWyHGEZxFpTUi73p7lMVSAndyxGt6lJ2/CFbOcf9ra5p8aww==}
    dev: false

  /levn@0.4.1:
    resolution: {integrity: sha512-+bT2uH4E5LGE7h/n3evcS/sQlJXCpIp6ym8OWJ5eV6+67Dsql/LaaT7qJBAt2rzfoa/5QBGBhxDix1dMt2kQKQ==}
    engines: {node: '>= 0.8.0'}
    dependencies:
      prelude-ls: 1.2.1
      type-check: 0.4.0
    dev: true

  /lines-and-columns@1.2.4:
    resolution: {integrity: sha512-7ylylesZQ/PV29jhEDl3Ufjo6ZX7gCqJr5F7PKrqc93v7fzSymt1BpwEU8nAUXs8qzzvqhbjhK5QZg6Mt/HkBg==}

  /load-yaml-file@0.2.0:
    resolution: {integrity: sha512-OfCBkGEw4nN6JLtgRidPX6QxjBQGQf72q3si2uvqyFEMbycSFFHwAZeXx6cJgFM9wmLrf9zBwCP3Ivqa+LLZPw==}
    engines: {node: '>=6'}
    dependencies:
      graceful-fs: 4.2.10
      js-yaml: 3.14.1
      pify: 4.0.1
      strip-bom: 3.0.0
    dev: true

  /local-pkg@0.4.3:
    resolution: {integrity: sha512-SFppqq5p42fe2qcZQqqEOiVRXl+WCP1MdT6k7BDEW1j++sp5fIY+/fdRQitvKgB5BrBcmrs5m/L0v2FrU5MY1g==}
    engines: {node: '>=14'}
    dev: true

  /locate-path@5.0.0:
    resolution: {integrity: sha512-t7hw9pI+WvuwNJXwk5zVHpyhIqzg2qTlklJOf0mVxGSbe3Fp2VieZcduNYjaLDoy6p9uGpQEGWG87WpMKlNq8g==}
    engines: {node: '>=8'}
    dependencies:
      p-locate: 4.1.0
    dev: true

  /locate-path@6.0.0:
    resolution: {integrity: sha512-iPZK6eYjbxRu3uB4/WZ3EsEIMJFMqAoopl3R+zuq0UjcAm/MO6KCweDgPfP3elTztoKP3KtnVHxTn2NHBSDVUw==}
    engines: {node: '>=10'}
    dependencies:
      p-locate: 5.0.0
    dev: true

  /lodash.merge@4.6.2:
    resolution: {integrity: sha512-0KpjqXRVvrYyCsX1swR/XTK0va6VQkQM6MNo7PqW77ByjAhoARA8EfrP1N4+KlKj8YS0ZUCtRT/YUuhyYDujIQ==}
    dev: true

  /lodash.mergewith@4.6.2:
    resolution: {integrity: sha512-GK3g5RPZWTRSeLSpgP8Xhra+pnjBC56q9FZYe1d5RN3TJ35dbkGy3YqBSMbyCrlbi+CM9Z3Jk5yTL7RCsqboyQ==}

  /lodash.startcase@4.4.0:
    resolution: {integrity: sha512-+WKqsK294HMSc2jEbNgpHpd0JfIBhp7rEV4aqXWqFr6AlXov+SlcgB1Fv01y2kGe3Gc8nMW7VA0SrGuSkRfIEg==}
    dev: true

  /lodash@4.17.21:
    resolution: {integrity: sha512-v2kDEe57lecTulaDIuNTPy3Ry4gLGJ6Z1O3vE1krgXZNrsQ+LFTGHVxVjcXPs17LhbZVGedAJv8XZ1tvj5FvSg==}
    dev: true

  /loose-envify@1.4.0:
    resolution: {integrity: sha512-lyuxPGr/Wfhrlem2CL/UcnUc1zcqKAImBDzukY7Y5F/yQiNdko6+fRLevlw1HgMySw7f611UIY408EtxRSoK3Q==}
    hasBin: true
    dependencies:
      js-tokens: 4.0.0

  /loupe@2.3.6:
    resolution: {integrity: sha512-RaPMZKiMy8/JruncMU5Bt6na1eftNoo++R4Y+N2FrxkDVTrGvcyzFTsaGif4QTeKESheMGegbhw6iUAq+5A8zA==}
    deprecated: Please upgrade to 2.3.7 which fixes GHSA-4q6p-r6v2-jvc5
    dependencies:
      get-func-name: 2.0.2
    dev: true

  /lru-cache@10.1.0:
    resolution: {integrity: sha512-/1clY/ui8CzjKFyjdvwPWJUYKiFVXG2I2cY0ssG7h4+hwk+XOIX7ZSG9Q7TW8TW3Kp3BUSqgFWBLgL4PJ+Blag==}
    engines: {node: 14 || >=16.14}
    dev: true

  /lru-cache@4.1.5:
    resolution: {integrity: sha512-sWZlbEP2OsHNkXrMl5GYk/jKk70MBng6UU4YI/qGDYbgf6YbP4EvmqISbXCoJiRKs+1bSpFHVgQxvJ17F2li5g==}
    dependencies:
      pseudomap: 1.0.2
      yallist: 2.1.2
    dev: true

  /lru-cache@6.0.0:
    resolution: {integrity: sha512-Jo6dJ04CmSjuznwJSS3pUeWmd/H0ffTlkXXgwZi+eq1UCmqQwCh+eLsYOYCwY991i2Fah4h1BEMCx4qThGbsiA==}
    engines: {node: '>=10'}
    dependencies:
      yallist: 4.0.0
    dev: true

  /lunr@2.3.9:
    resolution: {integrity: sha512-zTU3DaZaF3Rt9rhN3uBMGQD3dD2/vFQqnvZCDv4dl5iOzq2IZQqTxu90r4E5J+nP70J3ilqVCrbho2eWaeW8Ow==}
    dev: true

  /lz-string@1.5.0:
    resolution: {integrity: sha512-h5bgJWpxJNswbU7qCrV0tIKQCaS3blPDrqKWx+QxzuzL1zGUzij9XCWLrSLsJPu5t+eWA/ycetzYAO5IOMcWAQ==}
    hasBin: true

  /magic-string@0.30.3:
    resolution: {integrity: sha512-B7xGbll2fG/VjP+SWg4sX3JynwIU0mjoTc6MPpKNuIvftk6u6vqhDnk1R80b8C2GBR6ywqy+1DcKBrevBg+bmw==}
    engines: {node: '>=12'}
    dependencies:
      '@jridgewell/sourcemap-codec': 1.4.15
    dev: true

  /make-error@1.3.6:
    resolution: {integrity: sha512-s8UhlNe7vPKomQhC1qFelMokr/Sc3AgNbso3n74mVPA5LTZwkB9NlXf4XPamLxJE8h0gh73rM94xvwRT2CVInw==}
    dev: true

  /map-obj@1.0.1:
    resolution: {integrity: sha512-7N/q3lyZ+LVCp7PzuxrJr4KMbBE2hW7BT7YNia330OFxIf4d3r5zVpicP2650l7CPN6RM9zOJRl3NGpqSiw3Eg==}
    engines: {node: '>=0.10.0'}
    dev: true

  /map-obj@4.3.0:
    resolution: {integrity: sha512-hdN1wVrZbb29eBGiGjJbeP8JbKjq1urkHJ/LIP/NY48MZ1QVXUsQBV1G1zvYFHn1XE06cwjBsOI2K3Ulnj1YXQ==}
    engines: {node: '>=8'}
    dev: true

  /mapbox-to-css-font@2.4.2:
    resolution: {integrity: sha512-f+NBjJJY4T3dHtlEz1wCG7YFlkODEjFIYlxDdLIDMNpkSksqTt+l/d4rjuwItxuzkuMFvPyrjzV2lxRM4ePcIA==}
    dev: false

  /marked@4.3.0:
    resolution: {integrity: sha512-PRsaiG84bK+AMvxziE/lCFss8juXjNaWzVbN5tXAm4XjeaS9NAHhop+PjQxz2A9h8Q4M/xGmzP8vqNwy6JeK0A==}
    engines: {node: '>= 12'}
    hasBin: true
    dev: true

  /mdn-data@2.0.14:
    resolution: {integrity: sha512-dn6wd0uw5GsdswPFfsgMp5NSB0/aDe6fK94YJV/AJDYXL6HVLWBsxeq7js7Ad+mU2K9LAlwpk6kN2D5mwCPVow==}
    dev: false

  /memoize-one@6.0.0:
    resolution: {integrity: sha512-rkpe71W0N0c0Xz6QD0eJETuWAJGnJ9afsl1srmwPrI+yBCkge5EycXXbYRyvL29zZVUWQCY7InPRCv3GDXuZNw==}
    dev: false

  /meow@6.1.1:
    resolution: {integrity: sha512-3YffViIt2QWgTy6Pale5QpopX/IvU3LPL03jOTqp6pGj3VjesdO/U8CuHMKpnQr4shCNCM5fd5XFFvIIl6JBHg==}
    engines: {node: '>=8'}
    dependencies:
      '@types/minimist': 1.2.2
      camelcase-keys: 6.2.2
      decamelize-keys: 1.1.1
      hard-rejection: 2.1.0
      minimist-options: 4.1.0
      normalize-package-data: 2.5.0
      read-pkg-up: 7.0.1
      redent: 3.0.0
      trim-newlines: 3.0.1
      type-fest: 0.13.1
      yargs-parser: 18.1.3
    dev: true

  /merge2@1.4.1:
    resolution: {integrity: sha512-8q7VEgMJW4J8tcfVPy8g09NcQwZdbwFEqhe/WZkoIzjn/3TGDwtOCYtXGxA3O8tPzpczCCDgv+P2P5y00ZJOOg==}
    engines: {node: '>= 8'}
    dev: true

  /mgrs@1.0.0:
    resolution: {integrity: sha512-awNbTOqCxK1DBGjalK3xqWIstBZgN6fxsMSiXLs9/spqWkF2pAhb2rrYCFSsr1/tT7PhcDGjZndG8SWYn0byYA==}
    dev: false

  /micromatch@4.0.5:
    resolution: {integrity: sha512-DMy+ERcEW2q8Z2Po+WNXuw3c5YaUSFjAO5GsJqfEl7UjvtIuFKO6ZrKvcItdy98dwFI2N1tg3zNIdKaQT+aNdA==}
    engines: {node: '>=8.6'}
    dependencies:
      braces: 3.0.2
      picomatch: 2.3.1
    dev: true

  /mime-db@1.52.0:
    resolution: {integrity: sha512-sPU4uV7dYlvtWJxwwxHD0PuihVNiE7TyAbQ5SWxDCB9mUYvOgroQOwYQQOKPJ8CIbE+1ETVlOoK1UC2nU3gYvg==}
    engines: {node: '>= 0.6'}
    dev: true

  /mime-types@2.1.35:
    resolution: {integrity: sha512-ZDY+bPm5zTTF+YpCrAU9nK0UgICYPT0QtT1NZWFv4s++TNkcgVaT0g6+4R2uI4MjQjzysHB1zxuWL50hzaeXiw==}
    engines: {node: '>= 0.6'}
    dependencies:
      mime-db: 1.52.0
    dev: true

  /min-indent@1.0.1:
    resolution: {integrity: sha512-I9jwMn07Sy/IwOj3zVkVik2JTvgpaykDZEigL6Rx6N9LbMywwUSMtxET+7lVoDLLd3O3IXwJwvuuns8UB/HeAg==}
    engines: {node: '>=4'}
    dev: true

  /minimatch@3.1.2:
    resolution: {integrity: sha512-J7p63hRiAjw1NDEww1W7i37+ByIrOWO5XQQAzZ3VOcL0PNybwpfmV/N05zFAzwQ9USyEcX6t3UO+K5aqBQOIHw==}
    dependencies:
      brace-expansion: 1.1.11
    dev: true

  /minimatch@9.0.1:
    resolution: {integrity: sha512-0jWhJpD/MdhPXwPuiRkCbfYfSKp2qnn2eOc279qI7f+osl/l+prKSrvhg157zSYvx/1nmgn2NqdT6k2Z7zSH9w==}
    engines: {node: '>=16 || 14 >=14.17'}
    dependencies:
      brace-expansion: 2.0.1
    dev: true

  /minimatch@9.0.3:
    resolution: {integrity: sha512-RHiac9mvaRw0x3AYRgDC1CxAP7HTcNrrECeA8YYJeWnpo+2Q5CegtZjaotWTWxDG3UeGA1coE05iH1mPjT/2mg==}
    engines: {node: '>=16 || 14 >=14.17'}
    dependencies:
      brace-expansion: 2.0.1
    dev: true

  /minimist-options@4.1.0:
    resolution: {integrity: sha512-Q4r8ghd80yhO/0j1O3B2BjweX3fiHg9cdOwjJd2J76Q135c+NDxGCqdYKQ1SKBuFfgWbAUzBfvYjPUEeNgqN1A==}
    engines: {node: '>= 6'}
    dependencies:
      arrify: 1.0.1
      is-plain-obj: 1.1.0
      kind-of: 6.0.3
    dev: true

  /minimist@1.2.8:
    resolution: {integrity: sha512-2yyAR8qBkN3YuheJanUpWC5U3bb5osDywNB8RzDVlDwDHbocAJveqqj1u8+SVD7jkWT4yvsHCpWqqWqAxb0zCA==}

  /minipass@5.0.0:
    resolution: {integrity: sha512-3FnjYuehv9k6ovOEbyOswadCDPX1piCfhV8ncmYtHOjuPwylVWsghTLo7rabjC3Rx5xD4HDx8Wm1xnMF7S5qFQ==}
    engines: {node: '>=8'}
    dev: true

  /minipass@7.0.4:
    resolution: {integrity: sha512-jYofLM5Dam9279rdkWzqHozUo4ybjdZmCsDHePy5V/PbBcVMiSZR97gmAy45aqi8CK1lG2ECd356FU86avfwUQ==}
    engines: {node: '>=16 || 14 >=14.17'}
    dev: true

  /mixme@0.5.9:
    resolution: {integrity: sha512-VC5fg6ySUscaWUpI4gxCBTQMH2RdUpNrk+MsbpCYtIvf9SBJdiUey4qE7BXviJsJR4nDQxCZ+3yaYNW3guz/Pw==}
    engines: {node: '>= 8.0.0'}
    dev: true

  /mlly@1.4.0:
    resolution: {integrity: sha512-ua8PAThnTwpprIaU47EPeZ/bPUVp2QYBbWMphUQpVdBI3Lgqzm5KZQ45Agm3YJedHXaIHl6pBGabaLSUPPSptg==}
    dependencies:
      acorn: 8.10.0
      pathe: 1.1.1
      pkg-types: 1.0.3
      ufo: 1.2.0
    dev: true

  /ms@2.1.2:
    resolution: {integrity: sha512-sGkPx+VjMtmA6MX27oA4FBFELFCZZ4S4XqeGOXCv68tT+jb3vk/RyaKWP0PTKyWtmLSM0b+adUTEvbs1PEaH2w==}
    dev: true

  /ms@2.1.3:
    resolution: {integrity: sha512-6FlzubTLZG3J2a/NVCAleEhjzq5oxgHyaCU9yYXvcLsvoVaHJq/s5xXI6/XXP6tz7R9xAOtHnSO/tXtF3WRTlA==}
    dev: true

  /nano-css@5.6.1(react-dom@18.2.0)(react@18.2.0):
    resolution: {integrity: sha512-T2Mhc//CepkTa3X4pUhKgbEheJHYAxD0VptuqFhDbGMUWVV2m+lkNiW/Ieuj35wrfC8Zm0l7HvssQh7zcEttSw==}
    peerDependencies:
      react: '*'
      react-dom: '*'
    dependencies:
      '@jridgewell/sourcemap-codec': 1.4.15
      css-tree: 1.1.3
      csstype: 3.1.3
      fastest-stable-stringify: 2.0.2
      inline-style-prefixer: 7.0.0
      react: 18.2.0
      react-dom: 18.2.0(react@18.2.0)
      rtl-css-js: 1.16.1
      stacktrace-js: 2.0.2
      stylis: 4.3.0
    dev: false

  /nanoid@3.3.6:
    resolution: {integrity: sha512-BGcqMMJuToF7i1rt+2PWSNVnWIkGCU78jBG3RxO/bZlnZPK2Cmi2QaffxGO/2RvWi9sL+FAiRiXMgsyxQ1DIDA==}
    engines: {node: ^10 || ^12 || ^13.7 || ^14 || >=15.0.1}
    hasBin: true
    dev: true

  /natural-compare@1.4.0:
    resolution: {integrity: sha512-OWND8ei3VtNC9h7V60qff3SVobHr996CTwgxubgyQYEpg290h9J0buyECNNJexkFm5sOajh5G116RYA1c8ZMSw==}
    dev: true

  /neo-async@2.6.2:
    resolution: {integrity: sha512-Yd3UES5mWCSqR+qNT93S3UoYUkqAZ9lLg8a7g9rimsWmYGK8cVToA4/sF3RrshdyV3sAGMXVUmpMYOw+dLpOuw==}
    dev: true

  /normalize-package-data@2.5.0:
    resolution: {integrity: sha512-/5CMN3T0R4XTj4DcGaexo+roZSdSFW/0AOOTROrjxzCG1wrWXEsGbRKevjlIL+ZDE4sZlJr5ED4YW0yqmkK+eA==}
    dependencies:
      hosted-git-info: 2.8.9
      resolve: 1.22.8
      semver: 7.5.4
      validate-npm-package-license: 3.0.4
    dev: true

  /normalize-path@3.0.0:
    resolution: {integrity: sha512-6eZs5Ls3WtCisHWp9S2GUy8dqkpGi4BVSz3GaqiE6ezub0512ESztXUwUB6C6IKbQkY2Pnb/mD4WYojCRwcwLA==}
    engines: {node: '>=0.10.0'}
    dev: true

  /nwsapi@2.2.5:
    resolution: {integrity: sha512-6xpotnECFy/og7tKSBVmUNft7J3jyXAka4XvG6AUhFWRz+Q/Ljus7znJAA3bxColfQLdS+XsjoodtJfCgeTEFQ==}
    dev: true

  /object-assign@4.1.1:
    resolution: {integrity: sha512-rJgTQnkUnH1sFw8yT6VSU3zD3sWmu6sZhIseY8VX+GRu3P6F7Fu+JNDoXfklElbLJSnc3FUQHVe4cU5hj+BcUg==}
    engines: {node: '>=0.10.0'}

  /object-inspect@1.13.1:
    resolution: {integrity: sha512-5qoj1RUiKOMsCCNLV1CBiPYE10sziTsnmNxkAI/rZhiD63CF7IqdFGC/XzjWjpSgLf0LxXX3bDFIh0E18f6UhQ==}

  /object-is@1.1.5:
    resolution: {integrity: sha512-3cyDsyHgtmi7I7DfSSI2LDp6SK2lwvtbg0p0R1e0RvTqF5ceGx+K2dfSjm1bKDMVCFEDAQvy+o8c6a7VujOddw==}
    engines: {node: '>= 0.4'}
    dependencies:
      call-bind: 1.0.5
      define-properties: 1.2.1

  /object-keys@1.1.1:
    resolution: {integrity: sha512-NuAESUOUMrlIXOfHKzD6bpPu3tYt3xvjNdRIQ+FeT0lNb4K8WR70CaDxhuNguS2XG+GjkyMwOzsN5ZktImfhLA==}
    engines: {node: '>= 0.4'}

  /object.assign@4.1.5:
    resolution: {integrity: sha512-byy+U7gp+FVwmyzKPYhW2h5l3crpmGsxl7X2s8y43IgxvG4g3QZ6CffDtsNQy1WsmZpQbO+ybo0AlW7TY6DcBQ==}
    engines: {node: '>= 0.4'}
    dependencies:
      call-bind: 1.0.5
      define-properties: 1.2.1
      has-symbols: 1.0.3
      object-keys: 1.1.1

  /object.entries@1.1.7:
    resolution: {integrity: sha512-jCBs/0plmPsOnrKAfFQXRG2NFjlhZgjjcBLSmTnEhU8U6vVTsVe8ANeQJCHTl3gSsI4J+0emOoCgoKlmQPMgmA==}
    engines: {node: '>= 0.4'}
    dependencies:
      call-bind: 1.0.5
      define-properties: 1.2.1
      es-abstract: 1.22.3
    dev: true

  /object.fromentries@2.0.7:
    resolution: {integrity: sha512-UPbPHML6sL8PI/mOqPwsH4G6iyXcCGzLin8KvEPenOZN5lpCNBZZQ+V62vdjB1mQHrmqGQt5/OJzemUA+KJmEA==}
    engines: {node: '>= 0.4'}
    dependencies:
      call-bind: 1.0.5
      define-properties: 1.2.1
      es-abstract: 1.22.3
    dev: true

  /object.groupby@1.0.1:
    resolution: {integrity: sha512-HqaQtqLnp/8Bn4GL16cj+CUYbnpe1bh0TtEaWvybszDG4tgxCJuRpV8VGuvNaI1fAnI4lUJzDG55MXcOH4JZcQ==}
    dependencies:
      call-bind: 1.0.5
      define-properties: 1.2.1
      es-abstract: 1.22.3
      get-intrinsic: 1.2.2
    dev: true

  /object.hasown@1.1.2:
    resolution: {integrity: sha512-B5UIT3J1W+WuWIU55h0mjlwaqxiE5vYENJXIXZ4VFe05pNYrkKuK0U/6aFcb0pKywYJh7IhfoqUfKVmrJJHZHw==}
    dependencies:
      define-properties: 1.2.1
      es-abstract: 1.22.3
    dev: true

  /object.values@1.1.7:
    resolution: {integrity: sha512-aU6xnDFYT3x17e/f0IiiwlGPTy2jzMySGfUB4fq6z7CV8l85CWHDk5ErhyhpfDHhrOMwGFhSQkhMGHaIotA6Ng==}
    engines: {node: '>= 0.4'}
    dependencies:
      call-bind: 1.0.5
      define-properties: 1.2.1
      es-abstract: 1.22.3
    dev: true

  /ol-mapbox-style@12.1.1(ol@8.2.0):
    resolution: {integrity: sha512-jjIQO2BiO/GTjJO/2Idw0WQQAGorPXewZ5wEuusXM8BRXZHIa3mmDZDWoBWtb0H4VHB9RpLsTbRMj5Dquo9Etg==}
    peerDependencies:
      ol: 8.x || 7.x
    dependencies:
      '@mapbox/mapbox-gl-style-spec': /@maplibre/maplibre-gl-style-spec@19.3.3
      mapbox-to-css-font: 2.4.2
      ol: 8.2.0
    dev: false

  /ol@8.2.0:
    resolution: {integrity: sha512-/m1ddd7Jsp4Kbg+l7+ozR5aKHAZNQOBAoNZ5pM9Jvh4Etkf0WGkXr9qXd7PnhmwiC1Hnc2Toz9XjCzBBvexfXw==}
    dependencies:
      color-rgba: 3.0.0
      color-space: 2.0.1
      earcut: 2.2.4
      geotiff: 2.0.7
      pbf: 3.2.1
      rbush: 3.0.1
    dev: false

  /once@1.4.0:
    resolution: {integrity: sha512-lNaJgI+2Q5URQBkccEKHTQOPaXdUxnZZElQTZY0MFUAuaEqe1E+Nyvgdz/aIyNi6Z9MzO5dv1H8n58/GELp3+w==}
    dependencies:
      wrappy: 1.0.2
    dev: true

  /optionator@0.9.3:
    resolution: {integrity: sha512-JjCoypp+jKn1ttEFExxhetCKeJt9zhAgAve5FXHixTvFDW/5aEktX9bufBKLRRMdU7bNtpLfcGu94B3cdEJgjg==}
    engines: {node: '>= 0.8.0'}
    dependencies:
      '@aashutoshrathi/word-wrap': 1.2.6
      deep-is: 0.1.4
      fast-levenshtein: 2.0.6
      levn: 0.4.1
      prelude-ls: 1.2.1
      type-check: 0.4.0
    dev: true

  /os-tmpdir@1.0.2:
    resolution: {integrity: sha512-D2FR03Vir7FIu45XBY20mTb+/ZSWB00sjU9jdQXt83gDrI4Ztz5Fs7/yy74g2N5SVQY4xY1qDr4rNddwYRVX0g==}
    engines: {node: '>=0.10.0'}
    dev: true

  /outdent@0.5.0:
    resolution: {integrity: sha512-/jHxFIzoMXdqPzTaCpFzAAWhpkSjZPF4Vsn6jAfNpmbH/ymsmd7Qc6VE9BGn0L6YMj6uwpQLxCECpus4ukKS9Q==}
    dev: true

  /p-filter@2.1.0:
    resolution: {integrity: sha512-ZBxxZ5sL2HghephhpGAQdoskxplTwr7ICaehZwLIlfL6acuVgZPm8yBNuRAFBGEqtD/hmUeq9eqLg2ys9Xr/yw==}
    engines: {node: '>=8'}
    dependencies:
      p-map: 2.1.0
    dev: true

  /p-limit@2.3.0:
    resolution: {integrity: sha512-//88mFWSJx8lxCzwdAABTJL2MyWB12+eIY7MDL2SqLmAkeKU9qxRvWuSyTjm3FUmpBEMuFfckAIqEaVGUDxb6w==}
    engines: {node: '>=6'}
    dependencies:
      p-try: 2.2.0
    dev: true

  /p-limit@3.1.0:
    resolution: {integrity: sha512-TYOanM3wGwNGsZN2cVTYPArw454xnXj5qmWF1bEoAc4+cU/ol7GVh7odevjp1FNHduHc3KZMcFduxU5Xc6uJRQ==}
    engines: {node: '>=10'}
    dependencies:
      yocto-queue: 0.1.0
    dev: true

  /p-limit@4.0.0:
    resolution: {integrity: sha512-5b0R4txpzjPWVw/cXXUResoD4hb6U/x9BH08L7nw+GN1sezDzPdxeRvpc9c433fZhBan/wusjbCsqwqm4EIBIQ==}
    engines: {node: ^12.20.0 || ^14.13.1 || >=16.0.0}
    dependencies:
      yocto-queue: 1.0.0
    dev: true

  /p-locate@4.1.0:
    resolution: {integrity: sha512-R79ZZ/0wAxKGu3oYMlz8jy/kbhsNrS7SKZ7PxEHBgJ5+F2mtFW2fK2cOtBh1cHYkQsbzFV7I+EoRKe6Yt0oK7A==}
    engines: {node: '>=8'}
    dependencies:
      p-limit: 2.3.0
    dev: true

  /p-locate@5.0.0:
    resolution: {integrity: sha512-LaNjtRWUBY++zB5nE/NwcaoMylSPk+S+ZHNB1TzdbMJMny6dynpAGt7X/tl/QYq3TIeE6nxHppbo2LGymrG5Pw==}
    engines: {node: '>=10'}
    dependencies:
      p-limit: 3.1.0
    dev: true

  /p-map@2.1.0:
    resolution: {integrity: sha512-y3b8Kpd8OAN444hxfBbFfj1FY/RjtTd8tzYwhUqNYXx0fXx2iX4maP4Qr6qhIKbQXI02wTLAda4fYUbDagTUFw==}
    engines: {node: '>=6'}
    dev: true

  /p-try@2.2.0:
    resolution: {integrity: sha512-R4nPAVTAU0B9D35/Gk3uJf/7XYbQcyohSKdvAxIRSNghFl4e71hVoGnBNQz9cWaXxO2I10KTC+3jMdvvoKw6dQ==}
    engines: {node: '>=6'}
    dev: true

  /pako@2.1.0:
    resolution: {integrity: sha512-w+eufiZ1WuJYgPXbV/PO3NCMEc3xqylkKHzp8bxp1uW4qaSNQUkwmLLEc3kKsfz8lpV1F8Ht3U1Cm+9Srog2ug==}
    dev: false

  /parent-module@1.0.1:
    resolution: {integrity: sha512-GQ2EWRpQV8/o+Aw8YqtfZZPfNRWZYkbidE9k5rpl/hC3vtHHBfGm2Ifi6qWV+coDGkrUKZAxE3Lot5kcsRlh+g==}
    engines: {node: '>=6'}
    dependencies:
      callsites: 3.1.0

  /parse-headers@2.0.5:
    resolution: {integrity: sha512-ft3iAoLOB/MlwbNXgzy43SWGP6sQki2jQvAyBg/zDFAgr9bfNWZIUj42Kw2eJIl8kEi4PbgE6U1Zau/HwI75HA==}
    dev: false

  /parse-json@5.2.0:
    resolution: {integrity: sha512-ayCKvm/phCGxOkYRSCM82iDwct8/EonSEgCSxWxD7ve6jHggsFl4fZVQBPRNgQoKiuV/odhFrGzQXZwbifC8Rg==}
    engines: {node: '>=8'}
    dependencies:
      '@babel/code-frame': 7.22.13
      error-ex: 1.3.2
      json-parse-even-better-errors: 2.3.1
      lines-and-columns: 1.2.4

  /parse5@7.1.2:
    resolution: {integrity: sha512-Czj1WaSVpaoj0wbhMzLmWD69anp2WH7FXMB9n1Sy8/ZFF9jolSQVMu1Ij5WIyGmcBmhk7EOndpO4mIpihVqAXw==}
    dependencies:
      entities: 4.5.0
    dev: true

  /path-exists@4.0.0:
    resolution: {integrity: sha512-ak9Qy5Q7jYb2Wwcey5Fpvg2KoAc/ZIhLSLOSBmRmygPsGwkVVt0fZa0qrtMz+m6tJTAHfZQ8FnmB4MG4LWy7/w==}
    engines: {node: '>=8'}
    dev: true

  /path-is-absolute@1.0.1:
    resolution: {integrity: sha512-AVbw3UJ2e9bq64vSaS9Am0fje1Pa8pbGqTTsmXfaIiMpnr5DlDhfJOuLj9Sf95ZPVDAUerDfEk88MPmPe7UCQg==}
    engines: {node: '>=0.10.0'}
    dev: true

  /path-key@3.1.1:
    resolution: {integrity: sha512-ojmeN0qd+y0jszEtoY48r0Peq5dwMEkIlCOu6Q5f41lfkswXuKtYrhgoTpLnyIcHm24Uhqx+5Tqm2InSwLhE6Q==}
    engines: {node: '>=8'}
    dev: true

  /path-parse@1.0.7:
    resolution: {integrity: sha512-LDJzPVEEEPR+y48z93A0Ed0yXb8pAByGWo/k5YYdYgpY2/2EsOsksJrq7lOHxryrVOn1ejG6oAp8ahvOIQD8sw==}

  /path-scurry@1.10.1:
    resolution: {integrity: sha512-MkhCqzzBEpPvxxQ71Md0b1Kk51W01lrYvlMzSUaIzNsODdd7mqhiimSZlr+VegAz5Z6Vzt9Xg2ttE//XBhH3EQ==}
    engines: {node: '>=16 || 14 >=14.17'}
    dependencies:
      lru-cache: 10.1.0
      minipass: 7.0.4
    dev: true

  /path-type@4.0.0:
    resolution: {integrity: sha512-gDKb8aZMDeD/tZWs9P6+q0J9Mwkdl6xMV8TjnGP3qJVJ06bdMgkbBlLU8IdfOsIsFz2BW1rNVT3XuNEl8zPAvw==}
    engines: {node: '>=8'}

  /pathe@1.1.1:
    resolution: {integrity: sha512-d+RQGp0MAYTIaDBIMmOfMwz3E+LOZnxx1HZd5R18mmCZY0QBlK0LDZfPc8FW8Ed2DlvsuE6PRjroDY+wg4+j/Q==}
    dev: true

  /pathval@1.1.1:
    resolution: {integrity: sha512-Dp6zGqpTdETdR63lehJYPeIOqpiNBNtc7BpWSLrOje7UaIsE5aY92r/AunQA7rsXvet3lrJ3JnZX29UPTKXyKQ==}
    dev: true

  /pbf@3.2.1:
    resolution: {integrity: sha512-ClrV7pNOn7rtmoQVF4TS1vyU0WhYRnP92fzbfF75jAIwpnzdJXf8iTd4CMEqO4yUenH6NDqLiwjqlh6QgZzgLQ==}
    hasBin: true
    dependencies:
      ieee754: 1.2.1
      resolve-protobuf-schema: 2.1.0
    dev: false

  /picocolors@1.0.0:
    resolution: {integrity: sha512-1fygroTLlHu66zi26VoTDv8yRgm0Fccecssto+MhsZ0D/DGW2sm8E8AjW7NU5VVTRt5GxbeZ5qBuJr+HyLYkjQ==}
    dev: true

  /picomatch@2.3.1:
    resolution: {integrity: sha512-JU3teHTNjmE2VCGFzuY8EXzCDVwEqB2a8fsIvwaStHhAWJEeVd1o1QD80CU6+ZdEXXSLbSsuLwJjkCBWqRQUVA==}
    engines: {node: '>=8.6'}
    dev: true

  /pify@2.3.0:
    resolution: {integrity: sha512-udgsAY+fTnvv7kI7aaxbqwWNb0AHiB0qBO89PZKPkoTmGOgdbrHDKD+0B2X4uTfJ/FT1R09r9gTsjUjNJotuog==}
    engines: {node: '>=0.10.0'}
    dev: true

  /pify@4.0.1:
    resolution: {integrity: sha512-uB80kBFb/tfd68bVleG9T5GGsGPjJrLAUpR5PZIrhBnIaRTQRjqdJSsIKkOP6OAIFbj7GOrcudc5pNjZ+geV2g==}
    engines: {node: '>=6'}
    dev: true

  /pkg-dir@4.2.0:
    resolution: {integrity: sha512-HRDzbaKjC+AOWVXxAU/x54COGeIv9eb+6CkDSQoNTt4XyWoIJvuPsXizxu/Fr23EiekbtZwmh1IcIG/l/a10GQ==}
    engines: {node: '>=8'}
    dependencies:
      find-up: 4.1.0
    dev: true

  /pkg-types@1.0.3:
    resolution: {integrity: sha512-nN7pYi0AQqJnoLPC9eHFQ8AcyaixBUOwvqc5TDnIKCMEE6I0y8P7OKA7fPexsXGCGxQDl/cmrLAp26LhcwxZ4A==}
    dependencies:
      jsonc-parser: 3.2.0
      mlly: 1.4.0
      pathe: 1.1.1
    dev: true

  /postcss-import@15.1.0(postcss@8.4.31):
    resolution: {integrity: sha512-hpr+J05B2FVYUAXHeK1YyI267J/dDDhMU6B6civm8hSY1jYJnBXxzKDKDswzJmtLHryrjhnDjqqp/49t8FALew==}
    engines: {node: '>=14.0.0'}
    peerDependencies:
      postcss: ^8.0.0
    dependencies:
      postcss: 8.4.31
      postcss-value-parser: 4.2.0
      read-cache: 1.0.0
      resolve: 1.22.8
    dev: true

  /postcss-value-parser@4.2.0:
    resolution: {integrity: sha512-1NNCs6uurfkVbeXG4S8JFT9t19m45ICnif8zWLd5oPSZ50QnwMfK+H3jv408d4jw/7Bttv5axS5IiHoLaVNHeQ==}
    dev: true

  /postcss@8.4.31:
    resolution: {integrity: sha512-PS08Iboia9mts/2ygV3eLpY5ghnUcfLV/EXTOW1E2qYxJKGGBUtNjN76FYHnMs36RmARn41bC0AZmn+rR0OVpQ==}
    engines: {node: ^10 || ^12 || >=14}
    dependencies:
      nanoid: 3.3.6
      picocolors: 1.0.0
      source-map-js: 1.0.2
    dev: true

  /preferred-pm@3.0.3:
    resolution: {integrity: sha512-+wZgbxNES/KlJs9q40F/1sfOd/j7f1O9JaHcW5Dsn3aUUOZg3L2bjpVUcKV2jvtElYfoTuQiNeMfQJ4kwUAhCQ==}
    engines: {node: '>=10'}
    dependencies:
      find-up: 5.0.0
      find-yarn-workspace-root2: 1.2.16
      path-exists: 4.0.0
      which-pm: 2.0.0
    dev: true

  /prelude-ls@1.2.1:
    resolution: {integrity: sha512-vkcDPrRZo1QZLbn5RLGPpg/WmIQ65qoWWhcGKf/b5eplkkarX0m9z8ppCat4mlOqUsWpyNuYgO3VRyrYHSzX5g==}
    engines: {node: '>= 0.8.0'}
    dev: true

  /prettier@2.8.8:
    resolution: {integrity: sha512-tdN8qQGvNjw4CHbY+XXk0JgCXn9QiF21a55rBe5LJAU+kDyC4WQn4+awm2Xfk2lQMk5fKup9XgzTZtGkjBdP9Q==}
    engines: {node: '>=10.13.0'}
    hasBin: true
    dev: true

  /prettier@3.1.1:
    resolution: {integrity: sha512-22UbSzg8luF4UuZtzgiUOfcGM8s4tjBv6dJRT7j275NXsy2jb4aJa4NNveul5x4eqlF1wuhuR2RElK71RvmVaw==}
    engines: {node: '>=14'}
    hasBin: true
    dev: true

  /pretty-format@27.5.1:
    resolution: {integrity: sha512-Qb1gy5OrP5+zDf2Bvnzdl3jsTf1qXVMazbvCoKhtKqVs4/YK4ozX4gKQJJVyNe+cajNPn0KoC0MC3FUmaHWEmQ==}
    engines: {node: ^10.13.0 || ^12.13.0 || ^14.15.0 || >=15.0.0}
    dependencies:
      ansi-regex: 5.0.1
      ansi-styles: 5.2.0
      react-is: 17.0.2

  /pretty-format@29.6.3:
    resolution: {integrity: sha512-ZsBgjVhFAj5KeK+nHfF1305/By3lechHQSMWCTl8iHSbfOm2TN5nHEtFc/+W7fAyUeCs2n5iow72gld4gW0xDw==}
    engines: {node: ^14.15.0 || ^16.10.0 || >=18.0.0}
    dependencies:
      '@jest/schemas': 29.6.3
      ansi-styles: 5.2.0
      react-is: 18.2.0
    dev: true

  /proj4@2.9.0:
    resolution: {integrity: sha512-BoDXEzCVnRJVZoOKA0QHTFtYoE8lUxtX1jST38DJ8U+v1ixY70Kpwi0Llu6YqSWEH2xqu4XMEBNGcgeRIEywoA==}
    dependencies:
      mgrs: 1.0.0
      wkt-parser: 1.3.3
    dev: false

  /prop-types@15.8.1:
    resolution: {integrity: sha512-oj87CgZICdulUohogVAR7AjlC0327U4el4L6eAvOqCeudMDVU0NThNaV+b9Df4dXgSP1gXMTnPdhfe/2qDH5cg==}
    dependencies:
      loose-envify: 1.4.0
      object-assign: 4.1.1
      react-is: 16.13.1

  /protocol-buffers-schema@3.6.0:
    resolution: {integrity: sha512-TdDRD+/QNdrCGCE7v8340QyuXd4kIWIgapsE2+n/SaGiSSbomYl4TjHlvIoCWRpE7wFt02EpB35VVA2ImcBVqw==}
    dev: false

  /pseudomap@1.0.2:
    resolution: {integrity: sha512-b/YwNhb8lk1Zz2+bXXpS/LK9OisiZZ1SNsSLxN1x2OXVEhW2Ckr/7mWE5vrC1ZTiJlD9g19jWszTmJsB+oEpFQ==}
    dev: true

  /psl@1.9.0:
    resolution: {integrity: sha512-E/ZsdU4HLs/68gYzgGTkMicWTLPdAftJLfJFlLUAAKZGkStNU72sZjT66SnMDVOfOWY/YAoiD7Jxa9iHvngcag==}
    dev: true

  /punycode@2.3.0:
    resolution: {integrity: sha512-rRV+zQD8tVFys26lAGR9WUuS4iUAngJScM+ZRSKtvl5tKeZ2t5bvdNFdNHBW9FWR4guGHlgmsZ1G7BSm2wTbuA==}
    engines: {node: '>=6'}
    dev: true

  /querystringify@2.2.0:
    resolution: {integrity: sha512-FIqgj2EUvTa7R50u0rGsyTftzjYmv/a3hO345bZNrqabNqjtgiDMgmo4mkUjd+nzU5oF3dClKqFIPUKybUyqoQ==}
    dev: true

  /queue-microtask@1.2.3:
    resolution: {integrity: sha512-NuaNSa6flKT5JaSYQzJok04JzTL1CA6aGhv5rfLW3PgqA+M2ChpZQnAC8h8i4ZFkBS8X5RqkDBHA7r4hej3K9A==}
    dev: true

  /quick-lru@4.0.1:
    resolution: {integrity: sha512-ARhCpm70fzdcvNQfPoy49IaanKkTlRWF2JMzqhcJbhSFRZv7nPTvZJdcY7301IPmvW+/p0RgIWnQDLJxifsQ7g==}
    engines: {node: '>=8'}
    dev: true

  /quick-lru@6.1.1:
    resolution: {integrity: sha512-S27GBT+F0NTRiehtbrgaSE1idUAJ5bX8dPAQTdylEyNlrdcH5X4Lz7Edz3DYzecbsCluD5zO8ZNEe04z3D3u6Q==}
    engines: {node: '>=12'}
    dev: false

  /quickselect@2.0.0:
    resolution: {integrity: sha512-RKJ22hX8mHe3Y6wH/N3wCM6BWtjaxIyyUIkpHOvfFnxdI4yD4tBXEBKSbriGujF6jnSVkJrffuo6vxACiSSxIw==}
    dev: false

  /rbush@3.0.1:
    resolution: {integrity: sha512-XRaVO0YecOpEuIvbhbpTrZgoiI6xBlz6hnlr6EHhd+0x9ase6EmeN+hdwwUaJvLcsFFQ8iWVF1GAK1yB0BWi0w==}
    dependencies:
      quickselect: 2.0.0
    dev: false

  /react-clientside-effect@1.2.6(react@18.2.0):
    resolution: {integrity: sha512-XGGGRQAKY+q25Lz9a/4EPqom7WRjz3z9R2k4jhVKA/puQFH/5Nt27vFZYql4m4NVNdUvX8PS3O7r/Zzm7cjUlg==}
    peerDependencies:
      react: ^15.3.0 || ^16.0.0 || ^17.0.0 || ^18.0.0
    dependencies:
      '@babel/runtime': 7.23.6
      react: 18.2.0

  /react-dom@18.2.0(react@18.2.0):
    resolution: {integrity: sha512-6IMTriUmvsjHUjNtEDudZfuDQUoWXVxKHhlEGSk81n4YFS+r/Kl99wXiwlVXtPBtJenozv2P+hxDsw9eA7Xo6g==}
    peerDependencies:
      react: ^18.2.0
    dependencies:
      loose-envify: 1.4.0
      react: 18.2.0
      scheduler: 0.23.0

  /react-fast-compare@3.2.2:
    resolution: {integrity: sha512-nsO+KSNgo1SbJqJEYRE9ERzo7YtYbou/OqjSQKxV7jcKox7+usiUVZOAC+XnDOABXggQTno0Y1CpVnuWEc1boQ==}

  /react-focus-lock@2.9.4(@types/react@18.2.45)(react@18.2.0):
    resolution: {integrity: sha512-7pEdXyMseqm3kVjhdVH18sovparAzLg5h6WvIx7/Ck3ekjhrrDMEegHSa3swwC8wgfdd7DIdUVRGeiHT9/7Sgg==}
    peerDependencies:
      '@types/react': ^16.8.0 || ^17.0.0 || ^18.0.0
      react: ^16.8.0 || ^17.0.0 || ^18.0.0
    peerDependenciesMeta:
      '@types/react':
        optional: true
    dependencies:
      '@babel/runtime': 7.23.6
      '@types/react': 18.2.45
      focus-lock: 0.11.6
      prop-types: 15.8.1
      react: 18.2.0
      react-clientside-effect: 1.2.6(react@18.2.0)
      use-callback-ref: 1.3.0(@types/react@18.2.45)(react@18.2.0)
      use-sidecar: 1.1.2(@types/react@18.2.45)(react@18.2.0)

  /react-icons@4.12.0(react@18.2.0):
    resolution: {integrity: sha512-IBaDuHiShdZqmfc/TwHu6+d6k2ltNCf3AszxNmjJc1KUfXdEeRJOKyNvLmAHaarhzGmTSVygNdyu8/opXv2gaw==}
    peerDependencies:
      react: '*'
    dependencies:
      react: 18.2.0
    dev: false

  /react-is@16.13.1:
    resolution: {integrity: sha512-24e6ynE2H+OKt4kqsOvNd8kBpV65zoxbA4BVsEOB3ARVWQki/DHzaUoC5KuON/BiccDaCCTZBuOcfZs70kR8bQ==}

  /react-is@17.0.2:
    resolution: {integrity: sha512-w2GsyukL62IJnlaff/nRegPQR94C/XXamvMWmSHRJ4y7Ts/4ocGRmTHvOs8PSE6pB3dWOrD/nueuU5sduBsQ4w==}

  /react-is@18.2.0:
    resolution: {integrity: sha512-xWGDIW6x921xtzPkhiULtthJHoJvBbF3q26fzloPCK0hsvxtPVelvftw3zjbHWSkR2km9Z+4uxbDDK/6Zw9B8w==}
    dev: true

  /react-remove-scroll-bar@2.3.4(@types/react@18.2.45)(react@18.2.0):
    resolution: {integrity: sha512-63C4YQBUt0m6ALadE9XV56hV8BgJWDmmTPY758iIJjfQKt2nYwoUrPk0LXRXcB/yIj82T1/Ixfdpdk68LwIB0A==}
    engines: {node: '>=10'}
    peerDependencies:
      '@types/react': ^16.8.0 || ^17.0.0 || ^18.0.0
      react: ^16.8.0 || ^17.0.0 || ^18.0.0
    peerDependenciesMeta:
      '@types/react':
        optional: true
    dependencies:
      '@types/react': 18.2.45
      react: 18.2.0
      react-style-singleton: 2.2.1(@types/react@18.2.45)(react@18.2.0)
      tslib: 2.6.2

  /react-remove-scroll@2.5.7(@types/react@18.2.45)(react@18.2.0):
    resolution: {integrity: sha512-FnrTWO4L7/Bhhf3CYBNArEG/yROV0tKmTv7/3h9QCFvH6sndeFf1wPqOcbFVu5VAulS5dV1wGT3GZZ/1GawqiA==}
    engines: {node: '>=10'}
    peerDependencies:
      '@types/react': ^16.8.0 || ^17.0.0 || ^18.0.0
      react: ^16.8.0 || ^17.0.0 || ^18.0.0
    peerDependenciesMeta:
      '@types/react':
        optional: true
    dependencies:
      '@types/react': 18.2.45
      react: 18.2.0
      react-remove-scroll-bar: 2.3.4(@types/react@18.2.45)(react@18.2.0)
      react-style-singleton: 2.2.1(@types/react@18.2.45)(react@18.2.0)
      tslib: 2.6.2
      use-callback-ref: 1.3.0(@types/react@18.2.45)(react@18.2.0)
      use-sidecar: 1.1.2(@types/react@18.2.45)(react@18.2.0)

  /react-select@5.7.7(patch_hash=brt5d3ei3vnbm5t5smyyz4ytd4)(@types/react@18.2.45)(react-dom@18.2.0)(react@18.2.0):
    resolution: {integrity: sha512-HhashZZJDRlfF/AKj0a0Lnfs3sRdw/46VJIRd8IbB9/Ovr74+ZIwkAdSBjSPXsFMG+u72c5xShqwLSKIJllzqw==}
    peerDependencies:
      react: ^16.8.0 || ^17.0.0 || ^18.0.0
      react-dom: ^16.8.0 || ^17.0.0 || ^18.0.0
    dependencies:
      '@babel/runtime': 7.23.6
      '@emotion/cache': 11.11.0
      '@emotion/react': 11.11.1(@types/react@18.2.45)(react@18.2.0)
      '@floating-ui/dom': 1.5.3
      '@types/react-transition-group': 4.4.9
      memoize-one: 6.0.0
      prop-types: 15.8.1
      react: 18.2.0
      react-dom: 18.2.0(react@18.2.0)
      react-transition-group: 4.4.5(react-dom@18.2.0)(react@18.2.0)
      use-isomorphic-layout-effect: 1.1.2(@types/react@18.2.45)(react@18.2.0)
    transitivePeerDependencies:
      - '@types/react'
    dev: false
    patched: true

  /react-style-singleton@2.2.1(@types/react@18.2.45)(react@18.2.0):
    resolution: {integrity: sha512-ZWj0fHEMyWkHzKYUr2Bs/4zU6XLmq9HsgBURm7g5pAVfyn49DgUiNgY2d4lXRlYSiCif9YBGpQleewkcqddc7g==}
    engines: {node: '>=10'}
    peerDependencies:
      '@types/react': ^16.8.0 || ^17.0.0 || ^18.0.0
      react: ^16.8.0 || ^17.0.0 || ^18.0.0
    peerDependenciesMeta:
      '@types/react':
        optional: true
    dependencies:
      '@types/react': 18.2.45
      get-nonce: 1.0.1
      invariant: 2.2.4
      react: 18.2.0
      tslib: 2.6.2

  /react-transition-group@4.4.5(react-dom@18.2.0)(react@18.2.0):
    resolution: {integrity: sha512-pZcd1MCJoiKiBR2NRxeCRg13uCXbydPnmB4EOeRrY7480qNWO8IIgQG6zlDkm6uRMsURXPuKq0GWtiM59a5Q6g==}
    peerDependencies:
      react: '>=16.6.0'
      react-dom: '>=16.6.0'
    dependencies:
      '@babel/runtime': 7.23.6
      dom-helpers: 5.2.1
      loose-envify: 1.4.0
      prop-types: 15.8.1
      react: 18.2.0
      react-dom: 18.2.0(react@18.2.0)
    dev: false

  /react-universal-interface@0.6.2(react@18.2.0)(tslib@2.6.2):
    resolution: {integrity: sha512-dg8yXdcQmvgR13RIlZbTRQOoUrDciFVoSBZILwjE2LFISxZZ8loVJKAkuzswl5js8BHda79bIb2b84ehU8IjXw==}
    peerDependencies:
      react: '*'
      tslib: '*'
    dependencies:
      react: 18.2.0
      tslib: 2.6.2
    dev: false

  /react-use@17.4.2(react-dom@18.2.0)(react@18.2.0):
    resolution: {integrity: sha512-1jPtmWLD8OJJNYCdYLJEH/HM+bPDfJuyGwCYeJFgPmWY8ttwpgZnW5QnzgM55CYUByUiTjHxsGOnEpLl6yQaoQ==}
    peerDependencies:
      react: '*'
      react-dom: '*'
    dependencies:
      '@types/js-cookie': 2.2.7
      '@xobotyi/scrollbar-width': 1.9.5
      copy-to-clipboard: 3.3.3
      fast-deep-equal: 3.1.3
      fast-shallow-equal: 1.0.0
      js-cookie: 2.2.1
      nano-css: 5.6.1(react-dom@18.2.0)(react@18.2.0)
      react: 18.2.0
      react-dom: 18.2.0(react@18.2.0)
      react-universal-interface: 0.6.2(react@18.2.0)(tslib@2.6.2)
      resize-observer-polyfill: 1.5.1
      screenfull: 5.2.0
      set-harmonic-interval: 1.0.1
      throttle-debounce: 3.0.1
      ts-easing: 0.2.0
      tslib: 2.6.2
    dev: false

  /react@18.2.0:
    resolution: {integrity: sha512-/3IjMdb2L9QbBdWiW5e3P2/npwMBaU9mHCSCUzNln0ZCYbcfTsGbTJrU/kGemdH2IWmB2ioZ+zkxtmq6g09fGQ==}
    engines: {node: '>=0.10.0'}
    dependencies:
      loose-envify: 1.4.0

  /read-cache@1.0.0:
    resolution: {integrity: sha512-Owdv/Ft7IjOgm/i0xvNDZ1LrRANRfew4b2prF3OWMQLxLfu3bS8FVhCsrSCMK4lR56Y9ya+AThoTpDCTxCmpRA==}
    dependencies:
      pify: 2.3.0
    dev: true

  /read-pkg-up@7.0.1:
    resolution: {integrity: sha512-zK0TB7Xd6JpCLmlLmufqykGE+/TlOePD6qKClNW7hHDKFh/J7/7gCWGR7joEQEW1bKq3a3yUZSObOoWLFQ4ohg==}
    engines: {node: '>=8'}
    dependencies:
      find-up: 4.1.0
      read-pkg: 5.2.0
      type-fest: 0.8.1
    dev: true

  /read-pkg@5.2.0:
    resolution: {integrity: sha512-Ug69mNOpfvKDAc2Q8DRpMjjzdtrnv9HcSMX+4VsZxD1aZ6ZzrIE7rlzXBtWTyhULSMKg076AW6WR5iZpD0JiOg==}
    engines: {node: '>=8'}
    dependencies:
      '@types/normalize-package-data': 2.4.1
      normalize-package-data: 2.5.0
      parse-json: 5.2.0
      type-fest: 0.6.0
    dev: true

  /read-yaml-file@1.1.0:
    resolution: {integrity: sha512-VIMnQi/Z4HT2Fxuwg5KrY174U1VdUIASQVWXXyqtNRtxSr9IYkn1rsI6Tb6HsrHCmB7gVpNwX6JxPTHcH6IoTA==}
    engines: {node: '>=6'}
    dependencies:
      graceful-fs: 4.2.10
      js-yaml: 3.14.1
      pify: 4.0.1
      strip-bom: 3.0.0
    dev: true

  /read-yaml-file@2.1.0:
    resolution: {integrity: sha512-UkRNRIwnhG+y7hpqnycCL/xbTk7+ia9VuVTC0S+zVbwd65DI9eUpRMfsWIGrCWxTU/mi+JW8cHQCrv+zfCbEPQ==}
    engines: {node: '>=10.13'}
    dependencies:
      js-yaml: 4.1.0
      strip-bom: 4.0.0
    dev: true

  /readdirp@3.6.0:
    resolution: {integrity: sha512-hOS089on8RduqdbhvQ5Z37A0ESjsqz6qnRcffsMU3495FuTdqSm+7bhJ29JvIOsBDEEnan5DPu9t3To9VRlMzA==}
    engines: {node: '>=8.10.0'}
    dependencies:
      picomatch: 2.3.1
    dev: true

  /redent@3.0.0:
    resolution: {integrity: sha512-6tDA8g98We0zd0GvVeMT9arEOnTw9qM03L9cJXaCjrip1OO764RDBLBfrB4cwzNGDj5OA5ioymC9GkizgWJDUg==}
    engines: {node: '>=8'}
    dependencies:
      indent-string: 4.0.0
      strip-indent: 3.0.0
    dev: true

  /reflect.getprototypeof@1.0.4:
    resolution: {integrity: sha512-ECkTw8TmJwW60lOTR+ZkODISW6RQ8+2CL3COqtiJKLd6MmB45hN51HprHFziKLGkAuTGQhBb91V8cy+KHlaCjw==}
    engines: {node: '>= 0.4'}
    dependencies:
      call-bind: 1.0.5
      define-properties: 1.2.1
      es-abstract: 1.22.3
      get-intrinsic: 1.2.2
      globalthis: 1.0.3
      which-builtin-type: 1.1.3
    dev: true

  /regenerator-runtime@0.14.1:
    resolution: {integrity: sha512-dYnhHh0nJoMfnkZs6GmmhFknAGRrLznOu5nc9ML+EJxGvrx6H7teuevqVqCuPcPK//3eDrrjQhehXVx9cnkGdw==}

  /regexp.prototype.flags@1.5.1:
    resolution: {integrity: sha512-sy6TXMN+hnP/wMy+ISxg3krXx7BAtWVO4UouuCN/ziM9UEne0euamVNafDfvC83bRNr95y0V5iijeDQFUNpvrg==}
    engines: {node: '>= 0.4'}
    dependencies:
      call-bind: 1.0.5
      define-properties: 1.2.1
      set-function-name: 2.0.1

  /require-directory@2.1.1:
    resolution: {integrity: sha512-fGxEI7+wsG9xrvdjsrlmL22OMTTiHRwAMroiEeMgq8gzoLC/PQr7RsRDSTLUg/bZAZtF+TVIkHc6/4RIKrui+Q==}
    engines: {node: '>=0.10.0'}
    dev: true

  /require-main-filename@2.0.0:
    resolution: {integrity: sha512-NKN5kMDylKuldxYLSUfrbo5Tuzh4hd+2E8NPPX02mZtn1VuREQToYe/ZdlJy+J3uCpfaiGF05e7B8W0iXbQHmg==}
    dev: true

  /requires-port@1.0.0:
    resolution: {integrity: sha512-KigOCHcocU3XODJxsu8i/j8T9tzT4adHiecwORRQ0ZZFcp7ahwXuRU1m+yuO90C5ZUyGeGfocHDI14M3L3yDAQ==}
    dev: true

  /resize-observer-polyfill@1.5.1:
    resolution: {integrity: sha512-LwZrotdHOo12nQuZlHEmtuXdqGoOD0OhaxopaNFxWzInpEgaLWoVuAMbTzixuosCx2nEG58ngzW3vxdWoxIgdg==}

  /resolve-from@4.0.0:
    resolution: {integrity: sha512-pb/MYmXstAkysRFx8piNI1tGFNQIFA3vkE3Gq4EuA1dF6gHp/+vgZqsCGJapvy8N3Q+4o7FwvquPJcnZ7RYy4g==}
    engines: {node: '>=4'}

  /resolve-from@5.0.0:
    resolution: {integrity: sha512-qYg9KP24dD5qka9J47d0aVky0N+b4fTU89LN9iDnjB5waksiC49rvMB0PrUJQGoTmH50XPiqOvAjDfaijGxYZw==}
    engines: {node: '>=8'}
    dev: true

  /resolve-pkg-maps@1.0.0:
    resolution: {integrity: sha512-seS2Tj26TBVOC2NIc2rOe2y2ZO7efxITtLZcGSOnHHNOQ7CkiUBfw0Iw2ck6xkIhPwLhKNLS8BO+hEpngQlqzw==}
    dev: true

  /resolve-protobuf-schema@2.1.0:
    resolution: {integrity: sha512-kI5ffTiZWmJaS/huM8wZfEMer1eRd7oJQhDuxeCLe3t7N7mX3z94CN0xPxBQxFYQTSNz9T0i+v6inKqSdK8xrQ==}
    dependencies:
      protocol-buffers-schema: 3.6.0
    dev: false

  /resolve@1.22.8:
    resolution: {integrity: sha512-oKWePCxqpd6FlLvGV1VU0x7bkPmmCNolxzjMf4NczoDnQcIWrAF+cPtZn5i6n+RfD2d9i0tzpKnG6Yk168yIyw==}
    hasBin: true
    dependencies:
      is-core-module: 2.13.1
      path-parse: 1.0.7
      supports-preserve-symlinks-flag: 1.0.0

  /resolve@2.0.0-next.4:
    resolution: {integrity: sha512-iMDbmAWtfU+MHpxt/I5iWI7cY6YVEZUQ3MBgPQ++XD1PELuJHIl82xBmObyP2KyQmkNB2dsqF7seoQQiAn5yDQ==}
    hasBin: true
    dependencies:
      is-core-module: 2.13.1
      path-parse: 1.0.7
      supports-preserve-symlinks-flag: 1.0.0
    dev: true

  /reusify@1.0.4:
    resolution: {integrity: sha512-U9nH88a3fc/ekCF1l0/UP1IosiuIjyTh7hBvXVMHYgVcfGvt897Xguj2UOLDeI5BG2m7/uwyaLVT6fbtCwTyzw==}
    engines: {iojs: '>=1.0.0', node: '>=0.10.0'}
    dev: true

  /rimraf@3.0.2:
    resolution: {integrity: sha512-JZkJMZkAGFFPP2YqXZXPbMlMBgsxzE8ILs4lMIX/2o0L9UBw9O/Y3o6wFw/i9YLapcUJWwqbi3kdxIPdC62TIA==}
    hasBin: true
    dependencies:
      glob: 7.2.3
    dev: true

  /rimraf@5.0.5:
    resolution: {integrity: sha512-CqDakW+hMe/Bz202FPEymy68P+G50RfMQK+Qo5YUqc9SPipvbGjCGKd0RSKEelbsfQuw3g5NZDSrlZZAJurH1A==}
    engines: {node: '>=14'}
    hasBin: true
    dependencies:
      glob: 10.3.10
    dev: true

  /rollup-plugin-esbuild@6.1.0(esbuild@0.19.9)(rollup@4.8.0):
    resolution: {integrity: sha512-HPpXU65V8bSpW8eSYPahtUJaJHmbxJGybuf/M8B3bz/6i11YaYHlNNJIQ38gSEV0FyohQOgVxJ2YMEEZtEmwvA==}
    engines: {node: '>=14.18.0'}
    peerDependencies:
      esbuild: '>=0.18.0'
      rollup: ^1.20.0 || ^2.0.0 || ^3.0.0 || ^4.0.0
    dependencies:
      '@rollup/pluginutils': 5.1.0(rollup@4.8.0)
      debug: 4.3.4
      es-module-lexer: 1.4.1
      esbuild: 0.19.9
      get-tsconfig: 4.7.2
      rollup: 4.8.0
    transitivePeerDependencies:
      - supports-color
    dev: true

  /rollup@2.79.1:
    resolution: {integrity: sha512-uKxbd0IhMZOhjAiD5oAFp7BqvkA4Dv47qpOCtaNvng4HBwdbWtdOh8f5nZNuk2rp51PMGk3bzfWu5oayNEuYnw==}
    engines: {node: '>=10.0.0'}
    hasBin: true
    optionalDependencies:
      fsevents: 2.3.3
    dev: true

  /rollup@3.27.1:
    resolution: {integrity: sha512-tXNDFwOkN6C2w5Blj1g6ForKeFw6c1mDu5jxoeDO3/pmYjgt+8yvIFjKzH5FQUq70OKZBkOt0zzv0THXL7vwzQ==}
    engines: {node: '>=14.18.0', npm: '>=8.0.0'}
    hasBin: true
    optionalDependencies:
      fsevents: 2.3.3
    dev: true

  /rollup@4.8.0:
    resolution: {integrity: sha512-NpsklK2fach5CdI+PScmlE5R4Ao/FSWtF7LkoIrHDxPACY/xshNasPsbpG0VVHxUTbf74tJbVT4PrP8JsJ6ZDA==}
    engines: {node: '>=18.0.0', npm: '>=8.0.0'}
    hasBin: true
    optionalDependencies:
      '@rollup/rollup-android-arm-eabi': 4.8.0
      '@rollup/rollup-android-arm64': 4.8.0
      '@rollup/rollup-darwin-arm64': 4.8.0
      '@rollup/rollup-darwin-x64': 4.8.0
      '@rollup/rollup-linux-arm-gnueabihf': 4.8.0
      '@rollup/rollup-linux-arm64-gnu': 4.8.0
      '@rollup/rollup-linux-arm64-musl': 4.8.0
      '@rollup/rollup-linux-riscv64-gnu': 4.8.0
      '@rollup/rollup-linux-x64-gnu': 4.8.0
      '@rollup/rollup-linux-x64-musl': 4.8.0
      '@rollup/rollup-win32-arm64-msvc': 4.8.0
      '@rollup/rollup-win32-ia32-msvc': 4.8.0
      '@rollup/rollup-win32-x64-msvc': 4.8.0
      fsevents: 2.3.3
    dev: true

  /rrweb-cssom@0.6.0:
    resolution: {integrity: sha512-APM0Gt1KoXBz0iIkkdB/kfvGOwC4UuJFeG/c+yV7wSc7q96cG/kJ0HiYCnzivD9SB53cLV1MlHFNfOuPaadYSw==}
    dev: true

  /rtl-css-js@1.16.1:
    resolution: {integrity: sha512-lRQgou1mu19e+Ya0LsTvKrVJ5TYUbqCVPAiImX3UfLTenarvPUl1QFdvu5Z3PYmHT9RCcwIfbjRQBntExyj3Zg==}
    dependencies:
      '@babel/runtime': 7.23.6
    dev: false

  /run-parallel@1.2.0:
    resolution: {integrity: sha512-5l4VyZR86LZ/lDxZTR6jqL8AFE2S0IFLMP26AbjsLVADxHdhB/c0GUsH+y39UfCi3dzz8OlQuPmnaJOMoDHQBA==}
    dependencies:
      queue-microtask: 1.2.3
    dev: true

  /rw@1.3.3:
    resolution: {integrity: sha512-PdhdWy89SiZogBLaw42zdeqtRJ//zFd2PgQavcICDUgJT5oW10QCRKbJ6bg4r0/UY2M6BWd5tkxuGFRvCkgfHQ==}
    dev: false

  /safe-array-concat@1.0.1:
    resolution: {integrity: sha512-6XbUAseYE2KtOuGueyeobCySj9L4+66Tn6KQMOPQJrAJEowYKW/YR/MGJZl7FdydUdaFu4LYyDZjxf4/Nmo23Q==}
    engines: {node: '>=0.4'}
    dependencies:
      call-bind: 1.0.5
      get-intrinsic: 1.2.2
      has-symbols: 1.0.3
      isarray: 2.0.5
    dev: true

  /safe-regex-test@1.0.0:
    resolution: {integrity: sha512-JBUUzyOgEwXQY1NuPtvcj/qcBDbDmEvWufhlnXZIm75DEHp+afM1r1ujJpJsV/gSM4t59tpDyPi1sd6ZaPFfsA==}
    dependencies:
      call-bind: 1.0.5
      get-intrinsic: 1.2.2
      is-regex: 1.1.4
    dev: true

  /safer-buffer@2.1.2:
    resolution: {integrity: sha512-YZo3K82SD7Riyi0E1EQPojLz7kpepnSQI9IyPbHHg1XXXevb5dJI7tpyN2ADxGcQbHG7vcyRHk0cbwqcQriUtg==}
    dev: true

  /sass@1.69.5:
    resolution: {integrity: sha512-qg2+UCJibLr2LCVOt3OlPhr/dqVHWOa9XtZf2OjbLs/T4VPSJ00udtgJxH3neXZm+QqX8B+3cU7RaLqp1iVfcQ==}
    engines: {node: '>=14.0.0'}
    hasBin: true
    dependencies:
      chokidar: 3.5.3
      immutable: 4.2.4
      source-map-js: 1.0.2
    dev: true

  /saxes@6.0.0:
    resolution: {integrity: sha512-xAg7SOnEhrm5zI3puOOKyy1OMcMlIJZYNJY7xLBwSze0UjhPLnWfj2GF2EpT0jmzaJKIWKHLsaSSajf35bcYnA==}
    engines: {node: '>=v12.22.7'}
    dependencies:
      xmlchars: 2.2.0
    dev: true

  /scheduler@0.23.0:
    resolution: {integrity: sha512-CtuThmgHNg7zIZWAXi3AsyIzA3n4xx7aNyjwC2VJldO2LMVDhFK+63xGqq6CsJH4rTAt6/M+N4GhZiDYPx9eUw==}
    dependencies:
      loose-envify: 1.4.0

  /screenfull@5.2.0:
    resolution: {integrity: sha512-9BakfsO2aUQN2K9Fdbj87RJIEZ82Q9IGim7FqM5OsebfoFC6ZHXgDq/KvniuLTPdeM8wY2o6Dj3WQ7KeQCj3cA==}
    engines: {node: '>=0.10.0'}
    dev: false

  /semver@7.5.4:
    resolution: {integrity: sha512-1bCSESV6Pv+i21Hvpxp3Dx+pSD8lIPt8uVjRrxAUt/nbswYc+tK6Y2btiULjd4+fnq15PX+nqQDC7Oft7WkwcA==}
    engines: {node: '>=10'}
    hasBin: true
    dependencies:
      lru-cache: 6.0.0
    dev: true

  /set-blocking@2.0.0:
    resolution: {integrity: sha512-KiKBS8AnWGEyLzofFfmvKwpdPzqiy16LvQfK3yv/fVH7Bj13/wl3JSR1J+rfgRE9q7xUJK4qvgS8raSOeLUehw==}
    dev: true

  /set-function-length@1.1.1:
    resolution: {integrity: sha512-VoaqjbBJKiWtg4yRcKBQ7g7wnGnLV3M8oLvVWwOk2PdYY6PEFegR1vezXR0tw6fZGF9csVakIRjrJiy2veSBFQ==}
    engines: {node: '>= 0.4'}
    dependencies:
      define-data-property: 1.1.1
      get-intrinsic: 1.2.2
      gopd: 1.0.1
      has-property-descriptors: 1.0.1

  /set-function-name@2.0.1:
    resolution: {integrity: sha512-tMNCiqYVkXIZgc2Hnoy2IvC/f8ezc5koaRFkCjrpWzGpCd3qbZXPzVy9MAZzK1ch/X0jvSkojys3oqJN0qCmdA==}
    engines: {node: '>= 0.4'}
    dependencies:
      define-data-property: 1.1.1
      functions-have-names: 1.2.3
      has-property-descriptors: 1.0.1

  /set-harmonic-interval@1.0.1:
    resolution: {integrity: sha512-AhICkFV84tBP1aWqPwLZqFvAwqEoVA9kxNMniGEUvzOlm4vLmOFLiTT3UZ6bziJTy4bOVpzWGTfSCbmaayGx8g==}
    engines: {node: '>=6.9'}
    dev: false

  /set-value@2.0.1:
    resolution: {integrity: sha512-JxHc1weCN68wRY0fhCoXpyK55m/XPHafOmK4UWD7m2CI14GMcFypt4w/0+NV5f/ZMby2F6S2wwA7fgynh9gWSw==}
    engines: {node: '>=0.10.0'}
    dependencies:
      extend-shallow: 2.0.1
      is-extendable: 0.1.1
      is-plain-object: 2.0.4
      split-string: 3.1.0
    dev: false

  /shebang-command@1.2.0:
    resolution: {integrity: sha512-EV3L1+UQWGor21OmnvojK36mhg+TyIKDh3iFBKBohr5xeXIhNBcx8oWdgkTEEQ+BEFFYdLRuqMfd5L84N1V5Vg==}
    engines: {node: '>=0.10.0'}
    dependencies:
      shebang-regex: 1.0.0
    dev: true

  /shebang-command@2.0.0:
    resolution: {integrity: sha512-kHxr2zZpYtdmrN1qDjrrX/Z1rR1kG8Dx+gkpK1G4eXmvXswmcE1hTWBWYUzlraYw1/yZp6YuDY77YtvbN0dmDA==}
    engines: {node: '>=8'}
    dependencies:
      shebang-regex: 3.0.0
    dev: true

  /shebang-regex@1.0.0:
    resolution: {integrity: sha512-wpoSFAxys6b2a2wHZ1XpDSgD7N9iVjg29Ph9uV/uaP9Ex/KXlkTZTeddxDPSYQpgvzKLGJke2UU0AzoGCjNIvQ==}
    engines: {node: '>=0.10.0'}
    dev: true

  /shebang-regex@3.0.0:
    resolution: {integrity: sha512-7++dFhtcx3353uBaq8DDR4NuxBetBzC7ZQOhmTQInHEd6bSrXdiEyzCvG07Z44UYdLShWUyXt5M/yhz8ekcb1A==}
    engines: {node: '>=8'}
    dev: true

  /shiki@0.14.1:
    resolution: {integrity: sha512-+Jz4nBkCBe0mEDqo1eKRcCdjRtrCjozmcbTUjbPTX7OOJfEbTZzlUWlZtGe3Gb5oV1/jnojhG//YZc3rs9zSEw==}
    dependencies:
      ansi-sequence-parser: 1.1.0
      jsonc-parser: 3.2.0
      vscode-oniguruma: 1.7.0
      vscode-textmate: 8.0.0
    dev: true

  /side-channel@1.0.4:
    resolution: {integrity: sha512-q5XPytqFEIKHkGdiMIrY10mvLRvnQh42/+GoBlFW3b2LXLE2xxJpZFdm94we0BaoV3RwJyGqg5wS7epxTv0Zvw==}
    dependencies:
      call-bind: 1.0.5
      get-intrinsic: 1.2.2
      object-inspect: 1.13.1

  /siginfo@2.0.0:
    resolution: {integrity: sha512-ybx0WO1/8bSBLEWXZvEd7gMW3Sn3JFlW3TvX1nREbDLRNQNaeNN8WK0meBwPdAaOI7TtRRRJn/Es1zhrrCHu7g==}
    dev: true

  /signal-exit@3.0.7:
    resolution: {integrity: sha512-wnD2ZE+l+SPC/uoS0vXeE9L1+0wuaMqKlfz9AMUo38JsyLSBWSFcHR1Rri62LZc12vLr1gb3jl7iwQhgwpAbGQ==}
    dev: true

  /signal-exit@4.0.1:
    resolution: {integrity: sha512-uUWsN4aOxJAS8KOuf3QMyFtgm1pkb6I+KRZbRF/ghdf5T7sM+B1lLLzPDxswUjkmHyxQAVzEgG35E3NzDM9GVw==}
    engines: {node: '>=14'}
    dev: true

  /slash@3.0.0:
    resolution: {integrity: sha512-g9Q1haeby36OSStwb4ntCGGGaKsaVSjQ68fBxoQcutl5fS1vuY18H3wSt3jFyFtrkx+Kz0V1G85A4MyAdDMi2Q==}
    engines: {node: '>=8'}
    dev: true

  /smartwrap@2.0.2:
    resolution: {integrity: sha512-vCsKNQxb7PnCNd2wY1WClWifAc2lwqsG8OaswpJkVJsvMGcnEntdTCDajZCkk93Ay1U3t/9puJmb525Rg5MZBA==}
    engines: {node: '>=6'}
    hasBin: true
    dependencies:
      array.prototype.flat: 1.3.2
      breakword: 1.0.6
      grapheme-splitter: 1.0.4
      strip-ansi: 6.0.1
      wcwidth: 1.0.1
      yargs: 15.4.1
    dev: true

  /sort-asc@0.2.0:
    resolution: {integrity: sha512-umMGhjPeHAI6YjABoSTrFp2zaBtXBej1a0yKkuMUyjjqu6FJsTF+JYwCswWDg+zJfk/5npWUUbd33HH/WLzpaA==}
    engines: {node: '>=0.10.0'}
    dev: false

  /sort-desc@0.2.0:
    resolution: {integrity: sha512-NqZqyvL4VPW+RAxxXnB8gvE1kyikh8+pR+T+CXLksVRN9eiQqkQlPwqWYU0mF9Jm7UnctShlxLyAt1CaBOTL1w==}
    engines: {node: '>=0.10.0'}
    dev: false

  /sort-object@3.0.3:
    resolution: {integrity: sha512-nK7WOY8jik6zaG9CRwZTaD5O7ETWDLZYMM12pqY8htll+7dYeqGfEUPcUBHOpSJg2vJOrvFIY2Dl5cX2ih1hAQ==}
    engines: {node: '>=0.10.0'}
    dependencies:
      bytewise: 1.1.0
      get-value: 2.0.6
      is-extendable: 0.1.1
      sort-asc: 0.2.0
      sort-desc: 0.2.0
      union-value: 1.0.1
    dev: false

  /source-map-js@1.0.2:
    resolution: {integrity: sha512-R0XvVJ9WusLiqTCEiGCmICCMplcCkIwwR11mOSD9CR5u+IXYdiseeEuXCVAjS54zqwkLcPNnmU4OeJ6tUrWhDw==}
    engines: {node: '>=0.10.0'}
    dev: true

  /source-map@0.5.6:
    resolution: {integrity: sha512-MjZkVp0NHr5+TPihLcadqnlVoGIoWo4IBHptutGh9wI3ttUYvCG26HkSuDi+K6lsZ25syXJXcctwgyVCt//xqA==}
    engines: {node: '>=0.10.0'}
    dev: false

  /source-map@0.5.7:
    resolution: {integrity: sha512-LbrmJOMUSdEVxIKvdcJzQC+nQhe8FUZQTXQy6+I75skNgn3OoQ0DZA8YnFa7gp8tqtL3KPf1kmo0R5DoApeSGQ==}
    engines: {node: '>=0.10.0'}

  /source-map@0.6.1:
    resolution: {integrity: sha512-UjgapumWlbMhkBgzT7Ykc5YXUT46F0iKu8SGXq0bcwP5dz/h0Plj6enJqjz1Zbq2l5WaqYnrVbwWOWMyF3F47g==}
    engines: {node: '>=0.10.0'}

  /spawndamnit@2.0.0:
    resolution: {integrity: sha512-j4JKEcncSjFlqIwU5L/rp2N5SIPsdxaRsIv678+TZxZ0SRDJTm8JrxJMjE/XuiEZNEir3S8l0Fa3Ke339WI4qA==}
    dependencies:
      cross-spawn: 5.1.0
      signal-exit: 3.0.7
    dev: true

  /spdx-correct@3.2.0:
    resolution: {integrity: sha512-kN9dJbvnySHULIluDHy32WHRUu3Og7B9sbY7tsFLctQkIqnMh3hErYgdMjTYuqmcXX+lK5T1lnUt3G7zNswmZA==}
    dependencies:
      spdx-expression-parse: 3.0.1
      spdx-license-ids: 3.0.13
    dev: true

  /spdx-exceptions@2.3.0:
    resolution: {integrity: sha512-/tTrYOC7PPI1nUAgx34hUpqXuyJG+DTHJTnIULG4rDygi4xu/tfgmq1e1cIRwRzwZgo4NLySi+ricLkZkw4i5A==}
    dev: true

  /spdx-expression-parse@3.0.1:
    resolution: {integrity: sha512-cbqHunsQWnJNE6KhVSMsMeH5H/L9EpymbzqTQ3uLwNCLZ1Q481oWaofqH7nO6V07xlXwY6PhQdQ2IedWx/ZK4Q==}
    dependencies:
      spdx-exceptions: 2.3.0
      spdx-license-ids: 3.0.13
    dev: true

  /spdx-license-ids@3.0.13:
    resolution: {integrity: sha512-XkD+zwiqXHikFZm4AX/7JSCXA98U5Db4AFd5XUg/+9UNtnH75+Z9KxtpYiJZx36mUDVOwH83pl7yvCer6ewM3w==}
    dev: true

  /split-string@3.1.0:
    resolution: {integrity: sha512-NzNVhJDYpwceVVii8/Hu6DKfD2G+NrQHlS/V/qgv763EYudVwEcMQNxd2lh+0VrUByXN/oJkl5grOhYWvQUYiw==}
    engines: {node: '>=0.10.0'}
    dependencies:
      extend-shallow: 3.0.2
    dev: false

  /sprintf-js@1.0.3:
    resolution: {integrity: sha512-D9cPgkvLlV3t3IzL0D0YLvGA9Ahk4PcvVwUbN0dSGr1aP0Nrt4AEnTUbuGvquEC0mA64Gqt1fzirlRs5ibXx8g==}
    dev: true

  /stack-generator@2.0.10:
    resolution: {integrity: sha512-mwnua/hkqM6pF4k8SnmZ2zfETsRUpWXREfA/goT8SLCV4iOFa4bzOX2nDipWAZFPTjLvQB82f5yaodMVhK0yJQ==}
    dependencies:
      stackframe: 1.3.4
    dev: false

  /stackback@0.0.2:
    resolution: {integrity: sha512-1XMJE5fQo1jGH6Y/7ebnwPOBEkIEnT4QF32d5R1+VXdXveM0IBMJt8zfaxX1P3QhVwrYe+576+jkANtSS2mBbw==}
    dev: true

  /stackframe@1.3.4:
    resolution: {integrity: sha512-oeVtt7eWQS+Na6F//S4kJ2K2VbRlS9D43mAlMyVpVWovy9o+jfgH8O9agzANzaiLjclA0oYzUXEM4PurhSUChw==}
    dev: false

  /stacktrace-gps@3.1.2:
    resolution: {integrity: sha512-GcUgbO4Jsqqg6RxfyTHFiPxdPqF+3LFmQhm7MgCuYQOYuWyqxo5pwRPz5d/u6/WYJdEnWfK4r+jGbyD8TSggXQ==}
    dependencies:
      source-map: 0.5.6
      stackframe: 1.3.4
    dev: false

  /stacktrace-js@2.0.2:
    resolution: {integrity: sha512-Je5vBeY4S1r/RnLydLl0TBTi3F2qdfWmYsGvtfZgEI+SCprPppaIhQf5nGcal4gI4cGpCV/duLcAzT1np6sQqg==}
    dependencies:
      error-stack-parser: 2.1.4
      stack-generator: 2.0.10
      stacktrace-gps: 3.1.2
    dev: false

  /std-env@3.4.2:
    resolution: {integrity: sha512-Cw6eJDX9AxEEL0g5pYj8Zx9KXtDf60rxwS2ze0HBanS0aKhj1sBlzcsmg+R0qYy8byFa854/yR2X5ZmBSClVmg==}
    dev: true

  /stop-iteration-iterator@1.0.0:
    resolution: {integrity: sha512-iCGQj+0l0HOdZ2AEeBADlsRC+vsnDsZsbdSiH1yNSjcfKM7fdpCMfqAL/dwF5BLiw/XhRft/Wax6zQbhq2BcjQ==}
    engines: {node: '>= 0.4'}
    dependencies:
      internal-slot: 1.0.6

  /stream-transform@2.1.3:
    resolution: {integrity: sha512-9GHUiM5hMiCi6Y03jD2ARC1ettBXkQBoQAe7nJsPknnI0ow10aXjTnew8QtYQmLjzn974BnmWEAJgCY6ZP1DeQ==}
    dependencies:
      mixme: 0.5.9
    dev: true

  /string-width@4.2.3:
    resolution: {integrity: sha512-wKyQRQpjJ0sIp62ErSZdGsjMJWsap5oRNihHhu6G7JVO/9jIB6UyevL+tXuOqrng8j/cxKTWyWUwvSTriiZz/g==}
    engines: {node: '>=8'}
    dependencies:
      emoji-regex: 8.0.0
      is-fullwidth-code-point: 3.0.0
      strip-ansi: 6.0.1
    dev: true

  /string-width@5.1.2:
    resolution: {integrity: sha512-HnLOCR3vjcY8beoNLtcjZ5/nxn2afmME6lhrDrebokqMap+XbeW8n9TXpPDOqdGK5qcI3oT0GKTW6wC7EMiVqA==}
    engines: {node: '>=12'}
    dependencies:
      eastasianwidth: 0.2.0
      emoji-regex: 9.2.2
      strip-ansi: 7.1.0
    dev: true

  /string.prototype.matchall@4.0.8:
    resolution: {integrity: sha512-6zOCOcJ+RJAQshcTvXPHoxoQGONa3e/Lqx90wUA+wEzX78sg5Bo+1tQo4N0pohS0erG9qtCqJDjNCQBjeWVxyg==}
    dependencies:
      call-bind: 1.0.5
      define-properties: 1.2.1
      es-abstract: 1.22.3
      get-intrinsic: 1.2.2
      has-symbols: 1.0.3
      internal-slot: 1.0.6
      regexp.prototype.flags: 1.5.1
      side-channel: 1.0.4
    dev: true

  /string.prototype.trim@1.2.8:
    resolution: {integrity: sha512-lfjY4HcixfQXOfaqCvcBuOIapyaroTXhbkfJN3gcB1OtyupngWK4sEET9Knd0cXd28kTUqu/kHoV4HKSJdnjiQ==}
    engines: {node: '>= 0.4'}
    dependencies:
      call-bind: 1.0.5
      define-properties: 1.2.1
      es-abstract: 1.22.3
    dev: true

  /string.prototype.trimend@1.0.7:
    resolution: {integrity: sha512-Ni79DqeB72ZFq1uH/L6zJ+DKZTkOtPIHovb3YZHQViE+HDouuU4mBrLOLDn5Dde3RF8qw5qVETEjhu9locMLvA==}
    dependencies:
      call-bind: 1.0.5
      define-properties: 1.2.1
      es-abstract: 1.22.3
    dev: true

  /string.prototype.trimstart@1.0.7:
    resolution: {integrity: sha512-NGhtDFu3jCEm7B4Fy0DpLewdJQOZcQ0rGbwQ/+stjnrp2i+rlKeCvos9hOIeCmqwratM47OBxY7uFZzjxHXmrg==}
    dependencies:
      call-bind: 1.0.5
      define-properties: 1.2.1
      es-abstract: 1.22.3
    dev: true

  /strip-ansi@6.0.1:
    resolution: {integrity: sha512-Y38VPSHcqkFrCpFnQ9vuSXmquuv5oXOKpGeT6aGrr3o3Gc9AlVa6JBfUSOCnbxGGZF+/0ooI7KrPuUSztUdU5A==}
    engines: {node: '>=8'}
    dependencies:
      ansi-regex: 5.0.1
    dev: true

  /strip-ansi@7.1.0:
    resolution: {integrity: sha512-iq6eVVI64nQQTRYq2KtEg2d2uU7LElhTJwsH4YzIHZshxlgZms/wIc4VoDQTlG/IvVIrBKG06CrZnp0qv7hkcQ==}
    engines: {node: '>=12'}
    dependencies:
      ansi-regex: 6.0.1
    dev: true

  /strip-bom@3.0.0:
    resolution: {integrity: sha512-vavAMRXOgBVNF6nyEEmL3DBK19iRpDcoIwW+swQ+CbGiu7lju6t+JklA1MHweoWtadgt4ISVUsXLyDq34ddcwA==}
    engines: {node: '>=4'}
    dev: true

  /strip-bom@4.0.0:
    resolution: {integrity: sha512-3xurFv5tEgii33Zi8Jtp55wEIILR9eh34FAW00PZf+JnSsTmV/ioewSgQl97JHvgjoRGwPShsWm+IdrxB35d0w==}
    engines: {node: '>=8'}
    dev: true

  /strip-indent@3.0.0:
    resolution: {integrity: sha512-laJTa3Jb+VQpaC6DseHhF7dXVqHTfJPCRDaEbid/drOhgitgYku/letMUqOXFoWV0zIIUbjpdH2t+tYj4bQMRQ==}
    engines: {node: '>=8'}
    dependencies:
      min-indent: 1.0.1
    dev: true

  /strip-json-comments@3.1.1:
    resolution: {integrity: sha512-6fPc+R4ihwqP6N/aIv2f1gMH8lOVtWQHoqC4yK6oSDVVocumAsfCqjkXnqiYMhmMwS/mEHLp7Vehlt3ql6lEig==}
    engines: {node: '>=8'}
    dev: true

  /strip-literal@1.0.1:
    resolution: {integrity: sha512-QZTsipNpa2Ppr6v1AmJHESqJ3Uz247MUS0OjrnnZjFAvEoWqxuyFuXn2xLgMtRnijJShAa1HL0gtJyUs7u7n3Q==}
    dependencies:
      acorn: 8.10.0
    dev: true

  /stylis@4.2.0:
    resolution: {integrity: sha512-Orov6g6BB1sDfYgzWfTHDOxamtX1bE/zo104Dh9e6fqJ3PooipYyfJ0pUmrZO2wAvO8YbEyeFrkV91XTsGMSrw==}

  /stylis@4.3.0:
    resolution: {integrity: sha512-E87pIogpwUsUwXw7dNyU4QDjdgVMy52m+XEOPEKUn161cCzWjjhPSQhByfd1CcNvrOLnXQ6OnnZDwnJrz/Z4YQ==}
    dev: false

  /supports-color@5.5.0:
    resolution: {integrity: sha512-QjVjwdXIt408MIiAqCX4oUKsgU2EqAGzs2Ppkm4aQYbjm+ZEWEcW4SfFNTr4uMNZma0ey4f5lgLrkB0aX0QMow==}
    engines: {node: '>=4'}
    dependencies:
      has-flag: 3.0.0

  /supports-color@7.2.0:
    resolution: {integrity: sha512-qpCAvRl9stuOHveKsn7HncJRvv501qIacKzQlO/+Lwxc9+0q2wLyv4Dfvt80/DPn2pqOBsJdDiogXGR9+OvwRw==}
    engines: {node: '>=8'}
    dependencies:
      has-flag: 4.0.0

  /supports-preserve-symlinks-flag@1.0.0:
    resolution: {integrity: sha512-ot0WnXS9fgdkgIcePe6RHNk1WA8+muPa6cSjeR3V8K27q9BB1rTE3R1p7Hv0z1ZyAc8s6Vvv8DIyWf681MAt0w==}
    engines: {node: '>= 0.4'}

  /symbol-tree@3.2.4:
    resolution: {integrity: sha512-9QNk5KwDF+Bvz+PyObkmSYjI5ksVUYtjW7AU22r2NKcfLJcXp96hkDWU3+XndOsUb+AQ9QhfzfCT2O+CNWT5Tw==}
    dev: true

  /syncpack@10.5.1:
    resolution: {integrity: sha512-YGKX0x7I4LxP62gJZnjMiv9eROQnbymeVU1heLdOhuiGNDuIcT/fk1M2kh1VYSBuuFIaGTP30LNEbPx4zy5MQg==}
    engines: {node: '>=14'}
    hasBin: true
    dependencies:
      chalk: 4.1.2
      commander: 10.0.1
      cosmiconfig: 8.1.3
      enquirer: 2.3.6
      fs-extra: 11.1.1
      glob: 10.2.6
      minimatch: 9.0.1
      read-yaml-file: 2.1.0
      semver: 7.5.4
      tightrope: 0.1.0
      ts-toolbelt: 9.6.0
    dev: true

  /tapable@2.2.1:
    resolution: {integrity: sha512-GNzQvQTOIP6RyTfE2Qxb8ZVlNmw0n88vp1szwWRimP02mnTsx3Wtn5qRdqY9w2XduFNUgvOwhNnQsjwCp+kqaQ==}
    engines: {node: '>=6'}
    dev: true

  /term-size@2.2.1:
    resolution: {integrity: sha512-wK0Ri4fOGjv/XPy8SBHZChl8CM7uMc5VML7SqiQ0zG7+J5Vr+RMQDoHa2CNT6KHUnTGIXH34UDMkPzAUyapBZg==}
    engines: {node: '>=8'}
    dev: true

  /text-table@0.2.0:
    resolution: {integrity: sha512-N+8UisAXDGk8PFXP4HAzVR9nbfmVJ3zYLAWiTIoqC5v5isinhr+r5uaO8+7r3BMfuNIufIsA7RdpVgacC2cSpw==}
    dev: true

  /throttle-debounce@3.0.1:
    resolution: {integrity: sha512-dTEWWNu6JmeVXY0ZYoPuH5cRIwc0MeGbJwah9KUNYSJwommQpCzTySTpEe8Gs1J23aeWEuAobe4Ag7EHVt/LOg==}
    engines: {node: '>=10'}
    dev: false

  /tightrope@0.1.0:
    resolution: {integrity: sha512-HHHNYdCAIYwl1jOslQBT455zQpdeSo8/A346xpIb/uuqhSg+tCvYNsP5f11QW+z9VZ3vSX8YIfzTApjjuGH63w==}
    engines: {node: '>=14'}
    dev: true

  /tiny-invariant@1.3.1:
    resolution: {integrity: sha512-AD5ih2NlSssTCwsMznbvwMZpJ1cbhkGd2uueNxzv2jDlEeZdU04JQfRnggJQ8DrcVBGjAsCKwFBbDlVNtEMlzw==}

  /tinybench@2.5.0:
    resolution: {integrity: sha512-kRwSG8Zx4tjF9ZiyH4bhaebu+EDz1BOx9hOigYHlUW4xxI/wKIUQUqo018UlU4ar6ATPBsaMrdbKZ+tmPdohFA==}
    dev: true

  /tinypool@0.7.0:
    resolution: {integrity: sha512-zSYNUlYSMhJ6Zdou4cJwo/p7w5nmAH17GRfU/ui3ctvjXFErXXkruT4MWW6poDeXgCaIBlGLrfU6TbTXxyGMww==}
    engines: {node: '>=14.0.0'}
    dev: true

  /tinyspy@2.1.1:
    resolution: {integrity: sha512-XPJL2uSzcOyBMky6OFrusqWlzfFrXtE0hPuMgW8A2HmaqrPo4ZQHRN/V0QXN3FSjKxpsbRrFc5LI7KOwBsT1/w==}
    engines: {node: '>=14.0.0'}
    dev: true

  /tmp@0.0.33:
    resolution: {integrity: sha512-jRCJlojKnZ3addtTOjdIqoRuPEKBvNXcGYqzO6zWZX8KfKEpnGY5jfggJQ3EjKuu8D4bJRr0y+cYJFmYbImXGw==}
    engines: {node: '>=0.6.0'}
    dependencies:
      os-tmpdir: 1.0.2
    dev: true

  /to-fast-properties@2.0.0:
    resolution: {integrity: sha512-/OaKK0xYrs3DmxRYqL/yDc+FxFUVYhDlXMhRmv3z915w2HF1tnN1omB354j8VUGO/hbRzyD6Y3sA7v7GS/ceog==}
    engines: {node: '>=4'}

  /to-regex-range@5.0.1:
    resolution: {integrity: sha512-65P7iz6X5yEr1cwcgvQxbbIw7Uk3gOy5dIdtZ4rDveLqhrdJP+Li/Hx6tyK0NEb+2GCyneCMJiGqrADCSNk8sQ==}
    engines: {node: '>=8.0'}
    dependencies:
      is-number: 7.0.0
    dev: true

  /toggle-selection@1.0.6:
    resolution: {integrity: sha512-BiZS+C1OS8g/q2RRbJmy59xpyghNBqrr6k5L/uKBGRsTfxmu3ffiRnd8mlGPUVayg8pvfi5urfnu8TU7DVOkLQ==}

  /tough-cookie@4.1.3:
    resolution: {integrity: sha512-aX/y5pVRkfRnfmuX+OdbSdXvPe6ieKX/G2s7e98f4poJHnqH3281gDPm/metm6E/WRamfx7WC4HUqkWHfQHprw==}
    engines: {node: '>=6'}
    dependencies:
      psl: 1.9.0
      punycode: 2.3.0
      universalify: 0.2.0
      url-parse: 1.5.10
    dev: true

  /tr46@4.1.1:
    resolution: {integrity: sha512-2lv/66T7e5yNyhAAC4NaKe5nVavzuGJQVVtRYLyQ2OI8tsJ61PMLlelehb0wi2Hx6+hT/OJUWZcw8MjlSRnxvw==}
    engines: {node: '>=14'}
    dependencies:
      punycode: 2.3.0
    dev: true

  /trim-newlines@3.0.1:
    resolution: {integrity: sha512-c1PTsA3tYrIsLGkJkzHF+w9F2EyxfXGo4UyJc4pFL++FMjnq0HJS69T3M7d//gKrFKwy429bouPescbjecU+Zw==}
    engines: {node: '>=8'}
    dev: true

  /ts-api-utils@1.0.3(typescript@5.1.6):
    resolution: {integrity: sha512-wNMeqtMz5NtwpT/UZGY5alT+VoKdSsOOP/kqHFcUW1P/VRhH2wJ48+DN2WwUliNbQ976ETwDL0Ifd2VVvgonvg==}
    engines: {node: '>=16.13.0'}
    peerDependencies:
      typescript: '>=4.2.0'
    dependencies:
      typescript: 5.1.6
    dev: true

  /ts-easing@0.2.0:
    resolution: {integrity: sha512-Z86EW+fFFh/IFB1fqQ3/+7Zpf9t2ebOAxNI/V6Wo7r5gqiqtxmgTlQ1qbqQcjLKYeSHPTsEmvlJUDg/EuL0uHQ==}
    dev: false

  /ts-node@10.9.2(@types/node@16.18.68)(typescript@5.1.6):
    resolution: {integrity: sha512-f0FFpIdcHgn8zcPSbf1dRevwt047YMnaiJM3u2w2RewrB+fob/zePZcrOyQoLMMO7aBIddLcQIEK5dYjkLnGrQ==}
    hasBin: true
    peerDependencies:
      '@swc/core': '>=1.2.50'
      '@swc/wasm': '>=1.2.50'
      '@types/node': '*'
      typescript: '>=2.7'
    peerDependenciesMeta:
      '@swc/core':
        optional: true
      '@swc/wasm':
        optional: true
    dependencies:
      '@cspotcode/source-map-support': 0.8.1
      '@tsconfig/node10': 1.0.9
      '@tsconfig/node12': 1.0.11
      '@tsconfig/node14': 1.0.3
      '@tsconfig/node16': 1.0.3
      '@types/node': 16.18.68
      acorn: 8.10.0
      acorn-walk: 8.2.0
      arg: 4.1.3
      create-require: 1.1.1
      diff: 4.0.2
      make-error: 1.3.6
      typescript: 5.1.6
      v8-compile-cache-lib: 3.0.1
      yn: 3.1.1
    dev: true

  /ts-toolbelt@9.6.0:
    resolution: {integrity: sha512-nsZd8ZeNUzukXPlJmTBwUAuABDe/9qtVDelJeT/qW0ow3ZS3BsQJtNkan1802aM9Uf68/Y8ljw86Hu0h5IUW3w==}
    dev: true

  /tsconfig-paths@3.15.0:
    resolution: {integrity: sha512-2Ac2RgzDe/cn48GvOe3M+o82pEFewD3UPbyoUHHdKasHwJKjds4fLXWf/Ux5kATBKN20oaFGu+jbElp1pos0mg==}
    dependencies:
      '@types/json5': 0.0.29
      json5: 1.0.2
      minimist: 1.2.8
      strip-bom: 3.0.0
    dev: true

  /tslib@2.4.0:
    resolution: {integrity: sha512-d6xOpEDfsi2CZVlPQzGeux8XMwLT9hssAsaPYExaQMuYskwb+x1x7J371tWlbBdWHroy99KnVB6qIkUbs5X3UQ==}

  /tslib@2.6.2:
    resolution: {integrity: sha512-AEYxH93jGFPn/a2iVAwW87VuUIkR1FVUKB77NwMF7nBTDkDrrT/Hpt/IrCJ0QXhW27jTBDcf5ZY7w6RiqTMw2Q==}

  /tty-table@4.2.1:
    resolution: {integrity: sha512-xz0uKo+KakCQ+Dxj1D/tKn2FSyreSYWzdkL/BYhgN6oMW808g8QRMuh1atAV9fjTPbWBjfbkKQpI/5rEcnAc7g==}
    engines: {node: '>=8.0.0'}
    hasBin: true
    dependencies:
      chalk: 4.1.2
      csv: 5.5.3
      kleur: 4.1.5
      smartwrap: 2.0.2
      strip-ansi: 6.0.1
      wcwidth: 1.0.1
      yargs: 17.7.1
    dev: true

  /type-check@0.4.0:
    resolution: {integrity: sha512-XleUoc9uwGXqjWwXaUTZAmzMcFZ5858QA2vvx1Ur5xIcixXIP+8LnFDgRplU30us6teqdlskFfu+ae4K79Ooew==}
    engines: {node: '>= 0.8.0'}
    dependencies:
      prelude-ls: 1.2.1
    dev: true

  /type-detect@4.0.8:
    resolution: {integrity: sha512-0fr/mIH1dlO+x7TlcMy+bIDqKPsw/70tVyeHW787goQjhmqaZe10uwLujubK9q9Lg6Fiho1KUKDYz0Z7k7g5/g==}
    engines: {node: '>=4'}
    dev: true

  /type-fest@0.13.1:
    resolution: {integrity: sha512-34R7HTnG0XIJcBSn5XhDd7nNFPRcXYRZrBB2O2jdKqYODldSzBAqzsWoZYYvduky73toYS/ESqxPvkDf/F0XMg==}
    engines: {node: '>=10'}
    dev: true

  /type-fest@0.20.2:
    resolution: {integrity: sha512-Ne+eE4r0/iWnpAxD852z3A+N0Bt5RN//NjJwRd2VFHEmrywxf5vsZlh4R6lixl6B+wz/8d+maTSAkN1FIkI3LQ==}
    engines: {node: '>=10'}
    dev: true

  /type-fest@0.6.0:
    resolution: {integrity: sha512-q+MB8nYR1KDLrgr4G5yemftpMC7/QLqVndBmEEdqzmNj5dcFOO4Oo8qlwZE3ULT3+Zim1F8Kq4cBnikNhlCMlg==}
    engines: {node: '>=8'}
    dev: true

  /type-fest@0.8.1:
    resolution: {integrity: sha512-4dbzIzqvjtgiM5rw1k5rEHtBANKmdudhGyBEajN01fEyhaAIhsoKNy6y7+IN93IfpFtwY9iqi7kD+xwKhQsNJA==}
    engines: {node: '>=8'}
    dev: true

  /typed-array-buffer@1.0.0:
    resolution: {integrity: sha512-Y8KTSIglk9OZEr8zywiIHG/kmQ7KWyjseXs1CbSo8vC42w7hg2HgYTxSWwP0+is7bWDc1H+Fo026CpHFwm8tkw==}
    engines: {node: '>= 0.4'}
    dependencies:
      call-bind: 1.0.5
      get-intrinsic: 1.2.2
      is-typed-array: 1.1.12
    dev: true

  /typed-array-byte-length@1.0.0:
    resolution: {integrity: sha512-Or/+kvLxNpeQ9DtSydonMxCx+9ZXOswtwJn17SNLvhptaXYDJvkFFP5zbfU/uLmvnBJlI4yrnXRxpdWH/M5tNA==}
    engines: {node: '>= 0.4'}
    dependencies:
      call-bind: 1.0.5
      for-each: 0.3.3
      has-proto: 1.0.1
      is-typed-array: 1.1.12
    dev: true

  /typed-array-byte-offset@1.0.0:
    resolution: {integrity: sha512-RD97prjEt9EL8YgAgpOkf3O4IF9lhJFr9g0htQkm0rchFp/Vx7LW5Q8fSXXub7BXAODyUQohRMyOc3faCPd0hg==}
    engines: {node: '>= 0.4'}
    dependencies:
      available-typed-arrays: 1.0.5
      call-bind: 1.0.5
      for-each: 0.3.3
      has-proto: 1.0.1
      is-typed-array: 1.1.12
    dev: true

  /typed-array-length@1.0.4:
    resolution: {integrity: sha512-KjZypGq+I/H7HI5HlOoGHkWUUGq+Q0TPhQurLbyrVrvnKTBgzLhIJ7j6J/XTQOi0d1RjyZ0wdas8bKs2p0x3Ng==}
    dependencies:
      call-bind: 1.0.5
      for-each: 0.3.3
      is-typed-array: 1.1.12
    dev: true

  /typedoc@0.24.8(typescript@5.1.6):
    resolution: {integrity: sha512-ahJ6Cpcvxwaxfu4KtjA8qZNqS43wYt6JL27wYiIgl1vd38WW/KWX11YuAeZhuz9v+ttrutSsgK+XO1CjL1kA3w==}
    engines: {node: '>= 14.14'}
    hasBin: true
    peerDependencies:
      typescript: 4.6.x || 4.7.x || 4.8.x || 4.9.x || 5.0.x || 5.1.x
    dependencies:
      lunr: 2.3.9
      marked: 4.3.0
      minimatch: 9.0.3
      shiki: 0.14.1
      typescript: 5.1.6
    dev: true

  /typescript@5.1.6:
    resolution: {integrity: sha512-zaWCozRZ6DLEWAWFrVDz1H6FVXzUSfTy5FUMWsQlU8Ym5JP9eO4xkTIROFCQvhQf61z6O/G6ugw3SgAnvvm+HA==}
    engines: {node: '>=14.17'}
    hasBin: true

  /typewise-core@1.2.0:
    resolution: {integrity: sha512-2SCC/WLzj2SbUwzFOzqMCkz5amXLlxtJqDKTICqg30x+2DZxcfZN2MvQZmGfXWKNWaKK9pBPsvkcwv8bF/gxKg==}
    dev: false

  /typewise@1.0.3:
    resolution: {integrity: sha512-aXofE06xGhaQSPzt8hlTY+/YWQhm9P0jYUp1f2XtmW/3Bk0qzXcyFWAtPoo2uTGQj1ZwbDuSyuxicq+aDo8lCQ==}
    dependencies:
      typewise-core: 1.2.0
    dev: false

  /ufo@1.2.0:
    resolution: {integrity: sha512-RsPyTbqORDNDxqAdQPQBpgqhWle1VcTSou/FraClYlHf6TZnQcGslpLcAphNR+sQW4q5lLWLbOsRlh9j24baQg==}
    dev: true

  /uglify-js@3.17.4:
    resolution: {integrity: sha512-T9q82TJI9e/C1TAxYvfb16xO120tMVFZrGA3f9/P4424DNu6ypK103y0GPFVa17yotwSyZW5iYXgjYHkGrJW/g==}
    engines: {node: '>=0.8.0'}
    hasBin: true
    requiresBuild: true
    dev: true
    optional: true

  /unbox-primitive@1.0.2:
    resolution: {integrity: sha512-61pPlCD9h51VoreyJ0BReideM3MDKMKnh6+V9L08331ipq6Q8OFXZYiqP6n/tbHx4s5I9uRhcye6BrbkizkBDw==}
    dependencies:
      call-bind: 1.0.5
      has-bigints: 1.0.2
      has-symbols: 1.0.3
      which-boxed-primitive: 1.0.2
    dev: true

  /union-value@1.0.1:
    resolution: {integrity: sha512-tJfXmxMeWYnczCVs7XAEvIV7ieppALdyepWMkHkwciRpZraG/xwT+s2JN8+pr1+8jCRf80FFzvr+MpQeeoF4Xg==}
    engines: {node: '>=0.10.0'}
    dependencies:
      arr-union: 3.1.0
      get-value: 2.0.6
      is-extendable: 0.1.1
      set-value: 2.0.1
    dev: false

  /universalify@0.1.2:
    resolution: {integrity: sha512-rBJeI5CXAlmy1pV+617WB9J63U6XcazHHF2f2dbJix4XzpUF0RS3Zbj0FGIOCAva5P/d/GBOYaACQ1w+0azUkg==}
    engines: {node: '>= 4.0.0'}
    dev: true

  /universalify@0.2.0:
    resolution: {integrity: sha512-CJ1QgKmNg3CwvAv/kOFmtnEN05f0D/cn9QntgNOQlQF9dgvVTHj3t+8JPdjqawCHk7V/KA+fbUqzZ9XWhcqPUg==}
    engines: {node: '>= 4.0.0'}
    dev: true

  /universalify@2.0.0:
    resolution: {integrity: sha512-hAZsKq7Yy11Zu1DE0OzWjw7nnLZmJZYTDZZyEFHZdUhV8FkH5MCfoU1XMaxXovpyW5nq5scPqq0ZDP9Zyl04oQ==}
    engines: {node: '>= 10.0.0'}
    dev: true

  /uri-js@4.4.1:
    resolution: {integrity: sha512-7rKUyy33Q1yc98pQ1DAmLtwX109F7TIfWlW1Ydo8Wl1ii1SeHieeh0HHfPeL2fMXK6z0s8ecKs9frCuLJvndBg==}
    dependencies:
      punycode: 2.3.0
    dev: true

  /url-parse@1.5.10:
    resolution: {integrity: sha512-WypcfiRhfeUP9vvF0j6rw0J3hrWrw6iZv3+22h6iRMJ/8z1Tj6XfLP4DsUix5MhMPnXpiHDoKyoZ/bdCkwBCiQ==}
    dependencies:
      querystringify: 2.2.0
      requires-port: 1.0.0
    dev: true

  /use-callback-ref@1.3.0(@types/react@18.2.45)(react@18.2.0):
    resolution: {integrity: sha512-3FT9PRuRdbB9HfXhEq35u4oZkvpJ5kuYbpqhCfmiZyReuRgpnhDlbr2ZEnnuS0RrJAPn6l23xjFg9kpDM+Ms7w==}
    engines: {node: '>=10'}
    peerDependencies:
      '@types/react': ^16.8.0 || ^17.0.0 || ^18.0.0
      react: ^16.8.0 || ^17.0.0 || ^18.0.0
    peerDependenciesMeta:
      '@types/react':
        optional: true
    dependencies:
      '@types/react': 18.2.45
      react: 18.2.0
      tslib: 2.6.2

  /use-isomorphic-layout-effect@1.1.2(@types/react@18.2.45)(react@18.2.0):
    resolution: {integrity: sha512-49L8yCO3iGT/ZF9QttjwLF/ZD9Iwto5LnH5LmEdk/6cFmXddqi2ulF0edxTwjj+7mqvpVVGQWvbXZdn32wRSHA==}
    peerDependencies:
      '@types/react': '*'
      react: ^16.8.0 || ^17.0.0 || ^18.0.0
    peerDependenciesMeta:
      '@types/react':
        optional: true
    dependencies:
      '@types/react': 18.2.45
      react: 18.2.0
    dev: false

  /use-sidecar@1.1.2(@types/react@18.2.45)(react@18.2.0):
    resolution: {integrity: sha512-epTbsLuzZ7lPClpz2TyryBfztm7m+28DlEv2ZCQ3MDr5ssiwyOwGH/e5F9CkfWjJ1t4clvI58yF822/GUkjjhw==}
    engines: {node: '>=10'}
    peerDependencies:
      '@types/react': ^16.9.0 || ^17.0.0 || ^18.0.0
      react: ^16.8.0 || ^17.0.0 || ^18.0.0
    peerDependenciesMeta:
      '@types/react':
        optional: true
    dependencies:
      '@types/react': 18.2.45
      detect-node-es: 1.1.0
      react: 18.2.0
      tslib: 2.6.2

  /uuid@9.0.1:
    resolution: {integrity: sha512-b+1eJOlsR9K8HJpow9Ok3fiWOWSIcIzXodvv0rQjVoOVNpWMpxf1wZNpt4y9h10odCNrqnYp1OBzRktckBe3sA==}
    hasBin: true
    dev: false

  /v8-compile-cache-lib@3.0.1:
    resolution: {integrity: sha512-wa7YjyUGfNZngI/vtK0UHAN+lgDCxBPCylVXGp0zu59Fz5aiGtNXaq3DhIov063MorB+VfufLh3JlF2KdTK3xg==}
    dev: true

  /validate-npm-package-license@3.0.4:
    resolution: {integrity: sha512-DpKm2Ui/xN7/HQKCtpZxoRWBhZ9Z0kqtygG8XCgNQ8ZlDnxuQmWhj566j8fN4Cu3/JmbhsDo7fcAJq4s9h27Ew==}
    dependencies:
      spdx-correct: 3.2.0
      spdx-expression-parse: 3.0.1
    dev: true

  /vite-node@0.34.6(@types/node@16.18.68)(sass@1.69.5):
    resolution: {integrity: sha512-nlBMJ9x6n7/Amaz6F3zJ97EBwR2FkzhBRxF5e+jE6LA3yi6Wtc2lyTij1OnDMIr34v5g/tVQtsVAzhT0jc5ygA==}
    engines: {node: '>=v14.18.0'}
    hasBin: true
    dependencies:
      cac: 6.7.14
      debug: 4.3.4
      mlly: 1.4.0
      pathe: 1.1.1
      picocolors: 1.0.0
      vite: 4.5.1(@types/node@16.18.68)(sass@1.69.5)
    transitivePeerDependencies:
      - '@types/node'
      - less
      - lightningcss
      - sass
      - stylus
      - sugarss
      - supports-color
      - terser
    dev: true

  /vite-plugin-eslint@1.8.1(eslint@8.56.0)(vite@4.5.1):
    resolution: {integrity: sha512-PqdMf3Y2fLO9FsNPmMX+//2BF5SF8nEWspZdgl4kSt7UvHDRHVVfHvxsD7ULYzZrJDGRxR81Nq7TOFgwMnUang==}
    peerDependencies:
      eslint: '>=7'
      vite: '>=2'
    dependencies:
      '@rollup/pluginutils': 4.2.1
      '@types/eslint': 8.21.1
      eslint: 8.56.0
      rollup: 2.79.1
      vite: 4.5.1(@types/node@16.18.68)(sass@1.69.5)
    dev: true

  /vite@4.5.1(@types/node@16.18.68)(sass@1.69.5):
    resolution: {integrity: sha512-AXXFaAJ8yebyqzoNB9fu2pHoo/nWX+xZlaRwoeYUxEqBO+Zj4msE5G+BhGBll9lYEKv9Hfks52PAF2X7qDYXQA==}
    engines: {node: ^14.18.0 || >=16.0.0}
    hasBin: true
    peerDependencies:
      '@types/node': '>= 14'
      less: '*'
      lightningcss: ^1.21.0
      sass: '*'
      stylus: '*'
      sugarss: '*'
      terser: ^5.4.0
    peerDependenciesMeta:
      '@types/node':
        optional: true
      less:
        optional: true
      lightningcss:
        optional: true
      sass:
        optional: true
      stylus:
        optional: true
      sugarss:
        optional: true
      terser:
        optional: true
    dependencies:
      '@types/node': 16.18.68
      esbuild: 0.18.17
      postcss: 8.4.31
      rollup: 3.27.1
      sass: 1.69.5
    optionalDependencies:
      fsevents: 2.3.3
    dev: true

  /vitest@0.34.6(happy-dom@12.10.3)(jsdom@22.1.0)(sass@1.69.5):
    resolution: {integrity: sha512-+5CALsOvbNKnS+ZHMXtuUC7nL8/7F1F2DnHGjSsszX8zCjWSSviphCb/NuS9Nzf4Q03KyyDRBAXhF/8lffME4Q==}
    engines: {node: '>=v14.18.0'}
    hasBin: true
    peerDependencies:
      '@edge-runtime/vm': '*'
      '@vitest/browser': '*'
      '@vitest/ui': '*'
      happy-dom: '*'
      jsdom: '*'
      playwright: '*'
      safaridriver: '*'
      webdriverio: '*'
    peerDependenciesMeta:
      '@edge-runtime/vm':
        optional: true
      '@vitest/browser':
        optional: true
      '@vitest/ui':
        optional: true
      happy-dom:
        optional: true
      jsdom:
        optional: true
      playwright:
        optional: true
      safaridriver:
        optional: true
      webdriverio:
        optional: true
    dependencies:
      '@types/chai': 4.3.5
      '@types/chai-subset': 1.3.3
      '@types/node': 16.18.68
      '@vitest/expect': 0.34.6
      '@vitest/runner': 0.34.6
      '@vitest/snapshot': 0.34.6
      '@vitest/spy': 0.34.6
      '@vitest/utils': 0.34.6
      acorn: 8.10.0
      acorn-walk: 8.2.0
      cac: 6.7.14
      chai: 4.3.10
      debug: 4.3.4
      happy-dom: 12.10.3
      jsdom: 22.1.0
      local-pkg: 0.4.3
      magic-string: 0.30.3
      pathe: 1.1.1
      picocolors: 1.0.0
      std-env: 3.4.2
      strip-literal: 1.0.1
      tinybench: 2.5.0
      tinypool: 0.7.0
      vite: 4.5.1(@types/node@16.18.68)(sass@1.69.5)
      vite-node: 0.34.6(@types/node@16.18.68)(sass@1.69.5)
      why-is-node-running: 2.2.2
    transitivePeerDependencies:
      - less
      - lightningcss
      - sass
      - stylus
      - sugarss
      - supports-color
      - terser
    dev: true

  /vscode-oniguruma@1.7.0:
    resolution: {integrity: sha512-L9WMGRfrjOhgHSdOYgCt/yRMsXzLDJSL7BPrOZt73gU0iWO4mpqzqQzOz5srxqTvMBaR0XZTSrVWo4j55Rc6cA==}
    dev: true

  /vscode-textmate@8.0.0:
    resolution: {integrity: sha512-AFbieoL7a5LMqcnOF04ji+rpXadgOXnZsxQr//r83kLPr7biP7am3g9zbaZIaBGwBRWeSvoMD4mgPdX3e4NWBg==}
    dev: true

  /w3c-xmlserializer@4.0.0:
    resolution: {integrity: sha512-d+BFHzbiCx6zGfz0HyQ6Rg69w9k19nviJspaj4yNscGjrHu94sVP+aRm75yEbCh+r2/yR+7q6hux9LVtbuTGBw==}
    engines: {node: '>=14'}
    dependencies:
      xml-name-validator: 4.0.0
    dev: true

  /wcwidth@1.0.1:
    resolution: {integrity: sha512-XHPEwS0q6TaxcvG85+8EYkbiCux2XtWG2mkc47Ng2A77BQu9+DqIOJldST4HgPkuea7dvKSj5VgX3P1d4rW8Tg==}
    dependencies:
      defaults: 1.0.4
    dev: true

  /web-worker@1.2.0:
    resolution: {integrity: sha512-PgF341avzqyx60neE9DD+XS26MMNMoUQRz9NOZwW32nPQrF6p77f1htcnjBSEV8BGMKZ16choqUG4hyI0Hx7mA==}
    dev: false

  /webidl-conversions@7.0.0:
    resolution: {integrity: sha512-VwddBukDzu71offAQR975unBIGqfKZpM+8ZX6ySk8nYhVoo5CYaZyzt3YBvYtRtO+aoGlqxPg/B87NGVZ/fu6g==}
    engines: {node: '>=12'}
    dev: true

  /whatwg-encoding@2.0.0:
    resolution: {integrity: sha512-p41ogyeMUrw3jWclHWTQg1k05DSVXPLcVxRTYsXUk+ZooOCZLcoYgPZ/HL/D/N+uQPOtcp1me1WhBEaX02mhWg==}
    engines: {node: '>=12'}
    dependencies:
      iconv-lite: 0.6.3
    dev: true

  /whatwg-mimetype@3.0.0:
    resolution: {integrity: sha512-nt+N2dzIutVRxARx1nghPKGv1xHikU7HKdfafKkLNLindmPU/ch3U31NOCGGA/dmPcmb1VlofO0vnKAcsm0o/Q==}
    engines: {node: '>=12'}
    dev: true

  /whatwg-url@12.0.1:
    resolution: {integrity: sha512-Ed/LrqB8EPlGxjS+TrsXcpUond1mhccS3pchLhzSgPCnTimUCKj3IZE75pAs5m6heB2U2TMerKFUXheyHY+VDQ==}
    engines: {node: '>=14'}
    dependencies:
      tr46: 4.1.1
      webidl-conversions: 7.0.0
    dev: true

  /which-boxed-primitive@1.0.2:
    resolution: {integrity: sha512-bwZdv0AKLpplFY2KZRX6TvyuN7ojjr7lwkg6ml0roIy9YeuSr7JS372qlNW18UQYzgYK9ziGcerWqZOmEn9VNg==}
    dependencies:
      is-bigint: 1.0.4
      is-boolean-object: 1.1.2
      is-number-object: 1.0.7
      is-string: 1.0.7
      is-symbol: 1.0.4

  /which-builtin-type@1.1.3:
    resolution: {integrity: sha512-YmjsSMDBYsM1CaFiayOVT06+KJeXf0o5M/CAd4o1lTadFAtacTUM49zoYxr/oroopFDfhvN6iEcBxUyc3gvKmw==}
    engines: {node: '>= 0.4'}
    dependencies:
      function.prototype.name: 1.1.6
      has-tostringtag: 1.0.0
      is-async-function: 2.0.0
      is-date-object: 1.0.5
      is-finalizationregistry: 1.0.2
      is-generator-function: 1.0.10
      is-regex: 1.1.4
      is-weakref: 1.0.2
      isarray: 2.0.5
      which-boxed-primitive: 1.0.2
      which-collection: 1.0.1
      which-typed-array: 1.1.13
    dev: true

  /which-collection@1.0.1:
    resolution: {integrity: sha512-W8xeTUwaln8i3K/cY1nGXzdnVZlidBcagyNFtBdD5kxnb4TvGKR7FfSIS3mYpwWS1QUCutfKz8IY8RjftB0+1A==}
    dependencies:
      is-map: 2.0.2
      is-set: 2.0.2
      is-weakmap: 2.0.1
      is-weakset: 2.0.2

  /which-module@2.0.1:
    resolution: {integrity: sha512-iBdZ57RDvnOR9AGBhML2vFZf7h8vmBjhoaZqODJBFWHVtKkDmKuHai3cx5PgVMrX5YDNp27AofYbAwctSS+vhQ==}
    dev: true

  /which-pm@2.0.0:
    resolution: {integrity: sha512-Lhs9Pmyph0p5n5Z3mVnN0yWcbQYUAD7rbQUiMsQxOJ3T57k7RFe35SUwWMf7dsbDZks1uOmw4AecB/JMDj3v/w==}
    engines: {node: '>=8.15'}
    dependencies:
      load-yaml-file: 0.2.0
      path-exists: 4.0.0
    dev: true

  /which-typed-array@1.1.13:
    resolution: {integrity: sha512-P5Nra0qjSncduVPEAr7xhoF5guty49ArDTwzJ/yNuPIbZppyRxFQsRCWrocxIY+CnMVG+qfbU2FmDKyvSGClow==}
    engines: {node: '>= 0.4'}
    dependencies:
      available-typed-arrays: 1.0.5
      call-bind: 1.0.5
      for-each: 0.3.3
      gopd: 1.0.1
      has-tostringtag: 1.0.0

  /which@1.3.1:
    resolution: {integrity: sha512-HxJdYWq1MTIQbJ3nw0cqssHoTNU267KlrDuGZ1WYlxDStUtKUhOaJmh112/TZmHxxUfuJqPXSOm7tDyas0OSIQ==}
    hasBin: true
    dependencies:
      isexe: 2.0.0
    dev: true

  /which@2.0.2:
    resolution: {integrity: sha512-BLI3Tl1TW3Pvl70l3yq3Y64i+awpwXqsGBYWkkqMtnbXgrMD+yj7rhW0kuEDxzJaYXGjEW5ogapKNMEKNMjibA==}
    engines: {node: '>= 8'}
    hasBin: true
    dependencies:
      isexe: 2.0.0
    dev: true

  /why-is-node-running@2.2.2:
    resolution: {integrity: sha512-6tSwToZxTOcotxHeA+qGCq1mVzKR3CwcJGmVcY+QE8SHy6TnpFnh8PAvPNHYr7EcuVeG0QSMxtYCuO1ta/G/oA==}
    engines: {node: '>=8'}
    hasBin: true
    dependencies:
      siginfo: 2.0.0
      stackback: 0.0.2
    dev: true

  /wkt-parser@1.3.3:
    resolution: {integrity: sha512-ZnV3yH8/k58ZPACOXeiHaMuXIiaTk1t0hSUVisbO0t4RjA5wPpUytcxeyiN2h+LZRrmuHIh/1UlrR9e7DHDvTw==}
    dev: false

  /wordwrap@1.0.0:
    resolution: {integrity: sha512-gvVzJFlPycKc5dZN4yPkP8w7Dc37BtP1yczEneOb4uq34pXZcvrtRTmWV8W+Ume+XCxKgbjM+nevkyFPMybd4Q==}
    dev: true

  /wrap-ansi@6.2.0:
    resolution: {integrity: sha512-r6lPcBGxZXlIcymEu7InxDMhdW0KDxpLgoFLcguasxCaJ/SOIZwINatK9KY/tf+ZrlywOKU0UDj3ATXUBfxJXA==}
    engines: {node: '>=8'}
    dependencies:
      ansi-styles: 4.3.0
      string-width: 4.2.3
      strip-ansi: 6.0.1
    dev: true

  /wrap-ansi@7.0.0:
    resolution: {integrity: sha512-YVGIj2kamLSTxw6NsZjoBxfSwsn0ycdesmc4p+Q21c5zPuZ1pl+NfxVdxPtdHvmNVOQ6XSYG4AUtyt/Fi7D16Q==}
    engines: {node: '>=10'}
    dependencies:
      ansi-styles: 4.3.0
      string-width: 4.2.3
      strip-ansi: 6.0.1
    dev: true

  /wrap-ansi@8.1.0:
    resolution: {integrity: sha512-si7QWI6zUMq56bESFvagtmzMdGOtoxfR+Sez11Mobfc7tm+VkUckk9bW2UeffTGVUbOksxmSw0AA2gs8g71NCQ==}
    engines: {node: '>=12'}
    dependencies:
      ansi-styles: 6.2.1
      string-width: 5.1.2
      strip-ansi: 7.1.0
    dev: true

  /wrappy@1.0.2:
    resolution: {integrity: sha512-l4Sp/DRseor9wL6EvV2+TuQn63dMkPjZ/sp9XkghTEbV9KlPS1xUsZ3u7/IQO4wxtcFB4bgpQPRcR3QCvezPcQ==}
    dev: true

  /ws@8.13.0:
    resolution: {integrity: sha512-x9vcZYTrFPC7aSIbj7sRCYo7L/Xb8Iy+pW0ng0wt2vCJv7M9HOMy0UoN3rr+IFC7hb7vXoqS+P9ktyLLLhO+LA==}
    engines: {node: '>=10.0.0'}
    peerDependencies:
      bufferutil: ^4.0.1
      utf-8-validate: '>=5.0.2'
    peerDependenciesMeta:
      bufferutil:
        optional: true
      utf-8-validate:
        optional: true
    dev: true

  /xml-name-validator@4.0.0:
    resolution: {integrity: sha512-ICP2e+jsHvAj2E2lIHxa5tjXRlKDJo4IdvPvCXbXQGdzSfmSpNVyIKMvoZHjDY9DP0zV17iI85o90vRFXNccRw==}
    engines: {node: '>=12'}
    dev: true

  /xml-utils@1.3.0:
    resolution: {integrity: sha512-i4PIrX33Wd66dvwo4syicwlwmnr6wuvvn4f2ku9hA67C2Uk62Xubczuhct+Evnd12/DV71qKNeDdJwES8HX1RA==}
    dev: false

  /xmlchars@2.2.0:
    resolution: {integrity: sha512-JZnDKK8B0RCDw84FNdDAIpZK+JuJw+s7Lz8nksI7SIuU3UXJJslUthsi+uWBUYOwPFwW7W7PRLRfUKpxjtjFCw==}
    dev: true

  /y18n@4.0.3:
    resolution: {integrity: sha512-JKhqTOwSrqNA1NY5lSztJ1GrBiUodLMmIZuLiDaMRJ+itFd+ABVE8XBjOvIWL+rSqNDC74LCSFmlb/U4UZ4hJQ==}
    dev: true

  /y18n@5.0.8:
    resolution: {integrity: sha512-0pfFzegeDWJHJIAmTLRP2DwHjdF5s7jo9tuztdQxAhINCdvS+3nGINqPd00AphqJR/0LhANUS6/+7SCb98YOfA==}
    engines: {node: '>=10'}
    dev: true

  /yallist@2.1.2:
    resolution: {integrity: sha512-ncTzHV7NvsQZkYe1DW7cbDLm0YpzHmZF5r/iyP3ZnQtMiJ+pjzisCiMNI+Sj+xQF5pXhSHxSB3uDbsBTzY/c2A==}
    dev: true

  /yallist@4.0.0:
    resolution: {integrity: sha512-3wdGidZyq5PB084XLES5TpOSRA3wjXAlIWMhum2kRcv/41Sn2emQ0dycQW4uZXLejwKvg6EsvbdlVL+FYEct7A==}
    dev: true

  /yaml@1.10.2:
    resolution: {integrity: sha512-r3vXyErRCYJ7wg28yvBY5VSoAF8ZvlcW9/BwUzEtUsjvX/DKs24dIkuwjtuprwJJHsbyUbLApepYTR1BN4uHrg==}
    engines: {node: '>= 6'}

  /yargs-parser@18.1.3:
    resolution: {integrity: sha512-o50j0JeToy/4K6OZcaQmW6lyXXKhq7csREXcDwk2omFPJEwUNOVtJKvmDr9EI1fAJZUyZcRF7kxGBWmRXudrCQ==}
    engines: {node: '>=6'}
    dependencies:
      camelcase: 5.3.1
      decamelize: 1.2.0
    dev: true

  /yargs-parser@21.1.1:
    resolution: {integrity: sha512-tVpsJW7DdjecAiFpbIB1e3qxIQsE6NoPc5/eTdrbbIC4h0LVsWhnoa3g+m2HclBIujHzsxZ4VJVA+GUuc2/LBw==}
    engines: {node: '>=12'}
    dev: true

  /yargs@15.4.1:
    resolution: {integrity: sha512-aePbxDmcYW++PaqBsJ+HYUFwCdv4LVvdnhBy78E57PIor8/OVvhMrADFFEDh8DHDFRv/O9i3lPhsENjO7QX0+A==}
    engines: {node: '>=8'}
    dependencies:
      cliui: 6.0.0
      decamelize: 1.2.0
      find-up: 4.1.0
      get-caller-file: 2.0.5
      require-directory: 2.1.1
      require-main-filename: 2.0.0
      set-blocking: 2.0.0
      string-width: 4.2.3
      which-module: 2.0.1
      y18n: 4.0.3
      yargs-parser: 18.1.3
    dev: true

  /yargs@17.7.1:
    resolution: {integrity: sha512-cwiTb08Xuv5fqF4AovYacTFNxk62th7LKJ6BL9IGUpTJrWoU7/7WdQGTP2SjKf1dUNBGzDd28p/Yfs/GI6JrLw==}
    engines: {node: '>=12'}
    dependencies:
      cliui: 8.0.1
      escalade: 3.1.1
      get-caller-file: 2.0.5
      require-directory: 2.1.1
      string-width: 4.2.3
      y18n: 5.0.8
      yargs-parser: 21.1.1
    dev: true

  /yn@3.1.1:
    resolution: {integrity: sha512-Ux4ygGWsu2c7isFWe8Yu1YluJmqVhxqK2cLXNQA5AcC3QfbGNpM7fu0Y8b/z16pXLnFxZYvWhd3fhBY9DLmC6Q==}
    engines: {node: '>=6'}
    dev: true

  /yocto-queue@0.1.0:
    resolution: {integrity: sha512-rVksvsnNCdJ/ohGc6xgPwyN8eheCxsiLM8mxuE/t/mOVqJewPuO1miLpTHQiRgTKCLexL4MeAFVagts7HmNZ2Q==}
    engines: {node: '>=10'}
    dev: true

  /yocto-queue@1.0.0:
    resolution: {integrity: sha512-9bnSc/HEW2uRy67wc+T8UwauLuPJVn28jb+GtJY16iiKWyvmYJRXVT4UamsAEGQfPohgr2q4Tq0sQbQlxTfi1g==}
    engines: {node: '>=12.20'}
    dev: true

  /zod-validation-error@2.1.0(zod@3.22.4):
    resolution: {integrity: sha512-VJh93e2wb4c3tWtGgTa0OF/dTt/zoPCPzXq4V11ZjxmEAFaPi/Zss1xIZdEB5RD8GD00U0/iVXgqkF77RV7pdQ==}
    engines: {node: '>=18.0.0'}
    peerDependencies:
      zod: ^3.18.0
    dependencies:
      zod: 3.22.4
    dev: true

  /zod@3.22.4:
    resolution: {integrity: sha512-iC+8Io04lddc+mVqQ9AZ7OQ2MrUKGN+oIQyq1vemgt46jwCwLfhq7/pwnBnNXXXZb8VTVLKwp9EDkx+ryxIWmg==}
    dev: true<|MERGE_RESOLUTION|>--- conflicted
+++ resolved
@@ -58,16 +58,11 @@
         specifier: ^1.1.1
         version: 1.1.1(@chakra-ui/react@2.8.2)(@emotion/cache@11.11.0)(@emotion/react@11.11.1)(@emotion/styled@11.11.0)(framer-motion@10.16.16)(react-dom@18.2.0)(react@18.2.0)
       '@open-pioneer/core':
-<<<<<<< HEAD
-        specifier: ^1.2.0
-        version: 1.2.0
+        specifier: ^1.2.1
+        version: 1.2.1
       '@open-pioneer/http':
         specifier: ^2.1.0
-        version: 2.1.0(@open-pioneer/core@1.2.0)(@open-pioneer/runtime@2.0.1)
-=======
-        specifier: ^1.2.1
-        version: 1.2.1
->>>>>>> 07b608c7
+        version: 2.1.1(@open-pioneer/core@1.2.1)(@open-pioneer/runtime@2.0.2)
       '@open-pioneer/integration':
         specifier: ^2.0.2
         version: 2.0.2(@open-pioneer/runtime@2.0.2)
@@ -412,16 +407,11 @@
         specifier: ^1.1.1
         version: 1.1.1(@chakra-ui/react@2.8.2)(@emotion/cache@11.11.0)(@emotion/react@11.11.1)(@emotion/styled@11.11.0)(framer-motion@10.16.16)(react-dom@18.2.0)(react@18.2.0)
       '@open-pioneer/core':
-<<<<<<< HEAD
-        specifier: ^1.2.0
-        version: 1.2.0
+        specifier: ^1.2.1
+        version: 1.2.1
       '@open-pioneer/http':
         specifier: ^2.1.0
-        version: 2.1.0(@open-pioneer/core@1.2.0)(@open-pioneer/runtime@2.0.1)
-=======
-        specifier: ^1.2.1
-        version: 1.2.1
->>>>>>> 07b608c7
+        version: 2.1.1(@open-pioneer/core@1.2.1)(@open-pioneer/runtime@2.0.2)
       '@open-pioneer/react-utils':
         specifier: workspace:^
         version: link:../react-utils
@@ -3416,23 +3406,18 @@
   /@open-pioneer/core@1.2.1:
     resolution: {integrity: sha512-LuDc+jPxI5U+B0L6+dHu1PNqeVni2FD/mG2A/EoZQMnoT9ICDp3jChEFooGA7RbbR6wSum2DS4OjxBRoJvx0Ng==}
 
-<<<<<<< HEAD
-  /@open-pioneer/http@2.1.0(@open-pioneer/core@1.2.0)(@open-pioneer/runtime@2.0.1):
-    resolution: {integrity: sha512-DcRyIUH1BaXbhbXyNV1DM9ZqYF+nXWi0UmD3/B8W5HmN7gZ2Ya7rwwx1T7o2ZXB0IykhJ58Y+eS1+2TAmf58Jw==}
-    peerDependencies:
-      '@open-pioneer/core': ^1.2.0
-      '@open-pioneer/runtime': ^2.0.1
-    dependencies:
-      '@open-pioneer/core': 1.2.0
-      '@open-pioneer/runtime': 2.0.1(@formatjs/intl@2.9.9)(@open-pioneer/base-theme@0.2.0)(@open-pioneer/chakra-integration@1.1.1)(@open-pioneer/core@1.2.0)(@open-pioneer/runtime-react-support@1.0.0)(react-dom@18.2.0)(react@18.2.0)
-    dev: false
-
-  /@open-pioneer/integration@2.0.1(@open-pioneer/runtime@2.0.1):
-    resolution: {integrity: sha512-aDP8JDuZTcKiz2AOS+kkx4QZhyVoGUOd3s1vbGCsdwQlvlqhMIKPHXqv+MhOn9qdPdMESzE8dC3BV+v/YElFCw==}
-=======
+  /@open-pioneer/http@2.1.1(@open-pioneer/core@1.2.1)(@open-pioneer/runtime@2.0.2):
+    resolution: {integrity: sha512-4qA6kQv7LvcNxbJePUuNHlmYq2m5EMxzVCGlztSkOUUYJav62DRZ8DaH7fzVR5X4MF2Hm99IzgRDsQt2fTuBFQ==}
+    peerDependencies:
+      '@open-pioneer/core': ^1.2.1
+      '@open-pioneer/runtime': ^2.0.2
+    dependencies:
+      '@open-pioneer/core': 1.2.1
+      '@open-pioneer/runtime': 2.0.2(@formatjs/intl@2.9.9)(@open-pioneer/base-theme@0.2.0)(@open-pioneer/chakra-integration@1.1.1)(@open-pioneer/core@1.2.1)(@open-pioneer/runtime-react-support@1.0.0)(react-dom@18.2.0)(react@18.2.0)
+    dev: false
+
   /@open-pioneer/integration@2.0.2(@open-pioneer/runtime@2.0.2):
     resolution: {integrity: sha512-+lB29Fpq3swZ2yR/+ukP+eCDa6U1CGly1JTTXtWH7yim5Iakir0wyn0cuxf6SG2YmdKqiu2AYpE6UZqXU5wshA==}
->>>>>>> 07b608c7
     peerDependencies:
       '@open-pioneer/runtime': ^2.0.2
     dependencies:
