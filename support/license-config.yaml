# List of allowed dependency licenses.
allowedLicenses:
  - "Apache-2.0"
  - "MIT"
  - "ISC"
  - "BSD-3-Clause"
  - "BSD-2-Clause"
  - "0BSD"
  - "CC0-1.0"
  - "WTFPL"
  - "Unlicense"

# Some licenses are detected incorrectly.
# Their information can be overwritten here.
# Paths are relative to the project's directory on disk by default (somewhere in node_modules).
# Version and name must match exactly, otherwise entries here are not applied:
#
# To overwrite licenses with a custom file that is not part of the original package,
# configure the license like this:
#
#   - name: "some-package"
#     version: "1.0.6"
#     license: "MIT"
#     licenseFiles:
#      - custom: "./licenses/some-package-license.txt"
#
# `custom` makes the path relative to this directory instead of the package's directory.

overrideLicenses:
  # 'license' missing in package.json but LICENSE file exists:
  - name: "react-universal-interface"
    version: "0.6.2"
    license: "Unlicense"
  - name: "fast-shallow-equal"
    version: "1.0.0"
    license: "Unlicense"

  # Different parts of this package are under different licenses
  - name: "pako"
    version: "2.1.0"
    license: "MIT and Zlib"
    licenseFiles:
      - "./LICENSE"
      - "./lib/zlib/README"

  # readme contains license text
  - name: "react-remove-scroll-bar"
    version: "2.3.4"
    licenseFiles:
      - "./README.md"

  # readme contains license text
  - name: "lerc"
    version: "3.0.0"
    licenseFiles:
      - "./README.md"

  # Declares 'license': 'MIT' in package.json but contains no license file.
  # License file was added to the GitHub repository after the 1.0.6 release:
  # https://github.com/sudodoki/toggle-selection/blob/538dc4e9de40b8aee41f1e9066a4c5de3f4adc0a/LICENSE
  #
  # Author confirmed via email that license applies to older releases as well (no new release yet).
  - name: "toggle-selection"
    version: "1.0.6"
    licenseFiles:
      - custom: "./licenses/toggle_selection_mit"

  # Declares 'license': 'MIT' in package.json but does not contain a license file.
  # Author merged our pull request and confirmed the license (no new release yet):
  # https://github.com/theKashey/react-style-singleton/pull/7
  - name: "react-style-singleton"
    version: "2.2.1"
    licenseFiles:
      - custom: "./licenses/react_style_singleton_mit"

  # Readme contains original MIT license which got lost during fork / development at some point
  # Retrieved on 2023-09-27 from https://github.com/mapbox/jsonlint
  # See also commit: https://github.com/mapbox/jsonlint/commit/21c821af6c176bc0b8d240d715d416223d1deb7b
  - name: "@mapbox/jsonlint-lines-primitives"
    version: "2.0.2"
    license: "MIT"
    licenseFiles:
      - custom: "./licenses/mapbox_jsonlint_readme_mit.md"

  # Readme only contains link to http://deanlandolt.mit-license.org/
  # The full text was retrieved on 2023-10-27
  - name: "bytewise"
    version: "1.1.0"
    licenseFiles:
      - custom: "./licenses/bytewise_mit"

  # Readme only contains link to http://deanlandolt.mit-license.org/
  # The full text was retrieved on 2023-10-27
  - name: "typewise"
    version: "1.0.3"
    licenseFiles:
      - custom: "./licenses/typewise_mit"

<<<<<<< HEAD
  # NPM artifact does not ship with a license; github repository tagged with the released version
  # does contain it however:
  # https://github.com/JedWatson/react-select/blob/react-select%405.7.7/LICENSE
  # The full license text was retrieved on 2023-11-17
  - name: "react-select"
    version: "5.7.7"
    licenseFiles:
      - custom: "./licenses/react_select_mit"
=======
  # Missing license document in npm artifact.
  # Licenses added after 3.0 release via pull request.
  # License text downloaded on 2023-11-15.
  #
  # See https://github.com/colorjs/color-rgba/pull/6
  - name: "color-rgba"
    version: "3.0.0"
    licenseFiles:
      - custom: "./licenses/color_rgba_mit"
>>>>>>> 5823ddf6
<|MERGE_RESOLUTION|>--- conflicted
+++ resolved
@@ -96,7 +96,6 @@
     licenseFiles:
       - custom: "./licenses/typewise_mit"
 
-<<<<<<< HEAD
   # NPM artifact does not ship with a license; github repository tagged with the released version
   # does contain it however:
   # https://github.com/JedWatson/react-select/blob/react-select%405.7.7/LICENSE
@@ -105,7 +104,7 @@
     version: "5.7.7"
     licenseFiles:
       - custom: "./licenses/react_select_mit"
-=======
+
   # Missing license document in npm artifact.
   # Licenses added after 3.0 release via pull request.
   # License text downloaded on 2023-11-15.
@@ -114,5 +113,4 @@
   - name: "color-rgba"
     version: "3.0.0"
     licenseFiles:
-      - custom: "./licenses/color_rgba_mit"
->>>>>>> 5823ddf6
+      - custom: "./licenses/color_rgba_mit"