<!doctype html>
<html lang="en">
    <head>
        <meta charset="UTF-8" />
        <meta name="viewport" content="width=device-width, initial-scale=1.0" />
        <title>OpenLayers Base Packages for Open Pioneer Trails</title>
        <link rel="icon" type="image/x-icon" href="favicon.ico" />
        <style>
            body {
                max-width: 800px;
                margin: 0 auto;
                padding: 10px;
                font-family: Arial, Helvetica, sans-serif;
            }
            p {
                line-height: 1.6;
            }
            li {
                margin-bottom: 10px;
            }
        </style>
    </head>
    <body>
        <h1>Samples overview</h1>

        <p>
            Welcome to the samples overview for
            <a
                href="https://github.com/open-pioneer/trails-openlayers-base-packages"
                target="_blank"
                >OpenLayers Base Packages</a
            >. These packages are intended to be used with the
            <a href="https://github.com/open-pioneer#open-pioneer-trails" target="_blank"
                >Open Pioneer Trails</a
            >
            framework. The source code for the samples can be found in the
            <code>src/samples/</code> directory.
        </p>
        <h2>Samples</h2>
        <ul>
            <li>
                <a href="./samples/map-sample/">Default</a>
                <br />
                This app shows a sample setup of the main features.
            </li>
            <li>
                <a href="./samples/auth-sample/">Authentication</a>
                <br />
                Sample app for the authentication package.
            </li>
            <li>
                <a href="./samples/notify-sample/">Notifier</a>
                <br />
                Demonstrates how to use notifications.
            </li>
            <li>
                <a href="./samples/ogc-feature-sample/">OGC API - Features</a>
                <br />
                Demonstrates the usage of an "OGC API - Features" layer in the map.
            </li>
        </ul>

        <h2>Test applications</h2>
        <p>These apps are primarily used for testing.</p>
        <ul>
            <li>
                <a href="./samples/test-basemap-switcher/">Basemap switcher</a>
                <br />
                Test app for the basemap switcher
            </li>
            <li>
<<<<<<< HEAD
                <a href="./samples/test-search-result-handler/">Result handler</a>
                <br />
                Test app for the search result handler
=======
                <a href="./samples/theming-sample/">Theming</a>
                <br />
                Test app that shows the "trails" theme on Chakra UI components.
>>>>>>> 5823ddf6
            </li>
        </ul>

        <h2>Experimental features</h2>
        <p>These apps show features that are in an experimental state.</p>
        <ul>
            <li>
                <a href="./samples/experimental-sidebar/">Sidebar</a>
                <br />
                Test app for a sidebar.
            </li>
        </ul>
    </body>
</html><|MERGE_RESOLUTION|>--- conflicted
+++ resolved
@@ -69,15 +69,14 @@
                 Test app for the basemap switcher
             </li>
             <li>
-<<<<<<< HEAD
+                <a href="./samples/theming-sample/">Theming</a>
+                <br />
+                Test app that shows the "trails" theme on Chakra UI components.
+            </li>
+            <li>
                 <a href="./samples/test-search-result-handler/">Result handler</a>
                 <br />
                 Test app for the search result handler
-=======
-                <a href="./samples/theming-sample/">Theming</a>
-                <br />
-                Test app that shows the "trails" theme on Chakra UI components.
->>>>>>> 5823ddf6
             </li>
         </ul>
 
