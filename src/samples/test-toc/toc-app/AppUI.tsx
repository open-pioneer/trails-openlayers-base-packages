// SPDX-FileCopyrightText: 2023-2025 Open Pioneer project (https://github.com/open-pioneer)
// SPDX-License-Identifier: Apache-2.0
<<<<<<< HEAD
import { Box, Button, Flex, Text, VStack } from "@open-pioneer/chakra-integration";
import { DefaultMapProvider, MapAnchor, MapContainer, useMapModel } from "@open-pioneer/map";
import { ToolButton } from "@open-pioneer/map-ui-components";
import { SectionHeading, TitledSection } from "@open-pioneer/react-utils";
import { Toc, TocApi, TocReadyEvent } from "@open-pioneer/toc";
import { useIntl } from "open-pioneer:react-hooks";
import { useId, useRef, useState } from "react";
import { PiListLight } from "react-icons/pi";
=======
import { Box, Button, Flex, Text, VStack } from "@chakra-ui/react";
import { DefaultMapProvider, MapAnchor, MapContainer, useMapModel } from "@open-pioneer/map";
import { ToolButton } from "@open-pioneer/map-ui-components";
import { SectionHeading, TitledSection } from "@open-pioneer/react-utils";
import { LayerTocAttributes, Toc } from "@open-pioneer/toc";
import { useIntl } from "open-pioneer:react-hooks";
import { useId, useState } from "react";
import { LuMenu } from "react-icons/lu";
>>>>>>> 5e1cd777
import { MAP_ID } from "./MapConfigProviderImpl";

export function AppUI() {
    const intl = useIntl();
    const { map } = useMapModel(MAP_ID);
    const tocTitleId = useId();
    const [showToc, setShowToc] = useState<boolean>(true);
    const tocAPIRef = useRef<TocApi>(undefined);

    function toggleToc() {
        setShowToc(!showToc);
    }

    function tocReadyHandler(e: TocReadyEvent) {
        tocAPIRef.current = e.api;
    }

    function tocDisposedHandler() {
        tocAPIRef.current = undefined;
    }

    function toggleTocItem(layerId: string) {
        if (tocAPIRef.current) {
            const layerItem = tocAPIRef.current.getItemByLayerId(layerId);
            console.log("Current html element", layerItem?.htmlElement);
            const newState = !layerItem?.isExpanded;
            layerItem?.setExpanded(newState);
        }
    }

    return (
        map && (
            <DefaultMapProvider map={map}>
                <Flex height="100%" direction="column" overflow="hidden">
                    <TitledSection
                        title={
                            <Box
                                role="region"
                                aria-label={intl.formatMessage({ id: "ariaLabel.header" })}
                                textAlign="center"
                                py={1}
                            >
                                <SectionHeading size={"md"}>
                                    OpenLayers Base Packages - TOC and Health Check Sample
                                </SectionHeading>
                            </Box>
                        }
                    >
                        <Flex flex="1" direction="column">
                            <MapContainer
                                role="main"
                                aria-label={intl.formatMessage({ id: "ariaLabel.map" })}
                            >
                                <MapAnchor position="top-left" horizontalGap={10} verticalGap={10}>
                                    {showToc && (
                                        <Box
                                            backgroundColor="white"
                                            borderWidth="1px"
                                            borderRadius="lg"
                                            padding={2}
                                            boxShadow="lg"
                                            width={350}
                                        >
                                            {showToc && (
                                                <Box role="dialog" aria-labelledby={tocTitleId}>
                                                    <TitledSection
                                                        title={
                                                            <SectionHeading
                                                                id={tocTitleId}
                                                                size="md"
                                                                mb={2}
                                                            >
                                                                {intl.formatMessage({
                                                                    id: "tocTitle"
                                                                })}
                                                            </SectionHeading>
                                                        }
                                                    >
                                                        <Toc
                                                            showTools={true}
                                                            basemapSwitcherProps={{
                                                                allowSelectingEmptyBasemap: true
                                                            }}
                                                            collapsibleGroups={true}
                                                            initiallyCollapsed={true}
                                                            onReady={(e) => tocReadyHandler(e)}
                                                            onDisposed={() => tocDisposedHandler()}
                                                        />
                                                    </TitledSection>
                                                </Box>
                                            )}
                                        </Box>
                                    )}
                                </MapAnchor>
                                <MapAnchor position="top-right" horizontalGap={10} verticalGap={10}>
                                    <VStack
                                        backgroundColor="whiteAlpha.900"
                                        borderWidth="1px"
                                        borderRadius="lg"
                                        padding={2}
                                        boxShadow="lg"
                                        maxWidth="400px"
                                    >
                                        <Text as="b">Description</Text>
                                        <Text>
                                            This application can be used to test the TOC, including
                                            health checks for configured layers. Two base layers (
                                            {'"'}TopPlus Open
                                            {'"'} and {'"'}TopPlus Open (Grau){'"'}) and one
                                            operational layer ({'"'}Schulstandorte{'"'}) will be
                                            unavailable and should be marked as such by the UI.
                                        </Text>
                                        <Text>
                                            The toggle button allows testing expanded or collapsing
                                            specific toc items using the Toc{"'"}s API.
                                        </Text>
                                        <Button onClick={() => toggleTocItem("streets")}>
                                            Toggle streets group
                                        </Button>
                                    </VStack>
                                </MapAnchor>
                                <MapAnchor
                                    position="bottom-right"
                                    horizontalGap={10}
                                    verticalGap={45}
                                >
                                    <Flex
                                        role="toolbar"
                                        aria-label={intl.formatMessage({ id: "ariaLabel.toolbar" })}
                                        direction="column"
                                        gap={1}
                                        padding={1}
                                    >
                                        <ToolButton
                                            label={intl.formatMessage({ id: "tocTitle" })}
                                            icon={<LuMenu />}
                                            active={showToc}
                                            onClick={toggleToc}
                                        />
                                        <Button
                                            onClick={() => {
                                                if (map) {
                                                    const layer =
                                                        map.layers.getLayerById("bustops");
                                                    if (layer) {
                                                        const isInternal = layer.internal;
                                                        layer.setInternal(!isInternal);
                                                    }
                                                }
                                            }}
                                        >
                                            toggle layer internal
                                        </Button>
                                        <Button
                                            onClick={() => {
                                                if (map) {
                                                    const layer =
                                                        map.layers.getLayerById(
                                                            "street_network_wms"
                                                        );
                                                    if (layer) {
                                                        const listMode = (
                                                            layer.attributes.toc as
                                                                | LayerTocAttributes
                                                                | undefined
                                                        )?.listMode;
                                                        const newListMode =
                                                            listMode === "hide-children"
                                                                ? "show"
                                                                : "hide-children";
                                                        layer.updateAttributes({
                                                            toc: {
                                                                listMode: newListMode
                                                            }
                                                        });
                                                    }
                                                }
                                            }}
                                        >
                                            toggle toc list mode
                                        </Button>
                                    </Flex>
                                </MapAnchor>
                            </MapContainer>
                        </Flex>
                    </TitledSection>
                </Flex>
            </DefaultMapProvider>
        )
    );
}<|MERGE_RESOLUTION|>--- conflicted
+++ resolved
@@ -1,15 +1,5 @@
 // SPDX-FileCopyrightText: 2023-2025 Open Pioneer project (https://github.com/open-pioneer)
 // SPDX-License-Identifier: Apache-2.0
-<<<<<<< HEAD
-import { Box, Button, Flex, Text, VStack } from "@open-pioneer/chakra-integration";
-import { DefaultMapProvider, MapAnchor, MapContainer, useMapModel } from "@open-pioneer/map";
-import { ToolButton } from "@open-pioneer/map-ui-components";
-import { SectionHeading, TitledSection } from "@open-pioneer/react-utils";
-import { Toc, TocApi, TocReadyEvent } from "@open-pioneer/toc";
-import { useIntl } from "open-pioneer:react-hooks";
-import { useId, useRef, useState } from "react";
-import { PiListLight } from "react-icons/pi";
-=======
 import { Box, Button, Flex, Text, VStack } from "@chakra-ui/react";
 import { DefaultMapProvider, MapAnchor, MapContainer, useMapModel } from "@open-pioneer/map";
 import { ToolButton } from "@open-pioneer/map-ui-components";
@@ -18,7 +8,6 @@
 import { useIntl } from "open-pioneer:react-hooks";
 import { useId, useState } from "react";
 import { LuMenu } from "react-icons/lu";
->>>>>>> 5e1cd777
 import { MAP_ID } from "./MapConfigProviderImpl";
 
 export function AppUI() {
