--- conflicted
+++ resolved
@@ -18,11 +18,7 @@
 import { Geometry, LineString, Point, Polygon } from "ol/geom";
 import { MAP_ID } from "./MapConfigProviderImpl";
 import { Fill, Icon, Stroke, Style } from "ol/style";
-<<<<<<< HEAD
-import mapMarkerUrl2 from "@open-pioneer/map/assets/images/mapMarker2.png?url";
-=======
 import mapMarkerUrl2 from "./mapMarker2.png?url";
->>>>>>> 054c1079
 import { useRef, useState } from "react";
 
 export function AppUI() {
