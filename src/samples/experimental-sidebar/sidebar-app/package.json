--- conflicted
+++ resolved
@@ -12,12 +12,8 @@
         "@open-pioneer/map": "workspace:^",
         "@open-pioneer/runtime": "^1.1.0",
         "@open-pioneer/react-utils": "workspace:^",
-<<<<<<< HEAD
         "@open-pioneer/theme": "workspace:^",
-        "ol": "^8.1.0",
-=======
         "ol": "^8.2.0",
->>>>>>> 39ebc992
         "react": "^18.2.0",
         "react-dom": "^18.2.0",
         "react-icons": "^4.11.0",
