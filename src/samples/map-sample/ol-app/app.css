--- conflicted
+++ resolved
@@ -4,39 +4,4 @@
     top: 0;
     background-color: rgba(255, 255, 255, 0.7);
     transition: width 300ms ease-out 0s;
-<<<<<<< HEAD
-}
-
-.right-bottom {
-    position: absolute;
-    right: 0;
-    bottom: 0;
-    background: white;
-}
-
-.zoom-controls {
-    position: absolute;
-    z-index: 1000;
-    bottom: 2rem;
-    right: 1rem;
-}
-
-.map-panel {
-    position: absolute;
-    top: 0;
-    right: 0;
-}
-
-.ol-control.ol-zoom {
-    left: unset;
-    right: 0.5em;
-}
-
-.initial-extent {
-    position: absolute;
-    z-index: 1000;
-    bottom: 8rem;
-    right: 1rem;
-=======
->>>>>>> 73ecb72a
 }