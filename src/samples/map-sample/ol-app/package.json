--- conflicted
+++ resolved
@@ -9,13 +9,9 @@
         "@open-pioneer/chakra-integration": "^1.1.3",
         "@open-pioneer/coordinate-viewer": "workspace:^",
         "@open-pioneer/editing": "workspace:^",
-<<<<<<< HEAD
-        "@open-pioneer/http": "^2.1.7",
-=======
         "@open-pioneer/experimental-layout-sidebar": "workspace:^",
         "@open-pioneer/geolocation": "workspace:^",
         "@open-pioneer/http": "^2.1.8",
->>>>>>> 28e092aa
         "@open-pioneer/legend": "workspace:^",
         "@open-pioneer/map": "workspace:^",
         "@open-pioneer/map-navigation": "workspace:^",
@@ -23,13 +19,9 @@
         "@open-pioneer/measurement": "workspace:^",
         "@open-pioneer/notifier": "^0.3.5",
         "@open-pioneer/ogc-features": "workspace:^",
-<<<<<<< HEAD
-        "@open-pioneer/react-utils": "workspace:^",
-=======
         "@open-pioneer/overview-map": "workspace:^",
         "@open-pioneer/printing": "workspace:^",
         "@open-pioneer/react-utils": "^1.0.0",
->>>>>>> 28e092aa
         "@open-pioneer/result-list": "workspace:^",
         "@open-pioneer/runtime": "^2.1.6",
         "@open-pioneer/scale-bar": "workspace:^",
@@ -41,16 +33,10 @@
         "ol": "^9.2.4",
         "react": "^18.3.1",
         "react-dom": "^18.3.1",
-<<<<<<< HEAD
-        "react-icons": "^4.12.0",
-        "react-use": "^17.4.2",
+        "react-icons": "^5.2.1",
+        "react-use": "^17.5.1",
         "@conterra/reactivity-core": "^0.4.0",
         "@open-pioneer/reactivity": "^0.1.0"
-=======
-        "react-icons": "^5.2.1",
-        "react-use": "^17.5.1",
-        "valtio": "^1.12.1"
->>>>>>> 28e092aa
     },
     "version": "0.0.14"
 }