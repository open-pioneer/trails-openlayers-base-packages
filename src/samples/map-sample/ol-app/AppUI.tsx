// SPDX-FileCopyrightText: con terra GmbH and contributors
// SPDX-License-Identifier: Apache-2.0
import { Box, Button, Flex, Tooltip } from "@open-pioneer/chakra-integration";
import { CoordinateViewer } from "@open-pioneer/coordinate-viewer";
import { MapAnchor, MapContainer } from "@open-pioneer/map";
import { InitialExtent, ZoomIn, ZoomOut } from "@open-pioneer/map-navigation";
import { Measurement } from "@open-pioneer/measurement";
import { SectionHeading, TitledSection } from "@open-pioneer/react-utils";
import { ScaleViewer } from "@open-pioneer/scale-viewer";
import { Toc } from "@open-pioneer/toc";
import { ScaleComponent } from "map-sample-scale-component";
import { useIntl } from "open-pioneer:react-hooks";
import { useState } from "react";
import { PiRulerFill, PiRulerLight } from "react-icons/pi";
import { MAP_ID } from "./MapConfigProviderImpl";
import { useId } from "react";

export function AppUI() {
    const intl = useIntl();
    const tocTitleId = useId();
    const measurementTitleId = useId();
    const [measurementIsActive, setMeasurementIsActive] = useState<boolean>(false);

    function toggleMeasurement() {
        setMeasurementIsActive(!measurementIsActive);
    }
    return (
        <Flex height="100%" direction="column" overflow="hidden">
            <TitledSection
                title={
                    <Box
                        role="region"
                        aria-label={intl.formatMessage({ id: "ariaLabel.header" })}
                        textAlign="center"
                        py={1}
                    >
                        <SectionHeading size={"md"}>
                            OpenLayers Base Packages - Default Sample
                        </SectionHeading>
                    </Box>
                }
            >
                <Flex flex="1" direction="column" position="relative">
                    <MapContainer
                        mapId={MAP_ID}
                        role="application"
                        aria-label={intl.formatMessage({ id: "ariaLabel.map" })}
                    >
                        <MapAnchor position="top-left" horizontalGap={20} verticalGap={20}>
                            <Box
                                role="dialog"
                                aria-labelledby={tocTitleId}
                                backgroundColor="white"
                                borderWidth="1px"
                                borderRadius="lg"
                                padding={2}
                                boxShadow="lg"
                            >
<<<<<<< HEAD
                                <TitledSection
                                    title={
                                        <SectionHeading id={tocTitleId} size="md" mb={2}>
                                            {intl.formatMessage({ id: "tocTitle" })}
                                        </SectionHeading>
                                    }
                                >
                                    <Toc
                                        mapId={MAP_ID}
                                        basemapSwitcherProps={{
                                            allowSelectingEmptyBasemap: true
                                        }}
                                    />
                                </TitledSection>
                            </Box>
                            {measurementIsActive && (
                                <Box
                                    role="dialog"
                                    aria-labelledby={measurementTitleId}
                                    backgroundColor="white"
                                    borderWidth="1px"
                                    borderRadius="lg"
                                    padding={2}
                                    boxShadow="lg"
                                    mt={5}
                                >
                                    <TitledSection
                                        title={
                                            <SectionHeading
                                                id={measurementTitleId}
                                                size="md"
                                                mb={2}
                                            >
                                                {intl.formatMessage({ id: "measurementTitle" })}
=======
                                <Box>
                                    <TitledSection
                                        title={
                                            <SectionHeading size="md" mb={2}>
                                                {intl.formatMessage({ id: "tocTitle" })}
>>>>>>> 71a2dca8
                                            </SectionHeading>
                                        }
                                    >
                                        <Toc
                                            mapId={MAP_ID}
                                            basemapSwitcherProps={{
                                                allowSelectingEmptyBasemap: true
                                            }}
                                        />
                                    </TitledSection>
                                </Box>
                                {measurementIsActive && (
                                    <Box mt={5}>
                                        <TitledSection
                                            title={
                                                <SectionHeading size="md" mb={2}>
                                                    {intl.formatMessage({ id: "measurementTitle" })}
                                                </SectionHeading>
                                            }
                                        >
                                            <Measurement mapId={MAP_ID} />
                                        </TitledSection>
                                    </Box>
                                )}
                            </Box>
                        </MapAnchor>
                        <MapAnchor position="bottom-right" horizontalGap={10} verticalGap={30}>
                            <Flex
                                role="toolbar"
                                aria-label={intl.formatMessage({ id: "ariaLabel.toolbar" })}
                                direction="column"
                                gap={1}
                                padding={1}
                            >
                                <Tooltip
                                    label={intl.formatMessage({ id: "measurementTitle" })}
                                    placement="auto"
                                    openDelay={500}
                                >
                                    <Button
                                        aria-label={intl.formatMessage({ id: "measurementTitle" })}
                                        leftIcon={
                                            measurementIsActive ? <PiRulerFill /> : <PiRulerLight />
                                        }
                                        onClick={toggleMeasurement}
                                        iconSpacing={0}
                                        padding={0}
                                    />
                                </Tooltip>
                                <InitialExtent mapId={MAP_ID} />
                                <ZoomIn mapId={MAP_ID} />
                                <ZoomOut mapId={MAP_ID} />
                            </Flex>
                        </MapAnchor>
                    </MapContainer>
                </Flex>
                <Flex
                    role="region"
                    aria-label={intl.formatMessage({ id: "ariaLabel.footer" })}
                    gap={3}
                    alignItems="center"
                    justifyContent="center"
                >
                    <CoordinateViewer mapId={MAP_ID} precision={2} />
                    <ScaleComponent mapId={MAP_ID} />
                    <ScaleViewer mapId={MAP_ID} />
                </Flex>
            </TitledSection>
        </Flex>
    );
}<|MERGE_RESOLUTION|>--- conflicted
+++ resolved
@@ -48,56 +48,17 @@
                     >
                         <MapAnchor position="top-left" horizontalGap={20} verticalGap={20}>
                             <Box
-                                role="dialog"
-                                aria-labelledby={tocTitleId}
                                 backgroundColor="white"
                                 borderWidth="1px"
                                 borderRadius="lg"
                                 padding={2}
                                 boxShadow="lg"
                             >
-<<<<<<< HEAD
-                                <TitledSection
-                                    title={
-                                        <SectionHeading id={tocTitleId} size="md" mb={2}>
-                                            {intl.formatMessage({ id: "tocTitle" })}
-                                        </SectionHeading>
-                                    }
-                                >
-                                    <Toc
-                                        mapId={MAP_ID}
-                                        basemapSwitcherProps={{
-                                            allowSelectingEmptyBasemap: true
-                                        }}
-                                    />
-                                </TitledSection>
-                            </Box>
-                            {measurementIsActive && (
-                                <Box
-                                    role="dialog"
-                                    aria-labelledby={measurementTitleId}
-                                    backgroundColor="white"
-                                    borderWidth="1px"
-                                    borderRadius="lg"
-                                    padding={2}
-                                    boxShadow="lg"
-                                    mt={5}
-                                >
+                                <Box role="dialog" aria-labelledby={tocTitleId}>
                                     <TitledSection
                                         title={
-                                            <SectionHeading
-                                                id={measurementTitleId}
-                                                size="md"
-                                                mb={2}
-                                            >
-                                                {intl.formatMessage({ id: "measurementTitle" })}
-=======
-                                <Box>
-                                    <TitledSection
-                                        title={
-                                            <SectionHeading size="md" mb={2}>
+                                            <SectionHeading id={tocTitleId} size="md" mb={2}>
                                                 {intl.formatMessage({ id: "tocTitle" })}
->>>>>>> 71a2dca8
                                             </SectionHeading>
                                         }
                                     >
@@ -110,10 +71,14 @@
                                     </TitledSection>
                                 </Box>
                                 {measurementIsActive && (
-                                    <Box mt={5}>
+                                    <Box role="dialog" aria-labelledby={measurementTitleId} mt={5}>
                                         <TitledSection
                                             title={
-                                                <SectionHeading size="md" mb={2}>
+                                                <SectionHeading
+                                                    id={measurementTitleId}
+                                                    size="md"
+                                                    mb={2}
+                                                >
                                                     {intl.formatMessage({ id: "measurementTitle" })}
                                                 </SectionHeading>
                                             }
