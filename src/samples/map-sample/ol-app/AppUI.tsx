--- conflicted
+++ resolved
@@ -19,8 +19,7 @@
 import { useId, useMemo, useState } from "react";
 import { PiListLight, PiMapTrifold, PiRulerLight } from "react-icons/pi";
 import { MAP_ID } from "./MapConfigProviderImpl";
-<<<<<<< HEAD
-import { NominatimGeocoder } from "./search-source-examples/testSources";
+import { PhotonGeocoder } from "./search-source-examples/testSources";
 import { OgcFeatureSearchSource } from "@open-pioneer/ogc-features";
 
 const sources = [
@@ -40,7 +39,6 @@
         rewriteUrlFunction(url) {
             url.searchParams.set("limit", "1");
             url.searchParams.set("properties", "name"); // return `name` inside of `features[].properties` only
-            console.log(url.toString());
             return url;
         }
     }),
@@ -54,14 +52,8 @@
         collectionId: "vineyards",
         searchProperty: "name"
     }),
-    new NominatimGeocoder("city", "Städte"),
-    new NominatimGeocoder("street", "Straßen")
+    new PhotonGeocoder("Photon Geocoder", ["city", "street"])
 ];
-=======
-import { PhotonGeocoder } from "./search-source-examples/testSources";
-
-const sources = [new PhotonGeocoder("Photon Geocoder", ["city", "street"])];
->>>>>>> 8265abef
 
 export function AppUI() {
     const intl = useIntl();
