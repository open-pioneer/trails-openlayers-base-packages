--- conflicted
+++ resolved
@@ -1,10 +1,14 @@
 // SPDX-FileCopyrightText: 2023 Open Pioneer project (https://github.com/open-pioneer)
 // SPDX-License-Identifier: Apache-2.0
-<<<<<<< HEAD
-import { Box, Flex, FormControl, FormLabel, Text } from "@open-pioneer/chakra-integration";
-=======
-import { Box, Button, Flex, Tooltip } from "@open-pioneer/chakra-integration";
->>>>>>> 9e69f800
+import {
+    Box,
+    Button,
+    Flex,
+    FormControl,
+    FormLabel,
+    Text,
+    Tooltip
+} from "@open-pioneer/chakra-integration";
 import { CoordinateViewer } from "@open-pioneer/coordinate-viewer";
 import { MapAnchor, MapContainer } from "@open-pioneer/map";
 import { InitialExtent, ZoomIn, ZoomOut } from "@open-pioneer/map-navigation";
@@ -17,13 +21,9 @@
 import { useState } from "react";
 import { PiRulerFill, PiRulerLight } from "react-icons/pi";
 import { MAP_ID } from "./MapConfigProviderImpl";
-<<<<<<< HEAD
-import { SectionHeading, TitledSection } from "@open-pioneer/react-utils";
+import { useId } from "react";
 import { Geolocation } from "@open-pioneer/geolocation";
 import { Notifier } from "@open-pioneer/notifier";
-=======
-import { useId } from "react";
->>>>>>> 9e69f800
 
 export function AppUI() {
     const intl = useIntl();
