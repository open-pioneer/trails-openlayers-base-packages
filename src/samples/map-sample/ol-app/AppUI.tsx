--- conflicted
+++ resolved
@@ -7,11 +7,6 @@
 import { InitialExtent, ZoomIn, ZoomOut } from "@open-pioneer/map-navigation";
 import { Measurement } from "@open-pioneer/measurement";
 import { Notifier } from "@open-pioneer/notifier";
-<<<<<<< HEAD
-import { NominatimGeocoder } from "./search-source-examples/testSources";
-import { Search } from "@open-pioneer/search";
-=======
->>>>>>> 7e39db8d
 import { OverviewMap } from "@open-pioneer/overview-map";
 import { SectionHeading, TitledSection, ToolButton } from "@open-pioneer/react-utils";
 import { ScaleBar } from "@open-pioneer/scale-bar";
@@ -24,7 +19,7 @@
 import { useId, useMemo, useState } from "react";
 import { PiListLight, PiMapTrifold, PiRulerLight } from "react-icons/pi";
 import { MAP_ID } from "./MapConfigProviderImpl";
-<<<<<<< HEAD
+import { NominatimGeocoder } from "./search-source-examples/testSources";
 import { OgcFeaturesSearchSource } from "@open-pioneer/ogc-features";
 
 const sources = [
@@ -52,11 +47,6 @@
         collectionId: "vineyards",
         searchProperty: "name"
     }),
-=======
-import { NominatimGeocoder } from "./search-source-examples/testSources";
-
-const sources = [
->>>>>>> 7e39db8d
     new NominatimGeocoder("city", "Städte"),
     new NominatimGeocoder("street", "Straßen")
 ];
