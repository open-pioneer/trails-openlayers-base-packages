--- conflicted
+++ resolved
@@ -27,13 +27,7 @@
 import { PiBookmarksSimpleBold, PiListLight, PiMapTrifold, PiRulerLight } from "react-icons/pi";
 import { MAP_ID } from "./MapConfigProviderImpl";
 import { PhotonGeocoder } from "./search-source-examples/testSources";
-<<<<<<< HEAD
 import { OgcFeatureSearchSource } from "@open-pioneer/ogc-features";
-import { SpatialBookmark } from "@open-pioneer/spatial-bookmark";
-=======
-
-const sources = [new PhotonGeocoder("Photon Geocoder", ["city", "street"])];
->>>>>>> 2e06b527
 
 const sources = [
     // new OgcFeatureSearchSource("Feldblöcke", {
