--- conflicted
+++ resolved
@@ -13,14 +13,10 @@
 import { useState } from "react";
 import { PiRulerFill, PiRulerLight } from "react-icons/pi";
 import { MAP_ID } from "./MapConfigProviderImpl";
-<<<<<<< HEAD
-import { SectionHeading, TitledSection } from "@open-pioneer/react-utils";
 import { OverviewMap } from "@open-pioneer/overview-map";
 
 import OSM from "ol/source/OSM.js";
 import TileLayer from "ol/layer/Tile.js";
-=======
->>>>>>> e8b63fa1
 
 export function AppUI() {
     const intl = useIntl();
