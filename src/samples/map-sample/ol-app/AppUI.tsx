--- conflicted
+++ resolved
@@ -38,6 +38,10 @@
     function toggleMeasurement() {
         setMeasurementIsActive(!measurementIsActive);
     }
+
+    function toggleSearch() {
+        setSearchIsActive(!searchIsActive);
+    }
     return (
         <Flex height="100%" direction="column" overflow="hidden">
             <TitledSection
@@ -70,11 +74,11 @@
                                     boxShadow="lg"
                                     mt={5}
                                 >
-<<<<<<< HEAD
-                                    <Search mapId={MAP_ID} sources={sources} />
-=======
-                                    <Search mapId={MAP_ID} searchTypingDelay={500} />
->>>>>>> 7303c253
+                                    <Search
+                                        mapId={MAP_ID}
+                                        sources={sources}
+                                        searchTypingDelay={500}
+                                    />
                                 </Box>
                             )}
                             <Box
@@ -141,6 +145,7 @@
                                                 <PiFileMagnifyingGlassLight />
                                             )
                                         }
+                                        onClick={toggleSearch}
                                         iconSpacing={0}
                                         padding={0}
                                     />
