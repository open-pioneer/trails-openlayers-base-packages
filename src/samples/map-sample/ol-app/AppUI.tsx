--- conflicted
+++ resolved
@@ -77,7 +77,6 @@
                         role="main"
                         aria-label={intl.formatMessage({ id: "ariaLabel.map" })}
                     >
-<<<<<<< HEAD
                         <Box
                             backgroundColor="white"
                             borderWidth="1px"
@@ -101,30 +100,6 @@
                                 }}
                             />
                         </Box>
-                        <MapAnchor position="top-left" horizontalGap={20} verticalGap={20}>
-                            <Box
-                                backgroundColor="white"
-                                borderWidth="1px"
-                                borderRadius="lg"
-                                padding={2}
-                                boxShadow="lg"
-                            >
-                                <Box role="dialog" aria-labelledby={tocTitleId}>
-                                    <TitledSection
-                                        title={
-                                            <SectionHeading id={tocTitleId} size="md" mb={2}>
-                                                {intl.formatMessage({ id: "tocTitle" })}
-                                            </SectionHeading>
-                                        }
-                                    >
-                                        <Toc
-                                            mapId={MAP_ID}
-                                            basemapSwitcherProps={{
-                                                allowSelectingEmptyBasemap: true
-                                            }}
-                                        />
-                                    </TitledSection>
-=======
                         <MapAnchor position="top-left" horizontalGap={10} verticalGap={10}>
                             {(showToc || measurementIsActive) && (
                                 <Box
@@ -176,7 +151,6 @@
                                             </TitledSection>
                                         </Box>
                                     )}
->>>>>>> c2048825
                                 </Box>
                             )}
                         </MapAnchor>
