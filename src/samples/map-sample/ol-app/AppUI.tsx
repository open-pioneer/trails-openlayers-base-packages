--- conflicted
+++ resolved
@@ -17,11 +17,13 @@
 import OSM from "ol/source/OSM.js";
 import { useIntl } from "open-pioneer:react-hooks";
 import { useId, useMemo, useState } from "react";
-<<<<<<< HEAD
-import { PiImagesLight, PiListLight, PiMapTrifold, PiRulerLight } from "react-icons/pi";
-=======
-import { PiListLight, PiMapTrifold, PiRulerLight, PiBookmarksSimpleBold } from "react-icons/pi";
->>>>>>> ec6bcf62
+import {
+    PiImagesLight,
+    PiListLight,
+    PiMapTrifold,
+    PiRulerLight,
+    PiBookmarksSimpleBold
+} from "react-icons/pi";
 import { MAP_ID } from "./MapConfigProviderImpl";
 import { PhotonGeocoder } from "./search-source-examples/testSources";
 import { Legend } from "@open-pioneer/legend";
@@ -33,11 +35,8 @@
     const intl = useIntl();
     const tocTitleId = useId();
     const measurementTitleId = useId();
-<<<<<<< HEAD
     const legendTitleId = useId();
-=======
     const spatialBookmarkTitle = useId();
->>>>>>> ec6bcf62
     const { map } = useMapModel(MAP_ID);
     const [measurementIsActive, setMeasurementIsActive] = useState<boolean>(false);
     const [legendIsActive, setLegendIsActive] = useState<boolean>(false);
