// SPDX-FileCopyrightText: 2023 Open Pioneer project (https://github.com/open-pioneer)
// SPDX-License-Identifier: Apache-2.0
<<<<<<< HEAD
import {
    Box,
    Button,
    Flex,
    FormControl,
    FormLabel,
    Text,
    Tooltip
} from "@open-pioneer/chakra-integration";
=======
import { Box, Flex } from "@open-pioneer/chakra-integration";
>>>>>>> 451743f4
import { CoordinateViewer } from "@open-pioneer/coordinate-viewer";
import { MapAnchor, MapContainer } from "@open-pioneer/map";
import { InitialExtent, ZoomIn, ZoomOut } from "@open-pioneer/map-navigation";
import { Measurement } from "@open-pioneer/measurement";
import { OverviewMap } from "@open-pioneer/overview-map";
import { SectionHeading, TitledSection, ToolButton } from "@open-pioneer/react-utils";
import { ScaleViewer } from "@open-pioneer/scale-viewer";
import { Toc } from "@open-pioneer/toc";
import { ScaleBar } from "@open-pioneer/scale-bar";
import TileLayer from "ol/layer/Tile.js";
import OSM from "ol/source/OSM.js";
import { useIntl } from "open-pioneer:react-hooks";
import { useId, useMemo, useState } from "react";
import { PiCaretDoubleLeft, PiCaretDoubleRight, PiRulerFill, PiRulerLight } from "react-icons/pi";
import { MAP_ID } from "./MapConfigProviderImpl";
import { Geolocation } from "@open-pioneer/geolocation";
import { Notifier } from "@open-pioneer/notifier";

export function AppUI() {
    const intl = useIntl();
    const tocTitleId = useId();
    const measurementTitleId = useId();
    const [measurementIsActive, setMeasurementIsActive] = useState<boolean>(false);
    const [showOverviewMap, setShowOverviewMap] = useState<boolean>(true);

    function toggleMeasurement() {
        setMeasurementIsActive(!measurementIsActive);
    }

    function toggleOverviewMap() {
        setShowOverviewMap(!showOverviewMap);
    }

    const overviewMapLayer = useMemo(
        () =>
            new TileLayer({
                source: new OSM()
            }),
        []
    );

    return (
        <Flex height="100%" direction="column" overflow="hidden">
            <Notifier position="top-right" />
            <TitledSection
                title={
                    <Box
                        role="region"
                        aria-label={intl.formatMessage({ id: "ariaLabel.header" })}
                        textAlign="center"
                        py={1}
                    >
                        <SectionHeading size={"md"}>
                            OpenLayers Base Packages - Default Sample
                        </SectionHeading>
                    </Box>
                }
            >
                <Flex flex="1" direction="column" position="relative">
                    <MapContainer
                        mapId={MAP_ID}
                        role="main"
                        aria-label={intl.formatMessage({ id: "ariaLabel.map" })}
                    >
                        <MapAnchor position="top-left" horizontalGap={20} verticalGap={20}>
                            <Box
                                backgroundColor="white"
                                borderWidth="1px"
                                borderRadius="lg"
                                padding={2}
                                boxShadow="lg"
                            >
                                <Box role="dialog" aria-labelledby={tocTitleId}>
                                    <TitledSection
                                        title={
                                            <SectionHeading id={tocTitleId} size="md" mb={2}>
                                                {intl.formatMessage({ id: "tocTitle" })}
                                            </SectionHeading>
                                        }
                                    >
                                        <Toc
                                            mapId={MAP_ID}
                                            basemapSwitcherProps={{
                                                allowSelectingEmptyBasemap: true
                                            }}
                                        />
                                    </TitledSection>
                                </Box>
                                {measurementIsActive && (
                                    <Box role="dialog" aria-labelledby={measurementTitleId} mt={5}>
                                        <TitledSection
                                            title={
                                                <SectionHeading
                                                    id={measurementTitleId}
                                                    size="md"
                                                    mb={2}
                                                >
                                                    {intl.formatMessage({ id: "measurementTitle" })}
                                                </SectionHeading>
                                            }
                                        >
                                            <Measurement mapId={MAP_ID} />
                                        </TitledSection>
                                    </Box>
                                )}
                            </Box>
                            <FormControl>
                                <FormLabel ps={1}>
                                    <Text as="b">
                                        {intl.formatMessage({ id: "geolocationTitle" })}
                                    </Text>
                                </FormLabel>
                                <Geolocation mapId={MAP_ID}></Geolocation>
                            </FormControl>
                        </MapAnchor>
                        <MapAnchor position="top-right" horizontalGap={10} verticalGap={10}>
                            {showOverviewMap && (
                                <OverviewMap mapId={MAP_ID} olLayer={overviewMapLayer} />
                            )}
                        </MapAnchor>
                        <MapAnchor position="bottom-right" horizontalGap={10} verticalGap={30}>
                            <Flex
                                role="toolbar"
                                aria-label={intl.formatMessage({ id: "ariaLabel.toolbar" })}
                                direction="column"
                                gap={1}
                                padding={1}
                            >
                                <ToolButton
                                    label={intl.formatMessage({ id: "overviewMapTitle" })}
                                    icon={
                                        showOverviewMap ? (
                                            <PiCaretDoubleRight />
                                        ) : (
                                            <PiCaretDoubleLeft />
                                        )
                                    }
                                    onClick={toggleOverviewMap}
                                />
                                <ToolButton
                                    label={intl.formatMessage({ id: "measurementTitle" })}
                                    icon={measurementIsActive ? <PiRulerFill /> : <PiRulerLight />}
                                    onClick={toggleMeasurement}
                                />
                                <InitialExtent mapId={MAP_ID} />
                                <ZoomIn mapId={MAP_ID} />
                                <ZoomOut mapId={MAP_ID} />
                            </Flex>
                        </MapAnchor>
                    </MapContainer>
                </Flex>
                <Flex
                    role="region"
                    aria-label={intl.formatMessage({ id: "ariaLabel.footer" })}
                    gap={3}
                    alignItems="center"
                    justifyContent="center"
                >
                    <CoordinateViewer mapId={MAP_ID} precision={2} />
                    <ScaleBar mapId={MAP_ID} />
                    <ScaleViewer mapId={MAP_ID} />
                </Flex>
            </TitledSection>
        </Flex>
    );
}<|MERGE_RESOLUTION|>--- conflicted
+++ resolved
@@ -1,18 +1,6 @@
 // SPDX-FileCopyrightText: 2023 Open Pioneer project (https://github.com/open-pioneer)
 // SPDX-License-Identifier: Apache-2.0
-<<<<<<< HEAD
-import {
-    Box,
-    Button,
-    Flex,
-    FormControl,
-    FormLabel,
-    Text,
-    Tooltip
-} from "@open-pioneer/chakra-integration";
-=======
-import { Box, Flex } from "@open-pioneer/chakra-integration";
->>>>>>> 451743f4
+import { Box, Flex, FormControl, FormLabel, Text } from "@open-pioneer/chakra-integration";
 import { CoordinateViewer } from "@open-pioneer/coordinate-viewer";
 import { MapAnchor, MapContainer } from "@open-pioneer/map";
 import { InitialExtent, ZoomIn, ZoomOut } from "@open-pioneer/map-navigation";
