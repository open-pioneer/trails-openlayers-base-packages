--- conflicted
+++ resolved
@@ -6,14 +6,10 @@
 import { InitialExtent, ZoomIn, ZoomOut } from "@open-pioneer/map-navigation";
 import { Measurement } from "@open-pioneer/measurement";
 import { OverviewMap } from "@open-pioneer/overview-map";
-<<<<<<< HEAD
 import { SectionHeading, TitledSection, ToolButton } from "@open-pioneer/react-utils";
-=======
-import { SectionHeading, TitledSection } from "@open-pioneer/react-utils";
-import { ScaleBar } from "@open-pioneer/scale-bar";
->>>>>>> acd89cfb
 import { ScaleViewer } from "@open-pioneer/scale-viewer";
 import { Toc } from "@open-pioneer/toc";
+import { ScaleBar } from "@open-pioneer/scale-bar";
 import TileLayer from "ol/layer/Tile.js";
 import OSM from "ol/source/OSM.js";
 import { useIntl } from "open-pioneer:react-hooks";
