--- conflicted
+++ resolved
@@ -6,17 +6,13 @@
 import { MapAnchor, MapContainer } from "@open-pioneer/map";
 import { InitialExtent, ZoomIn, ZoomOut } from "@open-pioneer/map-navigation";
 import { Measurement } from "@open-pioneer/measurement";
-<<<<<<< HEAD
+import { Notifier } from "@open-pioneer/notifier";
 import { NominatimGeocoder } from "./search-source-examples/testSources";
-import { OgcFeaturesSource, Search, SelectSearchEvent } from "@open-pioneer/search";
-=======
-import { Notifier } from "@open-pioneer/notifier";
->>>>>>> 7bc7d7fc
+import { OgcFeaturesSource, Search } from "@open-pioneer/search";
 import { OverviewMap } from "@open-pioneer/overview-map";
 import { SectionHeading, TitledSection, ToolButton } from "@open-pioneer/react-utils";
 import { ScaleBar } from "@open-pioneer/scale-bar";
 import { ScaleViewer } from "@open-pioneer/scale-viewer";
-import { Search } from "@open-pioneer/search";
 import { Toc } from "@open-pioneer/toc";
 import TileLayer from "ol/layer/Tile.js";
 import OSM from "ol/source/OSM.js";
@@ -24,7 +20,6 @@
 import { useId, useMemo, useState } from "react";
 import { PiListLight, PiMapTrifold, PiRulerLight } from "react-icons/pi";
 import { MAP_ID } from "./MapConfigProviderImpl";
-import { NominatimGeocoder } from "./search-source-examples/testSources";
 
 const sources = [
     new OgcFeaturesSource("Bergbauberechtigungen", {
