--- conflicted
+++ resolved
@@ -13,12 +13,8 @@
 import { useRef, useState } from "react";
 import { FiCodesandbox, FiLayers } from "react-icons/fi";
 import { MAP_ID } from "./MapConfigProviderImpl";
-<<<<<<< HEAD
-import { useIntl } from "open-pioneer:react-hooks";
+import { ZoomIn, ZoomOut } from "@open-pioneer/zoom";
 import { Toc } from "@open-pioneer/toc";
-=======
-import { ZoomIn, ZoomOut } from "@open-pioneer/zoom";
->>>>>>> 80cbbe26
 
 const berlin = [796987, 5827477, 796987, 5827477];
 
@@ -57,11 +53,9 @@
 
     return (
         <Flex height="100%" direction="column" overflow="hidden">
-            <Flex gap={3} alignItems="center" justifyContent="space-between">
-                <Box textAlign="center" py={1} px={1}>
-                    Open Pioneer - Map sample
-                </Box>
-            </Flex>
+            <Box textAlign="center" py={1} px={1}>
+                Open Pioneer - Map sample
+            </Box>
 
             <Flex flex="1" direction="column" position="relative">
                 <MapContainer
