--- conflicted
+++ resolved
@@ -1,12 +1,8 @@
 // SPDX-FileCopyrightText: con terra GmbH and contributors
 // SPDX-License-Identifier: Apache-2.0
-<<<<<<< HEAD
+import { BasemapSwitcher } from "@open-pioneer/basemap-switcher";
 import { Box, Button, Flex, FormControl, FormLabel, Text } from "@open-pioneer/chakra-integration";
-=======
-import { BasemapSwitcher } from "@open-pioneer/basemap-switcher";
-import { Box, Button, Flex } from "@open-pioneer/chakra-integration";
 import { CoordinateViewer } from "@open-pioneer/coordinate-viewer";
->>>>>>> e809a5cf
 import { Sidebar, SidebarItem } from "@open-pioneer/experimental-layout-sidebar";
 import { LayerControlComponent } from "@open-pioneer/experimental-ol-layer-control";
 import { InitialExtent } from "@open-pioneer/initial-extent";
@@ -74,7 +70,6 @@
                             padding={2}
                             boxShadow="lg"
                         >
-<<<<<<< HEAD
                             <FormControl>
                                 <FormLabel ps={1}>
                                     <Text as="b">{intl.formatMessage({ id: "basemapLabel" })}</Text>
@@ -83,16 +78,8 @@
                                     ref={basemapSwitcherRef}
                                     allowSelectingEmptyBasemap
                                     mapId={MAP_ID}
-                                ></BasemapSwitcher>
+                                />
                             </FormControl>
-=======
-                            <BasemapSwitcher
-                                ref={basemapSwitcherRef}
-                                allowSelectingEmptyBasemap
-                                label={intl.formatMessage({ id: "basemapLabel" })}
-                                mapId={MAP_ID}
-                            />
->>>>>>> e809a5cf
                         </Box>
                     </MapAnchor>
                     <MapAnchor position="bottom-right" horizontalGap={10} verticalGap={30}>
