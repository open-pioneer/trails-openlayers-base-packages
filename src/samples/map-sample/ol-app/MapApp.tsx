--- conflicted
+++ resolved
@@ -62,6 +62,12 @@
                 }
             >
                 <Flex flex="1" direction="column" position="relative">
+                    <Sidebar
+                        defaultExpanded={isExpanded}
+                        expandedChanged={(expanded) => setExpanded(expanded)}
+                        sidebarWidthChanged={(width) => setViewPadding({ left: width })}
+                        items={items}
+                    />
                     <MapContainer
                         mapId={MAP_ID}
                         viewPadding={viewPadding}
@@ -134,88 +140,12 @@
                             </Flex>
                         </MapAnchor>
                     </MapContainer>
-
-<<<<<<< HEAD
-                    <Sidebar
-                        defaultExpanded={isExpanded}
-                        expandedChanged={(expanded) => setExpanded(expanded)}
-                        sidebarWidthChanged={(width) => setViewPadding({ left: width })}
-                        items={items}
-                    />
                 </Flex>
                 <Flex gap={3} alignItems="center" justifyContent="center">
                     <CoordinateViewer mapId={MAP_ID} ref={coordinateViewerRef} precision={2} />
                     <ScaleComponent mapId={MAP_ID} />
                 </Flex>
             </TitledSection>
-=======
-            <Flex flex="1" direction="column" position="relative">
-                <Sidebar
-                    defaultExpanded={isExpanded}
-                    expandedChanged={(expanded) => setExpanded(expanded)}
-                    sidebarWidthChanged={(width) => setViewPadding({ left: width })}
-                    items={items}
-                />
-                <MapContainer
-                    mapId={MAP_ID}
-                    viewPadding={viewPadding}
-                    viewPaddingChangeBehavior="preserve-extent"
-                >
-                    <MapAnchor position="top-left" horizontalGap={10} verticalGap={10}>
-                        <Box
-                            backgroundColor="whiteAlpha.800"
-                            borderWidth="1px"
-                            borderRadius="lg"
-                            padding={2}
-                            boxShadow="lg"
-                        >
-                            <FormControl>
-                                <FormLabel ps={1}>
-                                    <Text as="b">{intl.formatMessage({ id: "basemapLabel" })}</Text>
-                                </FormLabel>
-                                <BasemapSwitcher
-                                    ref={basemapSwitcherRef}
-                                    allowSelectingEmptyBasemap
-                                    mapId={MAP_ID}
-                                />
-                            </FormControl>
-                        </Box>
-                        <Box backgroundColor="whiteAlpha.800" marginTop={10}>
-                            <Toc
-                                mapId={MAP_ID}
-                                basemapSwitcherProps={{
-                                    allowSelectingEmptyBasemap: true
-                                }}
-                            ></Toc>
-                        </Box>
-                    </MapAnchor>
-                    <MapAnchor position="bottom-right" horizontalGap={10} verticalGap={30}>
-                        <Flex direction="column" gap={1} padding={1}>
-                            <InitialExtent mapId={MAP_ID} />
-                            <ZoomIn mapId={MAP_ID} />
-                            <ZoomOut mapId={MAP_ID} />
-                        </Flex>
-                    </MapAnchor>
-                    <MapAnchor position="top-right">
-                        <Flex
-                            gap={3}
-                            alignItems="center"
-                            justifyContent="center"
-                            padding={4}
-                            boxShadow="lg"
-                            backgroundColor="whiteAlpha.800"
-                        >
-                            <ScaleViewer mapId={MAP_ID} ref={scaleViewerRef} />
-                            <ScaleComponent mapId={MAP_ID} />
-                        </Flex>
-                    </MapAnchor>
-                </MapContainer>
-            </Flex>
-            <Flex gap={3} alignItems="center" justifyContent="center">
-                <CoordinateViewer mapId={MAP_ID} ref={coordinateViewerRef} precision={2} />
-                <ScaleComponent mapId={MAP_ID} />
-            </Flex>
->>>>>>> a426a30c
         </Flex>
     );
 }