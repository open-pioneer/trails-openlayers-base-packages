// SPDX-FileCopyrightText: con terra GmbH and contributors
// SPDX-License-Identifier: Apache-2.0
import { BasemapSwitcher } from "@open-pioneer/basemap-switcher";
import { Box, Button, Flex } from "@open-pioneer/chakra-integration";
import { CoordinateViewer } from "@open-pioneer/coordinate-viewer";
import { Sidebar, SidebarItem } from "@open-pioneer/experimental-layout-sidebar";
import { LayerControlComponent } from "@open-pioneer/experimental-ol-layer-control";
import { InitialExtent } from "@open-pioneer/initial-extent";
import { MapAnchor, MapContainer, MapPadding, useMapModel } from "@open-pioneer/map";
import { ScaleViewer } from "@open-pioneer/scale-viewer";
import { ScaleComponent } from "map-sample-scale-component";
import { useIntl } from "open-pioneer:react-hooks";
import { useRef, useState } from "react";
import { FiCodesandbox, FiLayers } from "react-icons/fi";
import { MAP_ID } from "./MapConfigProviderImpl";
import { ZoomIn, ZoomOut } from "@open-pioneer/zoom";

const berlin = [796987, 5827477, 796987, 5827477];

export function MapApp() {
    const [viewPadding, setViewPadding] = useState<MapPadding>();
    const [isExpanded, setExpanded] = useState<boolean>(true);
    const mapState = useMapModel(MAP_ID);

    const centerBerlin = () => {
        const olMap = mapState.map?.olMap;
        if (olMap) {
            olMap?.getView().fit(berlin, { maxZoom: 13 });
        }
    };

    const intl = useIntl();

    const items: SidebarItem[] = [
        {
            id: "map-content",
            icon: <FiLayers />,
            label: "Karteninhalt",
            content: <LayerControlComponent mapId={MAP_ID} showOpacitySlider={true} />
        },
        {
            id: "sandbox",
            icon: <FiCodesandbox />,
            label: "Sandbox",
            content: <Button onClick={centerBerlin}>Center Berlin</Button>
        }
    ];

    const scaleViewerRef = useRef<HTMLDivElement>(null);
    const coordinateViewerRef = useRef<HTMLDivElement>(null);
    const basemapSwitcherRef = useRef<HTMLDivElement>(null);

    return (
        <Flex height="100%" direction="column" overflow="hidden">
            <Box textAlign="center" py={1} px={1}>
                Open Pioneer - Map sample
            </Box>

            <Flex flex="1" direction="column" position="relative">
                <MapContainer
                    mapId={MAP_ID}
                    viewPadding={viewPadding}
                    viewPaddingChangeBehavior="preserve-extent"
                >
                    <MapAnchor position="top-left" horizontalGap={10} verticalGap={10}>
                        <Box
                            backgroundColor="whiteAlpha.800"
                            borderWidth="1px"
                            borderRadius="lg"
                            padding={2}
                            boxShadow="lg"
                        >
                            <BasemapSwitcher
                                ref={basemapSwitcherRef}
                                allowSelectingEmptyBasemap
                                label={intl.formatMessage({ id: "basemapLabel" })}
                                mapId={MAP_ID}
                            />
                        </Box>
                    </MapAnchor>
                    <MapAnchor position="bottom-right" horizontalGap={10} verticalGap={30}>
<<<<<<< HEAD
                        <Flex direction="column" gap={1}>
                            <InitialExtent mapId={MAP_ID} />
                            <ZoomIn mapId={MAP_ID} />
                            <ZoomOut mapId={MAP_ID} />
                        </Flex>
=======
                        <Box padding={1}>
                            <InitialExtent mapId={MAP_ID} pb={1}></InitialExtent>
                            <Zoom mapId={MAP_ID}></Zoom>
                        </Box>
>>>>>>> 221ef286
                    </MapAnchor>
                    <MapAnchor position="top-right">
                        <Flex
                            gap={3}
                            alignItems="center"
                            justifyContent="center"
                            padding={4}
                            boxShadow="lg"
                            backgroundColor="whiteAlpha.800"
                        >
                            <ScaleViewer mapId={MAP_ID} ref={scaleViewerRef} />
                            <ScaleComponent mapId={MAP_ID} />
                        </Flex>
                    </MapAnchor>
                </MapContainer>

                <Sidebar
                    defaultExpanded={isExpanded}
                    expandedChanged={(expanded) => setExpanded(expanded)}
                    sidebarWidthChanged={(width) => setViewPadding({ left: width })}
                    items={items}
                />
            </Flex>
            <Flex gap={3} alignItems="center" justifyContent="center">
                <CoordinateViewer mapId={MAP_ID} ref={coordinateViewerRef} precision={2} />
                <ScaleComponent mapId={MAP_ID} />
            </Flex>
        </Flex>
    );
}<|MERGE_RESOLUTION|>--- conflicted
+++ resolved
@@ -79,18 +79,11 @@
                         </Box>
                     </MapAnchor>
                     <MapAnchor position="bottom-right" horizontalGap={10} verticalGap={30}>
-<<<<<<< HEAD
-                        <Flex direction="column" gap={1}>
+                        <Flex direction="column" gap={1} padding={1}>
                             <InitialExtent mapId={MAP_ID} />
                             <ZoomIn mapId={MAP_ID} />
                             <ZoomOut mapId={MAP_ID} />
                         </Flex>
-=======
-                        <Box padding={1}>
-                            <InitialExtent mapId={MAP_ID} pb={1}></InitialExtent>
-                            <Zoom mapId={MAP_ID}></Zoom>
-                        </Box>
->>>>>>> 221ef286
                     </MapAnchor>
                     <MapAnchor position="top-right">
                         <Flex
