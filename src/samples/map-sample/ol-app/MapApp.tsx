--- conflicted
+++ resolved
@@ -52,7 +52,6 @@
 
     return (
         <Flex height="100%" direction="column" overflow="hidden">
-<<<<<<< HEAD
             <Flex gap={3} alignItems="center" justifyContent="space-between">
                 <Box textAlign="center" py={1} px={1}>
                     Open Pioneer - Map sample
@@ -64,11 +63,6 @@
                     mapId={MAP_ID}
                 ></BasemapSwitcher>
             </Flex>
-=======
-            <Box textAlign="center" py={1} px={1}>
-                Open Pioneer - Map sample
-            </Box>
->>>>>>> 9ff1c179
 
             <Flex flex="1" direction="column" position="relative">
                 <MapContainer
@@ -83,18 +77,7 @@
                             borderRadius="lg"
                             padding={2}
                             boxShadow="lg"
-                        >
-                            <BasemapSwitcher
-                                ref={basemapSwitcherRef}
-                                label={intl.formatMessage({ id: "basemapLabel" })}
-                                noneBasemap={{
-                                    id: "noBasemap",
-                                    label: intl.formatMessage({ id: "noBasemapLabel" }),
-                                    selected: true
-                                }}
-                                mapId={MAP_ID}
-                            ></BasemapSwitcher>
-                        </Box>
+                        ></Box>
                     </MapAnchor>
                     <MapAnchor position="bottom-right" horizontalGap={10} verticalGap={30}>
                         <ZoomComponent mapId={MAP_ID}></ZoomComponent>
