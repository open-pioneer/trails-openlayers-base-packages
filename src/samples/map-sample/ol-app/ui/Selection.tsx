--- conflicted
+++ resolved
@@ -11,7 +11,7 @@
 } from "@open-pioneer/selection/Selection";
 import { useIntl, useService } from "open-pioneer:react-hooks";
 import { useId } from "react";
-import { ref, useSnapshot } from "valtio";
+import { useSnapshot } from "valtio";
 import { AppModel } from "../AppModel";
 import { MAP_ID } from "../MapConfigProviderImpl";
 import { highlightAndZoom } from "../util/map-utils";
@@ -45,14 +45,7 @@
             return;
         }
 
-<<<<<<< HEAD
-        appModel.state.currentResultListInput = ref({
-            columns: currentMetadata,
-            data: results
-        });
-=======
         appModel.setResultListInput({ columns: currentMetadata, data: results });
->>>>>>> 33c36dc9
 
         notifier.notify({
             level: "info",
