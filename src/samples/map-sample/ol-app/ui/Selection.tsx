--- conflicted
+++ resolved
@@ -15,10 +15,6 @@
 import { useSnapshot } from "valtio";
 import { AppModel } from "../AppModel";
 import { MAP_ID } from "../MapConfigProviderImpl";
-<<<<<<< HEAD
-import { FormatOptions } from "@open-pioneer/result-list";
-=======
->>>>>>> 054c1079
 
 export function SelectionComponent() {
     const intl = useIntl();
@@ -47,16 +43,9 @@
             return;
         }
 
-<<<<<<< HEAD
-        map?.removeHighlights();
         const geometries = results.map((result) => result.geometry);
         if (geometries.length > 0) {
-            map.zoom(geometries);
-=======
-        const geometries = results.map((result) => result.geometry);
-        if (geometries.length > 0) {
-            appModel.highlightAndZoom(map, geometries);
->>>>>>> 054c1079
+            appModel.zoom(map, geometries);
         }
 
         const currentMetadata = sourceMetadata.get(source);
@@ -84,11 +73,7 @@
     }
 
     function onSelectionSourceChanged(_: SelectionSourceChangedEvent) {
-<<<<<<< HEAD
-        map?.removeHighlights();
-=======
         appModel.clearPreviousHighlight();
->>>>>>> 054c1079
     }
 
     return (
