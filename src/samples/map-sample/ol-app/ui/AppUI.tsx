--- conflicted
+++ resolved
@@ -31,11 +31,11 @@
 
 type IndependentToolState = Omit<
     ToolState,
-<<<<<<< HEAD
-    "measurementActive" | "selectionActive" | "editingCreateActive" | "editingUpdateActive"
-=======
-    "measurementActive" | "selectionActive" | "editingActive" | "resultListActive"
->>>>>>> c2ccec5a
+    | "measurementActive"
+    | "selectionActive"
+    | "editingCreateActive"
+    | "editingUpdateActive"
+    | "resultListActive"
 >;
 
 const DEFAULT_TOOL_STATE: IndependentToolState = {
