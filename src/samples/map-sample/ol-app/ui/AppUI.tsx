// SPDX-FileCopyrightText: 2023 Open Pioneer project (https://github.com/open-pioneer)
// SPDX-License-Identifier: Apache-2.0
import { Box, Container, Divider, Flex } from "@open-pioneer/chakra-integration";
import { CoordinateViewer } from "@open-pioneer/coordinate-viewer";
import { MapAnchor, MapContainer } from "@open-pioneer/map";
import { Notifier } from "@open-pioneer/notifier";
import { SectionHeading, TitledSection } from "@open-pioneer/react-utils";
import { ScaleBar } from "@open-pioneer/scale-bar";
import { ScaleViewer } from "@open-pioneer/scale-viewer";
import { useIntl, useService } from "open-pioneer:react-hooks";
import { ReactNode, useState } from "react";
import { MAP_ID } from "../MapConfigProviderImpl";
import { SpatialBookmarksComponent } from "./Bookmarks";
import { PrintingComponent } from "./Printing";
import { LegendComponent } from "./Legend";
import { MapTools, ToolState } from "./MapTools";
import { MeasurementComponent } from "./Measurement";
import { OverviewMapComponent } from "./OverviewMap";
import { ResultListComponent } from "./ResultList";
import { SearchComponent } from "./Search";
import { SelectionComponent } from "./Selection";
import { TocComponent } from "./Toc";
import { AppModel } from "../AppModel";
import { useSnapshot } from "valtio";

type InteractionType = "measurement" | "selection" | "editing" | undefined;

type IndependentToolState = Omit<
    ToolState,
    "measurementActive" | "selectionActive" | "editingActive" | "resultListActive"
>;

const DEFAULT_TOOL_STATE: IndependentToolState = {
    bookmarksActive: false,
    legendActive: true,
    overviewMapActive: true,
    tocActive: true,
    printingActive: false
};

/**
 * The main application layout.
 * Renders the map and all associated components.
 */
export function AppUI() {
    const intl = useIntl();
    const appModel = useService<AppModel>("ol-app.AppModel");

    // The current interaction. Only one interaction can be active at a time.
    const [currentInteractionType, setCurrentInteractionType] = useState<InteractionType>();

    // The active state of tools and their widgets (e.g. toc).
    const [currentToolState, setCurrentToolState] = useState(DEFAULT_TOOL_STATE);
    const toolState: ToolState = {
        ...currentToolState,
        editingActive: currentInteractionType === "editing",
        measurementActive: currentInteractionType === "measurement",
        selectionActive: currentInteractionType === "selection"
    };

    // Called when a map tool is toggled on or off.
    // Most tools can be active independently of each other, but those that control interactions
    // must be handled separately.
    const changeToolState = (toolStateName: keyof ToolState, newValue: boolean) => {
        // Enforce mutually exclusive interaction
        if (
            toolStateName === "selectionActive" ||
            toolStateName === "measurementActive" ||
            toolStateName === "editingActive"
        ) {
            let interactionType: InteractionType;
            switch (toolStateName) {
                case "editingActive":
                    interactionType = "editing";
                    break;
                case "measurementActive":
                    interactionType = "measurement";
                    break;
                case "selectionActive":
                    interactionType = "selection";
                    break;
            }
            if (interactionType !== currentInteractionType && newValue) {
                // A new interaction type was toggled on
                setCurrentInteractionType(interactionType);
<<<<<<< HEAD
                map?.removeHighlights();
            } else if (interactionType === currentInteractionType && !newValue) {
                // The current interaction type was toggled off
                setCurrentInteractionType(undefined);
                map?.removeHighlights();
=======
                appModel.clearPreviousHighlight();
            } else if (interactionType === currentInteractionType && !newValue) {
                // The current interaction type was toggled off
                setCurrentInteractionType(undefined);
                appModel.clearPreviousHighlight();
>>>>>>> 054c1079
            }
        } else {
            setCurrentToolState({
                ...currentToolState,
                [toolStateName]: newValue
            });
        }
    };

    const resultListState = useSnapshot(appModel.state).resultListState;
    const showResultList = resultListState.input && resultListState.open;

    const containerComponents = [
        toolState.tocActive && (
            <TocComponent
                key="toc"
                maxHeight={toolState.legendActive || currentInteractionType ? "300px" : "75vh"}
            />
        ),
        toolState.legendActive && <LegendComponent key="legend" />,
        currentInteractionType === "selection" ? (
            <SelectionComponent key="selection" />
        ) : currentInteractionType === "measurement" ? (
            <MeasurementComponent key="measurement" />
        ) : undefined
    ];

    return (
        <Flex height="100%" direction="column" overflow="hidden">
            <Notifier position="top-right" />

            <TitledSection
                title={
                    <Box
                        role="region"
                        aria-label={intl.formatMessage({ id: "ariaLabel.header" })}
                        textAlign="center"
                        py={1}
                    >
                        <SectionHeading size={"md"}>
                            OpenLayers Base Packages - Default Sample
                        </SectionHeading>
                    </Box>
                }
            >
                <Flex flex="1" direction="column" position="relative">
                    <MapContainer
                        mapId={MAP_ID}
                        role="main"
                        aria-label={intl.formatMessage({ id: "ariaLabel.map" })}
                        /* Note: matches the height of the result list component */
                        viewPadding={showResultList ? { bottom: 400 } : undefined}
                    >
                        <Container centerContent>
                            <SearchComponent />
                        </Container>
                        <MapAnchor position="top-left" horizontalGap={20} verticalGap={20}>
                            <ComponentContainer>{containerComponents}</ComponentContainer>
                        </MapAnchor>
                        <MapAnchor position="top-right" horizontalGap={20} verticalGap={20}>
                            {toolState.overviewMapActive && <OverviewMapComponent />}
                        </MapAnchor>
                        <MapAnchor horizontalGap={20} position="bottom-left">
                            {toolState.bookmarksActive && <SpatialBookmarksComponent />}
                        </MapAnchor>
                        <MapAnchor horizontalGap={20} position="bottom-left">
                            {toolState.printingActive && <PrintingComponent />}
                        </MapAnchor>
                        <MapAnchor position="bottom-right" horizontalGap={10} verticalGap={45}>
                            <MapTools toolState={toolState} onToolStateChange={changeToolState} />
                        </MapAnchor>
                        <ResultListComponent /* always here, but may be invisible / empty */ />
                    </MapContainer>
                </Flex>
                <Flex
                    role="region"
                    aria-label={intl.formatMessage({ id: "ariaLabel.footer" })}
                    gap={3}
                    alignItems="center"
                    justifyContent="center"
                >
                    <CoordinateViewer
                        mapId={MAP_ID}
                        precision={2}
                        displayProjectionCode="EPSG:4326"
                    />
                    <ScaleBar mapId={MAP_ID} />
                    <ScaleViewer mapId={MAP_ID} />
                </Flex>
            </TitledSection>
        </Flex>
    );
}

/**
 * A simple container that separates its children with divider elements.
 */
function ComponentContainer(props: { children: ReactNode[] }) {
    const children = props.children;
    const separatedChildren: ReactNode[] = [];
    for (const c of children) {
        if (!c) {
            continue;
        }

        if (separatedChildren.length) {
            separatedChildren.push(<Divider key={separatedChildren.length} mt={4} mb={4} />);
        }
        separatedChildren.push(c);
    }

    if (separatedChildren.length === 0) {
        return undefined;
    }
    return (
        <Box
            backgroundColor="white"
            borderWidth="1px"
            borderRadius="lg"
            padding={2}
            boxShadow="lg"
            width={350}
            maxWidth={350}
        >
            {separatedChildren}
        </Box>
    );
}<|MERGE_RESOLUTION|>--- conflicted
+++ resolved
@@ -83,19 +83,11 @@
             if (interactionType !== currentInteractionType && newValue) {
                 // A new interaction type was toggled on
                 setCurrentInteractionType(interactionType);
-<<<<<<< HEAD
-                map?.removeHighlights();
-            } else if (interactionType === currentInteractionType && !newValue) {
-                // The current interaction type was toggled off
-                setCurrentInteractionType(undefined);
-                map?.removeHighlights();
-=======
                 appModel.clearPreviousHighlight();
             } else if (interactionType === currentInteractionType && !newValue) {
                 // The current interaction type was toggled off
                 setCurrentInteractionType(undefined);
                 appModel.clearPreviousHighlight();
->>>>>>> 054c1079
             }
         } else {
             setCurrentToolState({
