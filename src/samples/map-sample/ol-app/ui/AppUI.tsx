--- conflicted
+++ resolved
@@ -19,7 +19,6 @@
 import { SelectionComponent } from "./Selection";
 import { TocComponent } from "./Toc";
 import { PrintingComponent } from "./Printing";
-import { MapViewNavigation } from "./MapViewNavigation";
 
 /**
  * The main application layout.
@@ -42,34 +41,6 @@
             <Flex height="100%" direction="column" overflow="hidden">
                 <Notifier position="top-right" />
 
-<<<<<<< HEAD
-            <TitledSection
-                title={
-                    <Box
-                        role="region"
-                        aria-label={intl.formatMessage({ id: "ariaLabel.header" })}
-                        textAlign="center"
-                        py={1}
-                    >
-                        <SectionHeading size={"md"}>Sample Application</SectionHeading>
-                    </Box>
-                }
-            >
-                <Flex flex="1" direction="column" position="relative">
-                    <MapContainer
-                        mapId={MAP_ID}
-                        role="main"
-                        aria-label={intl.formatMessage({ id: "ariaLabel.map" })}
-                        /* Note: matches the height of the result list component */
-                        viewPadding={showResultList ? { bottom: 400 } : undefined}
-                    >
-                        <MapAnchor position="top-left" horizontalGap={10} verticalGap={10}>
-                            <MapViewNavigation />
-                        </MapAnchor>
-                        <Container centerContent>
-                            <SearchComponent />
-                        </Container>
-=======
                 <TitledSection
                     title={
                         <Box
@@ -92,7 +63,6 @@
                             <Container centerContent>
                                 <SearchComponent />
                             </Container>
->>>>>>> 8a2bfde7
 
                             <MainContentComponent mainContent={mainContent} />
                             <MapAnchor position="bottom-right" horizontalGap={10} verticalGap={45}>
