// SPDX-FileCopyrightText: 2023 Open Pioneer project (https://github.com/open-pioneer)
// SPDX-License-Identifier: Apache-2.0
import { Box, Container, Divider, Flex } from "@open-pioneer/chakra-integration";
import { MapAnchor, MapContainer } from "@open-pioneer/map";
import { Notifier } from "@open-pioneer/notifier";
import { SectionHeading, TitledSection } from "@open-pioneer/react-utils";
import { useReactiveSnapshot } from "@open-pioneer/reactivity";
import { useIntl, useService } from "open-pioneer:react-hooks";
import { ReactNode, useMemo } from "react";
import { AppModel, MainContentId } from "../AppModel";
import { MAP_ID } from "../map/MapConfigProviderImpl";
import { EditingComponent } from "./Editing";
import { Footer } from "./Footer";
import { LegendComponent } from "./Legend";
import { MapTools } from "./MapTools";
import { MeasurementComponent } from "./Measurement";
import { ResultListComponent } from "./ResultList";
import { SearchComponent } from "./Search";
import { SelectionComponent } from "./Selection";
import { TocComponent } from "./Toc";
<<<<<<< HEAD
import { AppModel } from "../AppModel";
import { useSnapshot } from "valtio";
import { EditingService } from "@open-pioneer/editing";
import { PackageIntl } from "@open-pioneer/runtime";
import VectorLayer from "ol/layer/Vector";
import VectorSource from "ol/source/Vector";
import { Select } from "ol/interaction";
import { Resource } from "@open-pioneer/core";
import { Overlay } from "ol";
import OlMap from "ol/Map";
import { unByKey } from "ol/Observable";
import { EventsKey } from "ol/events";
import { ScaleInput } from "@open-pioneer/scale-input";

type InteractionType = "measurement" | "selection" | undefined;

type IndependentToolState = Omit<
    ToolState,
    "measurementActive" | "selectionActive" | "resultListActive"
>;

const DEFAULT_TOOL_STATE: IndependentToolState = {
    bookmarksActive: false,
    legendActive: true,
    overviewMapActive: true,
    tocActive: true,
    printingActive: false,
    editingCreateActive: false,
    editingUpdateActive: false
};

let createEditActive: boolean = false;
let updateEditActive: boolean = false;
let editUpdateSelectHandler: EventsKey | undefined;
let selectInteraction: Select | undefined;
let updateEditTooltip: Tooltip | undefined;

// Represents a tooltip rendered on the OpenLayers map
interface Tooltip extends Resource {
    overlay: Overlay;
    element: HTMLDivElement;
}
=======
import { PrintingComponent } from "./Printing";
>>>>>>> 7f5e58a7

/**
 * The main application layout.
 * Renders the map and all associated components.
 */
export function AppUI() {
    const intl = useIntl();
    const appModel = useService<AppModel>("ol-app.AppModel");

    const { resultListState, mainContent } = useReactiveSnapshot(() => {
        return {
            resultListState: appModel.resultListState,
            mainContent: appModel.mainContent
        };
    }, [appModel]);

    const showResultList = resultListState.input && resultListState.open;
    return (
        <Flex height="100%" direction="column" overflow="hidden">
            <Notifier position="top-right" />

            <TitledSection
                title={
                    <Box
                        role="region"
                        aria-label={intl.formatMessage({ id: "ariaLabel.header" })}
                        textAlign="center"
                        py={1}
                    >
                        <SectionHeading size={"md"}>Sample Application</SectionHeading>
                    </Box>
                }
            >
                <Flex flex="1" direction="column" position="relative">
                    <MapContainer
                        mapId={MAP_ID}
                        role="main"
                        aria-label={intl.formatMessage({ id: "ariaLabel.map" })}
                        /* Note: matches the height of the result list component */
                        viewPadding={showResultList ? { bottom: 400 } : undefined}
                    >
                        <Container centerContent>
                            <SearchComponent />
                        </Container>

                        <MainContentComponent mainContent={mainContent} />
                        <MapAnchor position="bottom-right" horizontalGap={10} verticalGap={45}>
                            <MapTools />
                        </MapAnchor>
                        <ResultListComponent /* always here, but may be invisible / empty */ />
                    </MapContainer>
                </Flex>
<<<<<<< HEAD
                <Flex
                    role="region"
                    aria-label={intl.formatMessage({ id: "ariaLabel.footer" })}
                    gap={3}
                    alignItems="center"
                    justifyContent="center"
                >
                    <CoordinateViewer
                        mapId={MAP_ID}
                        precision={2}
                        displayProjectionCode="EPSG:4326"
                    />
                    <ScaleBar mapId={MAP_ID} />
                    <ScaleViewer mapId={MAP_ID} />
                    <ScaleInput mapId={MAP_ID} />
                </Flex>
=======
                <Footer />
>>>>>>> 7f5e58a7
            </TitledSection>
        </Flex>
    );
}

/**
 * Renders the main content of the application, specified by the array of content elements.
 */
function MainContentComponent(props: { mainContent: readonly MainContentId[] }) {
    const { mainContent } = props;
    const components = useMemo(() => {
        const getComponent = (content: MainContentId): ReactNode => {
            switch (content) {
                case "toc":
                    return <TocComponent key={content} />;
                case "legend":
                    return <LegendComponent key={content} />;
                case "printing":
                    return <PrintingComponent key={content} />;
                case "selection":
                    return <SelectionComponent key={content} />;
                case "measurement":
                    return <MeasurementComponent key={content} />;
                case "editing-create":
                    return <EditingComponent key={content} kind="create" />;
                case "editing-update":
                    return <EditingComponent key={content} kind="update" />;
            }
        };
        return mainContent.map((content) => getComponent(content));
    }, [mainContent]);
    return <MainContentContainer>{components}</MainContentContainer>;
}

/**
 * A simple container that separates its children with divider elements.
 */
function MainContentContainer(props: { children: ReactNode[] }) {
    const children = props.children;
    const separatedChildren: ReactNode[] = [];
    for (const c of children) {
        if (!c) {
            continue;
        }

        if (separatedChildren.length) {
            separatedChildren.push(<Divider key={separatedChildren.length} mt={4} mb={4} />);
        }
        separatedChildren.push(c);
    }

    if (separatedChildren.length === 0) {
        return undefined;
    }
    return (
        <Box
            position="absolute"
            top="100px"
            left={4}
            maxHeight="calc(100% - 140px)"
            width={350}
            maxWidth={350}
            zIndex={1} // above map
            backgroundColor="white"
            borderWidth="1px"
            borderRadius="lg"
            padding={2}
            boxShadow="lg"
            overflow="auto"
        >
            {separatedChildren}
        </Box>
    );
}<|MERGE_RESOLUTION|>--- conflicted
+++ resolved
@@ -10,7 +10,6 @@
 import { AppModel, MainContentId } from "../AppModel";
 import { MAP_ID } from "../map/MapConfigProviderImpl";
 import { EditingComponent } from "./Editing";
-import { Footer } from "./Footer";
 import { LegendComponent } from "./Legend";
 import { MapTools } from "./MapTools";
 import { MeasurementComponent } from "./Measurement";
@@ -18,52 +17,8 @@
 import { SearchComponent } from "./Search";
 import { SelectionComponent } from "./Selection";
 import { TocComponent } from "./Toc";
-<<<<<<< HEAD
-import { AppModel } from "../AppModel";
-import { useSnapshot } from "valtio";
-import { EditingService } from "@open-pioneer/editing";
-import { PackageIntl } from "@open-pioneer/runtime";
-import VectorLayer from "ol/layer/Vector";
-import VectorSource from "ol/source/Vector";
-import { Select } from "ol/interaction";
-import { Resource } from "@open-pioneer/core";
-import { Overlay } from "ol";
-import OlMap from "ol/Map";
-import { unByKey } from "ol/Observable";
-import { EventsKey } from "ol/events";
+import { PrintingComponent } from "./Printing";
 import { ScaleInput } from "@open-pioneer/scale-input";
-
-type InteractionType = "measurement" | "selection" | undefined;
-
-type IndependentToolState = Omit<
-    ToolState,
-    "measurementActive" | "selectionActive" | "resultListActive"
->;
-
-const DEFAULT_TOOL_STATE: IndependentToolState = {
-    bookmarksActive: false,
-    legendActive: true,
-    overviewMapActive: true,
-    tocActive: true,
-    printingActive: false,
-    editingCreateActive: false,
-    editingUpdateActive: false
-};
-
-let createEditActive: boolean = false;
-let updateEditActive: boolean = false;
-let editUpdateSelectHandler: EventsKey | undefined;
-let selectInteraction: Select | undefined;
-let updateEditTooltip: Tooltip | undefined;
-
-// Represents a tooltip rendered on the OpenLayers map
-interface Tooltip extends Resource {
-    overlay: Overlay;
-    element: HTMLDivElement;
-}
-=======
-import { PrintingComponent } from "./Printing";
->>>>>>> 7f5e58a7
 
 /**
  * The main application layout.
@@ -116,7 +71,6 @@
                         <ResultListComponent /* always here, but may be invisible / empty */ />
                     </MapContainer>
                 </Flex>
-<<<<<<< HEAD
                 <Flex
                     role="region"
                     aria-label={intl.formatMessage({ id: "ariaLabel.footer" })}
@@ -124,18 +78,8 @@
                     alignItems="center"
                     justifyContent="center"
                 >
-                    <CoordinateViewer
-                        mapId={MAP_ID}
-                        precision={2}
-                        displayProjectionCode="EPSG:4326"
-                    />
-                    <ScaleBar mapId={MAP_ID} />
-                    <ScaleViewer mapId={MAP_ID} />
                     <ScaleInput mapId={MAP_ID} />
                 </Flex>
-=======
-                <Footer />
->>>>>>> 7f5e58a7
             </TitledSection>
         </Flex>
     );
