--- conflicted
+++ resolved
@@ -8,11 +8,7 @@
 import { ScaleBar } from "@open-pioneer/scale-bar";
 import { ScaleViewer } from "@open-pioneer/scale-viewer";
 import { useIntl, useService } from "open-pioneer:react-hooks";
-<<<<<<< HEAD
-import { ReactNode, useEffect, useState } from "react";
-=======
 import { ReactNode, useState } from "react";
->>>>>>> dad16211
 import { MAP_ID } from "../MapConfigProviderImpl";
 import { SpatialBookmarksComponent } from "./Bookmarks";
 import { LegendComponent } from "./Legend";
@@ -23,15 +19,8 @@
 import { SearchComponent } from "./Search";
 import { SelectionComponent } from "./Selection";
 import { TocComponent } from "./Toc";
-<<<<<<< HEAD
-import { ResultListComponent } from "./ResultList";
-import { useSnapshot } from "valtio";
-import { usePrevious } from "react-use";
-import { AppModel } from "../AppModel";
-=======
 import { AppModel } from "../AppModel";
 import { useSnapshot } from "valtio";
->>>>>>> dad16211
 
 type InteractionType = "measurement" | "selection" | undefined;
 
@@ -44,8 +33,7 @@
     bookmarksActive: false,
     legendActive: true,
     overviewMapActive: true,
-    tocActive: true,
-    resultListActive: false
+    tocActive: true
 };
 
 /**
@@ -64,26 +52,8 @@
     const toolState: ToolState = {
         ...currentToolState,
         measurementActive: currentInteractionType === "measurement",
-        selectionActive: currentInteractionType === "selection"
-    };
-
-    // TODO: Quick and dirty
-    // Show result UI if input changes.
-    const appModel = useService<unknown>("ol-app.AppModel") as AppModel;
-    const input = useSnapshot(appModel.state).currentResultListInput;
-    const lastInput = usePrevious(input);
-    useEffect(() => {
-        if (input && lastInput !== input && !currentToolState.resultListActive) {
-            setCurrentToolState({ ...currentToolState, resultListActive: true });
-        }
-    }, [lastInput, input, currentToolState]);
-
-    // eslint-disable-next-line unused-imports/no-unused-vars
-    const applyInteractionType = (newType: InteractionType) => {
-        if (newType !== currentInteractionType) {
-            setCurrentInteractionType(newType);
-            map?.removeHighlight();
-        }
+        selectionActive: currentInteractionType === "selection",
+        resultListActive: false
     };
 
     // Called when a map tool is toggled on or off.
@@ -173,7 +143,6 @@
                         </MapAnchor>
                         <ResultListComponent /* always here, but may be invisible / empty */ />
                     </MapContainer>
-                    {toolState.resultListActive && <ResultListComponent />}
                 </Flex>
                 <Flex
                     role="region"
