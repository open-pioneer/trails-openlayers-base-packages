--- conflicted
+++ resolved
@@ -8,11 +8,7 @@
 import { ScaleBar } from "@open-pioneer/scale-bar";
 import { ScaleViewer } from "@open-pioneer/scale-viewer";
 import { useIntl, useService } from "open-pioneer:react-hooks";
-<<<<<<< HEAD
-import { ReactNode, useEffect, useState } from "react";
-=======
 import { ReactNode, useState } from "react";
->>>>>>> 33c36dc9
 import { MAP_ID } from "../MapConfigProviderImpl";
 import { SpatialBookmarksComponent } from "./Bookmarks";
 import { LegendComponent } from "./Legend";
@@ -23,15 +19,8 @@
 import { SearchComponent } from "./Search";
 import { SelectionComponent } from "./Selection";
 import { TocComponent } from "./Toc";
-<<<<<<< HEAD
-import { ResultListComponent } from "./ResultList";
-import { useSnapshot } from "valtio";
-import { usePrevious } from "react-use";
-import { AppModel } from "../AppModel";
-=======
 import { AppModel } from "../AppModel";
 import { useSnapshot } from "valtio";
->>>>>>> 33c36dc9
 
 type InteractionType = "measurement" | "selection" | undefined;
 
@@ -44,8 +33,7 @@
     bookmarksActive: false,
     legendActive: true,
     overviewMapActive: true,
-    tocActive: true,
-    resultListActive: false
+    tocActive: true
 };
 
 /**
@@ -65,24 +53,6 @@
         ...currentToolState,
         measurementActive: currentInteractionType === "measurement",
         selectionActive: currentInteractionType === "selection"
-    };
-
-    // TODO: Quick and dirty
-    // Show result UI if input changes.
-    const appModel = useService<unknown>("ol-app.AppModel") as AppModel;
-    const input = useSnapshot(appModel.state).currentResultListInput;
-    const lastInput = usePrevious(input);
-    useEffect(() => {
-        if (input && lastInput !== input && !currentToolState.resultListActive) {
-            setCurrentToolState({ ...currentToolState, resultListActive: true });
-        }
-    }, [lastInput, input, currentToolState]);
-
-    const applyInteractionType = (newType: InteractionType) => {
-        if (newType !== currentInteractionType) {
-            setCurrentInteractionType(newType);
-            map?.removeHighlight();
-        }
     };
 
     // Called when a map tool is toggled on or off.
@@ -153,11 +123,7 @@
                         role="main"
                         aria-label={intl.formatMessage({ id: "ariaLabel.map" })}
                         /* Note: matches the height of the result list component */
-<<<<<<< HEAD
-                        viewPadding={toolState.resultListActive ? { bottom: 400 } : undefined}
-=======
                         viewPadding={showResultList ? { bottom: 400 } : undefined}
->>>>>>> 33c36dc9
                     >
                         <Container centerContent>
                             <SearchComponent />
@@ -174,11 +140,7 @@
                         <MapAnchor position="bottom-right" horizontalGap={10} verticalGap={45}>
                             <MapTools toolState={toolState} onToolStateChange={changeToolState} />
                         </MapAnchor>
-<<<<<<< HEAD
-                        {toolState.resultListActive && <ResultListComponent />}
-=======
                         <ResultListComponent /* always here, but may be invisible / empty */ />
->>>>>>> 33c36dc9
                     </MapContainer>
                 </Flex>
                 <Flex
