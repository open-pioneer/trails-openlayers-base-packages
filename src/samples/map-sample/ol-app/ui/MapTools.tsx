--- conflicted
+++ resolved
@@ -4,11 +4,7 @@
 import { Geolocation } from "@open-pioneer/geolocation";
 import { EditingService } from "@open-pioneer/editing";
 import { InitialExtent, ZoomIn, ZoomOut } from "@open-pioneer/map-navigation";
-<<<<<<< HEAD
 import { ToolButton, useEvent } from "@open-pioneer/react-utils";
-=======
-import { ToolButton } from "@open-pioneer/react-utils";
->>>>>>> fc6bf82f
 import { useIntl, useService } from "open-pioneer:react-hooks";
 import {
     PiArrowUUpLeft,
@@ -23,17 +19,14 @@
     PiSelectionPlusBold
 } from "react-icons/pi";
 import { MAP_ID } from "../MapConfigProviderImpl";
-<<<<<<< HEAD
 import { Layer, MapModel, useMapModel } from "@open-pioneer/map";
 import VectorLayer from "ol/layer/Vector";
 import VectorSource from "ol/source/Vector";
 import { useEffect } from "react";
 import { NotificationService } from "@open-pioneer/notifier";
 import { PackageIntl } from "@open-pioneer/runtime";
-=======
 import { AppModel } from "../AppModel";
 import { useSnapshot } from "valtio";
->>>>>>> fc6bf82f
 
 export interface ToolState {
     bookmarksActive: boolean;
@@ -60,15 +53,12 @@
 export function MapTools(props: MapToolsProps) {
     const { toolState, onToolStateChange } = props;
     const intl = useIntl();
-<<<<<<< HEAD
+    const appModel = useService<unknown>("ol-app.AppModel") as AppModel;
+    const resultListState = useSnapshot(appModel.state).resultListState;
+    const resultListOpen = resultListState.open;
     const { map } = useMapModel(MAP_ID);
     const editingService = useService<EditingService>("editing.EditingService");
     const notificationService = useService<NotificationService>("notifier.NotificationService");
-=======
-    const appModel = useService<unknown>("ol-app.AppModel") as AppModel;
-    const resultListState = useSnapshot(appModel.state).resultListState;
-    const resultListOpen = resultListState.open;
->>>>>>> fc6bf82f
 
     const toggleToolState = useEvent((name: keyof ToolState, newValue?: boolean) => {
         onToolStateChange(name, newValue ?? !toolState[name]);
@@ -84,6 +74,22 @@
             gap={1}
             padding={1}
         >
+            <ToolButton
+                label={
+                    toolState.editingActive
+                        ? intl.formatMessage({ id: "stopEditingTitle" })
+                        : intl.formatMessage({ id: "startEditingTitle" })
+                }
+                icon={toolState.editingActive ? <PiPencilSlash /> : <PiPencil />}
+                isActive={toolState.editingActive}
+                onClick={() => toggleToolState("editingActive")}
+            />
+            <ToolButton
+                label={intl.formatMessage({ id: "resetEditingTitle" })}
+                icon={<PiArrowUUpLeft />}
+                onClick={() => editingService.reset(MAP_ID)}
+            />
+
             {resultListState.input && (
                 <ToolButton
                     label={intl.formatMessage({ id: "resultListTitle" })}
@@ -92,22 +98,6 @@
                     onClick={() => appModel.setResultListVisibility(!resultListOpen)}
                 />
             )}
-            <ToolButton
-                label={
-                    toolState.editingActive
-                        ? intl.formatMessage({ id: "stopEditingTitle" })
-                        : intl.formatMessage({ id: "startEditingTitle" })
-                }
-                icon={toolState.editingActive ? <PiPencilSlash /> : <PiPencil />}
-                isActive={toolState.editingActive}
-                onClick={() => toggleToolState("editingActive")}
-            />
-            <ToolButton
-                label={intl.formatMessage({ id: "resetEditingTitle" })}
-                icon={<PiArrowUUpLeft />}
-                onClick={() => editingService.reset(MAP_ID)}
-            />
-
             <ToolButton
                 label={intl.formatMessage({ id: "spatialBookmarkTitle" })}
                 icon={<PiBookmarksSimpleBold />}
