// SPDX-FileCopyrightText: 2023 Open Pioneer project (https://github.com/open-pioneer)
// SPDX-License-Identifier: Apache-2.0
import { Flex } from "@open-pioneer/chakra-integration";
import { Geolocation } from "@open-pioneer/geolocation";
import { EditingService } from "@open-pioneer/editing";
import { InitialExtent, ZoomIn, ZoomOut } from "@open-pioneer/map-navigation";
import { ToolButton, useEvent } from "@open-pioneer/react-utils";
import { useIntl, useService } from "open-pioneer:react-hooks";
import { TbPolygon, TbPolygonOff } from "react-icons/tb";

import {
    PiArrowUUpLeft,
    PiBookmarksSimpleBold,
    PiImagesLight,
    PiListLight,
    PiListMagnifyingGlassFill,
    PiMapTrifold,
    PiPencil,
    PiPencilSlash,
    PiRulerLight,
    PiSelectionPlusBold
} from "react-icons/pi";
import { MAP_ID } from "../MapConfigProviderImpl";
import { Layer, MapModel, useMapModel } from "@open-pioneer/map";
import VectorLayer from "ol/layer/Vector";
import VectorSource from "ol/source/Vector";
import { useEffect } from "react";
import { NotificationService } from "@open-pioneer/notifier";
import { PackageIntl } from "@open-pioneer/runtime";
import { AppModel } from "../AppModel";
import { useSnapshot } from "valtio";

export interface ToolState {
    bookmarksActive: boolean;
    tocActive: boolean;
    legendActive: boolean;
    measurementActive: boolean;
    selectionActive: boolean;
    overviewMapActive: boolean;
<<<<<<< HEAD
    editingCreateActive: boolean;
    editingUpdateActive: boolean;
=======
    editingActive: boolean;
>>>>>>> ac7fdd10
}

export interface MapToolsProps {
    /**
     * Controls the `active` state of all tool buttons.
     */
    toolState: ToolState;

    /**
     * Called by the component when a tool button shall be toggled on or off.
     */
    onToolStateChange(toolStateName: keyof ToolState, newValue: boolean): void;
}

export function MapTools(props: MapToolsProps) {
    const { toolState, onToolStateChange } = props;
    const intl = useIntl();
    const appModel = useService<unknown>("ol-app.AppModel") as AppModel;
    const resultListState = useSnapshot(appModel.state).resultListState;
    const resultListOpen = resultListState.open;
    const { map } = useMapModel(MAP_ID);
    const editingService = useService<EditingService>("editing.EditingService");
    const notificationService = useService<NotificationService>("notifier.NotificationService");
<<<<<<< HEAD

    const toggleToolState = useEvent((name: keyof ToolState, newValue?: boolean) => {
        onToolStateChange(name, newValue ?? !toolState[name]);
    });

    useEditingCreateWorkflow(
        map,
        editingService,
        notificationService,
        intl,
        toolState,
        toggleToolState
    );

    useEditingUpdateWorkflow(
        map,
        editingService,
        notificationService,
        intl,
        toolState,
        toggleToolState
    );
=======

    const toggleToolState = useEvent((name: keyof ToolState, newValue?: boolean) => {
        onToolStateChange(name, newValue ?? !toolState[name]);
    });

    useEditingWorkflow(map, editingService, notificationService, intl, toolState, toggleToolState);
>>>>>>> ac7fdd10

    return (
        <Flex
            role="toolbar"
            aria-label={intl.formatMessage({ id: "ariaLabel.toolbar" })}
            direction="column"
            gap={1}
            padding={1}
        >
            <ToolButton
                label={
<<<<<<< HEAD
                    toolState.editingCreateActive
                        ? intl.formatMessage({ id: "editing.stopTitle" })
                        : intl.formatMessage({ id: "editing.create.startTitle" })
                }
                icon={toolState.editingCreateActive ? <TbPolygonOff /> : <TbPolygon />}
                isActive={toolState.editingCreateActive}
                onClick={() => toggleToolState("editingCreateActive")}
            />
            <ToolButton
                label={
                    toolState.editingUpdateActive
                        ? intl.formatMessage({ id: "editing.stopTitle" })
                        : intl.formatMessage({ id: "editing.update.startTitle" })
                }
                icon={toolState.editingUpdateActive ? <PiPencilSlash /> : <PiPencil />}
                isActive={toolState.editingUpdateActive}
                onClick={() => toggleToolState("editingUpdateActive")}
            />
            <ToolButton
                label={intl.formatMessage({ id: "editing.resetTitle" })}
=======
                    toolState.editingActive
                        ? intl.formatMessage({ id: "stopEditingTitle" })
                        : intl.formatMessage({ id: "startEditingTitle" })
                }
                icon={toolState.editingActive ? <PiPencilSlash /> : <PiPencil />}
                isActive={toolState.editingActive}
                onClick={() => toggleToolState("editingActive")}
            />
            <ToolButton
                label={intl.formatMessage({ id: "resetEditingTitle" })}
>>>>>>> ac7fdd10
                icon={<PiArrowUUpLeft />}
                onClick={() => editingService.reset(MAP_ID)}
            />

            {resultListState.input && (
                <ToolButton
                    label={intl.formatMessage({ id: "resultListTitle" })}
                    icon={<PiListMagnifyingGlassFill />}
                    isActive={resultListState.open}
                    onClick={() => appModel.setResultListVisibility(!resultListOpen)}
                />
            )}
            <ToolButton
                label={intl.formatMessage({ id: "spatialBookmarkTitle" })}
                icon={<PiBookmarksSimpleBold />}
                isActive={toolState.bookmarksActive}
                onClick={() => toggleToolState("bookmarksActive")}
            />
            <Geolocation mapId={MAP_ID}></Geolocation>
            <ToolButton
                label={intl.formatMessage({ id: "tocTitle" })}
                icon={<PiListLight />}
                isActive={toolState.tocActive}
                onClick={() => toggleToolState("tocActive")}
            />
            <ToolButton
                label={intl.formatMessage({ id: "legendTitle" })}
                icon={<PiImagesLight />}
                isActive={toolState.legendActive}
                onClick={() => toggleToolState("legendActive")}
            />
            <ToolButton
                label={intl.formatMessage({ id: "measurementTitle" })}
                icon={<PiRulerLight />}
                isActive={toolState.measurementActive}
                onClick={() => toggleToolState("measurementActive")}
            />
            <ToolButton
                label={intl.formatMessage({ id: "selectionTitle" })}
                icon={<PiSelectionPlusBold />}
                isActive={toolState.selectionActive}
                onClick={() => toggleToolState("selectionActive")}
            />
            <ToolButton
                label={intl.formatMessage({ id: "overviewMapTitle" })}
                icon={<PiMapTrifold />}
                isActive={toolState.overviewMapActive}
                onClick={() => toggleToolState("overviewMapActive")}
            />
            <InitialExtent mapId={MAP_ID} />
            <ZoomIn mapId={MAP_ID} />
            <ZoomOut mapId={MAP_ID} />
        </Flex>
    );
}

<<<<<<< HEAD
function useEditingCreateWorkflow(
=======
function useEditingWorkflow(
>>>>>>> ac7fdd10
    map: MapModel | undefined,
    editingService: EditingService,
    notificationService: NotificationService,
    intl: PackageIntl,
    toolState: ToolState,
    toggleToolState: (name: keyof ToolState, newValue?: boolean | undefined) => void
) {
    useEffect(() => {
        if (!map) {
            return;
        }

        function startEditingCreate() {
<<<<<<< HEAD
            if (map) {
                try {
                    const layer = map.layers.getLayerById("krankenhaus") as Layer;
                    const url = new URL(layer.attributes.collectionURL + "/items");
                    const workflow = editingService.create(map, url);

                    console.log(url);

                    workflow.on("active:drawing", () => {
                        console.log("start drawing feature");
                    });

                    workflow.on("active:saving", () => {
                        console.log("start saving feature");
                    });

                    workflow
                        .whenComplete()
                        .then((featureId: string | undefined) => {
                            if (featureId) {
                                // undefined -> no feature saved
                                notificationService.notify({
                                    level: "info",
                                    message: intl.formatMessage(
                                        {
                                            id: "editing.create.featureCreated"
                                        },
                                        { featureId: featureId }
                                    ),
                                    displayDuration: 4000
                                });

                                const vectorLayer = layer?.olLayer as VectorLayer<VectorSource>;
                                vectorLayer.getSource()?.refresh();
                            }
                        })
                        .catch((error: Error) => {
                            console.log(error);
                        })
                        .finally(() => {
                            toggleToolState("editingCreateActive", false);
                        });
                } catch (error) {
                    console.log(error);
                }
            } else {
                throw Error("map is undefined");
            }
        }

        function stopEditingCreate() {
            editingService.stop(MAP_ID);
        }

        toolState.editingCreateActive ? startEditingCreate() : stopEditingCreate();
    }, [
        map,
        editingService,
        notificationService,
        intl,
        toolState.editingCreateActive,
        toggleToolState
    ]);
}

function useEditingUpdateWorkflow(
    map: MapModel | undefined,
    editingService: EditingService,
    notificationService: NotificationService,
    intl: PackageIntl,
    toolState: ToolState,
    toggleToolState: (name: keyof ToolState, newValue?: boolean | undefined) => void
) {
    useEffect(() => {
        if (!map) {
            return;
        }

        function startEditingUpdate() {
            if (map) {
                try {
                    const layer = map.layers.getLayerById("krankenhaus") as Layer;
                    const url = new URL(layer.attributes.collectionURL + "/items");
                    const workflow = editingService.update(map, url);

                    workflow
                        .whenComplete()
                        .then((featureId: string | undefined) => {
                            if (featureId) {
                                // undefined -> no feature saved
                                notificationService.notify({
                                    level: "info",
                                    message: intl.formatMessage(
                                        {
                                            id: "editing.update.featureModified"
                                        },
                                        { featureId: featureId }
                                    ),
                                    displayDuration: 4000
                                });
                            }
                            const vectorLayer = layer?.olLayer as VectorLayer<VectorSource>;
                            vectorLayer.getSource()?.refresh();
                        })
                        .catch((error: Error) => {
                            console.log(error);
                        })
                        .finally(() => {
                            toggleToolState("editingUpdateActive", false);
                        });
                } catch (error) {
                    console.log(error);
                }
            } else {
                throw Error("map is undefined");
            }
        }

        function stopEditingUpdate() {
            editingService.stop(MAP_ID);
        }

        toolState.editingUpdateActive ? startEditingUpdate() : stopEditingUpdate();
    }, [
        map,
        editingService,
        notificationService,
        intl,
        toolState.editingUpdateActive,
        toggleToolState
    ]);
=======
            if (!map) {
                throw Error("map is undefined");
            }

            try {
                const layer = map.layers.getLayerById("krankenhaus") as Layer;
                const url = new URL(layer.attributes.collectionURL + "/items");
                const workflow = editingService.start(map, url);

                workflow
                    .whenComplete()
                    .then((featureId: string | undefined) => {
                        if (!featureId) {
                            return;
                        }

                        notificationService.notify({
                            level: "info",
                            message: intl.formatMessage(
                                {
                                    id: "editing.featureCreated"
                                },
                                { featureId: featureId }
                            ),
                            displayDuration: 4000
                        });

                        const vectorLayer = layer?.olLayer as VectorLayer<VectorSource>;
                        vectorLayer.getSource()?.refresh();
                    })
                    .catch((error: Error) => {
                        console.error(error);
                    })
                    .finally(() => {
                        toggleToolState("editingActive", false);
                    });
            } catch (error) {
                console.log(error);
            }
        }

        function stopEditingCreate() {
            editingService.stop(MAP_ID);
        }

        toolState.editingActive ? startEditingCreate() : stopEditingCreate();
    }, [map, editingService, notificationService, intl, toolState.editingActive, toggleToolState]);
>>>>>>> ac7fdd10
}<|MERGE_RESOLUTION|>--- conflicted
+++ resolved
@@ -37,12 +37,8 @@
     measurementActive: boolean;
     selectionActive: boolean;
     overviewMapActive: boolean;
-<<<<<<< HEAD
     editingCreateActive: boolean;
     editingUpdateActive: boolean;
-=======
-    editingActive: boolean;
->>>>>>> ac7fdd10
 }
 
 export interface MapToolsProps {
@@ -66,7 +62,6 @@
     const { map } = useMapModel(MAP_ID);
     const editingService = useService<EditingService>("editing.EditingService");
     const notificationService = useService<NotificationService>("notifier.NotificationService");
-<<<<<<< HEAD
 
     const toggleToolState = useEvent((name: keyof ToolState, newValue?: boolean) => {
         onToolStateChange(name, newValue ?? !toolState[name]);
@@ -89,14 +84,6 @@
         toolState,
         toggleToolState
     );
-=======
-
-    const toggleToolState = useEvent((name: keyof ToolState, newValue?: boolean) => {
-        onToolStateChange(name, newValue ?? !toolState[name]);
-    });
-
-    useEditingWorkflow(map, editingService, notificationService, intl, toolState, toggleToolState);
->>>>>>> ac7fdd10
 
     return (
         <Flex
@@ -108,7 +95,6 @@
         >
             <ToolButton
                 label={
-<<<<<<< HEAD
                     toolState.editingCreateActive
                         ? intl.formatMessage({ id: "editing.stopTitle" })
                         : intl.formatMessage({ id: "editing.create.startTitle" })
@@ -129,18 +115,6 @@
             />
             <ToolButton
                 label={intl.formatMessage({ id: "editing.resetTitle" })}
-=======
-                    toolState.editingActive
-                        ? intl.formatMessage({ id: "stopEditingTitle" })
-                        : intl.formatMessage({ id: "startEditingTitle" })
-                }
-                icon={toolState.editingActive ? <PiPencilSlash /> : <PiPencil />}
-                isActive={toolState.editingActive}
-                onClick={() => toggleToolState("editingActive")}
-            />
-            <ToolButton
-                label={intl.formatMessage({ id: "resetEditingTitle" })}
->>>>>>> ac7fdd10
                 icon={<PiArrowUUpLeft />}
                 onClick={() => editingService.reset(MAP_ID)}
             />
@@ -197,11 +171,7 @@
     );
 }
 
-<<<<<<< HEAD
 function useEditingCreateWorkflow(
-=======
-function useEditingWorkflow(
->>>>>>> ac7fdd10
     map: MapModel | undefined,
     editingService: EditingService,
     notificationService: NotificationService,
@@ -215,54 +185,44 @@
         }
 
         function startEditingCreate() {
-<<<<<<< HEAD
-            if (map) {
-                try {
-                    const layer = map.layers.getLayerById("krankenhaus") as Layer;
-                    const url = new URL(layer.attributes.collectionURL + "/items");
-                    const workflow = editingService.create(map, url);
-
-                    console.log(url);
-
-                    workflow.on("active:drawing", () => {
-                        console.log("start drawing feature");
+            if (!map) {
+                throw Error("map is undefined");
+            }
+
+            try {
+                const layer = map.layers.getLayerById("krankenhaus") as Layer;
+                const url = new URL(layer.attributes.collectionURL + "/items");
+                const workflow = editingService.create(map, url);
+
+                workflow
+                    .whenComplete()
+                    .then((featureId: string | undefined) => {
+                        if (!featureId) {
+                            return;
+                        }
+
+                        notificationService.notify({
+                            level: "info",
+                            message: intl.formatMessage(
+                                {
+                                    id: "editing.create.featureCreated"
+                                },
+                                { featureId: featureId }
+                            ),
+                            displayDuration: 4000
+                        });
+
+                        const vectorLayer = layer?.olLayer as VectorLayer<VectorSource>;
+                        vectorLayer.getSource()?.refresh();
+                    })
+                    .catch((error: Error) => {
+                        console.error(error);
+                    })
+                    .finally(() => {
+                        toggleToolState("editingCreateActive", false);
                     });
-
-                    workflow.on("active:saving", () => {
-                        console.log("start saving feature");
-                    });
-
-                    workflow
-                        .whenComplete()
-                        .then((featureId: string | undefined) => {
-                            if (featureId) {
-                                // undefined -> no feature saved
-                                notificationService.notify({
-                                    level: "info",
-                                    message: intl.formatMessage(
-                                        {
-                                            id: "editing.create.featureCreated"
-                                        },
-                                        { featureId: featureId }
-                                    ),
-                                    displayDuration: 4000
-                                });
-
-                                const vectorLayer = layer?.olLayer as VectorLayer<VectorSource>;
-                                vectorLayer.getSource()?.refresh();
-                            }
-                        })
-                        .catch((error: Error) => {
-                            console.log(error);
-                        })
-                        .finally(() => {
-                            toggleToolState("editingCreateActive", false);
-                        });
-                } catch (error) {
-                    console.log(error);
-                }
-            } else {
-                throw Error("map is undefined");
+            } catch (error) {
+                console.error(error);
             }
         }
 
@@ -347,53 +307,4 @@
         toolState.editingUpdateActive,
         toggleToolState
     ]);
-=======
-            if (!map) {
-                throw Error("map is undefined");
-            }
-
-            try {
-                const layer = map.layers.getLayerById("krankenhaus") as Layer;
-                const url = new URL(layer.attributes.collectionURL + "/items");
-                const workflow = editingService.start(map, url);
-
-                workflow
-                    .whenComplete()
-                    .then((featureId: string | undefined) => {
-                        if (!featureId) {
-                            return;
-                        }
-
-                        notificationService.notify({
-                            level: "info",
-                            message: intl.formatMessage(
-                                {
-                                    id: "editing.featureCreated"
-                                },
-                                { featureId: featureId }
-                            ),
-                            displayDuration: 4000
-                        });
-
-                        const vectorLayer = layer?.olLayer as VectorLayer<VectorSource>;
-                        vectorLayer.getSource()?.refresh();
-                    })
-                    .catch((error: Error) => {
-                        console.error(error);
-                    })
-                    .finally(() => {
-                        toggleToolState("editingActive", false);
-                    });
-            } catch (error) {
-                console.log(error);
-            }
-        }
-
-        function stopEditingCreate() {
-            editingService.stop(MAP_ID);
-        }
-
-        toolState.editingActive ? startEditingCreate() : stopEditingCreate();
-    }, [map, editingService, notificationService, intl, toolState.editingActive, toggleToolState]);
->>>>>>> ac7fdd10
 }