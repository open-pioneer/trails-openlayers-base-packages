// SPDX-FileCopyrightText: 2023 Open Pioneer project (https://github.com/open-pioneer)
// SPDX-License-Identifier: Apache-2.0
import {
    Flex,
    HStack,
    Popover,
    PopoverArrow,
    PopoverBody,
    PopoverContent,
    PopoverTrigger,
    Portal,
    usePopoverContext
} from "@open-pioneer/chakra-integration";
import { InitialExtent, ZoomIn, ZoomOut } from "@open-pioneer/map-navigation";
<<<<<<< HEAD
import { ToolButton } from "@open-pioneer/react-utils";
import { useReactiveSnapshot } from "@open-pioneer/reactivity";
=======
import { useEvent } from "@open-pioneer/react-utils";
import { ToolButton } from "@open-pioneer/map-ui-components";
>>>>>>> 28e092aa
import { useIntl, useService } from "open-pioneer:react-hooks";
import { ForwardedRef, forwardRef, useState } from "react";
import { FiCrosshair } from "react-icons/fi";
import {
    PiImagesLight,
    PiListLight,
    PiListMagnifyingGlassFill,
    PiPencil,
    PiPencilSlash,
    PiRulerLight,
    PiSelectionPlusBold
} from "react-icons/pi";
import { TbPolygon, TbPolygonOff } from "react-icons/tb";
import { AppModel } from "../AppModel";
import { MAP_ID } from "../map/MapConfigProviderImpl";

export function MapTools() {
    const intl = useIntl();
    const appModel = useService<AppModel>("ol-app.AppModel");
    const resultListState = useReactiveSnapshot(() => appModel.resultListState, [appModel]);
    const resultListOpen = resultListState.open;

    const { isTocActive, isLegendActive } = useReactiveSnapshot(() => {
        return {
            isTocActive: appModel.mainContent.includes("toc"),
            isLegendActive: appModel.mainContent.includes("legend")
        };
    }, [appModel]);

    return (
        <Flex
            role="toolbar"
            aria-label={intl.formatMessage({ id: "ariaLabel.toolbar" })}
            direction="column"
            gap={1}
            padding={1}
        >
            <InteractionsMenu />

            {resultListState.input && (
                <ToolButton
                    label={intl.formatMessage({ id: "resultListTitle" })}
                    icon={<PiListMagnifyingGlassFill />}
                    isActive={resultListState.open}
                    onClick={() => appModel.setResultListVisibility(!resultListOpen)}
                />
            )}

            <ToolButton
                label={intl.formatMessage({ id: "tocTitle" })}
                icon={<PiListLight />}
                isActive={isTocActive}
                onClick={() => appModel.toggleMainContent("toc")}
            />
            <ToolButton
                label={intl.formatMessage({ id: "legendTitle" })}
                icon={<PiImagesLight />}
                isActive={isLegendActive}
                onClick={() => appModel.toggleMainContent("legend")}
            />

            <InitialExtent mapId={MAP_ID} />
            <ZoomIn mapId={MAP_ID} />
            <ZoomOut mapId={MAP_ID} />
        </Flex>
    );
}

function InteractionsMenu() {
    const intl = useIntl();
    const appModel = useService<AppModel>("ol-app.AppModel");
    const [visible, setVisible] = useState(false);

    const { isSelectionActive, isMeasurementActive, isEditingCreateActive, isEditingUpdateActive } =
        useReactiveSnapshot(() => {
            return {
                isSelectionActive: appModel.mainContent.includes("selection"),
                isMeasurementActive: appModel.mainContent.includes("measurement"),
                isEditingCreateActive: appModel.mainContent.includes("editing-create"),
                isEditingUpdateActive: appModel.mainContent.includes("editing-update")
            };
        }, [appModel]);

    // Calls the handler and also closes the popover menu
    const interactionsMenuHandler = (handler: () => void) => {
        return () => {
            handler();
            setVisible(false);
        };
    };

    const interactionButtons = (
        <>
            <ToolButton
                label={
                    isEditingCreateActive
                        ? intl.formatMessage({ id: "editing.stopTitle" })
                        : intl.formatMessage({ id: "editing.create.startTitle" })
                }
                icon={isEditingCreateActive ? <TbPolygonOff /> : <TbPolygon />}
                isActive={isEditingCreateActive}
                onClick={interactionsMenuHandler(() =>
                    appModel.toggleMainContent("editing-create")
                )}
            />
            <ToolButton
                label={
                    isEditingUpdateActive
                        ? intl.formatMessage({ id: "editing.stopTitle" })
                        : intl.formatMessage({ id: "editing.update.startTitle" })
                }
                icon={isEditingUpdateActive ? <PiPencilSlash /> : <PiPencil />}
                isActive={isEditingUpdateActive}
                onClick={interactionsMenuHandler(() =>
                    appModel.toggleMainContent("editing-update")
                )}
            />
            <ToolButton
                label={intl.formatMessage({ id: "measurementTitle" })}
                icon={<PiRulerLight />}
                isActive={isMeasurementActive}
                onClick={interactionsMenuHandler(() => appModel.toggleMainContent("measurement"))}
            />
            <ToolButton
                label={intl.formatMessage({ id: "selectionTitle" })}
                icon={<PiSelectionPlusBold />}
                isActive={isSelectionActive}
                onClick={interactionsMenuHandler(() => appModel.toggleMainContent("selection"))}
            />
        </>
    );

    return (
        <Popover
            placement="left"
            isLazy
            onOpen={() => setVisible(true)}
            onClose={() => setVisible(false)}
            isOpen={visible}
        >
            <PopoverTrigger>
                <PopoverTriggerTool />
            </PopoverTrigger>
            <Portal>
                <PopoverContent width="auto">
                    <PopoverArrow />
                    <PopoverBody>
                        <HStack spacing={2}>{interactionButtons}</HStack>
                    </PopoverBody>
                </PopoverContent>
            </Portal>
        </Popover>
    );
}

// The dance with `context` and `buttonProps` is necessary here to set the aria attributes
// defined by the popover (e.g. aria-controls).
// It would not be required if ToolButton would accept those props directly.
const PopoverTriggerTool = forwardRef(function PopoverTriggerTool(
    _,
    ref: ForwardedRef<HTMLButtonElement>
) {
    const intl = useIntl();
    const context = usePopoverContext();
    const { onClick, ...triggerProps } = context.getTriggerProps();
    return (
        <ToolButton
            ref={ref}
            label={intl.formatMessage({ id: "mapInteractions.title" })}
            icon={<FiCrosshair />}
            onClick={onClick}
            buttonProps={triggerProps}
        />
    );
});<|MERGE_RESOLUTION|>--- conflicted
+++ resolved
@@ -12,13 +12,8 @@
     usePopoverContext
 } from "@open-pioneer/chakra-integration";
 import { InitialExtent, ZoomIn, ZoomOut } from "@open-pioneer/map-navigation";
-<<<<<<< HEAD
-import { ToolButton } from "@open-pioneer/react-utils";
+import { ToolButton } from "@open-pioneer/map-ui-components";
 import { useReactiveSnapshot } from "@open-pioneer/reactivity";
-=======
-import { useEvent } from "@open-pioneer/react-utils";
-import { ToolButton } from "@open-pioneer/map-ui-components";
->>>>>>> 28e092aa
 import { useIntl, useService } from "open-pioneer:react-hooks";
 import { ForwardedRef, forwardRef, useState } from "react";
 import { FiCrosshair } from "react-icons/fi";
