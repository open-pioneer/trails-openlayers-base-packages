// SPDX-FileCopyrightText: 2023 Open Pioneer project (https://github.com/open-pioneer)
// SPDX-License-Identifier: Apache-2.0
import { Flex } from "@open-pioneer/chakra-integration";
import { Geolocation } from "@open-pioneer/geolocation";
import { EditingService } from "@open-pioneer/editing";
import { InitialExtent, ZoomIn, ZoomOut } from "@open-pioneer/map-navigation";
import { ToolButton, useEvent } from "@open-pioneer/react-utils";
import { useIntl, useService } from "open-pioneer:react-hooks";
import { TbPolygon, TbPolygonOff } from "react-icons/tb";

import {
    PiArrowUUpLeft,
    PiBookmarksSimpleBold,
    PiImagesLight,
    PiListLight,
    PiListMagnifyingGlassFill,
    PiMapTrifold,
    PiPrinterBold,
    PiPencil,
    PiPencilSlash,
    PiRulerLight,
    PiSelectionPlusBold
} from "react-icons/pi";
import { MAP_ID } from "../MapConfigProviderImpl";
import { Layer, MapModel, useMapModel } from "@open-pioneer/map";
import VectorLayer from "ol/layer/Vector";
import VectorSource from "ol/source/Vector";
import { useEffect } from "react";
import { NotificationService } from "@open-pioneer/notifier";
import { PackageIntl } from "@open-pioneer/runtime";
import { AppModel } from "../AppModel";
import { useSnapshot } from "valtio";

export interface ToolState {
    bookmarksActive: boolean;
    tocActive: boolean;
    legendActive: boolean;
    measurementActive: boolean;
    selectionActive: boolean;
    overviewMapActive: boolean;
<<<<<<< HEAD
    editingCreateActive: boolean;
    editingUpdateActive: boolean;
=======
    printingActive: boolean;
    editingActive: boolean;
>>>>>>> a0d88828
}

export interface MapToolsProps {
    /**
     * Controls the `active` state of all tool buttons.
     */
    toolState: ToolState;

    /**
     * Called by the component when a tool button shall be toggled on or off.
     */
    onToolStateChange(toolStateName: keyof ToolState, newValue: boolean): void;
}

export function MapTools(props: MapToolsProps) {
    const { toolState, onToolStateChange } = props;
    const intl = useIntl();
    const appModel = useService<unknown>("ol-app.AppModel") as AppModel;
    const resultListState = useSnapshot(appModel.state).resultListState;
    const resultListOpen = resultListState.open;
    const { map } = useMapModel(MAP_ID);
    const editingService = useService<EditingService>("editing.EditingService");
    const notificationService = useService<NotificationService>("notifier.NotificationService");

    const toggleToolState = useEvent((name: keyof ToolState, newValue?: boolean) => {
        onToolStateChange(name, newValue ?? !toolState[name]);
    });

    useEditingCreateWorkflow(
        map,
        editingService,
        notificationService,
        intl,
        toolState,
        toggleToolState
    );

    useEditingUpdateWorkflow(
        map,
        editingService,
        notificationService,
        intl,
        toolState,
        toggleToolState
    );

    return (
        <Flex
            role="toolbar"
            aria-label={intl.formatMessage({ id: "ariaLabel.toolbar" })}
            direction="column"
            gap={1}
            padding={1}
        >
            <ToolButton
                label={
                    toolState.editingCreateActive
                        ? intl.formatMessage({ id: "editing.stopTitle" })
                        : intl.formatMessage({ id: "editing.create.startTitle" })
                }
                icon={toolState.editingCreateActive ? <TbPolygonOff /> : <TbPolygon />}
                isActive={toolState.editingCreateActive}
                onClick={() => toggleToolState("editingCreateActive")}
            />
            <ToolButton
                label={
                    toolState.editingUpdateActive
                        ? intl.formatMessage({ id: "editing.stopTitle" })
                        : intl.formatMessage({ id: "editing.update.startTitle" })
                }
                icon={toolState.editingUpdateActive ? <PiPencilSlash /> : <PiPencil />}
                isActive={toolState.editingUpdateActive}
                onClick={() => toggleToolState("editingUpdateActive")}
            />
            <ToolButton
                label={intl.formatMessage({ id: "editing.resetTitle" })}
                icon={<PiArrowUUpLeft />}
                onClick={() => editingService.reset(MAP_ID)}
            />

            {resultListState.input && (
                <ToolButton
                    label={intl.formatMessage({ id: "resultListTitle" })}
                    icon={<PiListMagnifyingGlassFill />}
                    isActive={resultListState.open}
                    onClick={() => appModel.setResultListVisibility(!resultListOpen)}
                />
            )}
            <ToolButton
                label={intl.formatMessage({ id: "printingTitle" })}
                icon={<PiPrinterBold />}
                isActive={toolState.printingActive}
                onClick={() => toggleToolState("printingActive")}
            />
            <ToolButton
                label={intl.formatMessage({ id: "spatialBookmarkTitle" })}
                icon={<PiBookmarksSimpleBold />}
                isActive={toolState.bookmarksActive}
                onClick={() => toggleToolState("bookmarksActive")}
            />
            <Geolocation mapId={MAP_ID}></Geolocation>
            <ToolButton
                label={intl.formatMessage({ id: "tocTitle" })}
                icon={<PiListLight />}
                isActive={toolState.tocActive}
                onClick={() => toggleToolState("tocActive")}
            />
            <ToolButton
                label={intl.formatMessage({ id: "legendTitle" })}
                icon={<PiImagesLight />}
                isActive={toolState.legendActive}
                onClick={() => toggleToolState("legendActive")}
            />
            <ToolButton
                label={intl.formatMessage({ id: "measurementTitle" })}
                icon={<PiRulerLight />}
                isActive={toolState.measurementActive}
                onClick={() => toggleToolState("measurementActive")}
            />
            <ToolButton
                label={intl.formatMessage({ id: "selectionTitle" })}
                icon={<PiSelectionPlusBold />}
                isActive={toolState.selectionActive}
                onClick={() => toggleToolState("selectionActive")}
            />
            <ToolButton
                label={intl.formatMessage({ id: "overviewMapTitle" })}
                icon={<PiMapTrifold />}
                isActive={toolState.overviewMapActive}
                onClick={() => toggleToolState("overviewMapActive")}
            />
            <InitialExtent mapId={MAP_ID} />
            <ZoomIn mapId={MAP_ID} />
            <ZoomOut mapId={MAP_ID} />
        </Flex>
    );
}

function useEditingCreateWorkflow(
    map: MapModel | undefined,
    editingService: EditingService,
    notificationService: NotificationService,
    intl: PackageIntl,
    toolState: ToolState,
    toggleToolState: (name: keyof ToolState, newValue?: boolean | undefined) => void
) {
    useEffect(() => {
        if (!map) {
            return;
        }

        function startEditingCreate() {
            if (!map) {
                throw Error("map is undefined");
            }

            try {
                const layer = map.layers.getLayerById("krankenhaus") as Layer;
                const url = new URL(layer.attributes.collectionURL + "/items");
                const workflow = editingService.create(map, url);

                workflow
                    .whenComplete()
                    .then((featureId: string | undefined) => {
                        if (!featureId) {
                            return;
                        }

                        notificationService.notify({
                            level: "info",
                            message: intl.formatMessage(
                                {
                                    id: "editing.create.featureCreated"
                                },
                                { featureId: featureId }
                            ),
                            displayDuration: 4000
                        });

                        const vectorLayer = layer?.olLayer as VectorLayer<VectorSource>;
                        vectorLayer.getSource()?.refresh();
                    })
                    .catch((error: Error) => {
                        console.error(error);
                    })
                    .finally(() => {
                        toggleToolState("editingCreateActive", false);
                    });
            } catch (error) {
                console.error(error);
            }
        }

        function stopEditingCreate() {
            editingService.stop(MAP_ID);
        }

        toolState.editingCreateActive ? startEditingCreate() : stopEditingCreate();
    }, [
        map,
        editingService,
        notificationService,
        intl,
        toolState.editingCreateActive,
        toggleToolState
    ]);
}

function useEditingUpdateWorkflow(
    map: MapModel | undefined,
    editingService: EditingService,
    notificationService: NotificationService,
    intl: PackageIntl,
    toolState: ToolState,
    toggleToolState: (name: keyof ToolState, newValue?: boolean | undefined) => void
) {
    useEffect(() => {
        if (!map) {
            return;
        }

        function startEditingUpdate() {
            if (map) {
                try {
                    const layer = map.layers.getLayerById("krankenhaus") as Layer;
                    const url = new URL(layer.attributes.collectionURL + "/items");
                    const workflow = editingService.update(map, url);

                    workflow
                        .whenComplete()
                        .then((featureId: string | undefined) => {
                            if (featureId) {
                                // undefined -> no feature saved
                                notificationService.notify({
                                    level: "info",
                                    message: intl.formatMessage(
                                        {
                                            id: "editing.update.featureModified"
                                        },
                                        { featureId: featureId }
                                    ),
                                    displayDuration: 4000
                                });
                            }
                            const vectorLayer = layer?.olLayer as VectorLayer<VectorSource>;
                            vectorLayer.getSource()?.refresh();
                        })
                        .catch((error: Error) => {
                            console.log(error);
                        })
                        .finally(() => {
                            toggleToolState("editingUpdateActive", false);
                        });
                } catch (error) {
                    console.log(error);
                }
            } else {
                throw Error("map is undefined");
            }
        }

        function stopEditingUpdate() {
            editingService.stop(MAP_ID);
        }

        toolState.editingUpdateActive ? startEditingUpdate() : stopEditingUpdate();
    }, [
        map,
        editingService,
        notificationService,
        intl,
        toolState.editingUpdateActive,
        toggleToolState
    ]);
}<|MERGE_RESOLUTION|>--- conflicted
+++ resolved
@@ -38,13 +38,9 @@
     measurementActive: boolean;
     selectionActive: boolean;
     overviewMapActive: boolean;
-<<<<<<< HEAD
+    printingActive: boolean;
     editingCreateActive: boolean;
     editingUpdateActive: boolean;
-=======
-    printingActive: boolean;
-    editingActive: boolean;
->>>>>>> a0d88828
 }
 
 export interface MapToolsProps {
