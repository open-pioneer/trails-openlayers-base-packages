--- conflicted
+++ resolved
@@ -29,11 +29,7 @@
 
     function onSearchCleared() {
         console.debug("The user cleared the search");
-<<<<<<< HEAD
-        map?.removeHighlights();
-=======
         appModel.clearPreviousHighlight();
->>>>>>> 054c1079
     }
 
     return (
