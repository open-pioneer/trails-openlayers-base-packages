--- conflicted
+++ resolved
@@ -1,12 +1,9 @@
 messages:
   basemapLabel: "Select basemap:"
   tocTitle: "Table of contents"
-<<<<<<< HEAD
+  measurementTitle: "Measurement"
   ariaLabel:
     header: "Header bar"
     footer: "Base bar with scale information, spatial reference system and coordinate display"
     map: "Map. Use the arrow keys to move the map. Zoom in with the plus button and zoom out with the minus button."
-    toolbar: "Maptools"
-=======
-  measurementTitle: "Measurement"
->>>>>>> be74bc25
+    toolbar: "Maptools"