messages:
  basemapLabel: "Select basemap:"
  tocTitle: "Table of contents"
<<<<<<< HEAD
  geolocationTitle: "Geolocation"
=======
  measurementTitle: "Measurement"
  ariaLabel:
    header: "Header bar"
    footer: "Base bar with scale information, spatial reference system and coordinate display"
    map: "Map. Use the arrow keys to move the map. Zoom in with the plus button and zoom out with the minus button."
    toolbar: "Maptools"
>>>>>>> 9e69f800
<|MERGE_RESOLUTION|>--- conflicted
+++ resolved
@@ -1,13 +1,10 @@
 messages:
   basemapLabel: "Select basemap:"
   tocTitle: "Table of contents"
-<<<<<<< HEAD
-  geolocationTitle: "Geolocation"
-=======
   measurementTitle: "Measurement"
   ariaLabel:
     header: "Header bar"
     footer: "Base bar with scale information, spatial reference system and coordinate display"
     map: "Map. Use the arrow keys to move the map. Zoom in with the plus button and zoom out with the minus button."
     toolbar: "Maptools"
->>>>>>> 9e69f800
+  geolocationTitle: "Geolocation"