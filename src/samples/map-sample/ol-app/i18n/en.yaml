--- conflicted
+++ resolved
@@ -10,10 +10,7 @@
     map: "Map. Use the arrow keys to move the map. Zoom in with the plus button and zoom out with the minus button."
     toolbar: "Maptools"
   geolocationTitle: "Geolocation"
-<<<<<<< HEAD
+  spatialBookmarkTitle: "Spatial bookmarks"
   layerNotVisibleReason: "Matching layer is not visible."
-=======
-  spatialBookmarkTitle: "Spatial bookmarks"
   searchSources:
-    miningPermissions: Mining permissions
->>>>>>> 1afcb91b
+    miningPermissions: Mining permissions