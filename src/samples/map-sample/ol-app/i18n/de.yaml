messages:
  basemapLabel: "Hintergrundkarte auswählen: "
  tocTitle: "Karteninhalt"
  measurementTitle: "Messen"
<<<<<<< HEAD
  searchPlaceholder: "Suche..."
=======
  searchTitle: "Suche"
  ariaLabel:
    header: "Kopfleiste"
    footer: "Fussleiste mit Maßstabsangabe, Raumbezugssystem und Koordinatenanzeige"
    map: "Karte. Mit den Pfeiltasten kannst du die Karte bewegen. Mit der Plus Taste hineinzoomen und mit der Minus Taste herauszoomen."
    toolbar: "Kartenwerkzeuge"
>>>>>>> 9bec0b60
<|MERGE_RESOLUTION|>--- conflicted
+++ resolved
@@ -2,13 +2,9 @@
   basemapLabel: "Hintergrundkarte auswählen: "
   tocTitle: "Karteninhalt"
   measurementTitle: "Messen"
-<<<<<<< HEAD
-  searchPlaceholder: "Suche..."
-=======
-  searchTitle: "Suche"
   ariaLabel:
     header: "Kopfleiste"
     footer: "Fussleiste mit Maßstabsangabe, Raumbezugssystem und Koordinatenanzeige"
     map: "Karte. Mit den Pfeiltasten kannst du die Karte bewegen. Mit der Plus Taste hineinzoomen und mit der Minus Taste herauszoomen."
     toolbar: "Kartenwerkzeuge"
->>>>>>> 9bec0b60
+  searchPlaceholder: "Suche..."