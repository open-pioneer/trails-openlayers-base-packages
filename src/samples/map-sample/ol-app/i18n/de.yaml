--- conflicted
+++ resolved
@@ -2,12 +2,8 @@
   basemapLabel: "Hintergrundkarte auswählen: "
   tocTitle: "Karteninhalt"
   measurementTitle: "Messen"
-<<<<<<< HEAD
-  searchTitle: "Suche"
-=======
   ariaLabel:
     header: "Kopfleiste"
     footer: "Fussleiste mit Maßstabsangabe, Raumbezugssystem und Koordinatenanzeige"
     map: "Karte. Mit den Pfeiltasten kannst du die Karte bewegen. Mit der Plus Taste hineinzoomen und mit der Minus Taste herauszoomen."
-    toolbar: "Kartenwerkzeuge"
->>>>>>> 9e69f800
+    toolbar: "Kartenwerkzeuge"