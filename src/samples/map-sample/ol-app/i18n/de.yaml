messages:
  basemapLabel: "Hintergrundkarte auswählen: "
  tocTitle: "Karteninhalt"
  legendTitle: "Legende"
  measurementTitle: "Messen"
  selectionTitle: "Selektieren"
  overviewMapTitle: "Übersichtskarte"
  editing:
<<<<<<< HEAD
    create:
      startTitle: "Editing - Neues Feature erstellen"
      featureCreated: "Objekt erstellt mit ID: {featureId}"
    update:
      startTitle: "Editing - Feature bearbeiten"
      featureModified: "Objekt aktualisiert mit ID: {featureId}"
    stopTitle: "Editing - Stoppen"
    resetTitle: "Editing - Zurücksetzen"
=======
    featureCreated: "Objekt erstellt mit ID: {featureId}"
  resultListTitle: "Ergebnisliste"
>>>>>>> c2ccec5a
  ariaLabel:
    header: "Kopfleiste"
    footer: "Fussleiste mit Maßstabsangabe, Raumbezugssystem und Koordinatenanzeige"
    map: "Karte. Mit den Pfeiltasten kannst du die Karte bewegen. Mit der Plus Taste hineinzoomen und mit der Minus Taste herauszoomen."
    toolbar: "Kartenwerkzeuge"
  geolocationTitle: "Geolokalisierung"
  spatialBookmarkTitle: "Räumliche Lesezeichen"
  searchSources:
    miningPermissions: Bergbauberechtigungen
    lika: Daten des Liegenschaftskatasters in NRW
  foundResults: Es {resultsCount, plural,
    =0 {wurden keine Ergebnisse}
    one {wurde 1 Ergebnis}
    other {wurden {resultsCount} Ergebnisse}
    } gefunden.<|MERGE_RESOLUTION|>--- conflicted
+++ resolved
@@ -6,7 +6,6 @@
   selectionTitle: "Selektieren"
   overviewMapTitle: "Übersichtskarte"
   editing:
-<<<<<<< HEAD
     create:
       startTitle: "Editing - Neues Feature erstellen"
       featureCreated: "Objekt erstellt mit ID: {featureId}"
@@ -15,10 +14,7 @@
       featureModified: "Objekt aktualisiert mit ID: {featureId}"
     stopTitle: "Editing - Stoppen"
     resetTitle: "Editing - Zurücksetzen"
-=======
-    featureCreated: "Objekt erstellt mit ID: {featureId}"
   resultListTitle: "Ergebnisliste"
->>>>>>> c2ccec5a
   ariaLabel:
     header: "Kopfleiste"
     footer: "Fussleiste mit Maßstabsangabe, Raumbezugssystem und Koordinatenanzeige"
