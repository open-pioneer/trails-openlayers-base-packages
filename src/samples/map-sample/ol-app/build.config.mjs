// SPDX-FileCopyrightText: 2023 Open Pioneer project (https://github.com/open-pioneer)
// SPDX-License-Identifier: Apache-2.0
import { defineBuildConfig } from "@open-pioneer/build-support";

export default defineBuildConfig({
    styles: "./app.css",
    i18n: ["en", "de"],
    services: {
        MapConfigProviderImpl: {
            provides: ["map.MapConfigProvider"],
            references: {
                vectorSourceFactory: "ogc-features.VectorSourceFactory"
            }
        },
        AppModel: {
            provides: "ol-app.AppModel",
            references: {
                ogcSearchSourceFactory: "ogc-features.SearchSourceFactory",
                vectorSelectionSourceFactory: "selection.VectorSelectionSourceFactory",
                httpService: "http.HttpService",
                mapRegistry: "map.MapRegistry"
            }
        }
    },
    ui: {
<<<<<<< HEAD
        references: [
            "map-sample-logging.LogService",
            "map.MapRegistry",
            "ol-app.AppConfig",
            "notifier.NotificationService",
            "editing.EditingService"
        ]
=======
        references: ["map.MapRegistry", "ol-app.AppModel", "notifier.NotificationService"]
>>>>>>> 96aeaf9c
    }
});<|MERGE_RESOLUTION|>--- conflicted
+++ resolved
@@ -23,16 +23,11 @@
         }
     },
     ui: {
-<<<<<<< HEAD
         references: [
-            "map-sample-logging.LogService",
             "map.MapRegistry",
-            "ol-app.AppConfig",
+            "ol-app.AppModel",
             "notifier.NotificationService",
             "editing.EditingService"
         ]
-=======
-        references: ["map.MapRegistry", "ol-app.AppModel", "notifier.NotificationService"]
->>>>>>> 96aeaf9c
     }
 });