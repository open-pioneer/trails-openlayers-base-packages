--- conflicted
+++ resolved
@@ -169,6 +169,20 @@
         });
     }
 
+    /**
+     * Zooms to the given geometries.
+     */
+    zoom(map: MapModel, geometries: Geometry[]): void {
+        const viewport: HTMLElement = map.olMap.getViewport();
+
+        map.zoom(geometries, {
+            viewPadding:
+                viewport && viewport.offsetWidth < 1000
+                    ? { top: 150, right: 75, bottom: 50, left: 75 }
+                    : { top: 150, right: 400, bottom: 50, left: 400 }
+        });
+    }
+
     clearPreviousHighlight() {
         if (this._featureHighlight) {
             this._featureHighlight.destroy();
@@ -243,11 +257,7 @@
                     (layerSelectionSource.status === "unavailable" ||
                         layerSelectionSource.status?.kind === "unavailable")
                 ) {
-<<<<<<< HEAD
-                    map.removeHighlights();
-=======
                     this.clearPreviousHighlight();
->>>>>>> 054c1079
                 }
             });
             this._resources.push(eventHandler, layerSelectionSource);
