--- conflicted
+++ resolved
@@ -3,28 +3,15 @@
 import { Resource, createLogger } from "@open-pioneer/core";
 import { HttpService } from "@open-pioneer/http";
 import { Highlight, MapModel, MapRegistry } from "@open-pioneer/map";
-<<<<<<< HEAD
 import { type DECLARE_SERVICE_INTERFACE, Service, ServiceOptions } from "@open-pioneer/runtime";
-=======
-import { OgcFeaturesSearchSourceFactory } from "@open-pioneer/ogc-features";
-import { ResultColumn, ResultListInput } from "@open-pioneer/result-list";
-import {
-    PackageIntl,
-    Service,
-    ServiceOptions,
-    type DECLARE_SERVICE_INTERFACE
-} from "@open-pioneer/runtime";
->>>>>>> 28e092aa
 import { SearchSource } from "@open-pioneer/search";
 import { SelectionSource, VectorLayerSelectionSourceFactory } from "@open-pioneer/selection";
 import Feature from "ol/Feature";
-import { Geometry } from "ol/geom";
 import OlBaseLayer from "ol/layer/Base";
 import VectorLayer from "ol/layer/Vector";
 import VectorSource from "ol/source/Vector";
 import { MAP_ID } from "./map/MapConfigProviderImpl";
 import { PhotonGeocoder } from "./sources/searchSources";
-<<<<<<< HEAD
 import { ResultColumn, ResultListInput } from "@open-pioneer/result-list";
 import { Geometry } from "ol/geom";
 import {
@@ -34,8 +21,6 @@
     reactiveArray,
     reactiveMap
 } from "@conterra/reactivity-core";
-=======
->>>>>>> 28e092aa
 
 const LOG = createLogger("ol-app:AppModel");
 
