--- conflicted
+++ resolved
@@ -50,11 +50,6 @@
     sourceMetadata: Map<unknown, ResultColumn[]>;
 
     /**
-<<<<<<< HEAD
-     * The input currently displayed by the result list component (or nothing).
-     */
-    currentResultListInput: ResultListInput | undefined;
-=======
      * State for the result list.
      * This application can show only a single feature collection at a time.
      */
@@ -68,7 +63,6 @@
         /** Input used for the result list component. */
         input: ResultListInput | undefined;
     };
->>>>>>> dad16211
 }
 
 interface References {
@@ -104,15 +98,11 @@
             searchSources: [],
             selectionSources: [],
             sourceMetadata: proxyMap(),
-<<<<<<< HEAD
-            currentResultListInput: undefined
-=======
             resultListState: {
                 input: undefined,
                 open: false,
                 key: 0
             }
->>>>>>> dad16211
         });
         this.initSearchSources();
         this.initSelectionSources().catch((error) => {
