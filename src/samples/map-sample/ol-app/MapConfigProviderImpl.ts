// SPDX-FileCopyrightText: con terra GmbH and contributors
// SPDX-License-Identifier: Apache-2.0
import { MapConfig, MapConfigProvider, SimpleLayer, WMSLayer } from "@open-pioneer/map";
import GeoJSON from "ol/format/GeoJSON";
import TileLayer from "ol/layer/Tile";
import VectorLayer from "ol/layer/Vector";
import OSM from "ol/source/OSM";
import VectorSource from "ol/source/Vector";
import WMTS from "ol/source/WMTS";
import WMTSTileGrid from "ol/tilegrid/WMTS";

export const MAP_ID = "main";

export class MapConfigProviderImpl implements MapConfigProvider {
    mapId = MAP_ID;

    async getMapConfig(): Promise<MapConfig> {
        return {
            initialView: {
                kind: "position",
                center: { x: 404747, y: 5757920 },
                zoom: 14
            },
            projection: "EPSG:25832",
            layers: [
                new SimpleLayer({
                    id: "topplus_open",
                    title: "TopPlus Open",
                    isBaseLayer: true,
                    visible: true,
                    olLayer: createTopsPlusLayer("web")
                }),
                new SimpleLayer({
                    id: "topplus_open_grau",
                    title: "TopPlus Open (Grau)",
                    isBaseLayer: true,
                    visible: false,
                    olLayer: createTopsPlusLayer("web_grau")
                }),
                new SimpleLayer({
                    id: "topplus_open_light",
                    title: "TopPlus Open (Light)",
                    isBaseLayer: true,
                    visible: false,
                    olLayer: createTopsPlusLayer("web_light")
                }),
                new SimpleLayer({
                    title: "OSM",
                    visible: false,
                    isBaseLayer: true,
                    olLayer: new TileLayer({
                        source: new OSM()
                    })
                }),
                new SimpleLayer({
                    title: "Haltestellen Stadt Rostock",
                    visible: true,
<<<<<<< HEAD
                    olLayer: createHaltestellenLayer()
                }),
                new SimpleLayer({
                    title: "Kindertagesstätten",
                    visible: true,
                    olLayer: createKitasLayer()
                }),
                createSchulenLayer(),
                createStrassenLayer()
=======
                    description:
                        "Haltestellen des öffentlichen Personenverkehrs in der Hanse- und Universitätsstadt Rostock.",
                    layer: createHaltestellenLayer()
                },
                {
                    title: "Kindertagesstätten",
                    visible: true,
                    layer: createKitasLayer()
                },
                {
                    title: "Schulstandorte",
                    visible: true,
                    description: `Der vorliegende Datenbestand / Dienst zu den Schulstandorten in NRW stammt aus der Schuldatenbank. Die Informationen werden von den Schulträgern bzw. Schulen selbst eingetragen und aktuell gehalten. Die Daten werden tagesaktuell bereitgestellt und enthalten alle grundlegenden Informationen zu Schulen wie Schulnummer, Schulbezeichnung und Adresse.Der vorliegende Datenbestand / Dienst zu den Schulstandorten in NRW stammt aus der Schuldatenbank. Die Informationen werden von den Schulträgern bzw. Schulen selbst eingetragen und aktuell gehalten. Die Daten werden tagesaktuell bereitgestellt und enthalten alle grundlegenden Informationen zu Schulen wie Schulnummer, Schulbezeichnung und Adresse.Der vorliegende Datenbestand / Dienst zu den Schulstandorten in NRW stammt aus der Schuldatenbank. Die Informationen werden von den Schulträgern bzw. Schulen selbst eingetragen und aktuell gehalten. Die Daten werden tagesaktuell bereitgestellt und enthalten alle grundlegenden Informationen zu Schulen wie Schulnummer, Schulbezeichnung und Adresse.Der vorliegende Datenbestand / Dienst zu den Schulstandorten in NRW stammt aus der Schuldatenbank. Die Informationen werden von den Schulträgern bzw. Schulen selbst eingetragen und aktuell gehalten. Die Daten werden tagesaktuell bereitgestellt und enthalten alle grundlegenden Informationen zu Schulen wie Schulnummer, Schulbezeichnung und Adresse.`,
                    layer: createSchulenLayer()
                }
>>>>>>> e8b63fa1
            ]
        };
    }
}

/**
 * This method demonstrates how to integrate a WMTS-Service using
 * advanced predefined configuration.
 *
 * For more details, see the documentation of the map package.
 */
function createTopsPlusLayer(layer: "web" | "web_grau" | "web_light") {
    const topLeftCorner = [-3803165.98427299, 8805908.08284866];

    /**
     * Resolutions taken from AdV WMTS-Profil
     * @see https://www.adv-online.de/AdV-Produkte/Standards-und-Produktblaetter/AdV-Profile/
     */
    const resolutions = [
        4891.96981025128, // AdV-Level 0  (1:17471320.7508974)
        2445.98490512564, // AdV-Level 1  (1:8735660.37544872)
        1222.99245256282, // AdV-Level 2  (1:4367830.18772436)
        611.49622628141, // AdV-Level 3   (1:2183915.09386218)
        305.748113140705, // AdV-Level 4  (1:1091957.54693109)
        152.874056570353, // AdV-Level 5  (1:545978.773465545)
        76.4370282851763, // AdV-Level 6  (1:272989,386732772)
        38.2185141425881, // AdV-Level 7  (1:136494,693366386)
        19.1092570712941, // AdV-Level 8  (1:68247,3466831931)
        9.55462853564703, // AdV-Level 9  (1:34123,6733415966)
        4.77731426782352, // AdV-Level 10 (1:17061,8366707983)
        2.38865713391176, // AdV-Level 11 (1:8530,91833539914)
        1.19432856695588, // AdV-Level 12 (1:4265,45916769957)
        0.59716428347794 // AdV-Level 13 (1:2132,72958384978)
    ];

    /**
     * The length of matrixIds needs to match the length of the resolutions array
     * @see https://openlayers.org/en/latest/apidoc/module-ol_tilegrid_WMTS-WMTSTileGrid.html
     */
    const matrixIds = new Array(resolutions.length);
    for (let i = 0; i < resolutions.length; i++) {
        matrixIds[i] = i;
    }

    const wmts = new WMTS({
        url: `https://sgx.geodatenzentrum.de/wmts_topplus_open/tile/1.0.0/${layer}/{Style}/{TileMatrixSet}/{TileMatrix}/{TileRow}/{TileCol}.png`,
        layer: "web_grau",
        matrixSet: "EU_EPSG_25832_TOPPLUS",
        format: "image/png",
        projection: "EPSG:25832",
        requestEncoding: "REST",
        tileGrid: new WMTSTileGrid({
            origin: topLeftCorner,
            resolutions: resolutions,
            matrixIds: matrixIds
        }),
        style: "default",
        attributions: `Kartendarstellung und Präsentationsgraphiken: © Bundesamt für Kartographie und Geodäsie ${new Date().getFullYear()}, <a href="https://sg.geodatenzentrum.de/web_public/gdz/datenquellen/Datenquellen_TopPlusOpen.html" target="_blank">Datenquellen</a>`
    });
    return new TileLayer({
        source: wmts
    });
}

function createHaltestellenLayer() {
    const geojsonSource = new VectorSource({
        url: "https://geo.sv.rostock.de/download/opendata/haltestellen/haltestellen.json",
        format: new GeoJSON(), //assign GeoJson parser
        attributions: "Haltestellen Stadt Rostock, Creative Commons CC Zero License (cc-zero)"
    });

    return new VectorLayer({
        source: geojsonSource
    });
}

function createKitasLayer() {
    const geojsonSource = new VectorSource({
        url: "https://ogc-api.nrw.de/inspire-us-kindergarten/v1/collections/governmentalservice/items?f=json&limit=10000",
        format: new GeoJSON(), //assign GeoJson parser
        attributions:
            '&copy; <a href="http://www.bkg.bund.de" target="_blank">Bundesamt f&uuml;r Kartographie und Geod&auml;sie</a> 2017, <a href="http://sg.geodatenzentrum.de/web_public/Datenquellen_TopPlus_Open.pdf" target="_blank">Datenquellen</a>'
    });

    return new VectorLayer({
        source: geojsonSource
    });
}

function createSchulenLayer() {
    return new WMSLayer({
        title: "Schulstandorte",
        visible: true,
        url: "https://www.wms.nrw.de/wms/wms_nw_inspire-schulen",
        sublayers: [
            {
                name: "US.education",
                title: "INSPIRE - WMS Schulstandorte NRW"
            }
        ],
        sourceOptions: {
            ratio: 1
        }
    });
}

function createStrassenLayer() {
    return new WMSLayer({
        title: "Straßennetz Landesbetrieb Straßenbau NRW",
        url: "https://www.wms.nrw.de/wms/strassen_nrw_wms",
        sublayers: [
            {
                name: "1",
                title: "Verwaltungen"
            },
            {
                name: "4",
                title: "Abschnitte und Äste"
            },
            {
                name: "6",
                title: "Unfälle"
            }
        ]
    });
}<|MERGE_RESOLUTION|>--- conflicted
+++ resolved
@@ -55,7 +55,8 @@
                 new SimpleLayer({
                     title: "Haltestellen Stadt Rostock",
                     visible: true,
-<<<<<<< HEAD
+                    description:
+                        "Haltestellen des öffentlichen Personenverkehrs in der Hanse- und Universitätsstadt Rostock.",
                     olLayer: createHaltestellenLayer()
                 }),
                 new SimpleLayer({
@@ -65,23 +66,6 @@
                 }),
                 createSchulenLayer(),
                 createStrassenLayer()
-=======
-                    description:
-                        "Haltestellen des öffentlichen Personenverkehrs in der Hanse- und Universitätsstadt Rostock.",
-                    layer: createHaltestellenLayer()
-                },
-                {
-                    title: "Kindertagesstätten",
-                    visible: true,
-                    layer: createKitasLayer()
-                },
-                {
-                    title: "Schulstandorte",
-                    visible: true,
-                    description: `Der vorliegende Datenbestand / Dienst zu den Schulstandorten in NRW stammt aus der Schuldatenbank. Die Informationen werden von den Schulträgern bzw. Schulen selbst eingetragen und aktuell gehalten. Die Daten werden tagesaktuell bereitgestellt und enthalten alle grundlegenden Informationen zu Schulen wie Schulnummer, Schulbezeichnung und Adresse.Der vorliegende Datenbestand / Dienst zu den Schulstandorten in NRW stammt aus der Schuldatenbank. Die Informationen werden von den Schulträgern bzw. Schulen selbst eingetragen und aktuell gehalten. Die Daten werden tagesaktuell bereitgestellt und enthalten alle grundlegenden Informationen zu Schulen wie Schulnummer, Schulbezeichnung und Adresse.Der vorliegende Datenbestand / Dienst zu den Schulstandorten in NRW stammt aus der Schuldatenbank. Die Informationen werden von den Schulträgern bzw. Schulen selbst eingetragen und aktuell gehalten. Die Daten werden tagesaktuell bereitgestellt und enthalten alle grundlegenden Informationen zu Schulen wie Schulnummer, Schulbezeichnung und Adresse.Der vorliegende Datenbestand / Dienst zu den Schulstandorten in NRW stammt aus der Schuldatenbank. Die Informationen werden von den Schulträgern bzw. Schulen selbst eingetragen und aktuell gehalten. Die Daten werden tagesaktuell bereitgestellt und enthalten alle grundlegenden Informationen zu Schulen wie Schulnummer, Schulbezeichnung und Adresse.`,
-                    layer: createSchulenLayer()
-                }
->>>>>>> e8b63fa1
             ]
         };
     }
@@ -174,6 +158,7 @@
 function createSchulenLayer() {
     return new WMSLayer({
         title: "Schulstandorte",
+        description: `Der vorliegende Datenbestand / Dienst zu den Schulstandorten in NRW stammt aus der Schuldatenbank. Die Informationen werden von den Schulträgern bzw. Schulen selbst eingetragen und aktuell gehalten. Die Daten werden tagesaktuell bereitgestellt und enthalten alle grundlegenden Informationen zu Schulen wie Schulnummer, Schulbezeichnung und Adresse.Der vorliegende Datenbestand / Dienst zu den Schulstandorten in NRW stammt aus der Schuldatenbank. Die Informationen werden von den Schulträgern bzw. Schulen selbst eingetragen und aktuell gehalten. Die Daten werden tagesaktuell bereitgestellt und enthalten alle grundlegenden Informationen zu Schulen wie Schulnummer, Schulbezeichnung und Adresse.Der vorliegende Datenbestand / Dienst zu den Schulstandorten in NRW stammt aus der Schuldatenbank. Die Informationen werden von den Schulträgern bzw. Schulen selbst eingetragen und aktuell gehalten. Die Daten werden tagesaktuell bereitgestellt und enthalten alle grundlegenden Informationen zu Schulen wie Schulnummer, Schulbezeichnung und Adresse.Der vorliegende Datenbestand / Dienst zu den Schulstandorten in NRW stammt aus der Schuldatenbank. Die Informationen werden von den Schulträgern bzw. Schulen selbst eingetragen und aktuell gehalten. Die Daten werden tagesaktuell bereitgestellt und enthalten alle grundlegenden Informationen zu Schulen wie Schulnummer, Schulbezeichnung und Adresse.`,
         visible: true,
         url: "https://www.wms.nrw.de/wms/wms_nw_inspire-schulen",
         sublayers: [
@@ -203,7 +188,8 @@
             },
             {
                 name: "6",
-                title: "Unfälle"
+                title: "Unfälle",
+                description: "Sublayer with a description"
             }
         ]
     });
