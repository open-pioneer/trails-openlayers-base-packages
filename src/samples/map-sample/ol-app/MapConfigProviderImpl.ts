// SPDX-FileCopyrightText: 2023 Open Pioneer project (https://github.com/open-pioneer)
// SPDX-License-Identifier: Apache-2.0
import { MapConfig, MapConfigProvider, SimpleLayer, WMSLayer, WMTSLayer } from "@open-pioneer/map";
import GeoJSON from "ol/format/GeoJSON";
import VectorLayer from "ol/layer/Vector";
import VectorSource from "ol/source/Vector";
<<<<<<< HEAD
import { LegendItemAttributes } from "@open-pioneer/legend";
import { CustomLegend, LoremIpsumLegend } from "./CustomLegend";
import { OSM } from "ol/source";
=======
import WMTS from "ol/source/WMTS";
import WMTSTileGrid from "ol/tilegrid/WMTS";
import { Circle, Fill, Style } from "ol/style";
import TileLayer from "ol/layer/Tile.js";
import OSM from "ol/source/OSM.js";
import { ServiceOptions } from "@open-pioneer/runtime";
import { OgcFeaturesVectorSourceFactory } from "@open-pioneer/ogc-features";
>>>>>>> 77082be7

interface References {
    vectorSourceFactory: OgcFeaturesVectorSourceFactory;
}
export const MAP_ID = "main";

export class MapConfigProviderImpl implements MapConfigProvider {
    mapId = MAP_ID;
    private vectorSourceFactory: OgcFeaturesVectorSourceFactory;

    constructor(options: ServiceOptions<References>) {
        this.vectorSourceFactory = options.references.vectorSourceFactory;
    }

    async getMapConfig(): Promise<MapConfig> {
        //const computedValue = "foo"; TODO add good examples for layerLegendProps

        const pointLayerLegendProps: LegendItemAttributes = {
            Component: CustomLegend
        };

        return {
            initialView: {
                kind: "position",
                center: { x: 404747, y: 5757920 },
                zoom: 14
            },
            projection: "EPSG:25832",
            layers: [
                new WMSLayer({
                    title: "Linfos",
                    visible: true,
                    url: "http://www.wms.nrw.de/umwelt/linfos",
                    sublayers: [
                        {
                            name: "SonstigeSchutzgebiete",
                            title: "SonstigeSchutzgebiete"
                        },
                        {
                            name: "SCH_GSG",
                            title: "SCH_GSG"
                        }
                    ]
                }),
                new WMTSLayer({
                    isBaseLayer: true,
                    title: "Topplus grau",
                    url: "https://www.wmts.nrw.de/topplus_open/1.0.0/WMTSCapabilities.xml",
                    name: "topplus_grau",
                    matrixSet: "EPSG_25832_14",
                    visible: false
                }),

                new WMTSLayer({
                    isBaseLayer: true,
                    title: "Topplus farbig",
                    url: "https://www.wmts.nrw.de/topplus_open/1.0.0/WMTSCapabilities.xml",
                    name: "topplus_col",
                    matrixSet: "EPSG_25832_14",
                    visible: false
                }),

                new SimpleLayer({
                    title: "OSM",
                    visible: false,
                    isBaseLayer: true,
                    olLayer: new TileLayer({
                        source: new OSM()
                    })
                }),
                new SimpleLayer({
                    title: "Haltestellen Stadt Rostock",
                    visible: true,
                    description:
                        "Haltestellen des öffentlichen Personenverkehrs in der Hanse- und Universitätsstadt Rostock.",
                    olLayer: createHaltestellenLayer(),
                    attributes: {
                        "legend": pointLayerLegendProps
                    }
                }),
                new SimpleLayer({
                    id: "ogc_kitas",
                    title: "Kindertagesstätten",
                    visible: true,
                    olLayer: createKitasLayer(),
                    attributes: {
                        "legend": pointLayerLegendProps
                    }
                }),
                // TODO: Remove OGC Feature-Dependency? Or keep it and change createKitasLayer() to use createVectorSource?
                new SimpleLayer({
                    id: "ogc_kataster",
                    title: "Liegenschaftskatasterbezirke in NRW (viele Daten)",
                    visible: false,
                    olLayer: createKatasterLayer(this.vectorSourceFactory)
                }),
                createSchulenLayer(),
                createStrassenLayer(),
                createAdminAreasNRW(),
                createIsBk5Layer()
            ]
        };
    }
}

function createHaltestellenLayer() {
    const geojsonSource = new VectorSource({
        url: "https://geo.sv.rostock.de/download/opendata/haltestellen/haltestellen.json",
        format: new GeoJSON(), //assign GeoJson parser
        attributions: "Haltestellen Stadt Rostock, Creative Commons CC Zero License (cc-zero)"
    });

    return new VectorLayer({
        source: geojsonSource
    });
}

function createKitasLayer() {
    const geojsonSource = new VectorSource({
        url: "https://ogc-api.nrw.de/inspire-us-kindergarten/v1/collections/governmentalservice/items?f=json&limit=10000",
        format: new GeoJSON(), //assign GeoJson parser
        attributions:
            '&copy; <a href="http://www.bkg.bund.de" target="_blank">Bundesamt f&uuml;r Kartographie und Geod&auml;sie</a> 2017, <a href="http://sg.geodatenzentrum.de/web_public/Datenquellen_TopPlus_Open.pdf" target="_blank">Datenquellen</a>'
    });

    return new VectorLayer({
        source: geojsonSource,
        style: new Style({
            image: new Circle({
                fill: new Fill({ color: "blue" }),
                radius: 4
            })
        })
    });
}

function createKatasterLayer(vectorSourceFactory: OgcFeaturesVectorSourceFactory) {
    const source = vectorSourceFactory.createVectorSource({
        baseUrl: "https://ogc-api.nrw.de/lika/v1",
        collectionId: "katasterbezirk",
        limit: 1000,
        crs: "http://www.opengis.net/def/crs/EPSG/0/25832",
        attributions:
            "<a href='https://www.govdata.de/dl-de/by-2-0'>Datenlizenz Deutschland - Namensnennung - Version 2.0</a>"
    });

    return new VectorLayer({
        source: source
    });
}
function createAdminAreasNRW() {
    return new WMSLayer({
        title: "Verwaltungsgebiete",
        visible: true,
        url: "https://www.wms.nrw.de/geobasis/wms_nw_dvg",
        sublayers: [
            {
                name: "nw_dvg_bld",
                title: "NRW"
            }
        ]
    });
}

function createIsBk5Layer() {
    return new WMSLayer({
        title: "Bodenkarte zur Landwirtschaftlichen Standorterkundung",
        visible: true,
        url: "https://www.wms.nrw.de/gd/bk05l",
        sublayers: [
            {
                name: "Versickerung_und_Stofftransport",
                title: "Versickerung und Stofftransport",
                sublayers: [
                    {
                        name: "Sickerwasserrate",
                        title: "Sickerwasserrate",
                        sublayers: [
                            {
                                name: "Szenario_Wald",
                                title: "Szenario Wald",
                                sublayers: [
                                    {
                                        name: "Sickerwasserrate_Wald",
                                        title: "Sickerwasserrate Wald"
                                    },
                                    {
                                        name: "Direktabfluss_Wald",
                                        title: "Direktabfluss Wald"
                                    }
                                ]
                            },
                            {
                                name: "Szenario_Gruenland",
                                title: "Szenario Grünland",
                                sublayers: [
                                    {
                                        name: "Sickerwasserrate_Gruenland",
                                        title: "Sickerwasserrate Grünland"
                                    },
                                    {
                                        name: "Direktabfluss_Gruenland",
                                        title: "Direktabfluss Grünland"
                                    }
                                ]
                            }
                        ]
                    }
                ]
            },
            {
                name: "Wasserhaushalt",
                title: "Wasserhaushalt",
                sublayers: [
                    {
                        name: "Kapillaraufstieg_von_Grundwasser",
                        title: "Kapillaraufstieg von Grundwasser",
                        attributes: {
                            "legend": {
                                imageUrl:
                                    "https://www.wms.nrw.de/gd/bk05l?request=GetLegendGraphic%26version=1.3.0%26format=image/png%26layer=Kapillaraufstieg_von_Grundwasser"
                            }
                        }
                    },
                    {
                        name: "Luftkapazitaet_We",
                        title: "Luftkapazitaet (We)",
                        attributes: {
                            "legend": {
                                imageUrl:
                                    "https://avatars.githubusercontent.com/u/121286957?s=200&v=4"
                            }
                        }
                    }
                ]
            }
        ]
    });
}

function createSchulenLayer() {
    return new WMSLayer({
        title: "Schulstandorte",
        description: `Der vorliegende Datenbestand / Dienst zu den Schulstandorten in NRW stammt aus der Schuldatenbank. Die Informationen werden von den Schulträgern bzw. Schulen selbst eingetragen und aktuell gehalten. Die Daten werden tagesaktuell bereitgestellt und enthalten alle grundlegenden Informationen zu Schulen wie Schulnummer, Schulbezeichnung und Adresse.Der vorliegende Datenbestand / Dienst zu den Schulstandorten in NRW stammt aus der Schuldatenbank. Die Informationen werden von den Schulträgern bzw. Schulen selbst eingetragen und aktuell gehalten. Die Daten werden tagesaktuell bereitgestellt und enthalten alle grundlegenden Informationen zu Schulen wie Schulnummer, Schulbezeichnung und Adresse.Der vorliegende Datenbestand / Dienst zu den Schulstandorten in NRW stammt aus der Schuldatenbank. Die Informationen werden von den Schulträgern bzw. Schulen selbst eingetragen und aktuell gehalten. Die Daten werden tagesaktuell bereitgestellt und enthalten alle grundlegenden Informationen zu Schulen wie Schulnummer, Schulbezeichnung und Adresse.Der vorliegende Datenbestand / Dienst zu den Schulstandorten in NRW stammt aus der Schuldatenbank. Die Informationen werden von den Schulträgern bzw. Schulen selbst eingetragen und aktuell gehalten. Die Daten werden tagesaktuell bereitgestellt und enthalten alle grundlegenden Informationen zu Schulen wie Schulnummer, Schulbezeichnung und Adresse.`,
        visible: true,
        url: "https://www.wms.nrw.de/wms/wms_nw_inspire-schulen",
        sublayers: [
            {
                name: "US.education",
                title: "INSPIRE - WMS Schulstandorte NRW",
                attributes: {
                    "legend": {
                        imageUrl: "https://avatars.githubusercontent.com/u/121286957?s=200&v=4"
                    }
                }
            }
        ],
        sourceOptions: {
            ratio: 1
        }
    });
}

const loremIpsum: LegendItemAttributes = {
    Component: LoremIpsumLegend
};

function createStrassenLayer() {
    return new WMSLayer({
        title: "Straßennetz Landesbetrieb Straßenbau NRW",
        url: "https://www.wms.nrw.de/wms/strassen_nrw_wms",
        visible: true,
        sublayers: [
            {
                name: "1",
                title: "Verwaltungen",
                attributes: {
                    "legend": {
                        imageUrl: "https://www.wms.nrw.de/legends/wms/strassen_nrw_wms/1.png"
                    }
                }
            },
            {
                name: "4",
                title: "Abschnitte und Äste",
                attributes: {
                    "legend": loremIpsum
                }
            },
            {
                name: "6",
                title: "Unfälle"
            }
        ]
    });
}<|MERGE_RESOLUTION|>--- conflicted
+++ resolved
@@ -4,19 +4,15 @@
 import GeoJSON from "ol/format/GeoJSON";
 import VectorLayer from "ol/layer/Vector";
 import VectorSource from "ol/source/Vector";
-<<<<<<< HEAD
 import { LegendItemAttributes } from "@open-pioneer/legend";
 import { CustomLegend, LoremIpsumLegend } from "./CustomLegend";
 import { OSM } from "ol/source";
-=======
 import WMTS from "ol/source/WMTS";
 import WMTSTileGrid from "ol/tilegrid/WMTS";
 import { Circle, Fill, Style } from "ol/style";
 import TileLayer from "ol/layer/Tile.js";
-import OSM from "ol/source/OSM.js";
 import { ServiceOptions } from "@open-pioneer/runtime";
 import { OgcFeaturesVectorSourceFactory } from "@open-pioneer/ogc-features";
->>>>>>> 77082be7
 
 interface References {
     vectorSourceFactory: OgcFeaturesVectorSourceFactory;
