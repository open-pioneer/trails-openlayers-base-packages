// SPDX-FileCopyrightText: con terra GmbH and contributors
// SPDX-License-Identifier: Apache-2.0
import { MapConfig, MapConfigProvider } from "@open-pioneer/map";
import TileLayer from "ol/layer/Tile";
import OSM from "ol/source/OSM";
import WMTS from "ol/source/WMTS";
import WMTSTileGrid from "ol/tilegrid/WMTS";
import { registerProjections } from "@open-pioneer/map";

export const MAP_ID = "main";

/**
 * Register custom projection to the global proj4js definitions.
 */
registerProjections({
    "EPSG:25832":
        "+proj=utm +zone=32 +ellps=GRS80 +towgs84=0,0,0,0,0,0,0 +units=m +no_defs +type=crs"
});

export class MapConfigProviderImpl implements MapConfigProvider {
    mapId = MAP_ID;

    async getMapConfig(): Promise<MapConfig> {
        return {
            initialView: {
                kind: "position",
                center: { x: 404747, y: 5757920 },
                zoom: 14
            },
            projection: "EPSG:25832",
            layers: [
                {
                    id: "topplus_open",
                    title: "TopPlus Open",
                    isBaseLayer: true,
                    visible: true,
                    layer: new TileLayer({
                        source: createWMTSSource("web")
                    })
                },
                {
                    id: "topplus_open_grau",
                    title: "TopPlus Open (Grau)",
                    isBaseLayer: true,
                    visible: true,
                    layer: new TileLayer({
                        source: createWMTSSource("web_grau")
                    })
                },
                {
                    id: "topplus_open_light",
                    title: "TopPlus Open (Light)",
                    isBaseLayer: true,
                    visible: false,
                    layer: new TileLayer({
                        source: createWMTSSource("web_light")
                    })
                },
                {
                    title: "OSM",
                    visible: false,
                    isBaseLayer: true,
<<<<<<< HEAD
                    visible: false,
=======
>>>>>>> e60b9144
                    layer: new TileLayer({
                        source: new OSM()
                    })
                }
            ]
        };
    }
}

/**
 * This method demonstrates how to integrate a WMTS-Service using
 * advanced predefined configuration.
 *
 * For more details, see the documentation of the map package.
 */
function createWMTSSource(layer: "web" | "web_grau" | "web_light") {
    const topLeftCorner = [-3803165.98427299, 8805908.08284866];

    /**
     * Resolutions taken from AdV WMTS-Profil
     * @see https://www.adv-online.de/AdV-Produkte/Standards-und-Produktblaetter/AdV-Profile/
     */
    const resolutions = [
        4891.96981025128, // AdV-Level 0  (1:17471320.7508974)
        2445.98490512564, // AdV-Level 1  (1:8735660.37544872)
        1222.99245256282, // AdV-Level 2  (1:4367830.18772436)
        611.49622628141, // AdV-Level 3   (1:2183915.09386218)
        305.748113140705, // AdV-Level 4  (1:1091957.54693109)
        152.874056570353, // AdV-Level 5  (1:545978.773465545)
        76.4370282851763, // AdV-Level 6  (1:272989,386732772)
        38.2185141425881, // AdV-Level 7  (1:136494,693366386)
        19.1092570712941, // AdV-Level 8  (1:68247,3466831931)
        9.55462853564703, // AdV-Level 9  (1:34123,6733415966)
        4.77731426782352, // AdV-Level 10 (1:17061,8366707983)
        2.38865713391176, // AdV-Level 11 (1:8530,91833539914)
        1.19432856695588, // AdV-Level 12 (1:4265,45916769957)
        0.59716428347794 // AdV-Level 13 (1:2132,72958384978)
    ];

    /**
     * The length of matrixIds needs to match the length of the resolutions array
     * @see https://openlayers.org/en/latest/apidoc/module-ol_tilegrid_WMTS-WMTSTileGrid.html
     */
    const matrixIds = new Array(resolutions.length);
    for (let i = 0; i < resolutions.length; i++) {
        matrixIds[i] = i;
    }

    return new WMTS({
        url: `https://sgx.geodatenzentrum.de/wmts_topplus_open/tile/1.0.0/${layer}/{Style}/{TileMatrixSet}/{TileMatrix}/{TileRow}/{TileCol}.png`,
        layer: "web_grau",
        matrixSet: "EU_EPSG_25832_TOPPLUS",
        format: "image/png",
        projection: "EPSG:25832",
        requestEncoding: "REST",
        tileGrid: new WMTSTileGrid({
            origin: topLeftCorner,
            resolutions: resolutions,
            matrixIds: matrixIds
        }),
        style: "default",
        attributions: `Kartendarstellung und Präsentationsgraphiken: © Bundesamt für Kartographie und Geodäsie ${new Date().getFullYear()}, <a href="https://sg.geodatenzentrum.de/web_public/gdz/datenquellen/Datenquellen_TopPlusOpen.html" target="_blank">Datenquellen</a>`
    });
}<|MERGE_RESOLUTION|>--- conflicted
+++ resolved
@@ -42,7 +42,7 @@
                     id: "topplus_open_grau",
                     title: "TopPlus Open (Grau)",
                     isBaseLayer: true,
-                    visible: true,
+                    visible: false,
                     layer: new TileLayer({
                         source: createWMTSSource("web_grau")
                     })
@@ -60,10 +60,6 @@
                     title: "OSM",
                     visible: false,
                     isBaseLayer: true,
-<<<<<<< HEAD
-                    visible: false,
-=======
->>>>>>> e60b9144
                     layer: new TileLayer({
                         source: new OSM()
                     })
