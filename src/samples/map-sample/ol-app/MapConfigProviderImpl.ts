--- conflicted
+++ resolved
@@ -36,7 +36,8 @@
                     title: "TopPlus Open",
                     isBaseLayer: true,
                     visible: true,
-<<<<<<< HEAD
+                    healthCheck:
+                        "https://sgx.geodatenzentrum.de/wmts_topplus_open/1.0.0/WMTSCapabilities.xml",
                     olLayer: createTopPlusOpenLayer("web"),
                     attributes: {
                         "legend": {
@@ -44,11 +45,6 @@
                                 "https://sg.geodatenzentrum.de/wms_topplus_open?SERVICE=WMS&VERSION=1.1.1&REQUEST=GetLegendGraphic&FORMAT=image/png&LAYER=web"
                         }
                     }
-=======
-                    healthCheck:
-                        "https://sgx.geodatenzentrum.de/wmts_topplus_open/1.0.0/WMTSCapabilities.xml",
-                    olLayer: createTopPlusOpenLayer("web")
->>>>>>> 1afcb91b
                 }),
 
                 new SimpleLayer({
