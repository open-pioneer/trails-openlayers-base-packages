--- conflicted
+++ resolved
@@ -1,8 +1,7 @@
 // SPDX-FileCopyrightText: 2023 Open Pioneer project (https://github.com/open-pioneer)
 // SPDX-License-Identifier: Apache-2.0
-<<<<<<< HEAD
-import { OgcFeatureSearchSource } from "@open-pioneer/ogc-features";
 import { PackageIntl, Service, ServiceOptions } from "@open-pioneer/runtime";
+import { OgcFeaturesSearchSourceFactory } from "@open-pioneer/ogc-features";
 import { SearchSource } from "@open-pioneer/search";
 import { PhotonGeocoder } from "./sources/searchSources";
 import { proxy, ref } from "valtio";
@@ -21,6 +20,13 @@
     // Relax deep readonly, see https://github.com/pmndrs/valtio/issues/327
     export function useSnapshot<T extends object>(p: T): T;
 }
+import { HttpService } from "@open-pioneer/http";
+
+interface References {
+    ogcSearchSourceFactory: OgcFeaturesSearchSourceFactory;
+    httpService: HttpService;
+    mapRegistry: MapRegistry;
+}
 
 export interface AppState {
     searchSources: SearchSource[];
@@ -36,12 +42,16 @@
 export class AppConfig implements Service {
     private _intl: PackageIntl;
     private _mapRegistry: MapRegistry;
+    private _ogcSearchSourceFactory: OgcFeaturesSearchSourceFactory;
+    private _httpService: HttpService;
     private _state: AppState;
     private _resources: Resource[] = [];
 
     constructor({ references, intl }: ServiceOptions<References>) {
         this._mapRegistry = references.mapRegistry;
         this._intl = intl;
+        this._ogcSearchSourceFactory = references.ogcSearchSourceFactory;
+        this._httpService = references.httpService;
 
         this._state = proxy<AppState>({
             searchSources: [],
@@ -76,7 +86,7 @@
      * These are used by the UI to configure the search widget.
      */
     private initSearchSources() {
-        const ogcSource = new OgcFeatureSearchSource({
+        const ogcSource = this._ogcSearchSourceFactory.createSearchSource({
             label: this._intl.formatMessage({ id: "searchSources.miningPermissions" }),
             baseUrl: "https://ogc-api.nrw.de/inspire-am-bergbauberechtigungen/v1",
             collectionId: "managementrestrictionorregulationzone",
@@ -96,68 +106,13 @@
                 return url;
             }
         });
-        const photonSource = new PhotonGeocoder("Photon Geocoder", ["city", "street"]);
+        const photonSource = new PhotonGeocoder(
+            "Photon Geocoder",
+            ["city", "street"],
+            this._httpService
+        );
         const sources = [ref(ogcSource), ref(photonSource)];
         this._state.searchSources = sources;
-=======
-import { OgcFeaturesSearchSourceFactory } from "@open-pioneer/ogc-features";
-import { PackageIntl, ServiceOptions } from "@open-pioneer/runtime";
-import { PhotonGeocoder } from "./search-source-examples/testSources";
-import { SearchSource } from "@open-pioneer/search";
-import { HttpService } from "@open-pioneer/http";
-
-interface References {
-    ogcSearchSourceFactory: OgcFeaturesSearchSourceFactory;
-    httpService: HttpService;
-}
-
-export class AppConfig {
-    private intl: PackageIntl;
-    private ogcSearchSourceFactory: OgcFeaturesSearchSourceFactory;
-    private httpService: HttpService;
-
-    constructor({ references, intl }: ServiceOptions<References>) {
-        this.intl = intl;
-        this.ogcSearchSourceFactory = references.ogcSearchSourceFactory;
-        this.httpService = references.httpService;
-    }
-
-    getSearchSources(): SearchSource[] {
-        const sources = [
-            // new OgcFeatureSearchSource("Feldblöcke", {
-            //     baseUrl: "https://ogc-api.nrw.de/inspire-lc-fb/v1",
-            //     collectionId: "landcoverunit",
-            //     searchProperty: "flik"
-            // }),
-            // new OgcFeatureSearchSource("Weinberge", {
-            //     baseUrl: "https://demo.ldproxy.net/vineyards",
-            //     collectionId: "vineyards",
-            //     searchProperty: "name"
-            // }),
-            this.ogcSearchSourceFactory.createSearchSource({
-                label: this.intl.formatMessage({ id: "searchSources.miningPermissions" }),
-                baseUrl: "https://ogc-api.nrw.de/inspire-am-bergbauberechtigungen/v1",
-                collectionId: "managementrestrictionorregulationzone",
-                searchProperty: "thematicId",
-                labelProperty: "name",
-                renderLabel(feature) {
-                    const name = feature?.properties?.name;
-                    const id = feature?.id;
-                    if (typeof name === "string") {
-                        return name + " (" + id + ")";
-                    } else {
-                        return String(id);
-                    }
-                },
-                rewriteUrl(url) {
-                    url.searchParams.set("properties", "name"); // return `name` inside of `features[].properties` only
-                    return url;
-                }
-            }),
-            new PhotonGeocoder("Photon Geocoder", ["city", "street"], this.httpService)
-        ];
-        return sources;
->>>>>>> 6984d20d
     }
 
     /**
