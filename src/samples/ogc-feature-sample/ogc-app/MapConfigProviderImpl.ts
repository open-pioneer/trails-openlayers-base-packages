--- conflicted
+++ resolved
@@ -67,19 +67,15 @@
                                 "<a href='https://www.govdata.de/dl-de/by-2-0'>Datenlizenz Deutschland - Namensnennung - Version 2.0</a>"
                         })
                     })
-<<<<<<< HEAD
-                })
-=======
-                },
-                {
+                }),
+                new SimpleLayer({
                     title: "Abschnitte/Äste mit Unfällen (Mapbox Style)",
                     visible: false,
-                    layer: new MapboxVectorLayer({
+                    olLayer: new MapboxVectorLayer({
                         styleUrl: "https://demo.ldproxy.net/strassen/styles/default?f=mbs",
                         accessToken: null
                     })
-                }
->>>>>>> e8b63fa1
+                })
             ]
         };
     }
