// SPDX-FileCopyrightText: con terra GmbH and contributors
// SPDX-License-Identifier: Apache-2.0
import { BasemapSwitcher } from "@open-pioneer/basemap-switcher";
import {
    Box,
    Button,
    Flex,
    FormControl,
    FormLabel,
    Stack,
    Text
} from "@open-pioneer/chakra-integration";
import { BkgTopPlusOpen, MapAnchor, MapContainer, useMapModel } from "@open-pioneer/map";
import { useRef } from "react";
import { MAP_ID } from "./MapConfigProviderImpl";
import TileLayer from "ol/layer/Tile";
import { useIntl } from "open-pioneer:react-hooks";

export function AppUI() {
    const basemapSwitcherRef = useRef<HTMLDivElement>(null);

    const intl = useIntl();

    return (
        <Flex height="100%" direction="column" overflow="hidden">
            <Box textAlign="center" py={1} px={1}>
                Open Pioneer - Basemap Switcher
            </Box>

            <Flex flex="1" direction="column" position="relative">
                <MapContainer mapId={MAP_ID}>
                    <MapAnchor position="top-left" horizontalGap={10} verticalGap={10}>
                        <Box
                            backgroundColor="whiteAlpha.800"
                            borderWidth="1px"
                            borderRadius="lg"
                            padding={2}
                            boxShadow="lg"
                        >
                            <FormControl>
                                <FormLabel ps={1}>
<<<<<<< HEAD
                                    <Text as="b">Select basemap:</Text>
=======
                                    <Text as="b">{intl.formatMessage({ id: "basemapLabel" })}</Text>
>>>>>>> 80cbbe26
                                </FormLabel>
                                <BasemapSwitcher
                                    ref={basemapSwitcherRef}
                                    allowSelectingEmptyBasemap
                                    mapId={MAP_ID}
                                ></BasemapSwitcher>
                            </FormControl>
                            <Stack pt={5}>
                                <Text align="center">Test Controls:</Text>
                                <AddNewBaseLayerButton mapId={MAP_ID} />
                                <ToggleBaseLayerButton mapId={MAP_ID} />
                                <ClearBaseLayerButton mapId={MAP_ID} />
                            </Stack>
                        </Box>
                    </MapAnchor>
                </MapContainer>
            </Flex>
        </Flex>
    );
}

function AddNewBaseLayerButton(props: { mapId: string }) {
    const { mapId } = props;
    const { map } = useMapModel(mapId);
    const counter = useRef(1);
    const onClick = () => {
        if (!map) {
            return;
        }

        const number = counter.current++;
        const layer = map.layers.createLayer({
            title: `New Layer ${number}`,
            isBaseLayer: true,
            layer: new TileLayer({
                source: new BkgTopPlusOpen({ layer: "web_grau" })
            })
        });
        console.log("generated base layer with id", layer.id);
    };

    return <Button onClick={onClick}>Add base layer</Button>;
}

function ToggleBaseLayerButton(props: { mapId: string }) {
    const { mapId } = props;
    const { map } = useMapModel(mapId);
    const onClick = () => {
        if (!map) {
            return;
        }

        const baseLayers = map.layers.getAllLayers();
        if (baseLayers.length === 0) {
            console.error("There is no base layer");
            return;
        }

        const randomIndex = Math.floor(Math.random() * baseLayers.length);
        const layer = baseLayers[randomIndex];
        if (!layer) {
            console.error("Failed to find a layer");
            return;
        }

        console.log("activating base layer", layer.id);
        map.layers.activateBaseLayer(layer.id);
    };

    return <Button onClick={onClick}>Activate random base layer</Button>;
}

function ClearBaseLayerButton(props: { mapId: string }) {
    const { mapId } = props;
    const { map } = useMapModel(mapId);
    const onClick = () => {
        if (!map) {
            return;
        }

        console.log("setting active base layer to undefined");
        map.layers.activateBaseLayer(undefined);
    };

    return <Button onClick={onClick}>Clear base layer</Button>;
}<|MERGE_RESOLUTION|>--- conflicted
+++ resolved
@@ -39,11 +39,7 @@
                         >
                             <FormControl>
                                 <FormLabel ps={1}>
-<<<<<<< HEAD
-                                    <Text as="b">Select basemap:</Text>
-=======
                                     <Text as="b">{intl.formatMessage({ id: "basemapLabel" })}</Text>
->>>>>>> 80cbbe26
                                 </FormLabel>
                                 <BasemapSwitcher
                                     ref={basemapSwitcherRef}
