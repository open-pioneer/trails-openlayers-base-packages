--- conflicted
+++ resolved
@@ -9,12 +9,8 @@
     "peerDependencies": {
         "@open-pioneer/core": "^1.0.0",
         "@open-pioneer/runtime": "^1.0.0",
-<<<<<<< HEAD
         "@open-pioneer/chakra-integration": "^1.0.0",
-        "ol": "^7.3.0",
-=======
         "ol": "^7.5.1",
->>>>>>> dfd062ea
         "react": "^18.2.0",
         "react-dom": "^18.2.0",
         "react-use": "^17.4.0"
