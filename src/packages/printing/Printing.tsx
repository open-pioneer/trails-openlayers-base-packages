--- conflicted
+++ resolved
@@ -64,11 +64,7 @@
     }
 
     function exportMap() {
-<<<<<<< HEAD
-        if (running) {
-=======
         if (running || !controller) {
->>>>>>> 9583bc6f
             return;
         }
 
@@ -76,15 +72,11 @@
         controller
             .handleMapExport()
             .catch((error) => {
-<<<<<<< HEAD
                 const errorMessage = intl.formatMessage({ id: "printingFailed" }) || "";
                 notifier.notify({
                     level: "error",
                     message: errorMessage + " " + error.message
                 });
-=======
-                //Todo: add notification with a generic error message (e.g. "Printing failed")
->>>>>>> 9583bc6f
                 LOG.error("Failed to print the map", error);
             })
             .finally(() => setRunning(false));
