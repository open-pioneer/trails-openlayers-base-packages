--- conflicted
+++ resolved
@@ -1,15 +1,9 @@
 // SPDX-FileCopyrightText: 2023 Open Pioneer project (https://github.com/open-pioneer)
 // SPDX-License-Identifier: Apache-2.0
 import { Box, Flex, Tooltip, useToken } from "@open-pioneer/chakra-integration";
-<<<<<<< HEAD
-import { Layer, MapModel, useMapModel } from "@open-pioneer/map";
+import { Layer, MapModel, useMapModel, MapModelProps } from "@open-pioneer/map";
 import { CommonComponentProps, useCommonComponentProps, useEvent } from "@open-pioneer/react-utils";
 import { useReactiveSnapshot } from "@open-pioneer/reactivity";
-=======
-import { Layer, MapModel, MapModelProps, useMapModel } from "@open-pioneer/map";
-import { useIntl } from "open-pioneer:react-hooks";
-import { FC, useCallback, useMemo, useRef, useState, useSyncExternalStore } from "react";
->>>>>>> 377de9f4
 import {
     chakraComponents,
     ChakraStylesConfig,
@@ -82,13 +76,9 @@
         "aria-labelledby": ariaLabelledBy
     } = props;
     const { containerProps } = useCommonComponentProps("basemap-switcher", props);
-<<<<<<< HEAD
-    const { map } = useMapModel(mapId);
-=======
     const emptyBasemapLabel = intl.formatMessage({ id: "emptyBasemapLabel" });
 
     const { map } = useMapModel(props);
->>>>>>> 377de9f4
     const baseLayers = useBaseLayers(map);
     const activeBaseLayer = useReactiveSnapshot(() => map?.layers.getActiveBaseLayer(), [map]);
 
@@ -110,7 +100,6 @@
         return { options, selectedLayer };
     }, [allowSelectingEmptyBasemap, baseLayers, activeBaseLayer]);
 
-    const emptyBasemapLabel = intl.formatMessage({ id: "emptyBasemapLabel" });
     const chakraStyles = useChakraStyles();
     const [isOpenSelect, setIsOpenSelect] = useState(false);
     const components = useMemo(() => {
