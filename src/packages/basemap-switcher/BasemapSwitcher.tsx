--- conflicted
+++ resolved
@@ -115,12 +115,9 @@
                 collection={optionsListCollection}
                 value={selectedOption}
                 onValueChange={(option) => option && activateLayer(option.value)}
-<<<<<<< HEAD
                 className="basemap-switcher-select"
-=======
                 lazyMount={true}
                 unmountOnExit={true}
->>>>>>> 70ef68bf
             >
                 <Select.Control>
                     <Select.Trigger aria-label={ariaLabel} aria-labelledby={ariaLabelledBy}>
