// Vitest Snapshot v1, https://vitest.dev/guide/snapshot.html

exports[`should successfully create a basemap switcher component 1`] = `
<div
  class="basemap-switcher css-0"
  data-theme="light"
>
  <div
    class="chakra-form-control css-12sjb1l"
    data-theme="light"
    role="group"
  >
    <label
      class="chakra-form__label basemap-switcher-label css-g6pte"
      data-theme="light"
      for="field-:r0:"
      id="field-:r0:-label"
    >
      Hintergrundkarte
    </label>
    <div
      class="chakra-select__wrapper css-42b2qy"
      data-theme="light"
    >
      <select
        aria-label="Hintergrundkarte"
        class="chakra-select basemap-switcher-select css-161pkch"
        data-theme="light"
        id="field-:r0:"
      >
        <option
          value="___NO_BASEMAP___"
        >
          noneBasemapLabel
        </option>
      </select>
      <div
        class="chakra-select__icon-wrapper css-iohxn1"
        data-theme="light"
      >
        <svg
          aria-hidden="true"
          class="chakra-select__icon"
          focusable="false"
          role="presentation"
          style="width: 1em; height: 1em; color: currentcolor;"
          viewBox="0 0 24 24"
        >
          <path
            d="M16.59 8.59L12 13.17 7.41 8.59 6 10l6 6 6-6z"
            fill="currentColor"
          />
        </svg>
      </div>
    </div>
  </div>
</div>
`;

exports[`should successfully create a basemap switcher component with additional css classes and box properties 1`] = `
<div
  class="basemap-switcher test css-sz63p1"
  data-theme="light"
>
  <div
    class="chakra-form-control css-12sjb1l"
    data-theme="light"
    role="group"
  >
    <label
      class="chakra-form__label basemap-switcher-label css-g6pte"
      data-theme="light"
      for="field-:r1:"
      id="field-:r1:-label"
    >
      defaultLabel
    </label>
    <div
      class="chakra-select__wrapper css-42b2qy"
      data-theme="light"
    >
      <select
        aria-label="defaultLabel"
        class="chakra-select basemap-switcher-select css-161pkch"
        data-theme="light"
        id="field-:r1:"
      >
        <option
          value="osm"
        >
          OSM
        </option>
        <option
<<<<<<< HEAD
          value="toner"
=======
          value="topplus-open"
>>>>>>> e60b9144
        >
          TopPlus Open
        </option>
      </select>
      <div
        class="chakra-select__icon-wrapper css-iohxn1"
        data-theme="light"
      >
        <svg
          aria-hidden="true"
          class="chakra-select__icon"
          focusable="false"
          role="presentation"
          style="width: 1em; height: 1em; color: currentcolor;"
          viewBox="0 0 24 24"
        >
          <path
            d="M16.59 8.59L12 13.17 7.41 8.59 6 10l6 6 6-6z"
            fill="currentColor"
          />
        </svg>
      </div>
    </div>
  </div>
</div>
`;<|MERGE_RESOLUTION|>--- conflicted
+++ resolved
@@ -91,11 +91,7 @@
           OSM
         </option>
         <option
-<<<<<<< HEAD
-          value="toner"
-=======
           value="topplus-open"
->>>>>>> e60b9144
         >
           TopPlus Open
         </option>
