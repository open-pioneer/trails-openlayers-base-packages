# @open-pioneer/basemap-switcher

This package provides a component that can be integrated in an app together with a map to switch between different basemaps.

## Usage

Example: Integration of a basemap switcher with a given map id:

```jsx
<BasemapSwitcher mapId="map_id" />
```

To add a label to the basemap switcher, use the optional property `label`.

```jsx
<BasemapSwitcher mapId="map_id" label="Grundkarte" />
```

To provide an option to deactivate all basemap layers, add the optional property `allowSelectingEmptyBasemap`.

```jsx
<BasemapSwitcher mapId="map_id" allowSelectingEmptyBasemap />
```

<<<<<<< HEAD
=======
## Accessibility

The package provides only a `HTMLSelectElement`. To be compliant with a11y guidelines (screen reader compatibility), wrap the `BasemapSwitcher` into a Chakra UI `FormControl` and set the `FormLabel` to a custom label.

Example:

```jsx
<FormControl>
    <FormLabel ps={1}>
        <Text as="b">{intl.formatMessage({ id: "basemapLabel" })}</Text>
    </FormLabel>
    <BasemapSwitcher mapId="map_id" allowSelectingEmptyBasemap></BasemapSwitcher>
</FormControl>
```

>>>>>>> bb151c09
## License

[Apache-2.0](https://www.apache.org/licenses/LICENSE-2.0)<|MERGE_RESOLUTION|>--- conflicted
+++ resolved
@@ -22,8 +22,6 @@
 <BasemapSwitcher mapId="map_id" allowSelectingEmptyBasemap />
 ```
 
-<<<<<<< HEAD
-=======
 ## Accessibility
 
 The package provides only a `HTMLSelectElement`. To be compliant with a11y guidelines (screen reader compatibility), wrap the `BasemapSwitcher` into a Chakra UI `FormControl` and set the `FormLabel` to a custom label.
@@ -39,7 +37,6 @@
 </FormControl>
 ```
 
->>>>>>> bb151c09
 ## License
 
 [Apache-2.0](https://www.apache.org/licenses/LICENSE-2.0)