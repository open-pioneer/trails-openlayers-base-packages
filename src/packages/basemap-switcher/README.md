--- conflicted
+++ resolved
@@ -22,15 +22,6 @@
 <BasemapSwitcher mapId="map_id" noneBasemap />
 ```
 
-<<<<<<< HEAD
-=======
-### Customizing
-
-To add additional CSS classes to the component, add the optional property `className` (string).
-
-It is possible to receive a reference to the underlying DOM node (div) of the basemap switcher component using `useRef`.
-
->>>>>>> e60b9144
 ## License
 
 [Apache-2.0](https://www.apache.org/licenses/LICENSE-2.0)