{
    "name": "@open-pioneer/basemap-switcher",
    "version": "0.7.0",
    "description": "This package provides a UI component that allows a user to switch between different base maps.",
    "license": "Apache-2.0",
    "main": "index.ts",
    "scripts": {
        "build": "build-pioneer-package"
    },
    "repository": {
        "type": "git",
        "url": "https://github.com/open-pioneer/trails-openlayers-base-packages",
        "directory": "src/packages/basemap-switcher"
    },
    "homepage": "https://github.com/open-pioneer",
    "keywords": [
        "open-pioneer-trails"
    ],
    "dependencies": {
        "@open-pioneer/chakra-integration": "catalog:",
        "@open-pioneer/map": "workspace:^",
<<<<<<< HEAD
        "@open-pioneer/runtime": "^2.1.6",
        "@open-pioneer/react-utils": "^1.0.0",
        "@open-pioneer/reactivity": "^0.1.0",
        "chakra-react-select": "^4.7.6",
        "ol": "^9.2.4",
        "react": "^18.3.1",
        "react-icons": "^5.2.1"
=======
        "@open-pioneer/react-utils": "catalog:",
        "@open-pioneer/runtime": "catalog:",
        "chakra-react-select": "catalog:",
        "ol": "catalog:",
        "react": "catalog:",
        "react-icons": "catalog:"
>>>>>>> 377de9f4
    },
    "devDependencies": {
        "@open-pioneer/map-test-utils": "workspace:^",
        "@open-pioneer/test-utils": "catalog:",
        "openlayers-base-packages": "workspace:*"
    },
    "publishConfig": {
        "directory": "dist",
        "linkDirectory": false
    }
}<|MERGE_RESOLUTION|>--- conflicted
+++ resolved
@@ -19,22 +19,13 @@
     "dependencies": {
         "@open-pioneer/chakra-integration": "catalog:",
         "@open-pioneer/map": "workspace:^",
-<<<<<<< HEAD
-        "@open-pioneer/runtime": "^2.1.6",
-        "@open-pioneer/react-utils": "^1.0.0",
-        "@open-pioneer/reactivity": "^0.1.0",
-        "chakra-react-select": "^4.7.6",
-        "ol": "^9.2.4",
-        "react": "^18.3.1",
-        "react-icons": "^5.2.1"
-=======
         "@open-pioneer/react-utils": "catalog:",
         "@open-pioneer/runtime": "catalog:",
         "chakra-react-select": "catalog:",
         "ol": "catalog:",
         "react": "catalog:",
-        "react-icons": "catalog:"
->>>>>>> 377de9f4
+        "react-icons": "catalog:",
+        "@open-pioneer/reactivity": "catalog:"
     },
     "devDependencies": {
         "@open-pioneer/map-test-utils": "workspace:^",
