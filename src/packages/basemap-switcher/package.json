--- conflicted
+++ resolved
@@ -7,11 +7,7 @@
         "@open-pioneer/chakra-integration": "^1.0.0",
         "@open-pioneer/map": "workspace:^",
         "@open-pioneer/runtime": "^1.0.1",
-<<<<<<< HEAD
-        "ol": "^7.5.1",
-=======
         "ol": "^8.1.0",
->>>>>>> e60b9144
         "react": "^18.2.0",
         "classnames": "^2.3.2"
     },
