// SPDX-FileCopyrightText: con terra GmbH and contributors
// SPDX-License-Identifier: Apache-2.0
import { MapContainer } from "@open-pioneer/map";
import { PackageContextProvider } from "@open-pioneer/test-utils/react";
import { render, screen, waitFor, act, fireEvent } from "@testing-library/react";
import { expect, it, describe } from "vitest";
import { BasemapSwitcher, NO_BASEMAP_ID } from "./BasemapSwitcher";
<<<<<<< HEAD
import {
    createPackageContextProviderProps,
    setupMap,
    waitForMapMount
} from "@open-pioneer/map/test-utils";
=======
import { createServiceOptions, setupMap, waitForMapMount } from "@open-pioneer/map-test-utils";
>>>>>>> e60b9144
import TileLayer from "ol/layer/Tile";
import OSM from "ol/source/OSM";
import { BkgTopPlusOpen } from "@open-pioneer/map";

const defaultBasemapConfig = [
    {
        id: "osm",
        title: "OSM",
        isBaseLayer: true,
        visible: true,
        layer: new TileLayer({
            source: new OSM()
        })
    },
    {
<<<<<<< HEAD
        id: "toner",
        title: "Toner",
=======
        id: "topplus-open",
        title: "TopPlus Open",
>>>>>>> e60b9144
        isBaseLayer: true,
        visible: false,
        layer: new TileLayer({
            source: new BkgTopPlusOpen()
        })
    }
];

it("should successfully create a basemap switcher component", async () => {
    const { mapId, registry } = await setupMap();

    const injectedServices = createServiceOptions({ registry });
    render(
        <PackageContextProvider services={injectedServices}>
            <div data-testid="base">
                <MapContainer mapId={mapId} />
                <BasemapSwitcher
                    mapId={mapId}
                    label="Hintergrundkarte"
                    noneBasemap
                ></BasemapSwitcher>
            </div>
        </PackageContextProvider>
    );

    await waitForMapMount();

    // basemap switcher is mounted
    const { switcherDiv, switcherSelect } = await waitForBasemapSwitcher();
    expect(switcherDiv).toMatchSnapshot();

    // check basemap switcher box and select is available
    expect(switcherDiv).toBeInstanceOf(HTMLDivElement);
    expect(switcherSelect).toBeInstanceOf(HTMLSelectElement);
});

it("should successfully create a basemap switcher component with additional css classes and box properties", async () => {
    const { mapId, registry } = await setupMap({
        layers: defaultBasemapConfig
    });

    const injectedServices = createServiceOptions({ registry });
    render(
        <PackageContextProvider services={injectedServices}>
            <div data-testid="base">
                <MapContainer mapId={mapId} />
                <BasemapSwitcher mapId={mapId} className="test" pl="1px"></BasemapSwitcher>
            </div>
        </PackageContextProvider>
    );

    await waitForMapMount();

    // basemap switcher is mounted
    const { switcherDiv } = await waitForBasemapSwitcher();
    expect(switcherDiv).toMatchSnapshot();

    expect(switcherDiv).toBeInstanceOf(HTMLDivElement);
    expect(switcherDiv.classList.contains("test")).toBe(true);
    expect(switcherDiv.classList.contains("foo")).toBe(false);

    const styles = window.getComputedStyle(switcherDiv);
    expect(styles.paddingLeft).toBe("1px");
});

it("should successfully select a basemap from basemap switcher", async () => {
    const { mapId, registry } = await setupMap({
        layers: defaultBasemapConfig
    });

    const map = await registry.expectMapModel(mapId);

    const injectedServices = createServiceOptions({ registry });
    render(
        <PackageContextProvider services={injectedServices}>
            <div data-testid="base">
                <MapContainer mapId={mapId} />
                <BasemapSwitcher mapId={mapId}></BasemapSwitcher>
            </div>
        </PackageContextProvider>
    );

    await waitForMapMount();

    // basemap switcher is mounted
    const { switcherSelect } = await waitForBasemapSwitcher();

    act(() => {
        fireEvent.change(switcherSelect, { target: { value: "osm" } });
    });
    const firstActiveBaseLayer = map.layers.getActiveBaseLayer();
    expect(firstActiveBaseLayer?.id).toBe("osm");

    act(() => {
<<<<<<< HEAD
        fireEvent.change(switcherSelect, { target: { value: "toner" } });
    });
    const nextActiveBaseLayer = map.layers.getActiveBaseLayer();
    expect(nextActiveBaseLayer?.id).toBe("toner");
=======
        fireEvent.change(switcherSelect, { target: { value: "topplus-open" } });
    });
    const nextActiveBaseLayer = map.layers.getActiveBaseLayer();
    expect(nextActiveBaseLayer?.id).toBe("topplus-open");
>>>>>>> e60b9144
});

it("should allow selecting 'no basemap' when enabled", async () => {
    const { mapId, registry } = await setupMap({
        layers: defaultBasemapConfig
    });

    const map = await registry.expectMapModel(mapId);
<<<<<<< HEAD

    render(
        <PackageContextProvider {...createPackageContextProviderProps(registry)}>
=======
    const injectedServices = createServiceOptions({ registry });
    render(
        <PackageContextProvider services={injectedServices}>
>>>>>>> e60b9144
            <div data-testid="base">
                <MapContainer mapId={mapId} />
                <BasemapSwitcher mapId={mapId} noneBasemap></BasemapSwitcher>
            </div>
        </PackageContextProvider>
    );

    await waitForMapMount();

    // basemap switcher is mounted
    const { switcherSelect } = await waitForBasemapSwitcher();
    expect(switcherSelect).toMatchInlineSnapshot(`
      <select
        aria-label="defaultLabel"
        class="chakra-select basemap-switcher-select css-161pkch"
        data-theme="light"
        id="field-:r3:"
      >
        <option
          value="osm"
        >
          OSM
        </option>
        <option
<<<<<<< HEAD
          value="toner"
        >
          Toner
=======
          value="topplus-open"
        >
          TopPlus Open
>>>>>>> e60b9144
        </option>
        <option
          value="___NO_BASEMAP___"
        >
          noneBasemapLabel
        </option>
      </select>
    `);
    expect(switcherSelect.value).toBe("osm");
    expect(map.layers.getActiveBaseLayer()?.id).toBe("osm");

    act(() => {
        fireEvent.change(switcherSelect, { target: { value: NO_BASEMAP_ID } });
    });

    expect(switcherSelect.value).toBe(NO_BASEMAP_ID);
    expect(map.layers.getActiveBaseLayer()).toBe(undefined);
});

it("should successfully select noneBasemap, if all configured basemaps are configured as not visible", async () => {
    const { mapId, registry } = await setupMap({
        layers: [
            {
                id: "b-1",
                title: "OSM",
                isBaseLayer: true,
                visible: false,
                layer: new TileLayer({
                    source: new OSM()
                })
            },
            {
                id: "b-2",
<<<<<<< HEAD
                title: "Toner",
                isBaseLayer: true,
                visible: false,
                layer: new TileLayer({
                    source: new Stamen({ layer: "toner" })
=======
                title: "topplus-open",
                isBaseLayer: true,
                visible: false,
                layer: new TileLayer({
                    source: new BkgTopPlusOpen()
>>>>>>> e60b9144
                })
            }
        ]
    });

    const map = await registry.expectMapModel(mapId);

<<<<<<< HEAD
    render(
        <PackageContextProvider {...createPackageContextProviderProps(registry)}>
=======
    const injectedServices = createServiceOptions({ registry });
    render(
        <PackageContextProvider services={injectedServices}>
>>>>>>> e60b9144
            <div data-testid="base">
                <MapContainer mapId={mapId} />
                <BasemapSwitcher mapId={mapId} label="Hintergrundkarte"></BasemapSwitcher>
            </div>
        </PackageContextProvider>
    );

    await waitForMapMount();

    // basemap switcher is mounted
    const { switcherSelect } = await waitForBasemapSwitcher();
    expect(switcherSelect).toMatchInlineSnapshot(`
      <select
        aria-label="Hintergrundkarte"
        class="chakra-select basemap-switcher-select css-161pkch"
        data-theme="light"
        id="field-:r4:"
      >
        <option
          value="b-1"
        >
          OSM
        </option>
        <option
          value="b-2"
        >
<<<<<<< HEAD
          Toner
=======
          topplus-open
>>>>>>> e60b9144
        </option>
        <option
          value="___NO_BASEMAP___"
        >
          noneBasemapLabel
        </option>
      </select>
    `);
    expect(switcherSelect.value).toBe(NO_BASEMAP_ID);

    const activeBaseLayer = map.layers.getActiveBaseLayer();
    expect(activeBaseLayer).toBeUndefined();
});

it("should update when a new basemap is registered", async () => {
    const { mapId, registry } = await setupMap({
        layers: defaultBasemapConfig
    });

    const map = await registry.expectMapModel(mapId);
<<<<<<< HEAD
    render(
        <PackageContextProvider {...createPackageContextProviderProps(registry)}>
=======
    const injectedServices = createServiceOptions({ registry });
    render(
        <PackageContextProvider services={injectedServices}>
>>>>>>> e60b9144
            <div data-testid="base">
                <MapContainer mapId={mapId} />
                <BasemapSwitcher mapId={mapId}></BasemapSwitcher>
            </div>
        </PackageContextProvider>
    );

    await waitForMapMount();

    // basemap switcher is mounted
    const { switcherSelect } = await waitForBasemapSwitcher();
    expect(switcherSelect.options.length).toBe(2);

    act(() => {
        map.layers.createLayer({
            id: "foo",
            title: "Foo",
            isBaseLayer: true,
            layer: new TileLayer({
                source: new OSM()
            })
        });
    });

    expect(switcherSelect.options.length).toBe(3);
    expect(switcherSelect).toMatchInlineSnapshot(`
      <select
        aria-label="defaultLabel"
        class="chakra-select basemap-switcher-select css-161pkch"
        data-theme="light"
        id="field-:r5:"
      >
        <option
          value="osm"
        >
          OSM
        </option>
        <option
<<<<<<< HEAD
          value="toner"
        >
          Toner
=======
          value="topplus-open"
        >
          TopPlus Open
>>>>>>> e60b9144
        </option>
        <option
          value="foo"
        >
          Foo
        </option>
      </select>
    `);
});

it("should update when a different basemap is activated from somewhere else", async () => {
    const { mapId, registry } = await setupMap({
        layers: defaultBasemapConfig
    });

    const map = await registry.expectMapModel(mapId);
<<<<<<< HEAD
    render(
        <PackageContextProvider {...createPackageContextProviderProps(registry)}>
=======
    const injectedServices = createServiceOptions({ registry });
    render(
        <PackageContextProvider services={injectedServices}>
>>>>>>> e60b9144
            <div data-testid="base">
                <MapContainer mapId={mapId} />
                <BasemapSwitcher mapId={mapId}></BasemapSwitcher>
            </div>
        </PackageContextProvider>
    );

    await waitForMapMount();

    // basemap switcher is mounted
    const { switcherSelect } = await waitForBasemapSwitcher();
    expect(switcherSelect.value).toBe("osm");
    expect(map.layers.getActiveBaseLayer()?.id).toBe("osm");

    act(() => {
<<<<<<< HEAD
        map.layers.activateBaseLayer("toner");
    });
    expect(switcherSelect.value).toBe("toner");
=======
        map.layers.activateBaseLayer("topplus-open");
    });
    expect(switcherSelect.value).toBe("topplus-open");
>>>>>>> e60b9144
});

describe("should successfully select the correct basemap from basemap switcher", () => {
    it("basemap with id `osm` is visible", async () => {
        const { mapId, registry } = await setupMap({
            layers: [
                {
                    id: "osm",
                    title: "OSM",
                    isBaseLayer: true,
                    visible: true,
                    layer: new TileLayer({
                        source: new OSM()
                    })
                },
                {
<<<<<<< HEAD
                    id: "toner",
                    title: "Toner",
                    isBaseLayer: true,
                    visible: false,
                    layer: new TileLayer({
                        source: new Stamen({ layer: "toner" })
=======
                    id: "topplus-open",
                    title: "TopPlus Open",
                    isBaseLayer: true,
                    visible: false,
                    layer: new TileLayer({
                        source: new BkgTopPlusOpen()
>>>>>>> e60b9144
                    })
                }
            ]
        });

        const map = await registry.expectMapModel(mapId);
<<<<<<< HEAD

        render(
            <PackageContextProvider {...createPackageContextProviderProps(registry)}>
=======
        const injectedServices = createServiceOptions({ registry });
        render(
            <PackageContextProvider services={injectedServices}>
>>>>>>> e60b9144
                <div data-testid="base">
                    <MapContainer mapId={mapId} />
                    <BasemapSwitcher mapId={mapId}></BasemapSwitcher>
                </div>
            </PackageContextProvider>
        );

        await waitForMapMount();

        // basemap switcher is mounted
        const { switcherSelect } = await waitForBasemapSwitcher();
        expect(switcherSelect.value).toBe("osm");
<<<<<<< HEAD
        expect(switcherSelect.value).not.toBe("toner");
=======
        expect(switcherSelect.value).not.toBe("topplus-open");
>>>>>>> e60b9144

        const activeBaseLayer = map.layers.getActiveBaseLayer();
        expect(activeBaseLayer?.id).toBe("osm");
    });

    it("basemap with id `toner` is visible", async () => {
        const { mapId, registry } = await setupMap({
            layers: [
                {
                    id: "osm",
                    title: "OSM",
                    isBaseLayer: true,
                    visible: false,
                    layer: new TileLayer({
                        source: new OSM()
                    })
                },
                {
<<<<<<< HEAD
                    id: "toner",
                    title: "Toner",
                    isBaseLayer: true,
                    visible: true,
                    layer: new TileLayer({
                        source: new Stamen({ layer: "toner" })
=======
                    id: "topplus-open",
                    title: "TopPlus Open",
                    isBaseLayer: true,
                    visible: true,
                    layer: new TileLayer({
                        source: new BkgTopPlusOpen()
>>>>>>> e60b9144
                    })
                }
            ]
        });

        const map = await registry.expectMapModel(mapId);
<<<<<<< HEAD

        render(
            <PackageContextProvider {...createPackageContextProviderProps(registry)}>
=======
        const injectedServices = createServiceOptions({ registry });
        render(
            <PackageContextProvider services={injectedServices}>
>>>>>>> e60b9144
                <div data-testid="base">
                    <MapContainer mapId={mapId} />
                    <BasemapSwitcher mapId={mapId}></BasemapSwitcher>
                </div>
            </PackageContextProvider>
        );

        await waitForMapMount();

        // basemap switcher is mounted
        const { switcherSelect } = await waitForBasemapSwitcher();
<<<<<<< HEAD
        expect(switcherSelect.value).toBe("toner");
        expect(switcherSelect.value).not.toBe("osm");

        const activeBaseLayer = map.layers.getActiveBaseLayer();
        expect(activeBaseLayer?.id).toBe("toner");
=======
        expect(switcherSelect.value).toBe("topplus-open");
        expect(switcherSelect.value).not.toBe("osm");

        const activeBaseLayer = map.layers.getActiveBaseLayer();
        expect(activeBaseLayer?.id).toBe("topplus-open");
>>>>>>> e60b9144
    });
});

async function waitForBasemapSwitcher() {
    const { switcherDiv, switcherSelect } = await waitFor(async () => {
        const domElement = await screen.findByTestId("base");
        const switcherDiv: HTMLDivElement | null = domElement.querySelector(".basemap-switcher");
        if (!switcherDiv) {
            throw new Error("basemap switcher not rendered");
        }

        const switcherSelect: HTMLSelectElement | null = switcherDiv.querySelector(
            ".basemap-switcher-select"
        );
        if (!switcherSelect) {
            throw new Error("basemap switcher select not rendered");
        }
        return { switcherDiv, switcherSelect };
    });
    return { switcherDiv, switcherSelect };
}<|MERGE_RESOLUTION|>--- conflicted
+++ resolved
@@ -5,15 +5,7 @@
 import { render, screen, waitFor, act, fireEvent } from "@testing-library/react";
 import { expect, it, describe } from "vitest";
 import { BasemapSwitcher, NO_BASEMAP_ID } from "./BasemapSwitcher";
-<<<<<<< HEAD
-import {
-    createPackageContextProviderProps,
-    setupMap,
-    waitForMapMount
-} from "@open-pioneer/map/test-utils";
-=======
 import { createServiceOptions, setupMap, waitForMapMount } from "@open-pioneer/map-test-utils";
->>>>>>> e60b9144
 import TileLayer from "ol/layer/Tile";
 import OSM from "ol/source/OSM";
 import { BkgTopPlusOpen } from "@open-pioneer/map";
@@ -29,13 +21,8 @@
         })
     },
     {
-<<<<<<< HEAD
-        id: "toner",
-        title: "Toner",
-=======
         id: "topplus-open",
         title: "TopPlus Open",
->>>>>>> e60b9144
         isBaseLayer: true,
         visible: false,
         layer: new TileLayer({
@@ -130,17 +117,10 @@
     expect(firstActiveBaseLayer?.id).toBe("osm");
 
     act(() => {
-<<<<<<< HEAD
-        fireEvent.change(switcherSelect, { target: { value: "toner" } });
-    });
-    const nextActiveBaseLayer = map.layers.getActiveBaseLayer();
-    expect(nextActiveBaseLayer?.id).toBe("toner");
-=======
         fireEvent.change(switcherSelect, { target: { value: "topplus-open" } });
     });
     const nextActiveBaseLayer = map.layers.getActiveBaseLayer();
     expect(nextActiveBaseLayer?.id).toBe("topplus-open");
->>>>>>> e60b9144
 });
 
 it("should allow selecting 'no basemap' when enabled", async () => {
@@ -149,15 +129,9 @@
     });
 
     const map = await registry.expectMapModel(mapId);
-<<<<<<< HEAD
-
-    render(
-        <PackageContextProvider {...createPackageContextProviderProps(registry)}>
-=======
-    const injectedServices = createServiceOptions({ registry });
-    render(
-        <PackageContextProvider services={injectedServices}>
->>>>>>> e60b9144
+    const injectedServices = createServiceOptions({ registry });
+    render(
+        <PackageContextProvider services={injectedServices}>
             <div data-testid="base">
                 <MapContainer mapId={mapId} />
                 <BasemapSwitcher mapId={mapId} noneBasemap></BasemapSwitcher>
@@ -182,15 +156,9 @@
           OSM
         </option>
         <option
-<<<<<<< HEAD
-          value="toner"
-        >
-          Toner
-=======
           value="topplus-open"
         >
           TopPlus Open
->>>>>>> e60b9144
         </option>
         <option
           value="___NO_BASEMAP___"
@@ -224,19 +192,11 @@
             },
             {
                 id: "b-2",
-<<<<<<< HEAD
-                title: "Toner",
-                isBaseLayer: true,
-                visible: false,
-                layer: new TileLayer({
-                    source: new Stamen({ layer: "toner" })
-=======
                 title: "topplus-open",
                 isBaseLayer: true,
                 visible: false,
                 layer: new TileLayer({
                     source: new BkgTopPlusOpen()
->>>>>>> e60b9144
                 })
             }
         ]
@@ -244,14 +204,9 @@
 
     const map = await registry.expectMapModel(mapId);
 
-<<<<<<< HEAD
-    render(
-        <PackageContextProvider {...createPackageContextProviderProps(registry)}>
-=======
-    const injectedServices = createServiceOptions({ registry });
-    render(
-        <PackageContextProvider services={injectedServices}>
->>>>>>> e60b9144
+    const injectedServices = createServiceOptions({ registry });
+    render(
+        <PackageContextProvider services={injectedServices}>
             <div data-testid="base">
                 <MapContainer mapId={mapId} />
                 <BasemapSwitcher mapId={mapId} label="Hintergrundkarte"></BasemapSwitcher>
@@ -278,11 +233,7 @@
         <option
           value="b-2"
         >
-<<<<<<< HEAD
-          Toner
-=======
           topplus-open
->>>>>>> e60b9144
         </option>
         <option
           value="___NO_BASEMAP___"
@@ -303,14 +254,9 @@
     });
 
     const map = await registry.expectMapModel(mapId);
-<<<<<<< HEAD
-    render(
-        <PackageContextProvider {...createPackageContextProviderProps(registry)}>
-=======
-    const injectedServices = createServiceOptions({ registry });
-    render(
-        <PackageContextProvider services={injectedServices}>
->>>>>>> e60b9144
+    const injectedServices = createServiceOptions({ registry });
+    render(
+        <PackageContextProvider services={injectedServices}>
             <div data-testid="base">
                 <MapContainer mapId={mapId} />
                 <BasemapSwitcher mapId={mapId}></BasemapSwitcher>
@@ -349,15 +295,9 @@
           OSM
         </option>
         <option
-<<<<<<< HEAD
-          value="toner"
-        >
-          Toner
-=======
           value="topplus-open"
         >
           TopPlus Open
->>>>>>> e60b9144
         </option>
         <option
           value="foo"
@@ -374,14 +314,9 @@
     });
 
     const map = await registry.expectMapModel(mapId);
-<<<<<<< HEAD
-    render(
-        <PackageContextProvider {...createPackageContextProviderProps(registry)}>
-=======
-    const injectedServices = createServiceOptions({ registry });
-    render(
-        <PackageContextProvider services={injectedServices}>
->>>>>>> e60b9144
+    const injectedServices = createServiceOptions({ registry });
+    render(
+        <PackageContextProvider services={injectedServices}>
             <div data-testid="base">
                 <MapContainer mapId={mapId} />
                 <BasemapSwitcher mapId={mapId}></BasemapSwitcher>
@@ -397,15 +332,9 @@
     expect(map.layers.getActiveBaseLayer()?.id).toBe("osm");
 
     act(() => {
-<<<<<<< HEAD
-        map.layers.activateBaseLayer("toner");
-    });
-    expect(switcherSelect.value).toBe("toner");
-=======
         map.layers.activateBaseLayer("topplus-open");
     });
     expect(switcherSelect.value).toBe("topplus-open");
->>>>>>> e60b9144
 });
 
 describe("should successfully select the correct basemap from basemap switcher", () => {
@@ -422,36 +351,21 @@
                     })
                 },
                 {
-<<<<<<< HEAD
-                    id: "toner",
-                    title: "Toner",
-                    isBaseLayer: true,
-                    visible: false,
-                    layer: new TileLayer({
-                        source: new Stamen({ layer: "toner" })
-=======
                     id: "topplus-open",
                     title: "TopPlus Open",
                     isBaseLayer: true,
                     visible: false,
                     layer: new TileLayer({
                         source: new BkgTopPlusOpen()
->>>>>>> e60b9144
                     })
                 }
             ]
         });
 
         const map = await registry.expectMapModel(mapId);
-<<<<<<< HEAD
-
-        render(
-            <PackageContextProvider {...createPackageContextProviderProps(registry)}>
-=======
         const injectedServices = createServiceOptions({ registry });
         render(
             <PackageContextProvider services={injectedServices}>
->>>>>>> e60b9144
                 <div data-testid="base">
                     <MapContainer mapId={mapId} />
                     <BasemapSwitcher mapId={mapId}></BasemapSwitcher>
@@ -464,11 +378,7 @@
         // basemap switcher is mounted
         const { switcherSelect } = await waitForBasemapSwitcher();
         expect(switcherSelect.value).toBe("osm");
-<<<<<<< HEAD
-        expect(switcherSelect.value).not.toBe("toner");
-=======
         expect(switcherSelect.value).not.toBe("topplus-open");
->>>>>>> e60b9144
 
         const activeBaseLayer = map.layers.getActiveBaseLayer();
         expect(activeBaseLayer?.id).toBe("osm");
@@ -487,36 +397,21 @@
                     })
                 },
                 {
-<<<<<<< HEAD
-                    id: "toner",
-                    title: "Toner",
-                    isBaseLayer: true,
-                    visible: true,
-                    layer: new TileLayer({
-                        source: new Stamen({ layer: "toner" })
-=======
                     id: "topplus-open",
                     title: "TopPlus Open",
                     isBaseLayer: true,
                     visible: true,
                     layer: new TileLayer({
                         source: new BkgTopPlusOpen()
->>>>>>> e60b9144
                     })
                 }
             ]
         });
 
         const map = await registry.expectMapModel(mapId);
-<<<<<<< HEAD
-
-        render(
-            <PackageContextProvider {...createPackageContextProviderProps(registry)}>
-=======
         const injectedServices = createServiceOptions({ registry });
         render(
             <PackageContextProvider services={injectedServices}>
->>>>>>> e60b9144
                 <div data-testid="base">
                     <MapContainer mapId={mapId} />
                     <BasemapSwitcher mapId={mapId}></BasemapSwitcher>
@@ -528,19 +423,11 @@
 
         // basemap switcher is mounted
         const { switcherSelect } = await waitForBasemapSwitcher();
-<<<<<<< HEAD
-        expect(switcherSelect.value).toBe("toner");
-        expect(switcherSelect.value).not.toBe("osm");
-
-        const activeBaseLayer = map.layers.getActiveBaseLayer();
-        expect(activeBaseLayer?.id).toBe("toner");
-=======
         expect(switcherSelect.value).toBe("topplus-open");
         expect(switcherSelect.value).not.toBe("osm");
 
         const activeBaseLayer = map.layers.getActiveBaseLayer();
         expect(activeBaseLayer?.id).toBe("topplus-open");
->>>>>>> e60b9144
     });
 });
 
