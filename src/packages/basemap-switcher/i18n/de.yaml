--- conflicted
+++ resolved
@@ -1,8 +1,4 @@
 messages:
   emptyBasemapLabel: Ohne Hintergrundkarte
   layerNotAvailable: Layer nicht verfügbar
-<<<<<<< HEAD
   selected: selektiert
-=======
-  selected: selektiert
->>>>>>> 291ccb6c
