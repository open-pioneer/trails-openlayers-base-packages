// SPDX-FileCopyrightText: con terra GmbH and contributors
// SPDX-License-Identifier: Apache-2.0
import { LayerCollection } from "@open-pioneer/map";
import { useEffect } from "react";
<<<<<<< HEAD
export function useBasemapLayers(
    layerId: string | undefined,
    layerCollection: LayerCollection | undefined
) {
=======

export function useBasemapLayers(layerId: string, layerCollection: LayerCollection | undefined) {
>>>>>>> fbc206d2
    const baseLayers = layerCollection?.getBaseLayers();
    useEffect(() => {
        if (!layerId) {
            return;
        }
        const layer = baseLayers?.find((layer) => layer.title === layerId);
        if (layer) {
            layerCollection?.activateBaseLayer(layer?.id);
        } else {
            layerCollection?.activateBaseLayer(undefined);
        }
        return () => {};
    }, [baseLayers, layerCollection, layerId]);
    return { baseLayers };
}<|MERGE_RESOLUTION|>--- conflicted
+++ resolved
@@ -2,15 +2,10 @@
 // SPDX-License-Identifier: Apache-2.0
 import { LayerCollection } from "@open-pioneer/map";
 import { useEffect } from "react";
-<<<<<<< HEAD
 export function useBasemapLayers(
     layerId: string | undefined,
     layerCollection: LayerCollection | undefined
 ) {
-=======
-
-export function useBasemapLayers(layerId: string, layerCollection: LayerCollection | undefined) {
->>>>>>> fbc206d2
     const baseLayers = layerCollection?.getBaseLayers();
     useEffect(() => {
         if (!layerId) {
