// SPDX-FileCopyrightText: con terra GmbH and contributors
// SPDX-License-Identifier: Apache-2.0
<<<<<<< HEAD
import { Checkbox, List, ListItem, ListProps, Text } from "@open-pioneer/chakra-integration";
import { Layer, LayerBase, MapModel, Sublayer } from "@open-pioneer/map";
=======
import {
    Checkbox,
    List,
    Text,
    Flex,
    Popover,
    PopoverTrigger,
    PopoverContent,
    PopoverHeader,
    PopoverBody,
    Portal,
    Button,
    PopoverArrow,
    PopoverCloseButton
} from "@open-pioneer/chakra-integration";
import { LayerModel, MapModel } from "@open-pioneer/map";
import LayerGroup from "ol/layer/Group";
import { useCallback, useRef, useSyncExternalStore } from "react";
>>>>>>> e8b63fa1
import classNames from "classnames";
import LayerGroup from "ol/layer/Group";
import { useIntl } from "open-pioneer:react-hooks";
<<<<<<< HEAD
import { useCallback, useRef, useSyncExternalStore } from "react";
=======
import { PackageIntl } from "@open-pioneer/runtime";
import { FiMoreVertical } from "react-icons/fi";
>>>>>>> e8b63fa1

/**
 * Lists the (top level) operational layers in the map.
 *
 * Layer Groups are skipped in the current implementation.
 */
export function LayerList(props: { map: MapModel; "aria-labelledby"?: string }): JSX.Element {
    const { map, "aria-labelledby": ariaLabelledBy } = props;
    const intl = useIntl();
    const layers = useLayers(map);
<<<<<<< HEAD
    if (!layers.length) {
=======
    const layerItems = layers.map((layer) => (
        <LayerItem key={layer.id} layer={layer} intl={intl} />
    ));

    if (!layerItems.length) {
>>>>>>> e8b63fa1
        return (
            <Text className="toc-missing-layers" aria-labelledby={ariaLabelledBy}>
                {intl.formatMessage({ id: "missingLayers" })}
            </Text>
        );
    }

    return createList(layers, {
        "aria-labelledby": ariaLabelledBy
    });
}

function createList(layers: LayerBase[], listProps: ListProps) {
    const items = layers.map((layer) => <LayerItem key={layer.id} layer={layer} />);
    return (
        <List
            // Note: not using OrderedList because it adds default margins
            as="ul"
            className="toc-layer-list"
            listStyleType="none"
            {...listProps}
        >
            {items}
        </List>
    );
}

/** Renders a single layer as a list item. */
<<<<<<< HEAD
function LayerItem(props: { layer: LayerBase }): JSX.Element {
    const { layer } = props;
    const title = useTitle(layer);
    const { isVisible, setVisible } = useVisibility(layer);
    const sublayers = useSublayers(layer);

    let nestedChildren;
    if (sublayers?.length) {
        nestedChildren = createList(sublayers, { ml: 2 });
    }

=======
function LayerItem(props: { layer: LayerModel; intl: PackageIntl }): JSX.Element {
    const { layer, intl } = props;
    const title = useTitle(layer);
    const { isVisible, setVisible } = useVisibility(layer);
>>>>>>> e8b63fa1
    return (
        /** Gap to prevent bleeding of the buttons hover style into the layer title */
        <Flex
            as="li"
            width="100%"
            className={classNames("toc-layer-item", `layer-${slug(layer.id)}`)}
            flexDirection="row"
            align="center"
            gap={2}
            justifyContent="space-between"
        >
            <Checkbox isChecked={isVisible} onChange={(event) => setVisible(event.target.checked)}>
                {title}
            </Checkbox>
<<<<<<< HEAD
            {nestedChildren}
        </ListItem>
=======
            {layer.description && <LayerItemDescriptor layer={layer} title={title} intl={intl} />}
        </Flex>
    );
}

function LayerItemDescriptor(props: {
    layer: LayerModel;
    title: string;
    intl: PackageIntl;
}): JSX.Element {
    const { layer, title, intl } = props;
    const buttonLabel = intl.formatMessage({ id: "descriptionLabel" });
    const description = useLayerDescription(layer);

    return (
        <Popover>
            <PopoverTrigger>
                <Button
                    className="toc-layer-item-details-button"
                    aria-label={buttonLabel}
                    borderRadius="full"
                    iconSpacing={0}
                    padding={0}
                    variant="ghost"
                    leftIcon={<FiMoreVertical />}
                />
            </PopoverTrigger>
            <Portal>
                <PopoverContent className="toc-layer-item-details" overflowY="auto" maxHeight="400">
                    <PopoverArrow />
                    <PopoverCloseButton />
                    <PopoverHeader>{title}</PopoverHeader>
                    <PopoverBody>{description}</PopoverBody>
                </PopoverContent>
            </Portal>
        </Popover>
    );
}

function useLayerDescription(layer: LayerModel): string {
    const getSnapshot = useCallback(() => layer.description, [layer]);
    const subscribe = useCallback(
        (cb: () => void) => {
            const resource = layer.on("changed:description", cb);
            return () => resource.destroy();
        },
        [layer]
>>>>>>> e8b63fa1
    );
    return useSyncExternalStore(subscribe, getSnapshot);
}

/** Returns the layers current title. */
function useTitle(layer: LayerBase): string {
    const getSnapshot = useCallback(() => layer.title, [layer]);
    const subscribe = useCallback(
        (cb: () => void) => {
            const resource = layer.on("changed:title", cb);
            return () => resource.destroy();
        },
        [layer]
    );

    return useSyncExternalStore(subscribe, getSnapshot);
}

/** Returns the layer's current visibility and a function to change it. */
function useVisibility(layer: LayerBase): {
    isVisible: boolean;
    setVisible(visible: boolean): void;
} {
    const getSnapshot = useCallback(() => layer.visible, [layer]);
    const subscribe = useCallback(
        (cb: () => void) => {
            const resource = layer.on("changed:visible", cb);
            return () => resource.destroy();
        },
        [layer]
    );
    const isVisible = useSyncExternalStore(subscribe, getSnapshot);
    const setVisible = useCallback(
        (visible: boolean) => {
            layer.setVisible(visible);
        },
        [layer]
    );

    return {
        isVisible,
        setVisible
    };
}

/** Returns the top level operation layers (without LayerGroups). */
function useLayers(map: MapModel): LayerBase[] {
    const subscribe = useCallback(
        (cb: () => void) => {
            const resource = map.layers.on("changed", cb);
            return () => resource.destroy();
        },
        [map]
    );
    const getValue = useCallback(() => {
        let layers = map.layers.getOperationalLayers({ sortByDisplayOrder: true }) ?? [];
        layers = layers.reverse().filter(canShowOperationalLayer);
        return layers;
    }, [map]);
    return useCachedExternalStore(subscribe, getValue);
}

/** Returns the sublayers of the given layer (or undefined, if the sublayer cannot have any). */
function useSublayers(layer: LayerBase): Sublayer[] | undefined {
    const subscribe = useCallback(
        (cb: () => void) => {
            const resource = layer.sublayers?.on("changed", cb);
            return () => resource?.destroy();
        },
        [layer]
    );
    const getValue = useCallback((): Sublayer[] | undefined => {
        const sublayers = layer.sublayers;
        if (!sublayers) {
            return undefined;
        }

        let layers = layer.sublayers?.getSublayers({ sortByDisplayOrder: true });
        layers = layers.reverse();
        return layers;
    }, [layer]);
    return useCachedExternalStore(subscribe, getValue);
}

/**
 * This hooks wraps an external store that does not cache its own values, i.e.
 * it may return a different value each time from `getValue()`.
 *
 * The results returned from `getValue()` are cached locally; the cache
 * is only invalidated on re-subscription or if a change event has been observed.
 */
function useCachedExternalStore<T>(
    subscribe: (onStoreChanged: () => void) => () => void,
    getValue: () => T
): T {
    const cachedValue = useRef<{ value: T } | undefined>();

    const cachedSubscribe = useCallback(
        (cb: () => void) => {
            const cleanup = subscribe(() => {
                // Reset cache on change
                cachedValue.current = undefined;
                cb();
            });
            return () => {
                // Reset cache when (re-) subscribing
                cachedValue.current = undefined;
                cleanup();
            };
        },
        [subscribe]
    );
    const cachedGetSnapshot = useCallback(() => {
        // Return cached values if still up to date (see resets above).
        if (cachedValue.current) {
            return cachedValue.current.value;
        }

        // Compute values and cache the result.
        const value = getValue();
        cachedValue.current = { value };
        return value;
    }, [getValue]);
    return useSyncExternalStore(cachedSubscribe, cachedGetSnapshot);
}

function canShowOperationalLayer(layer: Layer) {
    return !(layer.olLayer instanceof LayerGroup);
}

function slug(id: string) {
    return id
        .replace(/[^a-z0-9 -]/g, "")
        .replace(/\s+/g, "-")
        .replace(/-+/g, "-");
}<|MERGE_RESOLUTION|>--- conflicted
+++ resolved
@@ -1,37 +1,29 @@
 // SPDX-FileCopyrightText: con terra GmbH and contributors
 // SPDX-License-Identifier: Apache-2.0
-<<<<<<< HEAD
-import { Checkbox, List, ListItem, ListProps, Text } from "@open-pioneer/chakra-integration";
-import { Layer, LayerBase, MapModel, Sublayer } from "@open-pioneer/map";
-=======
 import {
+    Box,
+    Button,
     Checkbox,
+    Flex,
     List,
-    Text,
-    Flex,
+    ListProps,
     Popover,
-    PopoverTrigger,
+    PopoverArrow,
+    PopoverBody,
+    PopoverCloseButton,
     PopoverContent,
     PopoverHeader,
-    PopoverBody,
+    PopoverTrigger,
     Portal,
-    Button,
-    PopoverArrow,
-    PopoverCloseButton
+    Text
 } from "@open-pioneer/chakra-integration";
-import { LayerModel, MapModel } from "@open-pioneer/map";
-import LayerGroup from "ol/layer/Group";
-import { useCallback, useRef, useSyncExternalStore } from "react";
->>>>>>> e8b63fa1
+import { Layer, LayerBase, MapModel, Sublayer } from "@open-pioneer/map";
+import { PackageIntl } from "@open-pioneer/runtime";
 import classNames from "classnames";
 import LayerGroup from "ol/layer/Group";
 import { useIntl } from "open-pioneer:react-hooks";
-<<<<<<< HEAD
 import { useCallback, useRef, useSyncExternalStore } from "react";
-=======
-import { PackageIntl } from "@open-pioneer/runtime";
 import { FiMoreVertical } from "react-icons/fi";
->>>>>>> e8b63fa1
 
 /**
  * Lists the (top level) operational layers in the map.
@@ -42,15 +34,7 @@
     const { map, "aria-labelledby": ariaLabelledBy } = props;
     const intl = useIntl();
     const layers = useLayers(map);
-<<<<<<< HEAD
     if (!layers.length) {
-=======
-    const layerItems = layers.map((layer) => (
-        <LayerItem key={layer.id} layer={layer} intl={intl} />
-    ));
-
-    if (!layerItems.length) {
->>>>>>> e8b63fa1
         return (
             <Text className="toc-missing-layers" aria-labelledby={ariaLabelledBy}>
                 {intl.formatMessage({ id: "missingLayers" })}
@@ -58,16 +42,16 @@
         );
     }
 
-    return createList(layers, {
+    return createList(layers, intl, {
         "aria-labelledby": ariaLabelledBy
     });
 }
 
-function createList(layers: LayerBase[], listProps: ListProps) {
-    const items = layers.map((layer) => <LayerItem key={layer.id} layer={layer} />);
+function createList(layers: LayerBase[], intl: PackageIntl, listProps: ListProps) {
+    const items = layers.map((layer) => <LayerItem key={layer.id} layer={layer} intl={intl} />);
     return (
         <List
-            // Note: not using OrderedList because it adds default margins
+            // Note: not using UnorderedList because it adds default margins
             as="ul"
             className="toc-layer-list"
             listStyleType="none"
@@ -78,50 +62,52 @@
     );
 }
 
-/** Renders a single layer as a list item. */
-<<<<<<< HEAD
-function LayerItem(props: { layer: LayerBase }): JSX.Element {
-    const { layer } = props;
+/**
+ * Renders a single layer as a list item.
+ *
+ * The item may have further nested list items if there are sublayers present.
+ */
+function LayerItem(props: { layer: LayerBase; intl: PackageIntl }): JSX.Element {
+    const { layer, intl } = props;
     const title = useTitle(layer);
     const { isVisible, setVisible } = useVisibility(layer);
     const sublayers = useSublayers(layer);
 
     let nestedChildren;
     if (sublayers?.length) {
-        nestedChildren = createList(sublayers, { ml: 2 });
+        nestedChildren = createList(sublayers, intl, { ml: 4 });
     }
 
-=======
-function LayerItem(props: { layer: LayerModel; intl: PackageIntl }): JSX.Element {
-    const { layer, intl } = props;
-    const title = useTitle(layer);
-    const { isVisible, setVisible } = useVisibility(layer);
->>>>>>> e8b63fa1
     return (
-        /** Gap to prevent bleeding of the buttons hover style into the layer title */
-        <Flex
-            as="li"
-            width="100%"
-            className={classNames("toc-layer-item", `layer-${slug(layer.id)}`)}
-            flexDirection="row"
-            align="center"
-            gap={2}
-            justifyContent="space-between"
-        >
-            <Checkbox isChecked={isVisible} onChange={(event) => setVisible(event.target.checked)}>
-                {title}
-            </Checkbox>
-<<<<<<< HEAD
+        <Box as="li" className={classNames("toc-layer-item", `layer-${slug(layer.id)}`)}>
+            <Flex
+                className="toc-layer-item-content"
+                width="100%"
+                flexDirection="row"
+                align="center"
+                justifyContent="space-between"
+                /** Gap to prevent bleeding of the buttons hover style into the layer title */
+                gap={2}
+                /** Aligned to the size of the (potential) menu button in LayerItemDescriptor */
+                minHeight={10}
+            >
+                <Checkbox
+                    isChecked={isVisible}
+                    onChange={(event) => setVisible(event.target.checked)}
+                >
+                    {title}
+                </Checkbox>
+                {layer.description && (
+                    <LayerItemDescriptor layer={layer} title={title} intl={intl} />
+                )}
+            </Flex>
             {nestedChildren}
-        </ListItem>
-=======
-            {layer.description && <LayerItemDescriptor layer={layer} title={title} intl={intl} />}
-        </Flex>
+        </Box>
     );
 }
 
 function LayerItemDescriptor(props: {
-    layer: LayerModel;
+    layer: LayerBase;
     title: string;
     intl: PackageIntl;
 }): JSX.Element {
@@ -154,7 +140,7 @@
     );
 }
 
-function useLayerDescription(layer: LayerModel): string {
+function useLayerDescription(layer: LayerBase): string {
     const getSnapshot = useCallback(() => layer.description, [layer]);
     const subscribe = useCallback(
         (cb: () => void) => {
@@ -162,7 +148,6 @@
             return () => resource.destroy();
         },
         [layer]
->>>>>>> e8b63fa1
     );
     return useSyncExternalStore(subscribe, getSnapshot);
 }
