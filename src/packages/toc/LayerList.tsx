--- conflicted
+++ resolved
@@ -19,12 +19,8 @@
     Text,
     Tooltip
 } from "@open-pioneer/chakra-integration";
-<<<<<<< HEAD
-import { Layer, LayerBase, MapModel, Sublayer } from "@open-pioneer/map";
+import { Layer, AnyLayer, MapModel, Sublayer } from "@open-pioneer/map";
 import { useReactiveSnapshot } from "@open-pioneer/reactivity";
-=======
-import { Layer, AnyLayer, MapModel, Sublayer, isSublayer } from "@open-pioneer/map";
->>>>>>> 377de9f4
 import { PackageIntl } from "@open-pioneer/runtime";
 import classNames from "classnames";
 import { useIntl } from "open-pioneer:react-hooks";
@@ -183,64 +179,7 @@
     );
 }
 
-<<<<<<< HEAD
 /** Returns the top level operational layers in render order (topmost layer first). */
-=======
-function useLayerDescription(layer: AnyLayer): string {
-    const getSnapshot = useCallback(() => layer.description, [layer]);
-    const subscribe = useCallback(
-        (cb: () => void) => {
-            const resource = layer.on("changed:description", cb);
-            return () => resource.destroy();
-        },
-        [layer]
-    );
-    return useSyncExternalStore(subscribe, getSnapshot);
-}
-
-/** Returns the layers current title. */
-function useTitle(layer: AnyLayer): string {
-    const getSnapshot = useCallback(() => layer.title, [layer]);
-    const subscribe = useCallback(
-        (cb: () => void) => {
-            const resource = layer.on("changed:title", cb);
-            return () => resource.destroy();
-        },
-        [layer]
-    );
-
-    return useSyncExternalStore(subscribe, getSnapshot);
-}
-
-/** Returns the layer's current visibility and a function to change it. */
-function useVisibility(layer: AnyLayer): {
-    isVisible: boolean;
-    setVisible(visible: boolean): void;
-} {
-    const getSnapshot = useCallback(() => layer.visible, [layer]);
-    const subscribe = useCallback(
-        (cb: () => void) => {
-            const resource = layer.on("changed:visible", cb);
-            return () => resource.destroy();
-        },
-        [layer]
-    );
-    const isVisible = useSyncExternalStore(subscribe, getSnapshot);
-    const setVisible = useCallback(
-        (visible: boolean) => {
-            layer.setVisible(visible);
-        },
-        [layer]
-    );
-
-    return {
-        isVisible,
-        setVisible
-    };
-}
-
-/** Returns the top level operation layers (without LayerGroups). */
->>>>>>> 377de9f4
 function useLayers(map: MapModel): Layer[] {
     return useReactiveSnapshot(() => {
         const layers = map.layers.getOperationalLayers({ sortByDisplayOrder: true }) ?? [];
@@ -249,27 +188,13 @@
     }, [map]);
 }
 
-<<<<<<< HEAD
 /**
  * Returns the sublayers of the given layer (or undefined, if the sublayer cannot have any).
  * Sublayers are returned in render order (topmost sublayer first).
  */
-function useSublayers(layer: LayerBase): Sublayer[] | undefined {
+function useSublayers(layer: AnyLayer): Sublayer[] | undefined {
     return useReactiveSnapshot(() => {
         const sublayers = layer.sublayers?.getSublayers({ sortByDisplayOrder: true });
-=======
-/** Returns the sublayers of the given layer (or undefined, if the sublayer cannot have any). */
-function useSublayers(layer: AnyLayer): Sublayer[] | undefined {
-    const subscribe = useCallback(
-        (cb: () => void) => {
-            const resource = layer.sublayers?.on("changed", cb);
-            return () => resource?.destroy();
-        },
-        [layer]
-    );
-    const getValue = useCallback((): Sublayer[] | undefined => {
-        const sublayers = layer.sublayers;
->>>>>>> 377de9f4
         if (!sublayers) {
             return undefined;
         }
@@ -280,25 +205,10 @@
 }
 
 /** Returns the layers current state. */
-<<<<<<< HEAD
-function useLoadState(layer: TocLayer): string {
+function useLoadState(layer: AnyLayer): string {
     return useReactiveSnapshot(() => {
         // for sublayers, use the state of the parent
         const target = "parentLayer" in layer ? layer.parentLayer : layer;
-=======
-function useLoadState(layer: AnyLayer): string {
-    // for sublayers, use the state of the parent
-    const target = isSublayer(layer) ? layer.parentLayer : layer;
-    const subscribe = useCallback(
-        (cb: () => void) => {
-            const resource = target.on("changed:loadState", cb);
-            return () => resource.destroy();
-        },
-        [target]
-    );
-
-    const getSnapshot = useCallback(() => {
->>>>>>> 377de9f4
         return target.loadState;
     }, [layer]);
 }
