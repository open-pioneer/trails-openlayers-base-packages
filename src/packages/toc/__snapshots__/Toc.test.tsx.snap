--- conflicted
+++ resolved
@@ -179,22 +179,8 @@
             class="toc-layer-item-content css-bk4v0k"
             data-theme="light"
           >
-<<<<<<< HEAD
             <label
               class="chakra-checkbox css-1577qb8"
-=======
-            <input
-              aria-disabled="false"
-              aria-label="Layer 2"
-              class="chakra-checkbox__input"
-              style="border: 0px; clip: rect(0, 0, 0, 0); height: 1px; width: 1px; margin: -1px; padding: 0px; overflow: hidden; white-space: nowrap; position: absolute;"
-              type="checkbox"
-              value=""
-            />
-            <span
-              aria-hidden="true"
-              class="chakra-checkbox__control css-1dnp747"
->>>>>>> 26007423
               data-checked=""
               data-theme="light"
             >
@@ -208,22 +194,17 @@
               />
               <span
                 aria-hidden="true"
-                class="chakra-checkbox__control css-1ydjfm6"
-                data-checked=""
-                data-theme="light"
-              >
-<<<<<<< HEAD
+                class="chakra-checkbox__control css-1dnp747"
+                data-checked=""
+                data-theme="light"
+              >
                 <div
                   class="css-0"
-=======
-                <svg
-                  class="css-19wnopl"
->>>>>>> 26007423
                   data-theme="light"
                   style="display: flex; align-items: center; justify-content: center; height: 100%;"
                 >
                   <svg
-                    class="css-1ckqq05"
+                    class="css-19wnopl"
                     data-theme="light"
                     style="fill: none; stroke-width: 2; stroke: currentColor; stroke-dasharray: 16;"
                     viewBox="0 0 12 10"
@@ -256,22 +237,8 @@
             class="toc-layer-item-content css-bk4v0k"
             data-theme="light"
           >
-<<<<<<< HEAD
             <label
               class="chakra-checkbox css-1577qb8"
-=======
-            <input
-              aria-disabled="false"
-              aria-label="Layer 1"
-              class="chakra-checkbox__input"
-              style="border: 0px; clip: rect(0, 0, 0, 0); height: 1px; width: 1px; margin: -1px; padding: 0px; overflow: hidden; white-space: nowrap; position: absolute;"
-              type="checkbox"
-              value=""
-            />
-            <span
-              aria-hidden="true"
-              class="chakra-checkbox__control css-1dnp747"
->>>>>>> 26007423
               data-checked=""
               data-theme="light"
             >
@@ -285,22 +252,17 @@
               />
               <span
                 aria-hidden="true"
-                class="chakra-checkbox__control css-1ydjfm6"
-                data-checked=""
-                data-theme="light"
-              >
-<<<<<<< HEAD
+                class="chakra-checkbox__control css-1dnp747"
+                data-checked=""
+                data-theme="light"
+              >
                 <div
                   class="css-0"
-=======
-                <svg
-                  class="css-19wnopl"
->>>>>>> 26007423
                   data-theme="light"
                   style="display: flex; align-items: center; justify-content: center; height: 100%;"
                 >
                   <svg
-                    class="css-1ckqq05"
+                    class="css-19wnopl"
                     data-theme="light"
                     style="fill: none; stroke-width: 2; stroke: currentColor; stroke-dasharray: 16;"
                     viewBox="0 0 12 10"
