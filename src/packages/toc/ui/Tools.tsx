--- conflicted
+++ resolved
@@ -3,15 +3,9 @@
 import { Box, IconButton, Menu, Portal, Icon } from "@chakra-ui/react";
 import { AnyLayer, MapModel } from "@open-pioneer/map";
 import { useIntl } from "open-pioneer:react-hooks";
-<<<<<<< HEAD
-import { FC, memo } from "react";
-import { FiMoreVertical } from "react-icons/fi";
-import { TocModel, useTocModel } from "../model";
-=======
 import { FC, memo, useId } from "react";
 import { LuEllipsisVertical } from "react-icons/lu";
-import { TocModel, useTocModel } from "../model/TocModel";
->>>>>>> 5e1cd777
+import { TocModel, useTocModel } from "../model";
 import { ToolsConfig } from "./Toc";
 import { useReactiveSnapshot } from "@open-pioneer/reactivity";
 import { Tooltip } from "@open-pioneer/chakra-snippets/tooltip";
