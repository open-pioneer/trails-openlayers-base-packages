// SPDX-FileCopyrightText: 2023-2025 Open Pioneer project (https://github.com/open-pioneer)
// SPDX-License-Identifier: Apache-2.0
import { nextTick } from "@conterra/reactivity-core";
import { GroupLayer, SimpleLayer } from "@open-pioneer/map";
import { LayerConfig, setupMap } from "@open-pioneer/map-test-utils";
import { PackageContextProvider } from "@open-pioneer/test-utils/react";
import {
    fireEvent,
    queryAllByRole,
    queryByRole,
    render,
    screen,
    waitFor
} from "@testing-library/react";
import userEvent from "@testing-library/user-event";
import LayerGroup from "ol/layer/Group";
import TileLayer from "ol/layer/Tile";
import OSM from "ol/source/OSM";
import { act, ReactNode } from "react";
import { expect, it } from "vitest";
import { TocModel, TocModelProvider, TocWidgetOptions } from "../../model";
import { TopLevelLayerList } from "./LayerList";

it("should show layers in the correct order", async () => {
    const { map, Wrapper } = await setup({
        layers: [
            {
                title: "Layer 1",
                olLayer: new TileLayer({})
            },
            {
                title: "Layer 2",
                olLayer: new TileLayer({})
            },
            {
                title: "Layer 3",
                olLayer: new TileLayer({})
            }
        ]
    });

    const { container } = render(<TopLevelLayerList map={map} />, {
        wrapper: Wrapper
    });

    /*
       Layers are configured from bottom to top, but the TOC lists
       them from top to bottom!
     */
    const labels = getCurrentLabels(container);
    expect(labels).toMatchInlineSnapshot(`
      [
        "Layer 3",
        "Layer 2",
        "Layer 1",
      ]
    `);
});

it("does not display base layers", async function () {
    const { map, Wrapper } = await setup({
        layers: [
            {
                title: "Layer 1",
                olLayer: new TileLayer({})
            },
            {
                title: "Layer 2",
                isBaseLayer: true,
                olLayer: new TileLayer({})
            }
        ]
    });

    const { container } = render(<TopLevelLayerList map={map} />, {
        wrapper: Wrapper
    });

    const labels = getCurrentLabels(container);
    expect(labels).toEqual(["Layer 1"]);
});

it("shows a single entry for layer groups inside a SimpleLayer", async function () {
    const { map, Wrapper } = await setup({
        layers: [
            {
                title: "Layer 1",
                olLayer: new TileLayer({})
            },
            {
                title: "Layer 2",
                olLayer: new LayerGroup({})
            }
        ]
    });

    const { container } = render(<TopLevelLayerList map={map} />, {
        wrapper: Wrapper
    });

    const labels = getCurrentLabels(container);
    expect(labels).toEqual(["Layer 2", "Layer 1"]);
});

it("shows a fallback message if there are no layers", async function () {
    const { map, Wrapper } = await setup({
        layers: []
    });

    const { container } = render(<TopLevelLayerList map={map} />, {
        wrapper: Wrapper
    });

    expect(container.textContent).toBe("missingLayers");
});

it("reacts to changes in the layer composition", async function () {
    const { map, Wrapper } = await setup({
        layers: [
            {
                title: "Layer 1",
                olLayer: new TileLayer({})
            }
        ]
    });
    const { container } = render(<TopLevelLayerList map={map} />, {
        wrapper: Wrapper
    });

    const initialItems = getCurrentItems(container);
    expect(initialItems).toHaveLength(1);

    await act(async () => {
        map.layers.addLayer(
            new SimpleLayer({
                title: "Layer 2",
                olLayer: new TileLayer({})
            })
        );
        await nextTick();
    });

    const itemsAfterChange = getCurrentItems(container);
    expect(itemsAfterChange).toHaveLength(2);

    const labels = getCurrentLabels(container);
    expect(labels).toEqual(["Layer 2", "Layer 1"]);
});

it("displays the layer's current title", async () => {
    const { map, Wrapper } = await setup({
        layers: [
            {
                id: "layer",
                title: "Layer 1",
                olLayer: new TileLayer({})
            }
        ]
    });

    const layer = map.layers.getLayerById("layer");
    if (!layer) {
        throw new Error("test layer not found!");
    }

    const { container } = render(<TopLevelLayerList map={map} />, {
        wrapper: Wrapper
    });

    expect(getCurrentLabels(container)).toEqual(["Layer 1"]);
    await act(async () => {
        layer.setTitle("New title");
        await nextTick();
    });
    expect(getCurrentLabels(container)).toEqual(["New title"]);
});

it("displays the layer's current visibility", async () => {
    const { map, Wrapper } = await setup({
        layers: [
            {
                id: "layer",
                title: "Layer 1",
                olLayer: new TileLayer({})
            }
        ]
    });

    const layer = map.layers.getLayerById("layer");
    if (!layer) {
        throw new Error("test layer not found!");
    }
    expect(layer.visible).toBe(true);

    const { container } = render(<TopLevelLayerList map={map} />, {
        wrapper: Wrapper
    });

    const checkbox = queryByRole<HTMLInputElement>(container, "checkbox");
    expect(checkbox).toBeTruthy();
    expect(checkbox!.checked).toBe(true);

    await act(async () => {
        layer.setVisible(false);
        await nextTick();
    });
    expect(checkbox!.checked).toBe(false);
});

it("changes the layer's visibility when toggling the checkbox", async () => {
    const user = userEvent.setup();
    const { map, Wrapper } = await setup({
        layers: [
            {
                id: "layer",
                title: "Layer 1",
                olLayer: new TileLayer({})
            }
        ]
    });

    const layer = map.layers.getLayerById("layer");
    if (!layer) {
        throw new Error("test layer not found!");
    }

    const { container } = render(<TopLevelLayerList map={map} />, {
        wrapper: Wrapper
    });

    // Initial state reflects layer state (visible)
    const checkbox = queryByRole<HTMLInputElement>(container, "checkbox")!;
    expect(checkbox).toBeTruthy();
    expect(checkbox.checked).toBe(true);
    expect(layer.visible).toBe(true);

    // Click sets both to false
    await user.click(checkbox);
    expect(checkbox!.checked).toBe(false);
    expect(layer.visible).toBe(false);

    // Clicking again sets it to true again
    await user.click(checkbox);
    expect(checkbox!.checked).toBe(true);
    expect(layer.visible).toBe(true);
});

it("includes the layer id in the item's class list", async () => {
    const { map, Wrapper } = await setup({
        layers: [
            {
                id: "some layer id",
                title: "Layer 1",
                olLayer: new TileLayer({})
            }
        ]
    });

    const { container } = render(<TopLevelLayerList map={map} />, {
        wrapper: Wrapper
    });

    const item = container.querySelector(".layer-some-layer-id");
    expect(item).toBeTruthy();
    expect(item!.textContent).toBe("Layer 1");
});

it("renders buttons for all layer's with description property", async () => {
    const { map, Wrapper } = await setup({
        layers: [
            {
                title: "Layer 1",
                olLayer: new TileLayer({}),
                description: "Description 1"
            },
            {
                title: "Layer 2",
                olLayer: new TileLayer({})
            }
        ]
    });

    const { container } = render(<TopLevelLayerList map={map} />, {
        wrapper: Wrapper
    });

    const initialItems = queryAllByRole(container, "button");
    expect(initialItems).toHaveLength(1);
});

it("changes the description popover's visibility when toggling the button", async () => {
    const { map, Wrapper } = await setup({
        layers: [
            {
                id: "layer",
                title: "Layer 1",
                olLayer: new TileLayer({}),
                description: "Description 1"
            },
            {
                title: "Layer 2",
                olLayer: new TileLayer({})
            }
        ]
    });

    const layer = map.layers.getLayerById("layer");
    if (!layer) {
        throw new Error("test layer not found!");
    }

    const { container } = render(<TopLevelLayerList map={map} />, {
        wrapper: Wrapper
    });

    const button = queryByRole(container, "button");
    if (!button) {
        throw new Error("description button not found!");
    }

    //initially not there because of lazy mounting of popover
    expect(() => screen.getByText(layer.description)).toThrow();

    // open the popover
    fireEvent.click(button);
    await waitFor(async () => {
        const description = screen.getByText(layer.description);
        expect(description).toBeVisible();
    });

    // close the popover again
    fireEvent.click(button);
    await waitFor(async () => {
        const description = screen.queryByText(layer.description);
        expect(description).toBeFalsy(); // Popover should unmount
    });
});

it("reacts to changes in the layer description", async () => {
    const { map, Wrapper } = await setup({
        layers: [
            {
                id: "layer1",
                title: "Layer 1",
                olLayer: new TileLayer({}),
                description: "Description"
            },
            {
                id: "layer2",
                title: "Layer 2",
                olLayer: new TileLayer({})
            }
        ]
    });

    const layer = map.layers.getLayerById("layer1");
    if (!layer) {
        throw new Error("test layer not found!");
    }

    const { container } = render(<TopLevelLayerList map={map} />, {
        wrapper: Wrapper
    });

    const initialItems = queryAllByRole(container, "button");
    expect(initialItems).toHaveLength(1);
    //need to open popover because of lazy mounting of popover
    const button = initialItems[0]!;
    await act(async () => {
        fireEvent.click(button);
        await nextTick();
    });

    screen.getByText("Description");
    await act(async () => {
        layer.setDescription("New description");
        await nextTick();
    });
    screen.getByText("New description");
});

it("reacts to changes of the layer load state", async () => {
    const source = new OSM();

    const { map, Wrapper } = await setup({
        layers: [
            {
                id: "layer1",
                title: "Layer 1",
                description: "Description 1",
                olLayer: new TileLayer({
                    source: source
                })
            }
        ]
    });

    const { container } = render(<TopLevelLayerList map={map} />, {
        wrapper: Wrapper
    });

    const checkbox = queryByRole<HTMLInputElement>(container, "checkbox")!;
    const button = queryByRole<HTMLInputElement>(container, "button");
    let icons = container.querySelectorAll(".toc-layer-item-content-icon");

    expect(checkbox).toBeTruthy();
    expect(checkbox.disabled).toBe(false);
    expect(button?.disabled).toBe(false);
    expect(icons).toHaveLength(0);

    await act(async () => {
        source.setState("error");
        await nextTick();
    });

    icons = container.querySelectorAll(".toc-layer-item-content-icon");
    expect(checkbox.disabled).toBe(true);
    expect(button?.disabled).toBe(true);
    expect(icons).toHaveLength(1);

    // and back
    await act(async () => {
        source.setState("ready");
        await nextTick();
    });

    icons = container.querySelectorAll(".toc-layer-item-content-icon");
    expect(checkbox.disabled).toBe(false);
    expect(button?.disabled).toBe(false);
    expect(icons).toHaveLength(0);
});

it("supports a hierarchy of layers", async () => {
    const user = userEvent.setup();

    const { group, subgroup, submember } = createGroupHierarchy();
    const { map, Wrapper } = await setup({
        layers: [group],
        tocOptions: {
            autoShowParents: true
        }
    });

    const { container } = render(<TopLevelLayerList map={map} />, {
        wrapper: Wrapper
    });

    // Check hierarchy of dom elements
    const groupItem = findLayerItem(container, "group")!;
    expect(groupItem).toBeDefined();

    const memberItem = findLayerItem(groupItem!, "member")!;
    expect(memberItem?.tagName).toBeDefined();
    expect(groupItem!.contains(memberItem)).toBe(true);

    const subgroupItem = findLayerItem(groupItem!, "subgroup")!;
    expect(subgroupItem).toBeDefined();
    expect(groupItem!.contains(subgroupItem)).toBe(true);

    const submemberItem = findLayerItem(subgroupItem, "submember")!;
    expect(submemberItem).toBeDefined();
    expect(subgroupItem!.contains(submemberItem)).toBe(true);
    expect(subgroupItem.contains(memberItem)).toBe(false);

    // Make the leaf layer visible, this should show all parents as well.
    const checkbox = queryByRole<HTMLInputElement>(submemberItem, "checkbox")!;
    expect(group.visible).toBe(false);
    expect(subgroup.visible).toBe(false);
    expect(submember.visible).toBe(false);
    await user.click(checkbox);
    await act(async () => {
        await nextTick();
    });
    expect(group.visible).toBe(true);
    expect(subgroup.visible).toBe(true);
    expect(submember.visible).toBe(true);
});

it("supports disabling autoShowParents", async () => {
    const user = userEvent.setup();

    const { group, subgroup, submember } = createGroupHierarchy();
    const { map, Wrapper } = await setup({
        layers: [group],
        tocOptions: {
            autoShowParents: false
        }
    });

    const { container } = render(<TopLevelLayerList map={map} />, {
        wrapper: Wrapper
    });

    const submemberItem = findLayerItem(container, "submember")!;
    expect(submemberItem).toBeDefined();

    const checkbox = queryByRole<HTMLInputElement>(submemberItem, "checkbox")!;
    expect(group.visible).toBe(false);
    expect(subgroup.visible).toBe(false);
    expect(submember.visible).toBe(false);
    await user.click(checkbox);
    await act(async () => {
        await nextTick();
    });

    // only the clicked layer should be visible
    expect(group.visible).toBe(false);
    expect(subgroup.visible).toBe(false);
    expect(submember.visible).toBe(true);
});

it("should collapse and expand list items", async () => {
    const user = userEvent.setup();
    const { group } = createGroupHierarchy();
    const { map, Wrapper } = await setup({
        layers: [group],
        tocOptions: {
            collapsibleGroups: true
        }
    });

    const { container } = render(<TopLevelLayerList map={map} />, {
        wrapper: Wrapper
    });

    const groupItem = findLayerItem(container, "group")!;
    expect(groupItem).toBeDefined();

    const groupCollapseButton = queryAllByRole<HTMLElement>(groupItem, "button")[0]!;
    const collapsibleList = container.getElementsByClassName("toc-collapsible-item").item(0)!;
    expect(groupCollapseButton).toBeDefined();
    expect(groupCollapseButton?.getAttribute("aria-expanded")).toBe("true");
    expect(collapsibleList).toBeDefined();
    expect(collapsibleList.getAttribute("data-state")).toBe("open");

    await user.click(groupCollapseButton); //collapse
    expect(groupCollapseButton?.getAttribute("aria-expanded")).toBe("false");
    expect(collapsibleList.getAttribute("data-state")).toBe("closed");

    await user.click(groupCollapseButton); //expand again
    expect(groupCollapseButton?.getAttribute("aria-expanded")).toBe("true");
    expect(collapsibleList.getAttribute("data-state")).toBe("open");
});

it("it renders collapse buttons (only) for groups", async () => {
    const { group } = createGroupHierarchy();
    const { map, Wrapper } = await setup({
        layers: [
            {
                title: "SimpleLayer",
                id: "simplelayer",
                olLayer: new TileLayer({})
            },
            group
        ],
        tocOptions: {
            collapsibleGroups: true
        }
    });

    const { container } = render(<TopLevelLayerList map={map} />, {
        wrapper: Wrapper
    });

    const groupItem = findLayerItem(container, "group")!;
    expect(groupItem).toBeDefined();
    const subGroupItem = findLayerItem(container, "subgroup")!;
    expect(subGroupItem).toBeDefined();
    const nongroupItem = findLayerItem(container, "simplelayer")!;
    expect(nongroupItem).toBeDefined();

    const groupCollapseButton = queryAllByRole<HTMLElement>(groupItem, "button")[0];
    expect(groupCollapseButton).toBeDefined();
    const subgroupCollapseButton = queryAllByRole<HTMLElement>(subGroupItem, "button")[0];
    expect(subgroupCollapseButton).toBeDefined();
    const nongroupCollapseButton = queryAllByRole<HTMLElement>(nongroupItem, "button");
    expect(nongroupCollapseButton.length).toBe(0); //has no child layers -> should not render collapse button
});

it("supports disabling collapsibleGroups, even if `initiallyCollapsed` is `true`", async () => {
    const { group } = createGroupHierarchy();
    const { map, Wrapper } = await setup({
        layers: [group],
        tocOptions: {
            collapsibleGroups: false,
            initiallyCollapsed: true
        }
    });

    const { container } = render(<TopLevelLayerList map={map} />, {
        wrapper: Wrapper
    });

    const groupItem = findLayerItem(container, "group")!;
    expect(groupItem).toBeDefined();
    const subGroupItem = findLayerItem(container, "subgroup")!;
    expect(subGroupItem).toBeDefined();

    const groupCollapseButton = queryAllByRole<HTMLElement>(groupItem, "button")[0];
    expect(groupCollapseButton).toBeUndefined();
    const subgroupCollapseButton = queryAllByRole<HTMLElement>(subGroupItem, "button")[0];
    expect(subgroupCollapseButton).toBeUndefined();
});

it("supports initial collapsed groups", async () => {
    const user = userEvent.setup();
    const { group } = createGroupHierarchy();
    const { map, Wrapper } = await setup({
        layers: [group],
        tocOptions: {
            collapsibleGroups: true,
            initiallyCollapsed: true
        }
    });

    const { container } = render(<TopLevelLayerList map={map} />, {
        wrapper: Wrapper
    });

    const groupItem = findLayerItem(container, "group")!;
    expect(groupItem).toBeDefined();

    const groupCollapseButton = queryAllByRole<HTMLElement>(groupItem, "button")[0]!;
    const collapsibleList = container.getElementsByClassName("toc-collapsible-item").item(0)!;
    expect(groupCollapseButton).toBeDefined();
    expect(groupCollapseButton?.getAttribute("aria-expanded")).toBe("false");
    expect(collapsibleList).toBeDefined();
    expect(collapsibleList.getAttribute("data-state")).toBe("closed");

    await user.click(groupCollapseButton); //expand
    expect(groupCollapseButton?.getAttribute("aria-expanded")).toBe("true");
    expect(collapsibleList.getAttribute("data-state")).toBe("open");
});

it("displays the layer item only if the layer is not internal", async () => {
    const { map, Wrapper } = await setup({
        layers: [
            {
                id: "layer",
                title: "Layer 1",
                olLayer: new TileLayer({}),
                internal: false
            }
        ]
    });

    const layer = map.layers.getLayerById("layer");
    if (!layer) {
        throw new Error("test layer not found!");
    }

    const { container } = render(<TopLevelLayerList map={map} />, {
        wrapper: Wrapper
    });

    let layerItem = findLayerItem(container, layer.id);
    expect(layerItem).toBeTruthy();

    await act(async () => {
        layer.setInternal(true); //make layer internal
        await nextTick();
    });
    layerItem = findLayerItem(container, layer.id); //layer item should not be there anymore
    expect(layerItem).toBeFalsy();
});

it("displays the layer item only if the list mode is not `hide`", async () => {
    const { map, Wrapper } = await setup({
        layers: [
            {
                id: "layer",
                title: "Layer 1",
                olLayer: new TileLayer({}),
                internal: false,
                attributes: {
                    toc: {
                        listMode: "show"
                    }
                }
            }
        ]
    });

    const layer = map.layers.getLayerById("layer");
    if (!layer) {
        throw new Error("test layer not found!");
    }

    const { container } = render(<TopLevelLayerList map={map} />, {
        wrapper: Wrapper
    });

    let layerItem = findLayerItem(container, layer.id);
    expect(layerItem).toBeTruthy();

    await act(async () => {
        layer.setInternal(true); //make layer internal
        await nextTick();
    });
    //layer item should still be there because toc specific listMode has precedence over internal attribute
    layerItem = findLayerItem(container, layer.id);
    expect(layerItem).toBeTruthy();

    await act(async () => {
        layer.setInternal(false);
        layer.updateAttributes({
            toc: {
                listMode: "hide-children"
            }
        });
        await nextTick();
    });
    //layer item should still be there because `hide-children` should not affect the layer item itself
    layerItem = findLayerItem(container, layer.id);
    expect(layerItem).toBeTruthy();

    await act(async () => {
        layer.updateAttributes({
            toc: {
                listMode: "hide"
            }
        });
        await nextTick();
    });
    layerItem = findLayerItem(container, layer.id);
    expect(layerItem).toBeFalsy();
});

it("does not display layer item for child layer if the group's listMode is `hide-children`", async () => {
    const childLayer = new SimpleLayer({
        id: "member",
        title: "group member",
        olLayer: new TileLayer({}),
        visible: false
    });

    const groupLayer = new GroupLayer({
        id: "group",
        title: "a group layer",
        visible: false,
        layers: [childLayer],
        attributes: {
            toc: {
                listMode: "show"
            }
        }
    });

    const { map, Wrapper } = await setup({
        layers: [groupLayer]
    });

    const { container } = render(<TopLevelLayerList map={map} />, {
        wrapper: Wrapper
    });

    let groupLayerItem = findLayerItem(container, groupLayer.id);
    expect(groupLayerItem).toBeTruthy();
    let childLayerItem = findLayerItem(container, childLayer.id);
    expect(childLayerItem).toBeTruthy();

    await act(async () => {
        groupLayer.updateAttributes({
            toc: {
                listMode: "hide-children"
            }
        }); //hide children of group layer in toc
        await nextTick();
    });
    groupLayerItem = findLayerItem(container, groupLayer.id);
    expect(groupLayerItem).toBeTruthy(); //layer item for group should still be there
    childLayerItem = findLayerItem(container, childLayer.id);
    expect(childLayerItem).toBeFalsy(); //layer item for child should not be there anymore
});

/** Returns the layer list's current list items. */
function getCurrentItems(container: HTMLElement) {
    return queryAllByRole(container, "listitem");
}

/** Returns only the labels of the layer list's current items. */
function getCurrentLabels(container: HTMLElement) {
    return getCurrentItems(container).map((item) => item.textContent);
}

function findLayerItem(container: HTMLElement, id: string) {
    return container.querySelector(`li.toc-layer-item.layer-${id}`) as HTMLElement | null;
}

function createGroupHierarchy() {
    const o1 = new TileLayer({});
    const o2 = new TileLayer({});
    const submember = new SimpleLayer({
        id: "submember",
        title: "subgroup member",
        olLayer: o2,
        visible: false
    });
    const subgroup = new GroupLayer({
        id: "subgroup",
        title: "a nested group layer",
        visible: false,
        layers: [submember]
    });
    const group = new GroupLayer({
        id: "group",
        title: "a group layer",
        visible: false,
        layers: [
            new SimpleLayer({
                id: "member",
                title: "group member",
                olLayer: o1,
                visible: false
            }),
            subgroup
        ]
    });
    return { group, subgroup, submember };
}

<<<<<<< HEAD
function createWrapper(options?: Partial<TocWidgetOptions>) {
    const testModel = new TocModel({
        autoShowParents: true,
        collapsibleGroups: false,
        initiallyCollapsed: false,
        ...options
    });
    return function Wrapper(props: { children: ReactNode }) {
=======
async function setup(opts?: { layers?: LayerConfig[]; tocOptions?: Partial<TocWidgetOptions> }) {
    const { map } = await setupMap({
        layers: opts?.layers
    });

    const testModel: TocModel = {
        options: {
            autoShowParents: true,
            collapsibleGroups: false,
            initiallyCollapsed: false,
            ...opts?.tocOptions
        },
        getItem: () => undefined,
        getItems: () => [],
        registerItem: () => undefined,
        unregisterItem: () => undefined
    };

    function Wrapper(props: { children?: ReactNode }) {
>>>>>>> 29a10dfa
        return (
            <PackageContextProvider>
                <TocModelProvider value={testModel}>{props.children}</TocModelProvider>
            </PackageContextProvider>
        );
    }

    return { map, Wrapper };
}<|MERGE_RESOLUTION|>--- conflicted
+++ resolved
@@ -819,36 +819,19 @@
     return { group, subgroup, submember };
 }
 
-<<<<<<< HEAD
-function createWrapper(options?: Partial<TocWidgetOptions>) {
+async function setup(opts?: { layers?: LayerConfig[]; tocOptions?: Partial<TocWidgetOptions> }) {
+    const { map } = await setupMap({
+        layers: opts?.layers
+    });
+
     const testModel = new TocModel({
         autoShowParents: true,
         collapsibleGroups: false,
         initiallyCollapsed: false,
-        ...options
-    });
-    return function Wrapper(props: { children: ReactNode }) {
-=======
-async function setup(opts?: { layers?: LayerConfig[]; tocOptions?: Partial<TocWidgetOptions> }) {
-    const { map } = await setupMap({
-        layers: opts?.layers
-    });
-
-    const testModel: TocModel = {
-        options: {
-            autoShowParents: true,
-            collapsibleGroups: false,
-            initiallyCollapsed: false,
-            ...opts?.tocOptions
-        },
-        getItem: () => undefined,
-        getItems: () => [],
-        registerItem: () => undefined,
-        unregisterItem: () => undefined
-    };
+        ...opts?.tocOptions
+    });
 
     function Wrapper(props: { children?: ReactNode }) {
->>>>>>> 29a10dfa
         return (
             <PackageContextProvider>
                 <TocModelProvider value={testModel}>{props.children}</TocModelProvider>
