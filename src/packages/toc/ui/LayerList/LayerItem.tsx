--- conflicted
+++ resolved
@@ -1,11 +1,5 @@
 // SPDX-FileCopyrightText: 2023-2025 Open Pioneer project (https://github.com/open-pioneer)
 // SPDX-License-Identifier: Apache-2.0
-<<<<<<< HEAD
-// SPDX-FileCopyrightText: 2023-2025 Open Pioneer project (https://github.com/open-pioneer)
-// SPDX-License-Identifier: Apache-2.0
-import { ChevronDownIcon, ChevronRightIcon } from "@chakra-ui/icons";
-=======
->>>>>>> 5e1cd777
 import {
     Box,
     Collapsible,
@@ -15,7 +9,6 @@
     IconButton,
     Spacer
 } from "@chakra-ui/react";
-import { reactive } from "@conterra/reactivity-core";
 import { Checkbox } from "@open-pioneer/chakra-snippets/checkbox";
 import { Tooltip } from "@open-pioneer/chakra-snippets/tooltip";
 import { AnyLayer } from "@open-pioneer/map";
@@ -23,15 +16,9 @@
 import { PackageIntl } from "@open-pioneer/runtime";
 import classNames from "classnames";
 import { useIntl } from "open-pioneer:react-hooks";
-<<<<<<< HEAD
-import { memo, ReactNode, useEffect, useId, useMemo, useRef } from "react";
-import { FiAlertTriangle } from "react-icons/fi";
-import { useTocModel, TocItemImpl } from "../../model";
-=======
 import { memo, ReactNode, useEffect, useId, useMemo } from "react";
 import { LuTriangleAlert, LuChevronDown, LuChevronRight } from "react-icons/lu";
-import { TocItem, useTocModel } from "../../model/TocModel";
->>>>>>> 5e1cd777
+import { useTocModel } from "../../model/";
 import { slug } from "../../utils/slug";
 import { useChildLayers, useLoadState } from "./hooks";
 import { LayerItemMenu } from "./LayerItemMenu";
@@ -246,10 +233,10 @@
     }
 }
 
-<<<<<<< HEAD
 function getClassNameForLayer(layer: AnyLayer) {
     return `layer-${slug(layer.id)}`;
-=======
+}
+
 /**
  * Checks if at least on child layer of the given layer exists and should be displayed.
  * @param layer
@@ -280,5 +267,4 @@
     } else {
         return true;
     }
->>>>>>> 5e1cd777
 }