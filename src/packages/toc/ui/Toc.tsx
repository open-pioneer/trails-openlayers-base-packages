// SPDX-FileCopyrightText: 2023-2025 Open Pioneer project (https://github.com/open-pioneer)
// SPDX-License-Identifier: Apache-2.0
import { Box, Flex, Spacer, Text } from "@chakra-ui/react";
<<<<<<< HEAD
import { BasemapSwitcher, BasemapSwitcherProps } from "@open-pioneer/basemap-switcher";
import { MapModel, MapModelProps, useMapModel } from "@open-pioneer/map";
=======
import { reactive, reactiveMap } from "@conterra/reactivity-core";
import { BasemapSwitcher, BasemapSwitcherProps } from "@open-pioneer/basemap-switcher";
import { MapModel, MapModelProps, useMapModelValue } from "@open-pioneer/map";
>>>>>>> 29a10dfa
import {
    CommonComponentProps,
    SectionHeading,
    TitledSection,
    useCommonComponentProps,
    useEvent
} from "@open-pioneer/react-utils";
import { useIntl } from "open-pioneer:react-hooks";
<<<<<<< HEAD
import { FC, ReactNode, useEffect, useId, useRef } from "react";
import {
    createOptions,
    TocApi,
    TocApiImpl,
    TocDisposedEvent,
    TocModel,
    TocModelProvider,
    TocReadyEvent
} from "../model";
=======
import { FC, useEffect, useId, useMemo, useRef } from "react";
import { TocItem, TocModel, TocModelProvider, TocWidgetOptions } from "../model/TocModel";
>>>>>>> 29a10dfa
import { TopLevelLayerList } from "./LayerList/LayerList";
import { Tools } from "./Tools";

/**
 * Props supported by the {@link Toc} component.
 */
export interface TocProps extends CommonComponentProps, MapModelProps {
    /**
     * Defines whether the tool component is shown in the toc.
     *
     * Defaults to `false`.
     */
    showTools?: boolean;

    /**
     * Properties for the embedded tool component.
     */
    toolsConfig?: ToolsConfig;

    /**
     * Defines whether the basemap switcher is shown in the toc.
     *
     * Defaults to `true`.
     */
    showBasemapSwitcher?: boolean;

    /**
     * Properties for the embedded basemap switcher.
     *
     * Property `mapId` is not applied (the basemap switcher uses the same map as the toc).
     */
    basemapSwitcherProps?: Omit<BasemapSwitcherProps, "mapId">;

    /**
     * If `true`, groups in the toc can be collapsed and expanded.
     * This property should only be `true` if the map actually contains layer groups.
     *
     * Defaults to `false`.
     */
    collapsibleGroups?: boolean;

    /**
     * If `true` groups in the toc are collapsed initially.
     *
     * Defaults to `false`. If {@link collapsibleGroups} is `false` this property should also be `false`. Otherwise, only the top level layers will appear in the toc.
     */
    initiallyCollapsed?: boolean;

    /**
     * Show the parent layers when a child layer is made visible.
     *
     * Defaults to `true`.
     */
    autoShowParents?: boolean;

    /**
     * Callback that is triggered once when the Toc is initialized.
     * The Toc API can be accessed by the `api` property of the {@link TocReadyEvent}.
     */
    onReady?: (event: TocReadyEvent) => void;

    /**
     * Callback that is triggered once when the Toc is disposed and unmounted.
     */
    onDisposed?: (event: TocDisposedEvent) => void;
}

/**
 * Props supported by the {@link Tools} component.
 */
export interface ToolsConfig {
    /**
     * Optional property to show the `hide all layers` entry.
     *
     * Defaults to `true`.
     */
    showHideAllLayers?: boolean;

    /**
     * Optional property to show the `collapse all groups` entry.
     *
     * Defaults to `true`. Only applicable if {@link TocProps.collapsibleGroups} is `true`.
     */
    showCollapseAllGroups?: boolean;
}

/**
 * Layer attributes to specifically configure how a layer is displayed in the Toc.
 */
export interface LayerTocAttributes {
    /**
     * The {@link ListMode} is used to hide the layer (or it's children) in the Toc.
     */
    listMode?: ListMode;
}

/**
 * ListMode determines if a layer item is displayed in the Toc for the layer.
 * The option `"hide-children"` provides a shortcut to hide all child layers (e.g. sublayers of group) of the layer in the Toc.
 * It has the same effect as manually setting the `listMode` to `"hide"` on all child layers.
 *
 * ListMode has precedence over the layer's `internal` attribute but specifically configures the layer's display in the Toc.
 */
export type ListMode = "show" | "hide" | "hide-children";

const PADDING = 2;

/**
 * Displays the layers of the configured map.
 */
export const Toc: FC<TocProps> = (props: TocProps) => {
    const { containerProps } = useCommonComponentProps("toc", props);
<<<<<<< HEAD
    const state = useMapModel(props);

    let content: ReactNode | null;
    switch (state.kind) {
        case "loading":
            content = null;
            break;
        case "rejected":
            content = <Text className="toc-error">{intl.formatMessage({ id: "error" })}</Text>;
            break;
        case "resolved": {
            const map = state.map;
            content = <TocContent {...props} map={map} onReady={props.onReady} />;
            break;
        }
    }
=======
    const map = useMapModelValue(props);
>>>>>>> 29a10dfa

    return (
        <Flex {...containerProps} direction="column" gap={PADDING}>
            <TocContent {...props} map={map} />
        </Flex>
    );
};

/** This component is rendered once we have a reference to the loaded map model. */
function TocContent(props: TocProps & { map: MapModel }) {
    const {
        map,
        showTools = false,
        toolsConfig,
        showBasemapSwitcher = true,
        basemapSwitcherProps,
        onReady,
        onDisposed
    } = props;
    const intl = useIntl();
    const model = useTocModel(props);
    useTocAPI(model, onReady, onDisposed);

    const basemapsHeadingId = useId();
    const basemapSwitcher = showBasemapSwitcher && (
        <Box className="toc-basemap-switcher" mb={PADDING}>
            <TitledSection
                title={
                    <SectionHeading id={basemapsHeadingId} size={"sm"} mb={PADDING}>
                        {intl.formatMessage({ id: "basemapsLabel" })}
                    </SectionHeading>
                }
            >
                <BasemapSwitcher
                    map={map}
                    aria-labelledby={basemapsHeadingId}
                    {...basemapSwitcherProps}
                />
            </TitledSection>
        </Box>
    );

    const layerList = (
        <Box className="toc-operational-layers">
            <TitledSection
                title={
                    <SectionHeading size="sm">
                        <Flex>
                            <Text>
                                {intl.formatMessage({
                                    id: "operationalLayerLabel"
                                })}
                            </Text>
                            <Spacer />
                            {showTools && <Tools map={map} {...toolsConfig} />}
                        </Flex>
                    </SectionHeading>
                }
            >
                <TopLevelLayerList
                    map={map}
                    aria-label={intl.formatMessage({ id: "operationalLayerLabel" })}
                />
            </TitledSection>
        </Box>
    );

    return (
        <TocModelProvider value={model}>
            {basemapSwitcher}
            {layerList}
        </TocModelProvider>
    );
}

function useTocModel(props: TocProps): TocModel {
    const initialProps = useRef(props);
    const tocModelRef = useRef<TocModel>(null);
    if (!tocModelRef.current) {
        tocModelRef.current = new TocModel(
            createOptions(
                initialProps.current.autoShowParents,
                initialProps.current.collapsibleGroups,
                initialProps.current.initiallyCollapsed
            )
        );
    }

    // Sync props to model
    useEffect(() => {
        tocModelRef.current!.updateOptions(
            createOptions(props.autoShowParents, props.collapsibleGroups, props.initiallyCollapsed)
        );
    }, [
        props.autoShowParents,
        props.collapsibleGroups,
        props.initiallyCollapsed,
        tocModelRef.current.options
    ]);
    return tocModelRef.current;
}

function useTocAPI(
    model: TocModel,
    onReady: TocProps["onReady"] | undefined,
    onDisposed: TocProps["onDisposed"] | undefined
) {
    const apiRef = useRef<TocApi>(null);
    if (!apiRef.current) {
        apiRef.current = new TocApiImpl(model);
    }

    const api = apiRef.current;

    const readyTrigger = useEvent(() => {
        onReady?.({
            api
        });
    });

    const disposeTrigger = useEvent(() => {
        onDisposed?.({});
    });

    // Trigger ready / dispose on mount / unmount, but if the callbacks change.
    // useEvent() returns a stable function reference.
    useEffect(() => {
        readyTrigger();
        return disposeTrigger;
    }, [readyTrigger, disposeTrigger]);
}<|MERGE_RESOLUTION|>--- conflicted
+++ resolved
@@ -1,14 +1,8 @@
 // SPDX-FileCopyrightText: 2023-2025 Open Pioneer project (https://github.com/open-pioneer)
 // SPDX-License-Identifier: Apache-2.0
 import { Box, Flex, Spacer, Text } from "@chakra-ui/react";
-<<<<<<< HEAD
-import { BasemapSwitcher, BasemapSwitcherProps } from "@open-pioneer/basemap-switcher";
-import { MapModel, MapModelProps, useMapModel } from "@open-pioneer/map";
-=======
-import { reactive, reactiveMap } from "@conterra/reactivity-core";
 import { BasemapSwitcher, BasemapSwitcherProps } from "@open-pioneer/basemap-switcher";
 import { MapModel, MapModelProps, useMapModelValue } from "@open-pioneer/map";
->>>>>>> 29a10dfa
 import {
     CommonComponentProps,
     SectionHeading,
@@ -17,8 +11,7 @@
     useEvent
 } from "@open-pioneer/react-utils";
 import { useIntl } from "open-pioneer:react-hooks";
-<<<<<<< HEAD
-import { FC, ReactNode, useEffect, useId, useRef } from "react";
+import { FC, useEffect, useId, useRef } from "react";
 import {
     createOptions,
     TocApi,
@@ -28,10 +21,6 @@
     TocModelProvider,
     TocReadyEvent
 } from "../model";
-=======
-import { FC, useEffect, useId, useMemo, useRef } from "react";
-import { TocItem, TocModel, TocModelProvider, TocWidgetOptions } from "../model/TocModel";
->>>>>>> 29a10dfa
 import { TopLevelLayerList } from "./LayerList/LayerList";
 import { Tools } from "./Tools";
 
@@ -144,26 +133,7 @@
  */
 export const Toc: FC<TocProps> = (props: TocProps) => {
     const { containerProps } = useCommonComponentProps("toc", props);
-<<<<<<< HEAD
-    const state = useMapModel(props);
-
-    let content: ReactNode | null;
-    switch (state.kind) {
-        case "loading":
-            content = null;
-            break;
-        case "rejected":
-            content = <Text className="toc-error">{intl.formatMessage({ id: "error" })}</Text>;
-            break;
-        case "resolved": {
-            const map = state.map;
-            content = <TocContent {...props} map={map} onReady={props.onReady} />;
-            break;
-        }
-    }
-=======
     const map = useMapModelValue(props);
->>>>>>> 29a10dfa
 
     return (
         <Flex {...containerProps} direction="column" gap={PADDING}>
