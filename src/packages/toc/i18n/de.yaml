--- conflicted
+++ resolved
@@ -4,10 +4,7 @@
   operationalLayerLabel: "Layer"
   missingLayers: "Es sind keine Layer vorhanden."
   error: "Beim Erstellen des Karteninhalts ist ein Fehler aufgetreten."
-<<<<<<< HEAD
   layerNotAvailable: "Layer nicht verfügbar"
-=======
   toolsLabel: "Kartenwerkzeuge"
   tools:
-    hideAllLayers: "Alle Karteninhalte ausblenden"
->>>>>>> 507f8d02
+    hideAllLayers: "Alle Karteninhalte ausblenden"