// SPDX-FileCopyrightText: 2023-2025 Open Pioneer project (https://github.com/open-pioneer)
// SPDX-License-Identifier: Apache-2.0
export {
<<<<<<< HEAD
    type ExpandItemOptions,
    type TocApi,
    type TocDisposedEvent,
    type TocDisposedHandler,
    type TocItem,
    type TocReadyEvent,
    type TocReadyHandler
} from "./model";
export { Toc, type TocProps, type ToolsConfig } from "./ui/Toc";
=======
    Toc,
    type TocProps,
    type ToolsConfig,
    type LayerTocAttributes,
    type ListMode
} from "./ui/Toc";
>>>>>>> 5e1cd777
<|MERGE_RESOLUTION|>--- conflicted
+++ resolved
@@ -1,7 +1,6 @@
 // SPDX-FileCopyrightText: 2023-2025 Open Pioneer project (https://github.com/open-pioneer)
 // SPDX-License-Identifier: Apache-2.0
 export {
-<<<<<<< HEAD
     type ExpandItemOptions,
     type TocApi,
     type TocDisposedEvent,
@@ -10,12 +9,10 @@
     type TocReadyEvent,
     type TocReadyHandler
 } from "./model";
-export { Toc, type TocProps, type ToolsConfig } from "./ui/Toc";
-=======
+export {
     Toc,
     type TocProps,
     type ToolsConfig,
     type LayerTocAttributes,
     type ListMode
-} from "./ui/Toc";
->>>>>>> 5e1cd777
+} from "./ui/Toc";