// SPDX-FileCopyrightText: 2023 Open Pioneer project (https://github.com/open-pioneer)
// SPDX-License-Identifier: Apache-2.0
import { EventEmitter } from "@open-pioneer/core";
import { MapModel } from "@open-pioneer/map";
import type { DeclaredService } from "@open-pioneer/runtime";

/**
 * State of an editing workflow
 */
export type EditingWorkflowState =
    | "active:initialized"
    | "active:drawing"
    | "active:saving"
    | "inactive";

/** Events emitted by the {@link EditingWorkflow}. */
export interface EditingWorkflowEvents {
    /**
     * Initial state after editing workflow was started but user has not yet started drawing.
     */
    "active:initialized": void;

    /**
<<<<<<< HEAD
     * state after user adds the first vertex of the geometry for create-mode
     * state after user selects a feature for modifying the geometry
=======
     * State while user is drawing a feature. State is entered when user adds the first vertex of the geometry.
>>>>>>> c2ccec5a
     */
    // TODO: Rename?
    "active:drawing": void;

    /**
     * State while feature is being saved after user finished the geometry drawing.
     */
    "active:saving": void;

    /**
     * State after editing is stopped.
     */
    "inactive": void;
}

/**
 * EditingWorkflows are created by the {@link EditingService}
 * and represent a currently ongoing editing workflow.
 */
export interface EditingWorkflow extends EventEmitter<EditingWorkflowEvents> {
    /**
     * Returns the current state of the editing workflow.
     */
    getState(): EditingWorkflowState;

    /**
     * Wait for the editing to be finished. The returned promise resolves with the
     * feature ID when saving was successful and rejects if saving the feature
     * failed. It resolves with undefined when the editing was stopped.
     */
    whenComplete(): Promise<string | undefined>;
}

/**
 * The editing service allows to start and handle editing workflows.
 *
 * Inject an instance of this service by referencing the interface name `"editing.EditingService"`.
 */
export interface EditingService extends DeclaredService<"editing.EditingService"> {
    /**
     * Creates and initializes a new {@link EditingWorkflow} to create geometries.
     */
    create(map: MapModel, ogcApiFeatureLayerUrl: URL): EditingWorkflow;

    /**
     * Creates and initializes a new {@link EditingWorkflow} to update geometries.
     */
    update(map: MapModel, ogcApiFeatureLayerUrl: URL): EditingWorkflow;

    /**
     * Stops the edit mode and removes an existing {@link EditingWorkflow}.
     */
    stop(mapId: string): void;

    /**
     * Removes the unfinished geometry from an existing {@link EditingWorkflow} without leaving the edit mode.
     */
    reset(mapId: string): void;
}<|MERGE_RESOLUTION|>--- conflicted
+++ resolved
@@ -21,12 +21,8 @@
     "active:initialized": void;
 
     /**
-<<<<<<< HEAD
-     * state after user adds the first vertex of the geometry for create-mode
-     * state after user selects a feature for modifying the geometry
-=======
-     * State while user is drawing a feature. State is entered when user adds the first vertex of the geometry.
->>>>>>> c2ccec5a
+     * State while user is drawing a feature. State is entered when user adds the first vertex of the geometry (`create-mode`).
+     * State while user is updateing an existing feature. State is entered when user moved the first vertex of the geometry (`update-mode`).
      */
     // TODO: Rename?
     "active:drawing": void;
