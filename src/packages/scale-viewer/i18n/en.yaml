--- conflicted
+++ resolved
@@ -1,7 +1,3 @@
 messages:
-<<<<<<< HEAD
-  scaleLabel: "Current scale: 1 to {scale, number}"
-=======
   regionLabel: "Scale"
-  scaleLabel: "Current scale: 1 to {scale}"
->>>>>>> b22e28ee
+  scaleLabel: "Current scale: 1 to {scale}"