--- conflicted
+++ resolved
@@ -43,11 +43,7 @@
  * The `CoordinateViewer`component can be used in an app to render the coordinates at the current mouse position.
  */
 export const CoordinateViewer: FC<CoordinateViewerProps> = (props) => {
-<<<<<<< HEAD
-    const { precision, displayProjectionCode } = props;
-=======
-    const { mapId, precision, displayProjectionCode, format } = props;
->>>>>>> c9133f66
+    const { precision, displayProjectionCode, format } = props;
     const { containerProps } = useCommonComponentProps("coordinate-viewer", props);
     const { map } = useMapModel(props);
     const olMap = map?.olMap;
