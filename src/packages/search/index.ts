--- conflicted
+++ resolved
@@ -1,12 +1,5 @@
 // SPDX-FileCopyrightText: 2023 Open Pioneer project (https://github.com/open-pioneer)
 // SPDX-License-Identifier: Apache-2.0
-<<<<<<< HEAD
-export { Search } from "./Search";
-export type { SearchProps, SearchSelectEvent as SelectSearchEvent } from "./Search";
-export { OgcFeaturesSource } from "./sources/OgcFeaturesSource";
-export type { OgcFeatureSourceOptions } from "./sources/OgcFeaturesSource";
-export type { DataSource, Suggestion } from "./api";
-=======
 export { Search, type SearchProps, type SearchSelectEvent } from "./Search";
-export type { SearchSource, SearchResult } from "./api";
->>>>>>> 7bc7d7fc
+export { OgcFeaturesSource, type OgcFeatureSourceOptions } from "./sources/OgcFeaturesSource";
+export type { SearchSource, SearchResult } from "./api";