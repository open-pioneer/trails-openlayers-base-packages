// SPDX-FileCopyrightText: 2023 Open Pioneer project (https://github.com/open-pioneer)
// SPDX-License-Identifier: Apache-2.0
export { Search } from "./Search";
<<<<<<< HEAD
export type { SearchProps, SelectSearchEvent } from "./Search";
export { OgcFeaturesSource } from "./sources/OgcFeaturesSource";
export type { OgcFeatureSourceOptions } from "./sources/OgcFeaturesSource";
=======
export type { SearchProps, SearchSelectEvent as SelectSearchEvent } from "./Search";
>>>>>>> 8d84bb93
export type { DataSource, Suggestion } from "./api";<|MERGE_RESOLUTION|>--- conflicted
+++ resolved
@@ -1,11 +1,7 @@
 // SPDX-FileCopyrightText: 2023 Open Pioneer project (https://github.com/open-pioneer)
 // SPDX-License-Identifier: Apache-2.0
 export { Search } from "./Search";
-<<<<<<< HEAD
-export type { SearchProps, SelectSearchEvent } from "./Search";
+export type { SearchProps, SearchSelectEvent as SelectSearchEvent } from "./Search";
 export { OgcFeaturesSource } from "./sources/OgcFeaturesSource";
 export type { OgcFeatureSourceOptions } from "./sources/OgcFeaturesSource";
-=======
-export type { SearchProps, SearchSelectEvent as SelectSearchEvent } from "./Search";
->>>>>>> 8d84bb93
 export type { DataSource, Suggestion } from "./api";