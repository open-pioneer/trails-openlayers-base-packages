// SPDX-FileCopyrightText: 2023-2025 Open Pioneer project (https://github.com/open-pioneer)
// SPDX-License-Identifier: Apache-2.0
import { watch } from "@conterra/reactivity-core";
import { HttpService, HttpServiceRequestInit } from "@open-pioneer/http";
import {
    ExtentConfig,
    InitialViewConfig,
    Layer,
    LayerCreateOptions,
    MapConfig,
    MapModel,
    MapRegistry,
    OlMapOptions,
    SimpleLayer,
    SimpleLayerConfig,
    LayerConfig as MapPackageLayerConfig
} from "@open-pioneer/map";
<<<<<<< HEAD
import { MapRegistryImpl, LayerFactory } from "@open-pioneer/map/internalTestSupport";
=======
import { LayerFactory, MapRegistryImpl } from "@open-pioneer/map/internalTestSupport";
import { PackageIntl } from "@open-pioneer/runtime";
>>>>>>> 4b3dae73
import { createService } from "@open-pioneer/test-utils/services";
import { screen, waitFor } from "@testing-library/react";
import TileLayer from "ol/layer/Tile";
import VectorLayer from "ol/layer/Vector";

export type LayerConfig = SimpleLayerConfig | Layer;

export interface SimpleMapOptions {
    /** ID of the map.
     * Defaults to "test". */
    mapId?: string;

    /** Center coordinates for the map. */
    center?: { x: number; y: number };

    /** Zoom level of the map. */
    zoom?: number;

    /**
     * Initial extent (don't mix with center / zoom).
     */
    extent?: ExtentConfig;

    /**
     * The map's projection.
     */
    projection?: string;

    /**
     * Layers used by the map.
     */
    layers?: LayerConfig[];

    /**
     * Overrides fetching of network resources (such as service capabilities).
     */
    fetch?: (resource: URL, init: HttpServiceRequestInit | undefined) => Promise<Response>;

    /**
     * Passed to the open layers map constructor.
     */
    advanced?: OlMapOptions;

    /**
     * Disables the initial view when set to true.
     */
    noInitialView?: boolean;

    /**
     * Disables the default projection when set to true.
     */
    noProjection?: boolean;

    /**
     * Also returns the map object in the return value.
     * True by default.
     *
     * Use `false` to test the async loading behavior of the registry.
     */
    returnMap?: boolean;
}
const DUMMY_HTTP_SERVICE = {
    async fetch() {
        throw new Error(
            "Network requests are not implemented (override fetch via map test utils if your test requires network access)."
        );
    }
} satisfies Partial<HttpService> as HttpService;
const DUMMY_LAYER_FACTORY = createLayerFactory();

/**
 * Waits until the OpenLayers map has been mounted in the parent with the given id.
 */
export async function waitForMapMount(parentTestId = "base") {
    return await waitFor(async () => {
        const domElement = await screen.findByTestId(parentTestId);
        const container = domElement.querySelector(".ol-viewport");
        if (!container) {
            throw new Error("map not mounted");
        }
        return domElement;
    });
}

/**
 * Waits until the model has an initial extent.
 */
export async function waitForInitialExtent(model: MapModel) {
    if (model.initialExtent) {
        return;
    }

    await new Promise<void>((resolve, reject) => {
        const resource = watch(
            () => [model.initialExtent],
            ([extent]) => {
                resource.destroy();
                if (extent) {
                    resolve();
                } else {
                    reject(new Error("Expected a valid initial extent"));
                }
            }
        );
    });
}

export interface SetupMapResult {
    mapId: string;
    registry: MapRegistry;
}

/**
 * Creates a simple map registry service with exactly one map configuration.
 *
 * The map is configured by using the `options` parameter.
 * If `options.returnMap` is `true` (the default), the map model is also returned.
 *
 * Returns the map registry and the id of the configured map.
 */
export async function setupMap(
    options?: SimpleMapOptions & { returnMap?: true }
): Promise<SetupMapResult & { map: MapModel }>;
export async function setupMap(options?: SimpleMapOptions): Promise<SetupMapResult>;
export async function setupMap(
    options?: SimpleMapOptions
): Promise<SetupMapResult & { map: MapModel | undefined }> {
    const mapId = options?.mapId ?? "test";
    const mapConfig: MapConfig = {
        initialView: options?.noInitialView ? undefined : getInitialView(options),
        projection: options?.noProjection ? undefined : (options?.projection ?? "EPSG:3857"),
        layers: options?.layers?.map(
            (config) =>
                "map" in config
                    ? config
                    : createTestLayer({ type: SimpleLayer, ...(config as SimpleLayerConfig) })
            // using map as discriminator (no prototype for Layer)
        ) ?? [createTestLayer()],
        advanced: options?.advanced
    };

    const httpService = {
        async fetch(resource, init) {
            if (options?.fetch) {
                const url = new URL(resource, "http://localhost:1234");
                return options.fetch(url, init);
            }
            throw new Error(
                "Network requests are not implemented (override fetch via map test utils if your test requires network access)."
            );
        }
    } satisfies Partial<HttpService> as HttpService;

    const layerFactory = await createService(LayerFactory, {
        references: {
            httpService
        }
    });

    const registry = await createService(MapRegistryImpl, {
        references: {
            providers: [],
            httpService,
            layerFactory
        }
    });

    let map: MapModel | undefined;
    const promise = registry.createMapModel(mapId, mapConfig);
    if (options?.returnMap !== false) {
        map = await promise;
    } else {
        // Ignore error on this promise (prevents unhandled error in tests)
        promise.catch(() => undefined);
    }
    return { mapId, registry, map };
}

function getInitialView(options: SimpleMapOptions | undefined): InitialViewConfig {
    if (options?.extent) {
        return {
            kind: "extent",
            extent: options.extent
        };
    }
    return {
        kind: "position",
        center: options?.center ?? { x: 847541, y: 6793584 },
        zoom: options?.zoom ?? 10
    };
}

<<<<<<< HEAD
=======
/** Creates an new layer of the specified type for testing. */
export function createTestLayer<LayerType extends Layer, Config extends MapPackageLayerConfig>(
    config: LayerCreateOptions<LayerType, Config>,
    mapOptions?: Pick<SimpleMapOptions, "fetch">
): LayerType;

/** Creates a new, basic SimpleLayer for testing. */
export function createTestLayer(
    config?: SimpleLayerConfig,
    mapOptions?: Pick<SimpleMapOptions, "fetch">
): SimpleLayer;

// eslint-disable-next-line @typescript-eslint/no-explicit-any
export function createTestLayer(config?: any, mapOptions?: Pick<SimpleMapOptions, "fetch">): Layer {
    // Basic case: If no config is given, use SimpleLayer
    if (!config) {
        config = {
            type: SimpleLayer,
            title: "Test layer",
            olLayer: new VectorLayer()
        } as LayerCreateOptions<SimpleLayer, SimpleLayerConfig>;
    } else if (!config.type) {
        config.type = SimpleLayer;
    }

    const factory = mapOptions?.fetch
        ? createLayerFactory({ fetch: mapOptions.fetch })
        : DUMMY_LAYER_FACTORY;
    return factory.create(config);
}

/**
 * Returns a simple, empty OpenLayers layer object.
 *
 * Use this if you need any kind of `olLayer` in your test.
 */
export function createTestOlLayer(): TileLayer {
    return new TileLayer();
}

>>>>>>> 4b3dae73
/**
 * Creates (service name, service implementation)-pairs suitable for the `services`
 * option of the `PackageContextProvider`.
 *
 * This helper method can be used to avoid hard-coding service names used in the implementation.
 *
<<<<<<< HEAD
 * @deprecated No longer needed because react components do no longer look up the map in the registry.
=======
 * @deprecated This function is no longer needed, since most widgets no longer depend on the registry
 * and accept the `map` directly.
>>>>>>> 4b3dae73
 */
export function createServiceOptions(services: { registry: MapRegistry }): Record<string, unknown> {
    return {
        "map.MapRegistry": services.registry
    };
}

<<<<<<< HEAD
/**
 * Returns a simple, empty OpenLayers layer object.
 *
 * Use this if you need any kind of `olLayer` in your test.
 */
export function createTestOlLayer(): TileLayer {
    return new TileLayer();
=======
function createLayerFactory(httpService?: HttpService) {
    return new LayerFactory({
        intl: {} satisfies Partial<PackageIntl> as PackageIntl,
        references: { httpService: httpService ?? DUMMY_HTTP_SERVICE },
        properties: {},
        referencesMeta: { httpService: { serviceId: "http.HttpService" } }
    });
>>>>>>> 4b3dae73
}

function mockVectorLayer() {
    // Overwrite render so it doesn't actually do anything during tests.
    // Would otherwise error because <canvas /> is not fully implemented in happy dom.
    const div = document.createElement("div");
    VectorLayer.prototype.render = () => {
        return div;
    };

    // Needed by tests in editing package
    VectorLayer.prototype.setStyle = () => {};
    VectorLayer.prototype.getStyleFunction = () => () => [];
}

mockVectorLayer();<|MERGE_RESOLUTION|>--- conflicted
+++ resolved
@@ -7,20 +7,20 @@
     InitialViewConfig,
     Layer,
     LayerCreateOptions,
+    LayerFactory,
     MapConfig,
     MapModel,
+    LayerConfig as MapPackageLayerConfig,
     MapRegistry,
     OlMapOptions,
     SimpleLayer,
-    SimpleLayerConfig,
-    LayerConfig as MapPackageLayerConfig
+    SimpleLayerConfig
 } from "@open-pioneer/map";
-<<<<<<< HEAD
-import { MapRegistryImpl, LayerFactory } from "@open-pioneer/map/internalTestSupport";
-=======
-import { LayerFactory, MapRegistryImpl } from "@open-pioneer/map/internalTestSupport";
+import {
+    LayerFactory as LayerFactoryImpl,
+    MapRegistry as MapRegistryImpl
+} from "@open-pioneer/map/internalTestSupport";
 import { PackageIntl } from "@open-pioneer/runtime";
->>>>>>> 4b3dae73
 import { createService } from "@open-pioneer/test-utils/services";
 import { screen, waitFor } from "@testing-library/react";
 import TileLayer from "ol/layer/Tile";
@@ -174,7 +174,7 @@
         }
     } satisfies Partial<HttpService> as HttpService;
 
-    const layerFactory = await createService(LayerFactory, {
+    const layerFactory = await createService(LayerFactoryImpl, {
         references: {
             httpService
         }
@@ -213,8 +213,6 @@
     };
 }
 
-<<<<<<< HEAD
-=======
 /** Creates an new layer of the specified type for testing. */
 export function createTestLayer<LayerType extends Layer, Config extends MapPackageLayerConfig>(
     config: LayerCreateOptions<LayerType, Config>,
@@ -255,19 +253,14 @@
     return new TileLayer();
 }
 
->>>>>>> 4b3dae73
 /**
  * Creates (service name, service implementation)-pairs suitable for the `services`
  * option of the `PackageContextProvider`.
  *
  * This helper method can be used to avoid hard-coding service names used in the implementation.
  *
-<<<<<<< HEAD
- * @deprecated No longer needed because react components do no longer look up the map in the registry.
-=======
  * @deprecated This function is no longer needed, since most widgets no longer depend on the registry
  * and accept the `map` directly.
->>>>>>> 4b3dae73
  */
 export function createServiceOptions(services: { registry: MapRegistry }): Record<string, unknown> {
     return {
@@ -275,23 +268,13 @@
     };
 }
 
-<<<<<<< HEAD
-/**
- * Returns a simple, empty OpenLayers layer object.
- *
- * Use this if you need any kind of `olLayer` in your test.
- */
-export function createTestOlLayer(): TileLayer {
-    return new TileLayer();
-=======
-function createLayerFactory(httpService?: HttpService) {
-    return new LayerFactory({
+function createLayerFactory(httpService?: HttpService): LayerFactory {
+    return new LayerFactoryImpl({
         intl: {} satisfies Partial<PackageIntl> as PackageIntl,
         references: { httpService: httpService ?? DUMMY_HTTP_SERVICE },
         properties: {},
         referencesMeta: { httpService: { serviceId: "http.HttpService" } }
     });
->>>>>>> 4b3dae73
 }
 
 function mockVectorLayer() {
