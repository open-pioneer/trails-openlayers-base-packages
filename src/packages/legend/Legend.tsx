// SPDX-FileCopyrightText: 2023-2025 Open Pioneer project (https://github.com/open-pioneer)
// SPDX-License-Identifier: Apache-2.0
<<<<<<< HEAD
import { LuTriangleAlert } from "react-icons/lu";
import { Box, Icon, Image, List, Text } from "@chakra-ui/react";
import { AnyLayer, isLayer, Layer, MapModel, MapModelProps, useMapModel } from "@open-pioneer/map";
=======
import { Box, Icon, Image, List, Text } from "@chakra-ui/react";
import {
    AnyLayer,
    Layer,
    MapModel,
    MapModelProps,
    isLayer,
    useMapModelValue
} from "@open-pioneer/map";
>>>>>>> 5df900f7
import { CommonComponentProps, useCommonComponentProps } from "@open-pioneer/react-utils";
import { useReactiveSnapshot } from "@open-pioneer/reactivity";
import classNames from "classnames";
import { useIntl } from "open-pioneer:react-hooks";
import { ComponentType, FC, ReactNode, useEffect, useMemo, useState } from "react";
import { LuTriangleAlert } from "react-icons/lu";

/**
 * Properties of a legend item React component.
 */
export interface LegendItemComponentProps {
    /**
     * Related layer of the legend.
     */
    layer: AnyLayer;
}

/**
 * Attributes of the legend attribute that can be specified on a layer.
 *
 * To show a legend for the layer, provide an imageUrl to an image to show
 * or provide a React component that will be rendered as a legend.
 *
 * LegendItemAttributes should be registered with a layer as the `"legend"` attribute.
 */
export interface LegendItemAttributes {
    /**
     * (Optional) URL to an image that will be shown as a legend for the layer.
     */
    imageUrl?: string;

    /**
     * (Optional) React component that will be shown as customized legend for the layer.
     */
    Component?: ComponentType<LegendItemComponentProps>;

    /**
     * (Optional) Additional property to control the display of the layer in the legend.
     */
    listMode?: ListMode;
}

/**
 * These are special properties for the Legend.
 */
export interface LegendProps extends CommonComponentProps, MapModelProps {
    /**
     * Specifies whether legend for active base layer is shown in the legend UI.
     * Defaults to `false`.
     */
    showBaseLayers?: boolean;
}

/**
 * ListMode determines if a layer item is displayed in the Legend for the layer.
 * The option `"hide-children"` provides a shortcut to hide all child layers (e.g. sublayers of group) of the layer in the Legend.
 * It has the same effect as manually setting the `listMode` to `"hide"` on all child layers.
 *
 * ListMode has precedence over the layer's `internal` attribute but specifically configures the layer's display in the legend.
 *
 * By default, the list mode becomes `"hide-children"` if a layer has an associated legend.
 */
export type ListMode = "show" | "hide" | "hide-children";

/**
 * The `Legend` component can be used to display the legend of layers that are visible in the map.
 */
export const Legend: FC<LegendProps> = (props) => {
    const { showBaseLayers = false } = props;
    const { containerProps } = useCommonComponentProps("legend", props);
    const map = useMapModelValue(props);

    return (
        <Box {...containerProps}>
            <LegendList map={map} showBaseLayers={showBaseLayers} />
        </Box>
    );
};

function LegendList(props: { map: MapModel; showBaseLayers: boolean }): ReactNode {
    const { map, showBaseLayers } = props;

    const layers = useLayers(map);
    const legendListItems: ReactNode[] = layers.map((layer) => {
        return (
            <LegendItem key={layer.id} layer={layer} showBaseLayers={showBaseLayers}></LegendItem>
        );
    });

    return (
        <List.Root
            // Note: not using UnorderedList because it adds default margins
            as="ul"
            className="legend-layer-list"
            listStyleType="none"
            gap={2}
        >
            {legendListItems}
        </List.Root>
    );
}

function LegendItem(props: { layer: AnyLayer; showBaseLayers: boolean }): ReactNode {
    const { layer, showBaseLayers } = props;
    const { isVisible, isInternal } = useReactiveSnapshot(() => {
        return {
            isVisible: layer.visible,
            isInternal: layer.internal
        };
    }, [layer]);
    const childLayers = useChildLayers(layer);
    const listModeProp = useListMode(layer);
    const legendContent = useLegendContent(layer);
    const listMode = listModeProp ?? (legendContent ? "hide-children" : "show");

    if (!isVisible || isInternal || listMode === "hide") {
        return undefined;
    }

    if (!showBaseLayers && isLayer(layer) && isBaseLayer(layer)) {
        return undefined;
    }

    // legend items for all child layers (sublayers or layers in a group)
    let childItems: ReactNode[] = [];
    if (listMode === "show") {
        childItems = childLayers.map((child) => (
            <LegendItem key={child.id} layer={child} showBaseLayers={showBaseLayers} />
        ));
    }
    // listMode: hide -> childItems stays empty

    return (
        <>
            <LegendContent layer={layer} content={legendContent} />
            {childItems}
        </>
    );
}

function LegendContent(props: { layer: AnyLayer; content: ReactNode }) {
    const intl = useIntl();

    const { layer, content } = props;
    const baseLayer = isBaseLayer(layer);
    return content ? (
        <Box as="li" className={classNames("legend-item", `layer-${slug(layer.id)}`)}>
            {baseLayer ? (
                /* Render additional text, if layer is a configured basemap */
                <Text as="b">{intl.formatMessage({ id: "basemapLabel" })}</Text>
            ) : null}
            {content}
        </Box>
    ) : undefined;
}

function LegendImage(props: { imageUrl: string; layer: AnyLayer }) {
    const intl = useIntl();

    const { layer, imageUrl } = props;

    const [isError, setIsError] = useState(false);
    useEffect(() => {
        setIsError(false);
    }, [imageUrl]);

    const content = useMemo(() => {
        if (isError) {
            return (
                <Box>
                    <Text>
                        <Icon me={2}>
                            <LuTriangleAlert />
                        </Icon>
                        {intl.formatMessage({ id: "fallbackLabel" })}
                    </Text>
                </Box>
            );
        }

        return (
            <Image
                maxW="none"
                maxH="none"
                src={imageUrl}
                alt={intl.formatMessage({ id: "altLabel" }, { layerName: layer.title })}
                className={"legend-item__image"}
                onError={() => setIsError(true)}
            />
        );
    }, [intl, layer.title, imageUrl, isError]);

    return (
        <Box>
            <Text>{layer.title}</Text>
            {content}
        </Box>
    );
}

/**
 * Resolves the content that would be rendered for the given layer.
 */
function useLegendContent(layer: AnyLayer): ReactNode | undefined {
    const legendAttributes = useLegendAttributes(layer);
    const legendUrl = useReactiveSnapshot(() => layer.legend, [layer]);
    return useMemo(() => {
        let renderedComponent: ReactNode | undefined;
        if (legendAttributes?.Component) {
            renderedComponent = <legendAttributes.Component layer={layer} />;
        } else if (legendAttributes?.imageUrl) {
            renderedComponent = <LegendImage layer={layer} imageUrl={legendAttributes.imageUrl} />;
        } else {
            if (legendUrl) {
                renderedComponent = <LegendImage layer={layer} imageUrl={legendUrl} />;
            }
        }
        return renderedComponent;
    }, [legendUrl, legendAttributes, layer]);
}

/** Returns the top level operational layers in render order (topmost layer first). */
function useLayers(map: MapModel): Layer[] {
    return useReactiveSnapshot(() => {
        const layers = map.layers.getLayers({ sortByDisplayOrder: true }) ?? [];
        layers.reverse(); // render topmost layer first
        return layers;
    }, [map]);
}

/**
 * Returns the child layers (sublayers or layers belonging to a GroupLayer) of the given layer.
 * Layers are returned in render order (topmost layer first).
 */
function useChildLayers(layer: AnyLayer): AnyLayer[] {
    return (
        useReactiveSnapshot(() => {
            const childLayers = layer.children?.getItems();
            if (!childLayers) {
                return undefined;
            }

            childLayers.reverse(); // render topmost layer first
            return childLayers;
        }, [layer]) ?? []
    );
}

function useLegendAttributes(layer: AnyLayer): LegendItemAttributes | undefined {
    return useReactiveSnapshot(
        () => layer.attributes.legend as LegendItemAttributes | undefined,
        [layer]
    );
}

function isBaseLayer(layer: AnyLayer) {
    return !("parentLayer" in layer) && layer.isBaseLayer;
}

function slug(id: string) {
    return id
        .toLowerCase()
        .replace(/[^a-z0-9 -]/g, "")
        .replace(/\s+/g, "-")
        .replace(/-+/g, "-");
}

function useListMode(layer: AnyLayer): ListMode | undefined {
    return useReactiveSnapshot(
        () => (layer.attributes.legend as LegendItemAttributes | undefined)?.listMode,
        [layer]
    );
}<|MERGE_RESOLUTION|>--- conflicted
+++ resolved
@@ -1,10 +1,5 @@
 // SPDX-FileCopyrightText: 2023-2025 Open Pioneer project (https://github.com/open-pioneer)
 // SPDX-License-Identifier: Apache-2.0
-<<<<<<< HEAD
-import { LuTriangleAlert } from "react-icons/lu";
-import { Box, Icon, Image, List, Text } from "@chakra-ui/react";
-import { AnyLayer, isLayer, Layer, MapModel, MapModelProps, useMapModel } from "@open-pioneer/map";
-=======
 import { Box, Icon, Image, List, Text } from "@chakra-ui/react";
 import {
     AnyLayer,
@@ -14,7 +9,6 @@
     isLayer,
     useMapModelValue
 } from "@open-pioneer/map";
->>>>>>> 5df900f7
 import { CommonComponentProps, useCommonComponentProps } from "@open-pioneer/react-utils";
 import { useReactiveSnapshot } from "@open-pioneer/reactivity";
 import classNames from "classnames";
