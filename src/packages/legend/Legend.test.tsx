// SPDX-FileCopyrightText: 2023-2025 Open Pioneer project (https://github.com/open-pioneer)
// SPDX-License-Identifier: Apache-2.0
import { Box, Image, Text } from "@chakra-ui/react";
import { GroupLayer, SimpleLayer, WMSLayer } from "@open-pioneer/map";
<<<<<<< HEAD
import { createTestOlLayer, setupMap, SimpleMapOptions } from "@open-pioneer/map-test-utils";
=======
import {
    createTestLayer,
    createTestOlLayer,
    setupMap,
    SimpleMapOptions
} from "@open-pioneer/map-test-utils";
>>>>>>> 4b3dae73
import { PackageContextProvider } from "@open-pioneer/test-utils/react";
import { act, render, screen, waitFor } from "@testing-library/react";
import { readFileSync } from "node:fs";
import { dirname, resolve } from "node:path";
import { fileURLToPath } from "node:url";
import { expect, it, vi } from "vitest";
import { Legend, LegendItemAttributes, LegendItemComponentProps } from "./Legend";

const THIS_DIR = dirname(fileURLToPath(import.meta.url));
const WMTS_CAPAS = readFileSync(resolve(THIS_DIR, "./test-data/SimpleWMSCapas.xml"), "utf-8");

// Happy dom does not have an XML parser
import jsdom from "jsdom";
import { ReactNode } from "react";
window.DOMParser = new jsdom.JSDOM().window.DOMParser;

const LEGEND_ITEM_CLASS = ".legend-item";
const LEGEND_IMAGE_CLASS = ".legend-item__image";

it("should successfully create a legend component", async () => {
    const { map, Wrapper } = await setup({
        layers: [
            {
                title: "Base layer",
                id: "base-layer",
                olLayer: createTestOlLayer(),
                isBaseLayer: true
            },
            {
                title: "Layer 1",
                id: "layer-1",
                olLayer: createTestOlLayer()
            },
            {
                title: "Layer 2",
                id: "layer-2",
                olLayer: createTestOlLayer()
            }
        ]
    });

    render(<Legend map={map} data-testid="legend" />, { wrapper: Wrapper });

    const legendDiv = await findLegend();
    expect(legendDiv).toMatchSnapshot();
});

it("should successfully show legend for imageUrl configuration", async () => {
    const { map, Wrapper } = await setup({
        layers: [
            {
                title: "Base layer",
                id: "base-layer",
                olLayer: createTestOlLayer(),
                isBaseLayer: true
            },
            {
                title: "Layer 1",
                id: "layer-1",
                olLayer: createTestOlLayer(),
                attributes: {
                    "legend": {
                        imageUrl: "https://avatars.githubusercontent.com/u/121286957?s=200&v=4"
                    }
                }
            },
            {
                title: "Layer 2",
                id: "layer-2",
                olLayer: createTestOlLayer()
            }
        ]
    });

    render(<Legend map={map} data-testid="legend" />, { wrapper: Wrapper });

    const legendDiv = await findLegend();
    await waitForLegendItem(legendDiv);
    // do snapshot test to test if layer title and image are shown correctly
    expect(legendDiv).toMatchSnapshot();
});

it("should successfully show legend for Component configuration", async () => {
    const dotStyle = {
        height: "25px",
        width: "25px",
        borderColor: "#4cb3ff",
        borderWidth: "3px",
        borderRadius: "50%",
        display: "inline-block "
    };

    const { map, Wrapper } = await setup({
        layers: [
            {
                title: "Base layer",
                id: "base-layer",
                olLayer: createTestOlLayer(),
                isBaseLayer: true
            },
            {
                title: "Layer 1",
                id: "layer-1",
                olLayer: createTestOlLayer(),
                attributes: {
                    "legend": {
                        Component: function CustomLegend(props: LegendItemComponentProps) {
                            return (
                                <Box>
                                    <Text>{props.layer.title}</Text>
                                    <Box style={dotStyle}></Box>
                                </Box>
                            );
                        }
                    }
                }
            },
            {
                title: "Layer 2",
                id: "layer-2",
                olLayer: createTestOlLayer()
            }
        ]
    });

    render(<Legend map={map} data-testid="legend" />, { wrapper: Wrapper });

    const legendDiv = await findLegend();
    await waitForLegendItem(legendDiv);
    expect(legendDiv).toMatchSnapshot();
});

it("does not show a legend for basemaps by default", async () => {
    const { map, Wrapper } = await setup({
        layers: [
            {
                title: "Base layer",
                id: "base-layer",
                olLayer: createTestOlLayer(),
                isBaseLayer: true,
                attributes: {
                    "legend": {
                        imageUrl: "https://basemap-url.com/"
                    }
                }
            },
            {
                title: "Layer 1",
                id: "layer-1",
                olLayer: createTestOlLayer(),
                attributes: {
                    "legend": {
                        imageUrl: "https://avatars.githubusercontent.com/u/121286957?s=200&v=4"
                    }
                }
            }
        ]
    });

    render(<Legend map={map} data-testid="legend" />, { wrapper: Wrapper });

    const legendDiv = await findLegend();
    await waitForLegendItem(legendDiv);

    const images = await getLegendImages(legendDiv);
    expect(images.length).toBe(1);

    const src = images[0]?.getAttribute("src");
    expect(src).not.toBe("https://basemap-url.com/");
});

it("shows a legend for active basemap if showBaseLayers is configured to be true", async () => {
    const { map, Wrapper } = await setup({
        layers: [
            {
                title: "Base layer",
                id: "base-layer",
                olLayer: createTestOlLayer(),
                isBaseLayer: true,
                attributes: {
                    "legend": {
                        imageUrl: "https://basemap-url.com/"
                    }
                }
            }
        ]
    });

    render(<Legend map={map} data-testid="legend" showBaseLayers={true} />, { wrapper: Wrapper });

    const legendDiv = await findLegend();
    await waitForLegendItem(legendDiv);

    const images = await getLegendImages(legendDiv, 1);
    const src = images[0]?.getAttribute("src");
    expect(src).toBe("https://basemap-url.com/");
});

it("shows correct legend entries for nested WMSSublayers", async () => {
    const { map, Wrapper } = await setup({
        layers: [
            createLayerWithNestedSublayers(false, {
                fetch: vi.fn(async () => {
                    return new Response(WMTS_CAPAS, {
                        status: 200
                    });
                })
            })
        ]
    });

    render(<Legend map={map} data-testid="legend" />, { wrapper: Wrapper });

    const legendDiv = await findLegend();
    await waitForLegendItem(legendDiv);
    const images = await getLegendImages(legendDiv, 4);

    // Ensure that no legend is created for sublayer without `name` prop and for sublayer with empty legend component
    expect(images[0]?.getAttribute("src")).toBe("https://fake.legend.url/sublayer4_1.png");
    expect(images[1]?.getAttribute("src")).toBe("https://fake.legend.url/sublayer4_2.png");
    expect(images[2]?.getAttribute("src")).toBe("https://fake.legend.url/sublayer3_2.png");
    // legend src is extract from the capabilities
    expect(images[3]?.getAttribute("src")).toBe("http://www.university.edu/legends/atlas.gif");
});

it("shows legend entries for group layers and their children", async () => {
    const { map, Wrapper } = await setup({
        layers: [
            createTestLayer({
                type: GroupLayer,
                title: "Hintergrundkarten",
                visible: true,
                attributes: {
                    "legend": {
                        imageUrl: "https://fake.legend.url/layer-group-1.png",
                        listMode: "show"
                    } satisfies LegendItemAttributes
                },
                layers: [
                    createTestLayer({
                        type: SimpleLayer,
                        title: "Layer 1",
                        id: "layer-1",
                        olLayer: createTestOlLayer(),
                        attributes: {
                            "legend": {
                                imageUrl: "https://fake.legend.url/child-layer-1.png"
                            }
                        }
                    }),
                    createLayerWithNestedSublayers(false, {
                        fetch: vi.fn(async () => {
                            return new Response(WMTS_CAPAS, {
                                status: 200
                            });
                        })
                    })
                ]
            })
        ]
    });

    render(<Legend map={map} data-testid="legend" />, { wrapper: Wrapper });

    const legendDiv = await findLegend();
    await waitForLegendItem(legendDiv);
    const images = await getLegendImages(legendDiv, 6);

    expect(images[0]?.getAttribute("src")).toBe("https://fake.legend.url/layer-group-1.png");
    expect(images[1]?.getAttribute("src")).toBe("https://fake.legend.url/sublayer4_1.png");
    expect(images[2]?.getAttribute("src")).toBe("https://fake.legend.url/sublayer4_2.png");
    expect(images[3]?.getAttribute("src")).toBe("https://fake.legend.url/sublayer3_2.png");
    expect(images[4]?.getAttribute("src")).toBe("http://www.university.edu/legends/atlas.gif");
    expect(images[5]?.getAttribute("src")).toBe("https://fake.legend.url/child-layer-1.png");
});

it("shows legend entries for group layers and their children if group layer has no legend", async () => {
    const { map, Wrapper } = await setup({
        layers: [
            createTestLayer({
                type: GroupLayer,
                title: "Hintergrundkarten",
                visible: true,
                layers: [
                    createTestLayer({
                        type: SimpleLayer,
                        title: "Layer 1",
                        id: "layer-1",
                        olLayer: createTestOlLayer(),
                        attributes: {
                            "legend": {
                                imageUrl: "https://fake.legend.url/child-layer-1.png"
                            }
                        }
                    })
                ]
            })
        ]
    });

    render(<Legend map={map} data-testid="legend" />, { wrapper: Wrapper });

    const legendDiv = await findLegend();
    await waitForLegendItem(legendDiv);
    const images = await getLegendImages(legendDiv, 1);

    expect(images[0]?.getAttribute("src")).toBe("https://fake.legend.url/child-layer-1.png");
});

it("does not show child legends if 'hide-children' is used", async () => {
    const { map, Wrapper } = await setup({
        layers: [
            createTestLayer({
                type: GroupLayer,
                title: "Hintergrundkarten",
                visible: true,
                attributes: {
                    legend: { listMode: "hide-children" } satisfies LegendItemAttributes
                },
                layers: [
                    createTestLayer({
                        type: SimpleLayer,
                        title: "Layer 1",
                        id: "layer-1",
                        olLayer: createTestOlLayer(),
                        attributes: {
                            "legend": {
                                imageUrl: "https://fake.legend.url/child-layer-1.png"
                            }
                        }
                    })
                ]
            })
        ]
    });

    render(<Legend map={map} data-testid="legend" />, { wrapper: Wrapper });

    const legendDiv = await findLegend();
    await getLegendImages(legendDiv, 0);
});

it("only shows legend entry for group layer and not their children", async () => {
    const { map, Wrapper } = await setup({
        layers: [
            createTestLayer({
                type: GroupLayer,
                title: "Hintergrundkarten",
                visible: true,
                attributes: {
                    "legend": { imageUrl: "https://fake.legend.url/layer-group-1.png" }
                },
                layers: [
                    createTestLayer({
                        type: SimpleLayer,
                        title: "Layer 1",
                        id: "layer-1",
                        olLayer: createTestOlLayer(),
                        attributes: {
                            "legend": {
                                imageUrl: "https://fake.legend.url/child-layer-1.png"
                            }
                        }
                    }),
                    createLayerWithNestedSublayers(false, {
                        fetch: vi.fn(async () => {
                            return new Response(WMTS_CAPAS, {
                                status: 200
                            });
                        })
                    })
                ]
            })
        ]
    });

    render(<Legend map={map} data-testid="legend" />, { wrapper: Wrapper });

    const legendDiv = await findLegend();
    await waitForLegendItem(legendDiv);
    const images = await getLegendImages(legendDiv, 1);

    expect(images[0]?.getAttribute("src")).toBe("https://fake.legend.url/layer-group-1.png");
});

it("shows legend entries for group layers and specific children", async () => {
    const { map, Wrapper } = await setup({
        layers: [
            createTestLayer({
                type: GroupLayer,
                title: "Hintergrundkarten",
                visible: true,
                attributes: {
                    "legend": {
                        imageUrl: "https://fake.legend.url/layer-group-1.png",
                        listMode: "show"
                    } satisfies LegendItemAttributes
                },
                layers: [
                    createTestLayer({
                        type: SimpleLayer,
                        title: "Layer 1",
                        id: "layer-1",
                        olLayer: createTestOlLayer(),
                        attributes: {
                            "legend": {
                                imageUrl: "https://fake.legend.url/child-layer-1.png"
                            }
                        }
                    }),
                    createLayerWithNestedSublayers(true, {
                        fetch: vi.fn(async () => {
                            return new Response(WMTS_CAPAS, {
                                status: 200
                            });
                        })
                    })
                ]
            })
        ]
    });

    render(<Legend map={map} data-testid="legend" />, { wrapper: Wrapper });

    const legendDiv = await findLegend();
    await waitForLegendItem(legendDiv);
    const images = await getLegendImages(legendDiv, 4);

    expect(images[0]?.getAttribute("src")).toBe("https://fake.legend.url/layer-group-1.png");
    expect(images[1]?.getAttribute("src")).toBe("https://fake.legend.url/sublayer3_2.png");
    expect(images[2]?.getAttribute("src")).toBe("http://www.university.edu/legends/atlas.gif");
    expect(images[3]?.getAttribute("src")).toBe("https://fake.legend.url/child-layer-1.png");
});

it("shows legend entries in correct order", async () => {
    const { map, Wrapper } = await setup({
        layers: [
            {
                title: "Layer 1",
                id: "layer-1",
                olLayer: createTestOlLayer(),
                attributes: {
                    "legend": {
                        imageUrl: "https://fake.image.url/layer-1.png"
                    }
                }
            },
            {
                title: "Layer 2",
                id: "layer-2",
                olLayer: createTestOlLayer(),
                attributes: {
                    "legend": {
                        imageUrl: "https://fake.image.url/layer-2.png"
                    }
                }
            },
            {
                title: "Layer 3",
                id: "layer-3",
                olLayer: createTestOlLayer(),
                attributes: {
                    "legend": {
                        Component: function CustomLegend(props: LegendItemComponentProps) {
                            return (
                                <Box>
                                    <Text>{props.layer.title}</Text>
                                    <Box>
                                        <Image
                                            className="legend-item__image"
                                            src="https://fake.image.url/layer-3.png"
                                        ></Image>
                                    </Box>
                                </Box>
                            );
                        }
                    }
                }
            }
        ]
    });

    render(<Legend map={map} data-testid="legend" />, { wrapper: Wrapper });

    const legendDiv = await findLegend();
    await waitForLegendItem(legendDiv);

    const images = await getLegendImages(legendDiv, 3);
    expect(images.length).toBe(3);
    expect(images[0]?.getAttribute("src")).toBe("https://fake.image.url/layer-3.png");
    expect(images[1]?.getAttribute("src")).toBe("https://fake.image.url/layer-2.png");
    expect(images[2]?.getAttribute("src")).toBe("https://fake.image.url/layer-1.png");
});

it("shows legend entries only for visible layers", async () => {
    const { map, Wrapper } = await setup({
        layers: [
            {
                title: "Layer 1",
                id: "layer-1",
                olLayer: createTestOlLayer(),
                attributes: {
                    "legend": {
                        imageUrl: "https://avatars.githubusercontent.com/u/121286957?s=200&v=4"
                    }
                }
            },
            {
                title: "Layer 2",
                id: "layer-2",
                olLayer: createTestOlLayer(),
                attributes: {
                    "legend": {
                        imageUrl: "https://not-visbile-layer.com/"
                    }
                },
                visible: false
            }
        ]
    });

    render(<Legend map={map} data-testid="legend" />, { wrapper: Wrapper });

    const legendDiv = await findLegend();
    await waitForLegendItem(legendDiv);

    const images = await getLegendImages(legendDiv);
    expect(images.length).toBe(1);

    const src = images[0]?.getAttribute("src");
    expect(src).not.toBe("https://not-visbile-layer.com/");
});

it("includes the layer id in the legend item's class list", async () => {
    const { map, Wrapper } = await setup({
        layers: [
            {
                title: "Layer 1",
                id: "layer-1",
                olLayer: createTestOlLayer(),
                attributes: {
                    "legend": {
                        imageUrl: "https://avatars.githubusercontent.com/u/121286957?s=200&v=4"
                    }
                }
            }
        ]
    });

    render(<Legend map={map} data-testid="legend" />, { wrapper: Wrapper });

    const legendDiv = await findLegend();
    const firstLegendItem = await waitForLegendItem(legendDiv);
    expect(firstLegendItem.classList.contains("layer-layer-1")).toBe(true);
});

it("reacts to changes in layer visibility", async () => {
    const { map, Wrapper } = await setup({
        layers: [
            {
                title: "Layer 1",
                id: "layer-1",
                olLayer: createTestOlLayer(),
                attributes: {
                    "legend": {
                        imageUrl: "https://fake.image.url/layer-1.png"
                    }
                }
            },
            {
                title: "Layer 2",
                id: "layer-2",
                olLayer: createTestOlLayer(),
                attributes: {
                    "legend": {
                        Component: function CustomLegend(props: LegendItemComponentProps) {
                            return (
                                <Box>
                                    <Text>{props.layer.title}</Text>
                                    <Box>
                                        <Image
                                            className="legend-item__image"
                                            src="https://fake.image.url/layer-2.png"
                                        ></Image>
                                    </Box>
                                </Box>
                            );
                        }
                    }
                }
            }
        ]
    });

    render(<Legend map={map} data-testid="legend" />, { wrapper: Wrapper });

    // First check
    const legendDiv = await findLegend();
    await waitForLegendItem(legendDiv);

    const images = await getLegendImages(legendDiv, 2);
    expect(images.length).toBe(2);

    // Set visible to false
    const layers = map.layers.getOperationalLayers();
    act(() => {
        layers[0]?.setVisible(false);
    });

    // Second check
    const nextLegendDiv = await findLegend();
    await waitForLegendItem(legendDiv);

    const nextImages = await getLegendImages(nextLegendDiv);
    expect(nextImages.length).toBe(1);
});

it("reacts to changes in layer legend attributes", async () => {
    const { map, Wrapper } = await setup({
        layers: [
            {
                title: "Layer 1",
                id: "layer-1",
                olLayer: createTestOlLayer(),
                attributes: {
                    "legend": {
                        imageUrl: "https://fake.image.url/layer-1.png"
                    }
                }
            }
        ]
    });

    render(<Legend map={map} data-testid="legend" />, { wrapper: Wrapper });

    // First check
    const legendDiv = await findLegend();
    await waitForLegendItem(legendDiv);

    const images = await getLegendImages(legendDiv);
    expect(images[0]?.getAttribute("src")).toBe("https://fake.image.url/layer-1.png");

    // Update attributes
    const layers = map.layers.getOperationalLayers();
    act(() => {
        layers[0]?.updateAttributes({
            legend: { imageUrl: "https://fake.image.url/new_layer.png" }
        });
    });

    // Second check
    const nextLegendDiv = await findLegend();
    await waitForLegendItem(legendDiv);

    const nextImages = await getLegendImages(nextLegendDiv);
    expect(nextImages[0]?.getAttribute("src")).toBe("https://fake.image.url/new_layer.png");
});

it("reacts to changes in the layer composition", async () => {
    const { map, Wrapper } = await setup({
        layers: [
            {
                title: "Layer 1",
                id: "layer-1",
                olLayer: createTestOlLayer(),
                attributes: {
                    "legend": {
                        imageUrl: "https://fake.image.url/layer-1.png"
                    }
                }
            }
        ]
    });

    render(<Legend map={map} data-testid="legend" />, { wrapper: Wrapper });

    const layers = map.layers.getOperationalLayers();
    expect(layers.length).toBe(1);

    act(() => {
        map.layers.addLayer(
            createTestLayer({
                type: SimpleLayer,
                title: "Layer 2",
                id: "layer-2",
                olLayer: createTestOlLayer(),
                attributes: {
                    "legend": {
                        imageUrl: "https://fake.image.url/layer-2.png"
                    }
                }
            })
        );
    });

    const nextLayers = map.layers.getOperationalLayers();
    expect(nextLayers.length).toBe(2);

    const legendDiv = await findLegend();
    await waitForLegendItem(legendDiv);

    const images = await getLegendImages(legendDiv, 2);
    expect(images[0]?.getAttribute("src")).toBe("https://fake.image.url/layer-2.png");
    expect(images[1]?.getAttribute("src")).toBe("https://fake.image.url/layer-1.png");
});

it("shows legend entries only for layers that are not internal", async () => {
    const { map, Wrapper } = await setup({
        layers: [
            {
                title: "Layer 1",
                id: "layer-1",
                olLayer: createTestOlLayer(),
                attributes: {
                    "legend": {
                        imageUrl: "https://avatars.githubusercontent.com/u/121286957?s=200&v=4"
                    }
                },
                visible: true,
                internal: false
            },
            {
                title: "Layer 2",
                id: "layer-2",
                olLayer: createTestOlLayer(),
                attributes: {
                    "legend": {
                        imageUrl: "https://avatars.githubusercontent.com/u/121286957?s=200&v=4"
                    }
                },
                visible: true
                //internal === false by default
            },
            {
                title: "Layer 3",
                id: "layer-3",
                olLayer: createTestOlLayer(),
                attributes: {
                    "legend": {
                        imageUrl: "https://internal-layer.com/"
                    }
                },
                visible: true,
                internal: true
            }
        ]
    });

    render(<Legend map={map} data-testid="legend" />, { wrapper: Wrapper });

    const legendDiv = await findLegend();
    await waitForLegendItem(legendDiv);

    const images = await getLegendImages(legendDiv, 2);
    expect(images.length).toBe(2);

    let src = images[0]?.getAttribute("src");
    expect(src).not.toBe("https://internal-layer.com/");
    src = images[1]?.getAttribute("src");
    expect(src).not.toBe("https://internal-layer.com/");
});

it("reacts to changes in layer's internal state", async () => {
    const { map, Wrapper } = await setup({
        layers: [
            {
                title: "Layer 1",
                id: "layer-1",
                olLayer: createTestOlLayer(),
                attributes: {
                    "legend": {
                        imageUrl: "https://fake.image.url/layer-1.png"
                    }
                },
                visible: true,
                internal: false
            },
            {
                title: "Layer 2",
                id: "layer-2",
                olLayer: createTestOlLayer(),
                attributes: {
                    "legend": {
                        Component: function CustomLegend(props: LegendItemComponentProps) {
                            return (
                                <Box>
                                    <Text>{props.layer.title}</Text>
                                    <Box>
                                        <Image
                                            className="legend-item__image"
                                            src="https://fake.image.url/layer-2.png"
                                        ></Image>
                                    </Box>
                                </Box>
                            );
                        }
                    }
                },
                visible: true,
                internal: true
            }
        ]
    });

    render(<Legend map={map} data-testid="legend" />, { wrapper: Wrapper });

    // First check
    const legendDiv = await findLegend();
    await waitForLegendItem(legendDiv);

    const images = await getLegendImages(legendDiv, 1);
    expect(images.length).toBe(1);

    // Set internal to false
    const layers = map.layers.getOperationalLayers();
    act(() => {
        layers[1]?.setInternal(false);
    });

    // Second check
    const nextLegendDiv = await findLegend();
    await waitForLegendItem(legendDiv);

    const nextImages = await getLegendImages(nextLegendDiv, 2);
    expect(nextImages.length).toBe(2);
});

async function findLegend() {
    const legendDiv = await screen.findByTestId("legend");

    // Wait until the <ul> is rendered
    await waitFor(() => {
        const legendList = legendDiv.querySelector("> .legend-layer-list");
        if (!legendList) {
            throw new Error("legend list not mounted");
        }
        return legendList;
    });
    return legendDiv;
}

async function waitForLegendItem(legendDiv: HTMLElement) {
    return await waitFor(() => {
        const legendItem = legendDiv.querySelector(LEGEND_ITEM_CLASS);
        if (!legendItem) {
            throw new Error("legend item not mounted");
        }

        return legendItem;
    });
}

async function getLegendImages(legendDiv: HTMLElement, expectedCount = 1) {
    return await waitFor(() => {
        const legendImages = legendDiv.querySelectorAll(LEGEND_IMAGE_CLASS);
        if (legendImages.length !== expectedCount) {
            throw new Error(
                `expected ${expectedCount} legend image(s), but got ${legendImages.length}`
            );
        }

        return Array.from(legendImages);
    });
}

function createLayerWithNestedSublayers(
    hideChildrenModification: boolean = false,
    options: { fetch: () => Promise<Response> }
): WMSLayer {
    return createTestLayer(
        {
            type: WMSLayer,
            title: "Nested Layer",
            visible: true,
            url: "https://fake.wms.url/service",
            attributes: {
                "legend": { listMode: "show" } satisfies LegendItemAttributes
            },
            sublayers: [
                {
                    title: "Sublayer 1",
                    attributes: {
                        "legend": {
                            listMode: "show"
                        } satisfies LegendItemAttributes
                    },
                    sublayers: [
                        {
                            title: "Sublayer 2",
                            attributes: {
                                "legend": {
                                    listMode: "show"
                                } satisfies LegendItemAttributes
                            },
                            sublayers: [
                                {
                                    title: "Sublayer 3.2",
                                    // legend for nested layer group
                                    attributes: {
                                        "legend": {
                                            imageUrl: "https://fake.legend.url/sublayer3_2.png",
                                            listMode: "show"
                                        }
                                    },
                                    sublayers: [
                                        {
                                            name: "sublayer4_4",
                                            title: "Sublayer 4.4",
                                            attributes: {
                                                "legend": {
                                                    Component: function EmptyLegend() {
                                                        return null;
                                                    }
                                                }
                                            }
                                        },
                                        {
                                            name: "sublayer4_3",
                                            title: "Sublayer 4.3"
                                        }
                                    ]
                                },
                                {
                                    title: "Sublayer 3.1",
                                    attributes: {
                                        "legend": {
                                            listMode: hideChildrenModification
                                                ? "hide-children"
                                                : "show"
                                        } satisfies LegendItemAttributes
                                    },
                                    sublayers: [
                                        {
                                            name: "sublayer4_2",
                                            title: "Sublayer 4.2",
                                            attributes: {
                                                "legend": {
                                                    imageUrl:
                                                        "https://fake.legend.url/sublayer4_2.png",
                                                    listMode: "show"
                                                }
                                            }
                                        },
                                        {
                                            name: "sublayer4_1",
                                            title: "Sublayer 4.1",
                                            attributes: {
                                                "legend": {
                                                    imageUrl:
                                                        "https://fake.legend.url/sublayer4_1.png",
                                                    listMode: "show"
                                                }
                                            }
                                        }
                                    ]
                                }
                            ]
                        }
                    ]
                }
            ]
        },
        options
    );
}

async function setup(options: SimpleMapOptions & { returnMap?: true }) {
    const { map } = await setupMap(options);

    function Wrapper(props: { children?: ReactNode }) {
        return <PackageContextProvider {...props} />;
    }

    return { map, Wrapper };
}<|MERGE_RESOLUTION|>--- conflicted
+++ resolved
@@ -2,16 +2,12 @@
 // SPDX-License-Identifier: Apache-2.0
 import { Box, Image, Text } from "@chakra-ui/react";
 import { GroupLayer, SimpleLayer, WMSLayer } from "@open-pioneer/map";
-<<<<<<< HEAD
-import { createTestOlLayer, setupMap, SimpleMapOptions } from "@open-pioneer/map-test-utils";
-=======
 import {
     createTestLayer,
     createTestOlLayer,
     setupMap,
     SimpleMapOptions
 } from "@open-pioneer/map-test-utils";
->>>>>>> 4b3dae73
 import { PackageContextProvider } from "@open-pioneer/test-utils/react";
 import { act, render, screen, waitFor } from "@testing-library/react";
 import { readFileSync } from "node:fs";
