// SPDX-FileCopyrightText: 2023 Open Pioneer project (https://github.com/open-pioneer)
// SPDX-License-Identifier: Apache-2.0
import { Box } from "@open-pioneer/chakra-integration";
import { BaseFeature } from "@open-pioneer/map";
import { CommonComponentProps, useCommonComponentProps } from "@open-pioneer/react-utils";
import { useIntl } from "open-pioneer:react-hooks";
import { FC, ReactNode, RefObject, useEffect, useMemo, useRef, useState } from "react";
import { DataTable } from "./DataTable/DataTable";
import { createColumns } from "./DataTable/createColumns";
import { FormatNumberOptions } from "@formatjs/intl";

/**
 * Configures a column in the result list component.
 *
 * A column typically renders a property from the underlying feature.
 */
export interface ResultColumn {
    /**
     * Use this option to define an explicit column id.
     * This can be helpful to track your column when it moves in the table (for example, the sort order can be maintained).
     *
     * If this is not defined, {@link propertyName} will serve as a fallback.
     * If that is also not defined, the column index will be used instead.
     *
     * It is recommended to specify an id, if no {@link propertyName} has been set, because the
     * column index fallback is not advised.
     */
    id?: string;

    /**
     * The display name of this column.
     *
     * If no `displayName` has been configured, {@link propertyName} will serve as a fallback value.
     * If `propertyName` is also undefined, no column header will be rendered at all.
     */
    displayName?: string;

    /**
     * The width of this column, in pixels.
     */
    width?: number;

    /**
     * The property name to render.
     *
     * The value is expected to be available as `feature.properties[propertyName]`.
     *
     * See also {@link getPropertyValue}.
     */
    propertyName?: string;

    /**
     * Define this function to return a custom property value for this column.
     *
     * This can be used to create derived columns (by combining multiple properties into one value)
     * or to create columns for property that don't exist directly on the feature.
     *
     * The return value of this function will be rendered by the table.
     */
    getPropertyValue?: (feature: BaseFeature) => unknown;

    /** Custom render function to render a table cell in this column. */
    renderCell?: (context: RenderCellContext) => ReactNode;
}

/**
 * The arguments passed to {@link ResultColumn.renderCell | renderCell}.
 */
export interface RenderCellContext {
    /**
     * The feature in this row.
     */
    feature: BaseFeature;

    /**
     * The value of this column.
     * May be undefined if neither `propertyName` nor `getPropertyValue` was specified on the column.
     */
    value: unknown;
}

/**
 * To specify the format of cell values if they are of number or date type.
 */
export interface FormatOptions {
    /**
     * To specify the format of number type values
     */
    numberOptions?: FormatNumberOptions;
    /**
     *  To specify the format of date type values
     */
    dateOptions?: Intl.DateTimeFormatOptions;
}

/**
 * Configures the result list's content.
 */
export interface ResultListInput {
    /**
     * Configures the columns shown by the result list.
     */
    columns: ResultColumn[];

    /**
     * The data shown by the result list component.
     * Every feature will be rendered as an individual row.
     */
    data: BaseFeature[];

    /**
     * Optional formatOptions to specify the `numberOptions` for number type values and
     * `dateOptions` to specify the format of date type values
     */
    formatOptions?: FormatOptions;
}

/**
 * Emitted when the selection within the ResultList changes.
 */
export interface ResultListSelectionChangedEvent {
    features: BaseFeature[];
    getFeatureIds: () => (number | string)[];
}

/**
 * Properties supported by the {@link ResultList} component.
 */
export interface ResultListProps extends CommonComponentProps {
    /**
     * The id of the map.
     */
    mapId?: string;

    /**
     * Describes the data rendered by the component.
     */
    input: ResultListInput;

    /**
     * This handler is called whenever the user has changed the selected features in the result-list
     */
    onSelectionChanged?: (event: ResultListSelectionChangedEvent) => void;
}

/**
 * A component that displays a set of features as a list.
 */
export const ResultList: FC<ResultListProps> = (props) => {
    const { containerProps } = useCommonComponentProps("result-list", props);
    const intl = useIntl();
    const {
<<<<<<< HEAD
        input: { data, columns },
        onSelectionChanged
=======
        input: { data, columns, formatOptions }
>>>>>>> 057d5096
    } = props;
    if (columns.length === 0) {
        throw Error("No columns were defined. The result list cannot be displayed.");
    }

    const containerRef = useRef<HTMLDivElement>(null);
    const tableWidth = useTableWidth(containerRef);
    const dataTableColumns = useMemo(
        () =>
            createColumns({
                columns: columns,
                intl: intl,
                tableWidth: tableWidth,
                formatOptions: formatOptions
            }),
        [columns, intl, tableWidth, formatOptions]
    );

    return (
        <Box {...containerProps} height="100%" overflowY="auto" ref={containerRef}>
            <DataTable
                columns={dataTableColumns}
                data={data}
                onSelectionChanged={onSelectionChanged}
            />
        </Box>
    );
};

function useTableWidth(tableRef: RefObject<HTMLDivElement> | null) {
    const [tableWidth, setTableWidth] = useState<number>();

    useEffect(() => {
        if (!tableRef?.current) return;
        const resizeObserver = new ResizeObserver((event) => {
            // Depending on the layout, you may need to swap inlineSize with blockSize
            // https://developer.mozilla.org/en-US/docs/Web/API/ResizeObserverEntry/contentBoxSize
            const width = event[0]?.contentBoxSize[0]?.inlineSize;
            if (width != null) {
                setTableWidth(width);
            }
        });
        resizeObserver.observe(tableRef.current);
        return () => resizeObserver.disconnect();
    }, [tableRef]);
    return tableWidth;
}<|MERGE_RESOLUTION|>--- conflicted
+++ resolved
@@ -150,12 +150,8 @@
     const { containerProps } = useCommonComponentProps("result-list", props);
     const intl = useIntl();
     const {
-<<<<<<< HEAD
-        input: { data, columns },
+        input: { data, columns, formatOptions },
         onSelectionChanged
-=======
-        input: { data, columns, formatOptions }
->>>>>>> 057d5096
     } = props;
     if (columns.length === 0) {
         throw Error("No columns were defined. The result list cannot be displayed.");
