--- conflicted
+++ resolved
@@ -27,10 +27,6 @@
     const columnDefs = columns.map((column, index) => {
         const columnWidth = column.width || remainingColumnWidth;
         const configuredId =
-<<<<<<< HEAD
-            column.id ?? (column.propertyName && slug(column.propertyName)) ?? String(index);
-        return createColumn(column, columnWidth, "result-list-col_" + configuredId);
-=======
             column.id || (column.propertyName && slug(column.propertyName)) || String(index);
         return createColumn({
             id: "result-list-col_" + configuredId,
@@ -39,7 +35,6 @@
             columnWidth: columnWidth,
             formatOptions: formatOptions
         });
->>>>>>> ac7fdd10
     });
     return [selectionColumn, ...columnDefs];
 }
@@ -190,10 +185,7 @@
 
 function slug(id: string) {
     return id
-<<<<<<< HEAD
-=======
         .toLowerCase()
->>>>>>> ac7fdd10
         .replace(/[^a-z0-9 -]/g, "")
         .replace(/\s+/g, "-")
         .replace(/-+/g, "-");
