// SPDX-FileCopyrightText: 2023 Open Pioneer project (https://github.com/open-pioneer)
// SPDX-License-Identifier: Apache-2.0
import { afterEach, expect, it, vi } from "vitest";
import { ResultColumn, ResultListInput } from "./api";
import { act, fireEvent, render, screen, waitFor } from "@testing-library/react";
import {
    dummyFeatureData,
    dummyFeatureDataAlt,
    dummyMetaData,
    dummyMetaDataAlt
} from "./testSources";
import { ResultList } from "./ResultList";
import { PackageContextProvider } from "@open-pioneer/test-utils/react";
import { BaseFeature } from "@open-pioneer/map/api/BaseFeature";

afterEach(() => {
    vi.restoreAllMocks();
});

it("expect result list to be created successfully", async () => {
    render(
        <PackageContextProvider>
            <ResultList
                resultListInput={{ data: dummyFeatureData, metadata: dummyMetaData }}
                data-testid="result-list"
            />
        </PackageContextProvider>
    );

    const { resultListDiv } = await waitForResultList();
    expect(resultListDiv).toMatchSnapshot();
});

it("expect result list column and row count to match data/metadata", async () => {
    render(
        <PackageContextProvider>
            <ResultList
                resultListInput={{ data: dummyFeatureData, metadata: dummyMetaData }}
                data-testid="result-list"
            />
        </PackageContextProvider>
    );

    const { allHeaderElements, allRows } = await waitForResultList();

    // +1 because of the added selection column
    expect(allHeaderElements.length).toEqual(dummyMetaData.length + 1);
    expect(allRows.length).toEqual(dummyFeatureData.length);
});

it("expect empty data text to be shown", async () => {
    const emptyData: ResultListInput = {
        data: [],
        metadata: dummyMetaData
    };

    let error;
    try {
        render(
            <PackageContextProvider>
                <ResultList resultListInput={emptyData} data-testid="result-list" />
            </PackageContextProvider>
        );
    } catch (e) {
        error = new Error("unexpected failure");
    }

    const { resultListDiv } = await waitForResultList();

    expect(error).not.toBeDefined();
    expect(resultListDiv.textContent).toEqual("noDataMessage");
    expect(resultListDiv).toMatchSnapshot();
});

it("expect empty metadata to throw error", async () => {
    const emptyMetadata: ResultListInput = {
        data: dummyFeatureData,
        metadata: []
    };

    expect(() => {
        render(
            <PackageContextProvider>
                <ResultList resultListInput={emptyMetadata} data-testid="result-list" />
            </PackageContextProvider>
        );
    }).toThrowErrorMatchingSnapshot('"illegalArgumentException"');
});

it("expect getPropertyValue to be used correctly", async () => {
    const getPropertyValueMock = vi.fn((feature) => {
        return feature.properties.b;
    });
    const dummyFeatureData: BaseFeature[] = [
        {
            id: "1",
            properties: {
                "b": "123",
                "c": undefined
            },
            geometry: undefined
        }
    ];
    const dummyMetaData: ResultColumn[] = [
        {
            propertyName: "properties.b",
            displayName: "Spalte B",
            width: 50,
            getPropertyValue: getPropertyValueMock
        }
    ];
    const resultListInput = {
        data: dummyFeatureData,
        metadata: dummyMetaData
    };

    render(
        <PackageContextProvider>
            <ResultList resultListInput={resultListInput} data-testid="result-list" />
        </PackageContextProvider>
    );

    const { allRows } = await waitForResultList();

    expect(getPropertyValueMock).toHaveBeenCalledTimes(dummyFeatureData.length);
    expect(allRows.item(0).children[1]?.textContent).toEqual(dummyFeatureData[0]?.properties?.b);
});

it("expect changes of data and metadata to change full table", async () => {
    const renderResult = render(
        <PackageContextProvider>
            <ResultList
                resultListInput={{ data: dummyFeatureData, metadata: dummyMetaData }}
                data-testid="result-list"
            />
        </PackageContextProvider>
    );

    const { allHeaderElements, allRows } = await waitForResultList();

    // +1 because of the added selection column
    expect(allHeaderElements.length).toEqual(dummyMetaData.length + 1);
    expect(allRows.length).toEqual(dummyFeatureData.length);

    renderResult.rerender(
        <PackageContextProvider>
            <ResultList
                resultListInput={{ data: dummyFeatureDataAlt, metadata: dummyMetaDataAlt }}
                data-testid="result-list"
            />
        </PackageContextProvider>
    );

    const { allHeaderElements: allHeaderElementsAlt, allRows: allRowsAlt } =
        await waitForResultList();

    // Ensure dummydata is different
    expect(allHeaderElements.length).not.toEqual(allHeaderElementsAlt.length);
    expect(allRows.length).not.toEqual(allRowsAlt.length);
    // +1 because of the added selection column
    expect(allHeaderElementsAlt.length).toEqual(dummyMetaDataAlt.length + 1);
    expect(allRowsAlt.length).toEqual(dummyFeatureDataAlt.length);
});

<<<<<<< HEAD
it("expect result list display all data types", async () => {
=======
it("expect selection column to be added", async () => {
>>>>>>> 93de15ae
    render(
        <PackageContextProvider>
            <ResultList
                resultListInput={{ data: dummyFeatureData, metadata: dummyMetaData }}
                data-testid="result-list"
            />
        </PackageContextProvider>
    );

<<<<<<< HEAD
    const { allCells } = await waitForResultList();

    console.log("Gesamtlänge: " + allCells.length);
    allCells.forEach((item, index) => {
        console.log("---------------------------------");
        console.log(index);
        console.log(item.outerHTML);
    });

    expect(allCells.length).toEqual(allCells.length);
=======
    const { selectAllSelect, selectRowSelects } = await waitForResultList();
    expect(selectAllSelect).toBeDefined();
    expect(selectRowSelects).toBeDefined();
    expect(selectRowSelects.length).toEqual(dummyFeatureData.length);
});

it("expect all rows to be selected and deselected", async () => {
    render(
        <PackageContextProvider>
            <ResultList
                resultListInput={{ data: dummyFeatureData, metadata: dummyMetaData }}
                data-testid="result-list"
            />
        </PackageContextProvider>
    );

    const { selectAllSelect, selectRowSelects } = await waitForResultList();
    expect(selectAllSelect).toBeDefined();
    expect(selectRowSelects).toBeDefined();

    expect(selectAllSelect!.checked).toBeFalsy();
    selectRowSelects.forEach((checkbox) => expect(checkbox.checked).toBeFalsy());

    act(() => {
        fireEvent.click(selectAllSelect!);
    });

    expect(selectAllSelect!.checked).toBeTruthy();
    selectRowSelects.forEach((checkbox) => expect(checkbox.checked).toBeTruthy());

    act(() => {
        fireEvent.click(selectAllSelect!);
    });

    expect(selectAllSelect!.checked).toBeFalsy();
    selectRowSelects.forEach((checkbox) => expect(checkbox.checked).toBeFalsy());
>>>>>>> 93de15ae
});

// TODO: Writing tests for:
//  - Test display of all data types (boolean, number, undefined, date)

async function waitForResultList() {
<<<<<<< HEAD
    const { resultListDiv, allHeaderElements, allRows, allCells } = await waitFor(async () => {
        const resultListDiv: HTMLDivElement | null =
            await screen.findByTestId<HTMLDivElement>("result-list");
        if (!resultListDiv) {
            throw new Error("Result list not rendered");
        }
=======
    const { resultListDiv, allHeaderElements, allRows, selectAllSelect, selectRowSelects } =
        await waitFor(async () => {
            const resultListDiv: HTMLDivElement | null =
                await screen.findByTestId<HTMLDivElement>("result-list");
            if (!resultListDiv) {
                throw new Error("Result list not rendered");
            }
>>>>>>> 93de15ae

            const allHeaderElements =
                resultListDiv.querySelectorAll<HTMLTableHeaderCellElement>("thead tr th");

            const allRows = resultListDiv.querySelectorAll<HTMLElement>("tbody tr");

            const selectAllSelect = resultListDiv.querySelector<HTMLInputElement>(
                ".result-list-select-all-checkbox input"
            );

<<<<<<< HEAD
        const allCells = resultListDiv.querySelectorAll<HTMLSelectElement>("tbody td");

        return { resultListDiv, allHeaderElements, allRows, allCells };
    });

    return { resultListDiv, allHeaderElements, allRows, allCells };
=======
            const selectRowSelects = resultListDiv.querySelectorAll<HTMLInputElement>(
                ".result-list-select-row-checkbox input"
            );

            return { resultListDiv, allHeaderElements, allRows, selectAllSelect, selectRowSelects };
        });

    return { resultListDiv, allHeaderElements, allRows, selectAllSelect, selectRowSelects };
>>>>>>> 93de15ae
}<|MERGE_RESOLUTION|>--- conflicted
+++ resolved
@@ -162,32 +162,16 @@
     expect(allRowsAlt.length).toEqual(dummyFeatureDataAlt.length);
 });
 
-<<<<<<< HEAD
-it("expect result list display all data types", async () => {
-=======
 it("expect selection column to be added", async () => {
->>>>>>> 93de15ae
-    render(
-        <PackageContextProvider>
-            <ResultList
-                resultListInput={{ data: dummyFeatureData, metadata: dummyMetaData }}
-                data-testid="result-list"
-            />
-        </PackageContextProvider>
-    );
-
-<<<<<<< HEAD
-    const { allCells } = await waitForResultList();
-
-    console.log("Gesamtlänge: " + allCells.length);
-    allCells.forEach((item, index) => {
-        console.log("---------------------------------");
-        console.log(index);
-        console.log(item.outerHTML);
-    });
-
-    expect(allCells.length).toEqual(allCells.length);
-=======
+    render(
+        <PackageContextProvider>
+            <ResultList
+                resultListInput={{ data: dummyFeatureData, metadata: dummyMetaData }}
+                data-testid="result-list"
+            />
+        </PackageContextProvider>
+    );
+
     const { selectAllSelect, selectRowSelects } = await waitForResultList();
     expect(selectAllSelect).toBeDefined();
     expect(selectRowSelects).toBeDefined();
@@ -224,54 +208,56 @@
 
     expect(selectAllSelect!.checked).toBeFalsy();
     selectRowSelects.forEach((checkbox) => expect(checkbox.checked).toBeFalsy());
->>>>>>> 93de15ae
 });
 
 // TODO: Writing tests for:
 //  - Test display of all data types (boolean, number, undefined, date)
 
 async function waitForResultList() {
-<<<<<<< HEAD
-    const { resultListDiv, allHeaderElements, allRows, allCells } = await waitFor(async () => {
+    const {
+        resultListDiv,
+        allHeaderElements,
+        allRows,
+        allCells,
+        selectAllSelect,
+        selectRowSelects
+    } = await waitFor(async () => {
         const resultListDiv: HTMLDivElement | null =
             await screen.findByTestId<HTMLDivElement>("result-list");
         if (!resultListDiv) {
             throw new Error("Result list not rendered");
         }
-=======
-    const { resultListDiv, allHeaderElements, allRows, selectAllSelect, selectRowSelects } =
-        await waitFor(async () => {
-            const resultListDiv: HTMLDivElement | null =
-                await screen.findByTestId<HTMLDivElement>("result-list");
-            if (!resultListDiv) {
-                throw new Error("Result list not rendered");
-            }
->>>>>>> 93de15ae
-
-            const allHeaderElements =
-                resultListDiv.querySelectorAll<HTMLTableHeaderCellElement>("thead tr th");
-
-            const allRows = resultListDiv.querySelectorAll<HTMLElement>("tbody tr");
-
-            const selectAllSelect = resultListDiv.querySelector<HTMLInputElement>(
-                ".result-list-select-all-checkbox input"
-            );
-
-<<<<<<< HEAD
-        const allCells = resultListDiv.querySelectorAll<HTMLSelectElement>("tbody td");
-
-        return { resultListDiv, allHeaderElements, allRows, allCells };
-    });
-
-    return { resultListDiv, allHeaderElements, allRows, allCells };
-=======
-            const selectRowSelects = resultListDiv.querySelectorAll<HTMLInputElement>(
-                ".result-list-select-row-checkbox input"
-            );
-
-            return { resultListDiv, allHeaderElements, allRows, selectAllSelect, selectRowSelects };
-        });
-
-    return { resultListDiv, allHeaderElements, allRows, selectAllSelect, selectRowSelects };
->>>>>>> 93de15ae
+
+        const allHeaderElements =
+            resultListDiv.querySelectorAll<HTMLTableHeaderCellElement>("thead tr th");
+
+        const allRows = resultListDiv.querySelectorAll<HTMLElement>("tbody tr");
+        const allCells = resultListDiv.querySelectorAll<HTMLElement>("tbody td");
+
+        const selectAllSelect = resultListDiv.querySelector<HTMLInputElement>(
+            ".result-list-select-all-checkbox input"
+        );
+
+        const selectRowSelects = resultListDiv.querySelectorAll<HTMLInputElement>(
+            ".result-list-select-row-checkbox input"
+        );
+
+        return {
+            resultListDiv,
+            allHeaderElements,
+            allRows,
+            allCells,
+            selectAllSelect,
+            selectRowSelects
+        };
+    });
+
+    return {
+        resultListDiv,
+        allHeaderElements,
+        allRows,
+        allCells,
+        selectAllSelect,
+        selectRowSelects
+    };
 }