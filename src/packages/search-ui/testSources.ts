--- conflicted
+++ resolved
@@ -62,18 +62,10 @@
 const getFakeData = async (
     inputValue: string,
     responseData: { text: string }[],
-<<<<<<< HEAD
-    signal?: AbortSignal | undefined,
-    duration = 500
-=======
     timeout: number
->>>>>>> 9bec0b60
 ) => {
-    return new Promise<typeof responseData>((resolve, reject) => {
+    return new Promise<typeof responseData>((resolve) => {
         setTimeout(() => {
-            if (signal?.aborted) {
-                reject(new DOMException("Aborted", "AbortError"));
-            }
             const cp = responseData.filter((item) =>
                 item.text.toLowerCase().includes(inputValue.toLocaleLowerCase())
             );
@@ -92,17 +84,8 @@
 
         return result.features;
     } catch (error) {
-<<<<<<< HEAD
-        if (error == "AbortError") {
-            console.debug("Previous searchquery has been canceled by the user.");
-        } else {
-            console.error(error);
-        }
-        return [];
-=======
         // return [];
         throw new Error("Request failed: " + error);
->>>>>>> 9bec0b60
     }
 };
 export class GeoSearchSource implements DataSource {
@@ -131,20 +114,12 @@
 
 export class FakeStreetSource implements DataSource {
     label: string = "Streets";
-<<<<<<< HEAD
-    async search(
-        inputValue: string,
-        options?: { signal?: AbortSignal | undefined } | undefined
-    ): Promise<Suggestion[]> {
-        const result = await getFakeData(inputValue, fakeStreetData, options?.signal);
-=======
     timeout: number;
     constructor(timeout: number = 250) {
         this.timeout = timeout;
     }
     async search(inputValue: string): Promise<Suggestion[]> {
         const result = await getFakeData(inputValue, fakeStreetData, this.timeout);
->>>>>>> 9bec0b60
         const suggestions = result.map((item, idx) => ({
             id: idx,
             value: idx.toString(),
@@ -155,13 +130,6 @@
 }
 export class FakeCitySource implements DataSource {
     label: string = "Cities";
-<<<<<<< HEAD
-    async search(
-        inputValue: string,
-        options?: { signal?: AbortSignal | undefined } | undefined
-    ): Promise<Suggestion[]> {
-        const result = await getFakeData(inputValue, fakeCityData, options?.signal);
-=======
     timeout: number;
     constructor(timeout: number = 250) {
         this.timeout = timeout;
@@ -169,7 +137,6 @@
     async search(inputValue: string): Promise<Suggestion[]> {
         const result = await getFakeData(inputValue, fakeCityData, this.timeout);
 
->>>>>>> 9bec0b60
         const suggestions = result.map((item, idx) => ({
             id: idx,
             value: idx.toString(),
@@ -182,20 +149,12 @@
 
 export class FakeRiverSource implements DataSource {
     label: string = "Rivers";
-<<<<<<< HEAD
-    async search(
-        inputValue: string,
-        options?: { signal?: AbortSignal | undefined } | undefined
-    ): Promise<Suggestion[]> {
-        const result = await getFakeData(inputValue, fakeRiverData, options?.signal);
-=======
     timeout: number;
     constructor(timeout: number = 250) {
         this.timeout = timeout;
     }
     async search(inputValue: string): Promise<Suggestion[]> {
         const result = await getFakeData(inputValue, fakeRiverData, this.timeout);
->>>>>>> 9bec0b60
         const suggestions = result.map((item, idx) => ({
             id: idx,
             value: idx.toString(),
