--- conflicted
+++ resolved
@@ -3,16 +3,11 @@
 import { Box, FormControl } from "@open-pioneer/chakra-integration";
 import { MapModel, useMapModel } from "@open-pioneer/map";
 import { CommonComponentProps, useCommonComponentProps } from "@open-pioneer/react-utils";
-<<<<<<< HEAD
-import { FC, useCallback } from "react";
+import { FC, useEffect, useState, useCallback } from "react";
 import { AsyncSelect } from "chakra-react-select";
 import { HighlightOption } from "./HighlightOption";
-=======
-import { FC, useEffect, useState } from "react";
-import { AsyncSelect } from "chakra-react-select";
 import { DataSource, Suggestion } from "./api";
 import { SearchController } from "./SearchController";
->>>>>>> c3e19db4
 
 export interface SearchOption {
     value: string;
@@ -37,11 +32,8 @@
     name?: string;
     placeholder?: string;
     closeMenuOnSelect?: boolean;
-<<<<<<< HEAD
     searchTypingDelay?: number;
-=======
     sources: DataSource[];
->>>>>>> c3e19db4
 }
 
 export const Search: FC<SearchProps> = (props) => {
@@ -128,9 +120,7 @@
             return searchGroupOption;
         });
     return filteredData;
-<<<<<<< HEAD
 }
-
 // TODO: This should accept all functions as an utility function, but this is banned by eslint.
 // TODO: It would be better when the delay would not trigger the loading animation
 // eslint-disable-next-line @typescript-eslint/ban-types
@@ -143,32 +133,8 @@
             delayedFunction(...args);
         }, delay);
     };
-=======
-};
+}
 
-export const Search: FC<SearchProps> = (props) => {
-    const { placeholder, closeMenuOnSelect, mapId, sources } = props;
-    const { containerProps } = useCommonComponentProps("search", props);
-    const { map } = useMapModel(mapId);
-    const controller = useController(sources, map);
-    const loadOptions = async (inputValue: string): Promise<SearchGroupOption[]> => {
-        const suggestions = await controller!.search(inputValue);
-        return mapSuggestions(suggestions, sources);
-    };
-
-    return (
-        <Box {...containerProps}>
-            <FormControl alignItems="center">
-                <AsyncSelect
-                    isClearable={true}
-                    placeholder={placeholder}
-                    closeMenuOnSelect={closeMenuOnSelect}
-                    loadOptions={loadOptions}
-                />
-            </FormControl>
-        </Box>
-    );
-};
 function mapSuggestions(suggestions: Suggestion[][], sources: DataSource[]) {
     const options = sources.map((source, index) => ({
         label: source.label,
@@ -190,5 +156,4 @@
     }, [map, sources]);
 
     return controller;
->>>>>>> c3e19db4
 }