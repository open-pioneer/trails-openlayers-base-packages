--- conflicted
+++ resolved
@@ -1,19 +1,11 @@
 // SPDX-FileCopyrightText: 2023 Open Pioneer project (https://github.com/open-pioneer)
 // SPDX-License-Identifier: Apache-2.0
-<<<<<<< HEAD
 import { MapModel, useMapModel } from "@open-pioneer/map";
 import { CommonComponentProps, useCommonComponentProps } from "@open-pioneer/react-utils";
-import { FC, useEffect, useMemo, useRef, useState } from "react";
-import {
-    ActionMeta,
-    AsyncSelect,
-    OptionsOrGroups,
-    SelectInstance,
-    SingleValue
-} from "chakra-react-select";
-import { DataSource } from "./api";
+import { DataSource, SuggestionGroup } from "./api";
+import { FC, useEffect, useRef, useState } from "react";
+import { ActionMeta, AsyncSelect, SelectInstance, SingleValue } from "chakra-react-select";
 import { SearchController } from "./SearchController";
-import { debounce, mapSuggestions } from "./utils";
 import {
     LoadingMessage,
     MenuComp,
@@ -27,22 +19,9 @@
 
 const LOG = createLogger("search-ui:Search");
 const DEFAULT_GROUP_HEADING_BACKGROUND_COLOR = "rgba(211,211,211,0.20)";
+const DEFAULT_TYPING_DELAY = 150;
 
 // TODO: replace with Suggestions!
-=======
-import { isAbortError, createLogger } from "@open-pioneer/core";
-
-import { Box, FormControl } from "@open-pioneer/chakra-integration";
-import { MapModel, useMapModel } from "@open-pioneer/map";
-import { CommonComponentProps, useCommonComponentProps } from "@open-pioneer/react-utils";
-import { FC, useEffect, useState } from "react";
-import { AsyncSelect } from "chakra-react-select";
-import { DataSource, SuggestionGroup } from "./api";
-import { SearchController } from "./SearchController";
-import { HighlightOption } from "./HighlightOption";
-
-const LOG = createLogger("search-ui.Search");
->>>>>>> 9bec0b60
 export interface SearchOption {
     value: string;
     label: string;
@@ -82,7 +61,6 @@
      * Default property of the react select component
      */
     closeMenuOnSelect?: boolean;
-<<<<<<< HEAD
 
     /**
      * Typing delay before the async search query starts after the user types in the search term
@@ -123,55 +101,9 @@
     } = props;
     const { containerProps } = useCommonComponentProps("search", props);
     const { map } = useMapModel(mapId);
-    const controller = useController(sources, map);
     const intl = useIntl();
 
-    const debouncedLoadOptions = useMemo(() => {
-        const loadOptions = async (inputValue: string): Promise<SearchGroupOption[]> => {
-            const suggestions = (await controller?.search(inputValue)) ?? [];
-            return mapSuggestions(suggestions, sources);
-        };
-
-        return debounce(
-            async (
-                inputValue: string,
-                callback: (options: OptionsOrGroups<SearchOption, SearchGroupOption>) => void
-            ) => {
-                try {
-                    const results = await loadOptions(inputValue);
-                    callback(results); // <-- Notice we added here the "await" keyword.
-                } catch (e) {
-                    if (isAbortError(e)) {
-                        LOG.debug("Previous searchquery has been canceled by the user.");
-                    } else {
-                        LOG.error(e);
-                    }
-                }
-            },
-            searchTypingDelay
-        );
-    }, [controller, sources, searchTypingDelay]);
-
-    const displayCss = showDropdownIndicator ? "inherit" : "none";
-    const chakraStyles = {
-        dropdownIndicator: (provided: object) => ({
-            ...provided,
-            display: displayCss
-        }),
-        groupHeading: (provided: object) => ({
-            ...provided,
-            backgroundColor: groupHeadingBackgroundColor || DEFAULT_GROUP_HEADING_BACKGROUND_COLOR
-        })
-=======
-    sources: DataSource[];
-    searchTypingDelay?: number;
-}
-
-export const Search: FC<SearchProps> = (props) => {
-    const { placeholder, closeMenuOnSelect, mapId, sources, searchTypingDelay = 250 } = props;
-    const { containerProps } = useCommonComponentProps("search", props);
-    const { map } = useMapModel(mapId);
-    const controller = useController(sources, searchTypingDelay, map);
+    const controller = useController(sources, searchTypingDelay || DEFAULT_TYPING_DELAY, map);
 
     const loadOptions = async (inputValue: string) => {
         let suggestions: SuggestionGroup[];
@@ -184,7 +116,18 @@
             suggestions = [];
         }
         return mapSuggestions(suggestions);
->>>>>>> 9bec0b60
+    };
+
+    const displayCss = showDropdownIndicator ? "inherit" : "none";
+    const chakraStyles = {
+        dropdownIndicator: (provided: object) => ({
+            ...provided,
+            display: displayCss
+        }),
+        groupHeading: (provided: object) => ({
+            ...provided,
+            backgroundColor: groupHeadingBackgroundColor || DEFAULT_GROUP_HEADING_BACKGROUND_COLOR
+        })
     };
 
     //Typescript doesn't recognize Type SearchOption but rather SingleValue<SearchGroupOption>
@@ -215,13 +158,12 @@
 
     return (
         <Box {...containerProps}>
-<<<<<<< HEAD
             <AsyncSelect<SearchOption, false, SearchGroupOption>
                 ref={selectRef}
                 isClearable={true}
                 placeholder={intl.formatMessage({ id: "searchPlaceholder" })}
                 closeMenuOnSelect={closeMenuOnSelect}
-                loadOptions={debouncedLoadOptions}
+                loadOptions={loadOptions}
                 components={{
                     Option: HighlightOption,
                     NoOptionsMessage: NoOptionsMessage,
@@ -235,21 +177,6 @@
         </Box>
     );
 };
-
-function useController(sources: DataSource[], map: MapModel | undefined) {
-=======
-            <FormControl alignItems="center">
-                <AsyncSelect
-                    isClearable={true}
-                    placeholder={placeholder}
-                    closeMenuOnSelect={closeMenuOnSelect}
-                    loadOptions={loadOptions}
-                    components={{ Option: HighlightOption }}
-                />
-            </FormControl>
-        </Box>
-    );
-};
 function mapSuggestions(suggestions: SuggestionGroup[]) {
     const options = suggestions.map((group) => ({
         label: group.label,
@@ -262,7 +189,6 @@
     searchTypingDelay: number,
     map: MapModel | undefined
 ) {
->>>>>>> 9bec0b60
     const [controller, setController] = useState<SearchController | undefined>(undefined);
     useEffect(() => {
         if (!map) {
