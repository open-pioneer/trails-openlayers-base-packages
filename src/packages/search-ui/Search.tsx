// SPDX-FileCopyrightText: 2023 Open Pioneer project (https://github.com/open-pioneer)
// SPDX-License-Identifier: Apache-2.0
import { Box, FormControl } from "@open-pioneer/chakra-integration";
import { MapModel, useMapModel } from "@open-pioneer/map";
import { CommonComponentProps, useCommonComponentProps } from "@open-pioneer/react-utils";
<<<<<<< HEAD
import { FC, useEffect, useState } from "react";
import { AsyncSelect } from "chakra-react-select";
import { DataSource, Suggestion } from "./api";
import { SearchController } from "./SearchController";
=======
import { FC, useCallback } from "react";
import { AsyncSelect } from "chakra-react-select";
import { HighlightOption } from "./HighlightOption";
>>>>>>> 7303c253

export interface SearchOption {
    value: string;
    label: string;
}

export interface SearchGroupOption {
    label: string;
    options: SearchOption[];
    priority?: number;
}

/**
 * This is for special properties of the Search component
 */
export interface SearchProps extends CommonComponentProps {
    /**
     * The id of the map.
     */
    mapId: string;

    name?: string;
    placeholder?: string;
    closeMenuOnSelect?: boolean;
<<<<<<< HEAD
    sources: DataSource[];
=======
    searchTypingDelay?: number;
>>>>>>> 7303c253
}

export const Search: FC<SearchProps> = (props) => {
    const { placeholder, closeMenuOnSelect, searchTypingDelay } = props;
    const { containerProps } = useCommonComponentProps("search", props);

    const loadOptions = function (inputValue: string, callback: (options: unknown) => void): void {
        setTimeout(async () => {
            // TODO: Move Data- and Sort-Logic to Controller
            //first get the Searchresults
            const filterResult = await filterData(inputValue);
            callback(filterResult);
        }, 250);
    };

    const debouncedLoadOptions = useCallback(
        debounce((inputValue: string, callback: (options: unknown) => void) => {
            loadOptions(inputValue, callback);
        }, searchTypingDelay),
        []
    );

    return (
        <Box {...containerProps}>
            <FormControl alignItems="center">
                <AsyncSelect
                    isClearable={true}
                    name="colors"
                    placeholder={placeholder}
                    closeMenuOnSelect={closeMenuOnSelect}
                    loadOptions={debouncedLoadOptions}
                    components={{ Option: HighlightOption }}
                />
            </FormControl>
        </Box>
    );
};

const dummyData: SearchGroupOption[] = [
    {
        label: "Straßen",
        options: [
            {
                value: "brückenweg",
                label: "Brückenweg"
            },
            {
                value: "vogelgasse",
                label: "Vogelgasse"
            }
        ],
        priority: 2
    },
    {
        label: "Location",
        options: [
            {
                value: "hamburg",
                label: "Hamburg"
            },
            {
                value: "münster",
                label: "Münster"
            },
            {
                value: "bamberg",
                label: "Bamberg"
            }
        ],
        priority: 1
    }
];

let filteredData: SearchGroupOption[] = [];

async function filterData(inputValue: string): Promise<SearchGroupOption[]> {
    // copy dummyData (not deep copy!)
    filteredData = dummyData
        .map((searchTheme) => Object.assign({}, searchTheme))
        .filter((searchGroupOption) => {
            searchGroupOption.options = searchGroupOption.options.filter((singleOption) =>
                singleOption.label.toLowerCase().includes(inputValue.toLowerCase())
            );
            return searchGroupOption;
        });
    return filteredData;
<<<<<<< HEAD
};

export const Search: FC<SearchProps> = (props) => {
    const { placeholder, closeMenuOnSelect, mapId, sources } = props;
    const { containerProps } = useCommonComponentProps("search", props);
    const { map } = useMapModel(mapId);
    const controller = useController(sources, map);
    const loadOptions = async (inputValue: string): Promise<SearchGroupOption[]> => {
        const suggestions = await controller!.search(inputValue);
        return mapSuggestions(suggestions, sources);
    };

    return (
        <Box {...containerProps}>
            <FormControl alignItems="center">
                <AsyncSelect
                    isClearable={true}
                    placeholder={placeholder}
                    closeMenuOnSelect={closeMenuOnSelect}
                    loadOptions={loadOptions}
                />
            </FormControl>
        </Box>
    );
};
function mapSuggestions(suggestions: Suggestion[][], sources: DataSource[]) {
    const options = sources.map((source, index) => ({
        label: source.label,
        options: suggestions[index]?.map((item) => ({ value: item.text, label: item.text })) || []
    }));
    return options;
}
function useController(sources: DataSource[], map: MapModel | undefined) {
    const [controller, setController] = useState<SearchController | undefined>(undefined);
    useEffect(() => {
        if (!map) {
            return;
        }
        const controller = new SearchController({ sources });
        setController(controller);
        return () => {
            setController(undefined);
        };
    }, [map, sources]);

    return controller;
=======
}

// TODO: This should accept all functions as an utility function, but this is banned by eslint.
// TODO: It would be better when the delay would not trigger the loading animation
// eslint-disable-next-line @typescript-eslint/ban-types
function debounce<T extends Function>(delayedFunction: T, delay = 250) {
    let timeout: NodeJS.Timeout | string | number | undefined;

    return (...args: unknown[]) => {
        timeout && clearTimeout(timeout);
        timeout = setTimeout(() => {
            delayedFunction(...args);
        }, delay);
    };
>>>>>>> 7303c253
}<|MERGE_RESOLUTION|>--- conflicted
+++ resolved
@@ -3,16 +3,11 @@
 import { Box, FormControl } from "@open-pioneer/chakra-integration";
 import { MapModel, useMapModel } from "@open-pioneer/map";
 import { CommonComponentProps, useCommonComponentProps } from "@open-pioneer/react-utils";
-<<<<<<< HEAD
-import { FC, useEffect, useState } from "react";
+import { FC, useCallback, useEffect, useState } from "react";
 import { AsyncSelect } from "chakra-react-select";
 import { DataSource, Suggestion } from "./api";
 import { SearchController } from "./SearchController";
-=======
-import { FC, useCallback } from "react";
-import { AsyncSelect } from "chakra-react-select";
 import { HighlightOption } from "./HighlightOption";
->>>>>>> 7303c253
 
 export interface SearchOption {
     value: string;
@@ -37,102 +32,12 @@
     name?: string;
     placeholder?: string;
     closeMenuOnSelect?: boolean;
-<<<<<<< HEAD
     sources: DataSource[];
-=======
     searchTypingDelay?: number;
->>>>>>> 7303c253
 }
 
 export const Search: FC<SearchProps> = (props) => {
-    const { placeholder, closeMenuOnSelect, searchTypingDelay } = props;
-    const { containerProps } = useCommonComponentProps("search", props);
-
-    const loadOptions = function (inputValue: string, callback: (options: unknown) => void): void {
-        setTimeout(async () => {
-            // TODO: Move Data- and Sort-Logic to Controller
-            //first get the Searchresults
-            const filterResult = await filterData(inputValue);
-            callback(filterResult);
-        }, 250);
-    };
-
-    const debouncedLoadOptions = useCallback(
-        debounce((inputValue: string, callback: (options: unknown) => void) => {
-            loadOptions(inputValue, callback);
-        }, searchTypingDelay),
-        []
-    );
-
-    return (
-        <Box {...containerProps}>
-            <FormControl alignItems="center">
-                <AsyncSelect
-                    isClearable={true}
-                    name="colors"
-                    placeholder={placeholder}
-                    closeMenuOnSelect={closeMenuOnSelect}
-                    loadOptions={debouncedLoadOptions}
-                    components={{ Option: HighlightOption }}
-                />
-            </FormControl>
-        </Box>
-    );
-};
-
-const dummyData: SearchGroupOption[] = [
-    {
-        label: "Straßen",
-        options: [
-            {
-                value: "brückenweg",
-                label: "Brückenweg"
-            },
-            {
-                value: "vogelgasse",
-                label: "Vogelgasse"
-            }
-        ],
-        priority: 2
-    },
-    {
-        label: "Location",
-        options: [
-            {
-                value: "hamburg",
-                label: "Hamburg"
-            },
-            {
-                value: "münster",
-                label: "Münster"
-            },
-            {
-                value: "bamberg",
-                label: "Bamberg"
-            }
-        ],
-        priority: 1
-    }
-];
-
-let filteredData: SearchGroupOption[] = [];
-
-async function filterData(inputValue: string): Promise<SearchGroupOption[]> {
-    // copy dummyData (not deep copy!)
-    filteredData = dummyData
-        .map((searchTheme) => Object.assign({}, searchTheme))
-        .filter((searchGroupOption) => {
-            searchGroupOption.options = searchGroupOption.options.filter((singleOption) =>
-                singleOption.label.toLowerCase().includes(inputValue.toLowerCase())
-            );
-            return searchGroupOption;
-        });
-    return filteredData;
-<<<<<<< HEAD
-};
-
-export const Search: FC<SearchProps> = (props) => {
-    const { placeholder, closeMenuOnSelect, mapId, sources } = props;
+    const { placeholder, closeMenuOnSelect, mapId, sources, searchTypingDelay } = props;
     const { containerProps } = useCommonComponentProps("search", props);
     const { map } = useMapModel(mapId);
     const controller = useController(sources, map);
@@ -141,6 +46,13 @@
         return mapSuggestions(suggestions, sources);
     };
 
+    const debouncedLoadOptions = useCallback(
+        debounce(async (inputValue: string, callback: (options: unknown) => void) => {
+            const results = await loadOptions(inputValue);
+            callback(results);
+        }, searchTypingDelay),
+        [controller]
+    );
     return (
         <Box {...containerProps}>
             <FormControl alignItems="center">
@@ -148,7 +60,8 @@
                     isClearable={true}
                     placeholder={placeholder}
                     closeMenuOnSelect={closeMenuOnSelect}
-                    loadOptions={loadOptions}
+                    loadOptions={debouncedLoadOptions}
+                    components={{ Option: HighlightOption }}
                 />
             </FormControl>
         </Box>
@@ -175,7 +88,6 @@
     }, [map, sources]);
 
     return controller;
-=======
 }
 
 // TODO: This should accept all functions as an utility function, but this is banned by eslint.
@@ -190,5 +102,4 @@
             delayedFunction(...args);
         }, delay);
     };
->>>>>>> 7303c253
 }