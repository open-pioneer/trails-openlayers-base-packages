--- conflicted
+++ resolved
@@ -16,21 +16,6 @@
     "scripts": {
         "build": "build-pioneer-package"
     },
-<<<<<<< HEAD
-    "peerDependencies": {
-        "@conterra/reactivity-core": "^0.4.0",
-        "@open-pioneer/chakra-integration": "^1.1.3",
-        "@open-pioneer/core": "^1.2.3",
-        "@open-pioneer/http": "^2.1.8",
-        "@open-pioneer/react-utils": "^1.0.0",
-        "@open-pioneer/runtime": "^2.1.6",
-        "@types/proj4": "^2.5.2",
-        "ol": "^9.2.4",
-        "proj4": "^2.9.0",
-        "react": "^18.3.1",
-        "react-dom": "^18.3.1",
-        "react-use": "^17.5.1"
-=======
     "dependencies": {
         "@open-pioneer/chakra-integration": "catalog:",
         "@open-pioneer/core": "catalog:",
@@ -43,8 +28,8 @@
         "react": "catalog:",
         "react-dom": "catalog:",
         "react-use": "catalog:",
-        "uuid": "catalog:"
->>>>>>> 377de9f4
+        "uuid": "catalog:",
+        "@conterra/reactivity-core": "catalog:"
     },
     "devDependencies": {
         "@open-pioneer/map-test-utils": "workspace:^",
