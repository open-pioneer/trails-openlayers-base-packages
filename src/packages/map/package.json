--- conflicted
+++ resolved
@@ -8,12 +8,8 @@
     },
     "peerDependencies": {
         "@open-pioneer/chakra-integration": "^1.1.1",
-<<<<<<< HEAD
-        "@open-pioneer/core": "^1.2.0",
+        "@open-pioneer/core": "^1.2.1",
         "@open-pioneer/http": "^2.1.0",
-=======
-        "@open-pioneer/core": "^1.2.1",
->>>>>>> 07b608c7
         "@open-pioneer/react-utils": "workspace:^",
         "@open-pioneer/runtime": "^2.0.2",
         "@types/proj4": "^2.5.2",
