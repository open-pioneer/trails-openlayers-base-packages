// SPDX-FileCopyrightText: 2023-2025 Open Pioneer project (https://github.com/open-pioneer)
// SPDX-License-Identifier: Apache-2.0
import { createLogger, Resource } from "@open-pioneer/core";
import { HttpService } from "@open-pioneer/http";
import { PackageIntl, Service, ServiceOptions } from "@open-pioneer/runtime";
import OlMap from "ol/Map";
import { MapConfig, MapConfigProvider, MapModel, MapRegistry } from "./api";
import { createMapModel } from "./model/createMapModel";
import { MapModelImpl } from "./model/MapModelImpl";
import { LayerFactory } from "./model/layers/LayerFactory";

const LOG = createLogger("map:MapRegistry");

interface References {
    providers: MapConfigProvider[];
    httpService: HttpService;
    layerFactory: LayerFactory;
}

type ModelJobResult =
    | { kind: "model"; model: MapModelImpl; listener: Resource }
    | { kind: "error"; error: Error };

export class MapRegistryImpl implements Service, MapRegistry {
    #intl: PackageIntl;
    #httpService: HttpService;
    #layerFactory: LayerFactory;

    #configProviders = new Map<string, MapConfigProvider>();
    #entries = new Map<string, ModelJobResult>();
    #modelCreationJobs = new Map<string, Promise<ModelJobResult>>();
    #modelsByOlMap = new WeakMap<OlMap, MapModel>();
    #destroyed = false;

    constructor({ references, intl }: ServiceOptions<References>) {
        this.#intl = intl;
        this.#httpService = references.httpService;
        this.#layerFactory = references.layerFactory;

        const providers = references.providers;
        for (const provider of providers) {
            this.#configProviders.set(provider.mapId, provider);
        }
    }

    destroy(): void {
        if (this.#destroyed) {
            return;
        }

        LOG.debug(`Destroy map registry and all maps`);
        this.#destroyed = true;
        this.#entries.forEach((entry) => {
            if (entry.kind === "model") {
                entry.listener.destroy();
                entry.model.destroy();
            }
        });
        this.#entries.clear();
        this.#modelCreationJobs.clear();
    }

    async getMapModel(mapId: string): Promise<MapModel | undefined> {
        if (this.#destroyed) {
            throw new Error("MapRegistry has already been destroyed.");
        }

        const entry = this.#entries.get(mapId);
        if (entry) {
            return unbox(entry);
        }

        const creationJob = this.#modelCreationJobs.get(mapId);
        if (creationJob) {
            return await waitForResult(creationJob);
        }

        const provider = this.#configProviders.get(mapId);
        if (!provider) {
            LOG.debug(`Failed to find a config provider for map id '${mapId}'.`);
            return undefined;
        }

        return await this.#createMapModel(mapId, () => provider.getMapConfig());
    }

    async expectMapModel(mapId: string): Promise<MapModel> {
        const model = await this.getMapModel(mapId);
        if (!model) {
            throw new Error(`No configuration available for map with id '${mapId}'.`);
        }
        return model;
    }

    async createMapModel(mapId: string, options?: MapConfig): Promise<MapModel> {
        if (this.#destroyed) {
            throw new Error("MapRegistry has already been destroyed.");
        }
        if (this.#entries.has(mapId)) {
            throw new Error(`Map id '${mapId}' is not unique.`);
        }
        if (this.#modelCreationJobs.has(mapId)) {
            throw new Error(`A map with the id '${mapId}' is already under construction.`);
        }
        return await this.#createMapModel(mapId, () => Promise.resolve(options ?? {}));
    }

    getMapModelByRawInstance(olMap: OlMap): MapModel | undefined {
        return this.#modelsByOlMap.get(olMap);
    }

    // Wrapper method to ensure that in-progress construction of maps can be observed.
    #createMapModel(
        mapId: string,
        configProvider: () => Promise<MapConfig>
    ): Promise<MapModelImpl> {
        const creationJob = this.#modelCreationJobs.get(mapId);
        if (creationJob) {
            throw new Error("Internal error: a map model is already being created for this mapId");
        }

        const modelPromise = this.#createMapModelImpl(mapId, configProvider)
            .then((mapModel) => {
                if (this.#destroyed) {
                    mapModel.destroy();
                    throw new Error(`MapRegistry has been destroyed.`);
                }

                const listener = mapModel.on("destroy", () => {
                    // Allow id reuse for dynamically created maps
                    if (this.#isDynamic(mapId)) {
                        const currentEntry = this.#entries.get(mapId);
                        if (currentEntry === entry) {
                            this.#entries.delete(mapId);
                        }
                    }
                });

                const entry: ModelJobResult = { kind: "model", model: mapModel, listener };
                this.#entries.set(mapId, entry);
                this.#modelCreationJobs.delete(mapId);
                this.#modelsByOlMap.set(mapModel.olMap, mapModel);
                return entry;
            })
            .catch((cause) => {
                const error = new Error(`Failed to construct map '${mapId}'`, { cause });
                const entry: ModelJobResult = { kind: "error", error };
                this.#modelCreationJobs.delete(mapId);
                if (!this.#isDynamic(mapId)) {
                    // Don't store errors for dynamically created maps (the caller already got the error via promise).
                    this.#entries.set(mapId, entry);
                }
                return entry;
            });
        this.#modelCreationJobs.set(mapId, modelPromise);
        return waitForResult(modelPromise);
    }

    async #createMapModelImpl(
        mapId: string,
        configProvider: () => Promise<MapConfig>
    ): Promise<MapModelImpl> {
        LOG.info(`Creating map with id '${mapId}'`);
<<<<<<< HEAD
        const mapConfig = await provider.getMapConfig({
            layerFactory: this.#layerFactory
        });
=======
        const mapConfig = await configProvider();
>>>>>>> 2c8b6177
        const mapModel = await createMapModel(mapId, mapConfig, this.#intl, this.#httpService);
        return mapModel;
    }

    #isDynamic(mapId: string): boolean {
        return !this.#configProviders.has(mapId);
    }
}

async function waitForResult(job: Promise<ModelJobResult>): Promise<MapModelImpl> {
    return unbox(await job);
}

function unbox(entry: ModelJobResult): MapModelImpl {
    if (entry.kind === "error") {
        throw entry.error;
    }
    return entry.model;
}<|MERGE_RESOLUTION|>--- conflicted
+++ resolved
@@ -81,7 +81,11 @@
             return undefined;
         }
 
-        return await this.#createMapModel(mapId, () => provider.getMapConfig());
+        return await this.#createMapModel(mapId, () =>
+            provider.getMapConfig({
+                layerFactory: this.#layerFactory
+            })
+        );
     }
 
     async expectMapModel(mapId: string): Promise<MapModel> {
@@ -161,13 +165,7 @@
         configProvider: () => Promise<MapConfig>
     ): Promise<MapModelImpl> {
         LOG.info(`Creating map with id '${mapId}'`);
-<<<<<<< HEAD
-        const mapConfig = await provider.getMapConfig({
-            layerFactory: this.#layerFactory
-        });
-=======
         const mapConfig = await configProvider();
->>>>>>> 2c8b6177
         const mapModel = await createMapModel(mapId, mapConfig, this.#intl, this.#httpService);
         return mapModel;
     }
