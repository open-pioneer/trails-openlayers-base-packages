// SPDX-FileCopyrightText: 2023-2025 Open Pioneer project (https://github.com/open-pioneer)
// SPDX-License-Identifier: Apache-2.0

import { Feature } from "ol";
import OlMap from "ol/Map";
import { Coordinate } from "ol/coordinate";
import { Extent, createEmpty, extend, getArea, getCenter } from "ol/extent";
import { Geometry } from "ol/geom";
import VectorLayer from "ol/layer/Vector";
import VectorSource from "ol/source/Vector";
import { Fill, Icon, Stroke, Style } from "ol/style";
import { toFunction as toStyleFunction } from "ol/style/Style";
import {
    DisplayTarget,
    Highlight,
    HighlightOptions,
    HighlightStyle,
    HighlightZoomOptions,
    MapModel,
    ZoomOptions
} from "../api/MapModel";
import mapMarkerUrl from "../assets/images/mapMarker.png?url";
import { FeatureLike } from "ol/Feature";
<<<<<<< HEAD
import { SimpleLayer } from "../api";
=======
import { calculateBufferedExtent, TOPMOST_LAYER_Z } from "../api";
>>>>>>> 46a38006
import { Type } from "ol/geom/Geometry";

type HighlightStyleType = keyof HighlightStyle;

const DEFAULT_OL_POINT_ZOOM_LEVEL = 17;
const DEFAULT_OL_MAX_ZOOM_LEVEL = 20;
const DEFAULT_VIEW_PADDING = { top: 50, right: 20, bottom: 10, left: 20 };

export class Highlights {
    private map: MapModel;
    private olMap: OlMap;

    private olLayer: VectorLayer<VectorSource, Feature>;
    private layer: SimpleLayer;
    private olSource: VectorSource<Feature<Geometry>>;
    private activeHighlights: Set<Highlight>;

    constructor(map: MapModel) {
        this.map = map;
        this.olMap = this.map.olMap;
        this.olSource = new VectorSource({
            features: undefined
        });
        this.olLayer = new VectorLayer({
            className: "highlight-layer",
            source: this.olSource,
            style: function (feature, resolution) {
                return resolveStyle(feature, resolution);
            }
        });
        this.layer = new SimpleLayer({
            title: "highlight-layer",
            internal: true,
            olLayer: this.olLayer
        });
        map.layers.addLayer(this.layer, { at: "topmost" });

        this.activeHighlights = new Set();
    }

    /**
     * Getter for Hightlightlayer
     * @returns Highlights.olLayer
     */
    getLayer() {
        return this.olLayer;
    }

    /**
     * This method removes all highlights before destroying the class
     */
    destroy() {
        this.clearHighlight();
    }

    /**
     * Method of filtering out objects that are not geometry or have no property geometry.
     */
    #filterGeoobjects(geoObjects: DisplayTarget[]): Geometry[] {
        const geometries: Geometry[] = [];
        geoObjects.forEach((item) => {
            if ("getType" in item) geometries.push(item);
            if ("geometry" in item && item.geometry) geometries.push(item.geometry);
        });
        return geometries;
    }

    /**
     * This method displays geometries or BaseFeatures with optional styling in the map
     */
    addHighlight(displayTarget: DisplayTarget[], highlightOptions: HighlightOptions | undefined) {
        const geometries = this.#filterGeoobjects(displayTarget);

        if (geometries.length === 0) {
            return {
                get isActive() {
                    return false;
                },
                destroy() {}
            };
        }

        const features = geometries.map((geometry) => {
            const type = geometry.getType();
            const feature = new Feature({
                type: type,
                geometry: geometry
            });
            feature.setStyle(getOwnStyle(type, highlightOptions?.highlightStyle));
            return feature;
        });

        const source = this.olSource;
        const highlights = this.activeHighlights;
        const highlight: Highlight = {
            get isActive() {
                return highlights.has(highlight);
            },
            destroy() {
                if (!this.isActive) {
                    return;
                }

                for (const feature of features) {
                    source.removeFeature(feature);
                }
                highlights.delete(highlight);
            }
        };

        source.addFeatures(features);
        this.activeHighlights.add(highlight);
        return highlight;
    }

    /**
     * This method zoom to geometries or BaseFeatures
     */
    zoomToHighlight(displayTarget: DisplayTarget[], options: ZoomOptions | undefined) {
        const geometries = this.#filterGeoobjects(displayTarget);

        if (geometries.length === 0) {
            return;
        }

        let extent = createEmpty();
        for (const geometry of geometries) {
            extent = extend(extent, geometry!.getExtent());
        }

        const bufferParameter = options?.buffer;
        if (typeof bufferParameter === "number") {
            extent = calculateBufferedExtent(extent, bufferParameter);
        }

        const center = getCenter(extent);
        const isPoint = getArea(extent) === 0;
        const zoomScale = isPoint
            ? (options?.pointZoom ?? DEFAULT_OL_POINT_ZOOM_LEVEL)
            : (options?.maxZoom ?? DEFAULT_OL_MAX_ZOOM_LEVEL);
        setCenter(this.olMap, center);

        const {
            top = 0,
            right = 0,
            bottom = 0,
            left = 0
        } = options?.viewPadding ?? DEFAULT_VIEW_PADDING;
        const padding = [top, right, bottom, left];
        zoomTo(this.olMap, extent, zoomScale, padding);
    }

    /**
     * This method displays geometries or BaseFeatures with optional styling in the map and executed a zoom
     */
    addHighlightAndZoom(
        displayTarget: DisplayTarget[],
        highlightZoomStyle: HighlightZoomOptions | undefined
    ) {
        const result = this.addHighlight(displayTarget, highlightZoomStyle);
        this.zoomToHighlight(displayTarget, highlightZoomStyle);
        return result;
    }

    clearHighlight() {
        for (const highlight of this.activeHighlights) {
            highlight.destroy();
        }
    }
}

function setCenter(olMap: OlMap, coordinates: Coordinate | undefined) {
    coordinates && coordinates.length && olMap.getView().setCenter(coordinates);
}

function zoomTo(
    olMap: OlMap,
    extent: Extent | undefined,
    zoomLevel: number | undefined,
    padding: number[]
) {
    if (extent) {
        olMap.getView().fit(extent, { maxZoom: zoomLevel, padding: padding });
    } else {
        zoomLevel && olMap.getView().setZoom(zoomLevel);
    }
}

/**
 * Returns the appropriate style from the user's highlightStyle or falls back to the default style
 */
function resolveStyle(feature: FeatureLike, resolution: number) {
    const type: keyof typeof defaultHighlightStyle = feature.get("type");
    const style = toStyleFunction(getDefaultStyle(type));
    return style(feature, resolution);
}

/**
 * This method creates styling for a highlight based on the optional style information or the default style
 */
function getOwnStyle(type: Type, highlightStyle: HighlightStyle | undefined) {
    if (highlightStyle && type in highlightStyle) {
        const supportedType = type as HighlightStyleType;
        const ownStyle = highlightStyle[supportedType];
        return ownStyle ? ownStyle : getDefaultStyle(type);
    } else {
        return getDefaultStyle(type);
    }
}

/**
 * This returns default styling for a highlight
 */
function getDefaultStyle(type: Type) {
    if (type in defaultHighlightStyle) {
        const supportedType = type as HighlightStyleType;
        return defaultHighlightStyle[supportedType];
    } else {
        return defaultHighlightStyle.Polygon;
    }
}

/**
 * Default styling for highlights
 */
const defaultHighlightStyle = {
    "Point": new Style({
        image: new Icon({
            anchor: [0.5, 1],
            src: mapMarkerUrl
        })
    }),
    "MultiPoint": new Style({
        image: new Icon({
            anchor: [0.5, 1],
            src: mapMarkerUrl
        })
    }),
    "LineString": [
        new Style({
            stroke: new Stroke({
                color: "#fff",
                width: 5
            })
        }),
        new Style({
            stroke: new Stroke({
                color: "#00ffff",
                width: 3
            })
        })
    ],
    "MultiLineString": [
        new Style({
            stroke: new Stroke({
                color: "#fff",
                width: 5
            })
        }),
        new Style({
            stroke: new Stroke({
                color: "#00ffff",
                width: 3
            })
        })
    ],
    "Polygon": [
        new Style({
            stroke: new Stroke({
                color: "#fff",
                width: 5
            })
        }),
        new Style({
            stroke: new Stroke({
                color: "#00ffff",
                width: 3
            }),
            fill: new Fill({
                color: "rgba(224,255,255,0.35)"
            })
        })
    ],
    "MultiPolygon": [
        new Style({
            stroke: new Stroke({
                color: "#fff",
                width: 5
            })
        }),
        new Style({
            stroke: new Stroke({
                color: "#00ffff",
                width: 3
            }),
            fill: new Fill({
                color: "rgba(224,255,255,0.35)"
            })
        })
    ]
};<|MERGE_RESOLUTION|>--- conflicted
+++ resolved
@@ -21,11 +21,7 @@
 } from "../api/MapModel";
 import mapMarkerUrl from "../assets/images/mapMarker.png?url";
 import { FeatureLike } from "ol/Feature";
-<<<<<<< HEAD
-import { SimpleLayer } from "../api";
-=======
-import { calculateBufferedExtent, TOPMOST_LAYER_Z } from "../api";
->>>>>>> 46a38006
+import { calculateBufferedExtent, SimpleLayer } from "../api";
 import { Type } from "ol/geom/Geometry";
 
 type HighlightStyleType = keyof HighlightStyle;
