--- conflicted
+++ resolved
@@ -3,18 +3,7 @@
 import { batch, reactive, reactiveSet } from "@conterra/reactivity-core";
 import { createLogger } from "@open-pioneer/core";
 import OlBaseLayer from "ol/layer/Base";
-<<<<<<< HEAD
-import { Layer, LayerCollection, LayerRetrievalOptions } from "../api";
-=======
-import {
-    LayerCollection,
-    LayerCollectionEvents,
-    Layer,
-    LayerRetrievalOptions,
-    AnyLayer,
-    Sublayer
-} from "../api";
->>>>>>> 377de9f4
+import { Layer, LayerCollection, LayerRetrievalOptions, AnyLayer, Sublayer } from "../api";
 import { AbstractLayer } from "./AbstractLayer";
 import { AbstractLayerBase } from "./AbstractLayerBase";
 import { MapModelImpl } from "./MapModelImpl";
@@ -39,11 +28,7 @@
     #map: MapModelImpl;
 
     /** Top level layers (base layers, operational layers). No sublayers. */
-<<<<<<< HEAD
-    #topLevelLayers = reactiveSet<AbstractLayer>();
-=======
-    #topLevelLayers = new Set<LayerType>();
->>>>>>> 377de9f4
+    #topLevelLayers = reactiveSet<LayerType>();
 
     /** Index of _all_ layer instances, including sublayers. */
     #layersById = new Map<string, LayerBaseType>();
@@ -52,11 +37,7 @@
     #layersByOlLayer: WeakMap<OlBaseLayer, LayerType> = new WeakMap();
 
     /** Currently active base layer. */
-<<<<<<< HEAD
-    #activeBaseLayer = reactive<AbstractLayer>();
-=======
-    #activeBaseLayer: LayerType | undefined;
->>>>>>> 377de9f4
+    #activeBaseLayer = reactive<LayerType>();
 
     /** next z-index for operational layer. currently just auto-increments. */
     #nextIndex = OPERATION_LAYER_INITIAL_Z;
@@ -86,13 +67,8 @@
         return this.getAllLayers().filter((layer) => layer.isBaseLayer);
     }
 
-<<<<<<< HEAD
-    getActiveBaseLayer(): AbstractLayer | undefined {
+    getActiveBaseLayer(): Layer | undefined {
         return this.#activeBaseLayer.value;
-=======
-    getActiveBaseLayer(): Layer | undefined {
-        return this.#activeBaseLayer;
->>>>>>> 377de9f4
     }
 
     activateBaseLayer(id: string | undefined): boolean {
@@ -192,29 +168,18 @@
         this.#map.olMap.removeLayer(model.olLayer);
         this.#topLevelLayers.delete(model);
         this.#unIndexLayer(model);
-<<<<<<< HEAD
         if (this.#activeBaseLayer.value === model) {
-            this.#updateBaseLayer(this.getBaseLayers()[0]);
-=======
-        if (this.#activeBaseLayer === model) {
             const newBaselayer = this.getBaseLayers()[0];
             if (newBaselayer) {
                 checkLayerInstance(newBaselayer);
             }
             this.#updateBaseLayer(newBaselayer);
->>>>>>> 377de9f4
         }
         model.destroy();
     }
 
-<<<<<<< HEAD
-    #updateBaseLayer(newBaseLayer: AbstractLayer | undefined) {
-        const oldBaseLayer = this.#activeBaseLayer.value;
-        if (oldBaseLayer === newBaseLayer) {
-=======
     #updateBaseLayer(model: LayerType | undefined) {
-        if (this.#activeBaseLayer === model) {
->>>>>>> 377de9f4
+        if (this.#activeBaseLayer.value === model) {
             return;
         }
 
@@ -224,14 +189,14 @@
             };
 
             LOG.debug(
-                `Switching active base layer from ${getId(oldBaseLayer)} to ${getId(newBaseLayer)}`
+                `Switching active base layer from ${getId(this.#activeBaseLayer.value)} to ${getId(model)}`
             );
         }
 
         batch(() => {
-            oldBaseLayer?.__setVisible(false);
-            this.#activeBaseLayer.value = newBaseLayer;
-            newBaseLayer?.__setVisible(true);
+            this.#activeBaseLayer.value?.__setVisible(false);
+            this.#activeBaseLayer.value = model;
+            model?.__setVisible(true);
         });
     }
 
