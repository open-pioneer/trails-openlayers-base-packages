--- conflicted
+++ resolved
@@ -2,7 +2,6 @@
 // SPDX-License-Identifier: Apache-2.0
 import { EventEmitter, createLogger } from "@open-pioneer/core";
 import { v4 as uuid4v } from "uuid";
-<<<<<<< HEAD
 import {
     batch,
     computed,
@@ -11,10 +10,7 @@
     reactiveMap,
     ReadonlyReactive
 } from "@conterra/reactivity-core";
-import { LayerBase, LayerBaseEvents, Sublayer } from "../api";
-=======
 import { AnyLayerBaseType, AnyLayerTypes, LayerBaseEvents, Sublayer } from "../api";
->>>>>>> 377de9f4
 import { MapModelImpl } from "./MapModelImpl";
 import { SublayersCollectionImpl } from "./SublayersCollectionImpl";
 
