--- conflicted
+++ resolved
@@ -8,12 +8,8 @@
  *
  * @internal
  */
-<<<<<<< HEAD
-export { MapRegistry as MapRegistryImpl } from "./MapRegistry";
+export { MapRegistry } from "./MapRegistry";
 
-=======
-export { MapRegistryImpl } from "./MapRegistryImpl";
->>>>>>> 4b3dae73
 /**
  * Exported for the `@open-pioneer/map-test-utils` package.
  *
@@ -21,8 +17,4 @@
  *
  * @internal
  */
-<<<<<<< HEAD
-export { LayerFactory } from "./LayerFactory";
-=======
-export { LayerFactory } from "./model/layers/LayerFactory";
->>>>>>> 4b3dae73
+export { LayerFactory } from "./LayerFactory";