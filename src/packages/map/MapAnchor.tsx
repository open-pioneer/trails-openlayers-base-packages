--- conflicted
+++ resolved
@@ -42,16 +42,9 @@
 }
 
 export function MapAnchor(props: MapAnchorProps): JSX.Element {
-<<<<<<< HEAD
     const { position = defaultPosition, children, horizontalGap, verticalGap } = props;
     const { containerProps } = useCommonComponentProps("map-anchor", props);
-    const { map, padding } = useMapContext();
-    const overlayContainer = map.getOverlayContainerStopEvent();
-
-=======
-    const { position = defaultPosition, className, children, horizontalGap, verticalGap } = props;
     const { padding, mapAnchorsHost } = useMapContext();
->>>>>>> a426a30c
     return createPortal(
         <Box
             {...containerProps}
