--- conflicted
+++ resolved
@@ -1,11 +1,8 @@
 // SPDX-FileCopyrightText: con terra GmbH and contributors
 // SPDX-License-Identifier: Apache-2.0
 export * from "./api";
-<<<<<<< HEAD
 export { useCenter, useFormatting, useProjection, useResolution, useScale } from "./hooks";
-=======
 export { MapAnchor, type MapAnchorProps, type MapAnchorPosition } from "./MapAnchor";
->>>>>>> 7a609ad6
 export { MapContainer, type MapContainerProps, type MapPadding } from "./MapContainer";
 export { getProjection, registerProjections, type ProjectionDefinition } from "./projections";
 export {
