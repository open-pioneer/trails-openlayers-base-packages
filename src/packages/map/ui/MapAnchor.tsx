// SPDX-FileCopyrightText: 2023 Open Pioneer project (https://github.com/open-pioneer)
// SPDX-License-Identifier: Apache-2.0
import { Box } from "@open-pioneer/chakra-integration";
import { CommonComponentProps, useCommonComponentProps } from "@open-pioneer/react-utils";
import { ReactNode } from "react";
import { createPortal } from "react-dom";
<<<<<<< HEAD
import { MapPadding } from "../api";
import { useMapContainerContext } from "./MapContainerContext";
=======
import { useMapContext } from "./MapContext";
import { computeMapAnchorStyles } from "./computeMapAnchorStyles";
>>>>>>> 397d6170

export type MapAnchorPosition = "top-left" | "top-right" | "bottom-left" | "bottom-right";

const defaultPosition: MapAnchorPosition = "top-right";

export interface MapAnchorProps extends CommonComponentProps {
    /**
     * The position of the anchor container above the map.
     * @default "top-right"
     */
    position?: MapAnchorPosition;

    /**
     * Horizontal gap in pixel applied to anchor container.
     *
     * Applied:
     * - left, if position `*-left`
     * - right, if position `*-right`
     *
     * @default 0
     */
    horizontalGap?: number;

    /**
     * Vertical gap in pixel applied to anchor container.
     *
     * Applied:
     * - top, if position `top-*`
     * - bottom, if position `bottom-*`
     *
     * @default 0 (If position `bottom-*`, default verticalGap == `30`)
     */
    verticalGap?: number;

    children?: ReactNode;
}

export function MapAnchor(props: MapAnchorProps): JSX.Element {
    const { position = defaultPosition, children, horizontalGap, verticalGap } = props;
    const { containerProps } = useCommonComponentProps("map-anchor", props);
<<<<<<< HEAD
    const { padding, mapAnchorsHost } = useMapContainerContext();
=======
    const { mapAnchorsHost } = useMapContext();
>>>>>>> 397d6170

    return createPortal(
        <Box {...containerProps} {...computeMapAnchorStyles(position, horizontalGap, verticalGap)}>
            {children}
        </Box>,
        mapAnchorsHost
    );
}

export function computeAttributionGap(verticalGap?: number): {
    gap: number;
    space: number;
} {
    /**
     * height of the ol attribution component
     * improvement: Get height directly from `Attribution` HTMLDivElement
     */
    const height = 20;

    /**
     * additional space between attribution and map anchor container
     */
    const space = 10;

    return {
        gap: verticalGap === undefined ? height + space : 0,
        space
    };
}<|MERGE_RESOLUTION|>--- conflicted
+++ resolved
@@ -4,13 +4,8 @@
 import { CommonComponentProps, useCommonComponentProps } from "@open-pioneer/react-utils";
 import { ReactNode } from "react";
 import { createPortal } from "react-dom";
-<<<<<<< HEAD
-import { MapPadding } from "../api";
+import { computeMapAnchorStyles } from "./computeMapAnchorStyles";
 import { useMapContainerContext } from "./MapContainerContext";
-=======
-import { useMapContext } from "./MapContext";
-import { computeMapAnchorStyles } from "./computeMapAnchorStyles";
->>>>>>> 397d6170
 
 export type MapAnchorPosition = "top-left" | "top-right" | "bottom-left" | "bottom-right";
 
@@ -51,11 +46,7 @@
 export function MapAnchor(props: MapAnchorProps): JSX.Element {
     const { position = defaultPosition, children, horizontalGap, verticalGap } = props;
     const { containerProps } = useCommonComponentProps("map-anchor", props);
-<<<<<<< HEAD
-    const { padding, mapAnchorsHost } = useMapContainerContext();
-=======
-    const { mapAnchorsHost } = useMapContext();
->>>>>>> 397d6170
+    const { mapAnchorsHost } = useMapContainerContext();
 
     return createPortal(
         <Box {...containerProps} {...computeMapAnchorStyles(position, horizontalGap, verticalGap)}>
