--- conflicted
+++ resolved
@@ -2,32 +2,19 @@
 // SPDX-License-Identifier: Apache-2.0
 import { SimpleLayer } from "@open-pioneer/map";
 import { createServiceOptions, setupMap } from "@open-pioneer/map-test-utils";
-import { NotificationService } from "@open-pioneer/notifier";
 import { PackageContextProvider } from "@open-pioneer/test-utils/react";
 import { act, fireEvent, render, screen, waitFor } from "@testing-library/react";
-<<<<<<< HEAD
-import { Selection, SelectionCompleteEvent, SelectionSourceChangedEvent } from "./Selection";
+import { Selection, SelectionSourceChangedEvent } from "./Selection";
 import { FakePointSelectionSource, NoStatusSelectionSource } from "./test-utils";
 import { VectorLayerSelectionSourceImpl } from "./VectorSelectionSource";
 import { NotificationService } from "@open-pioneer/notifier";
 import { Point } from "ol/geom";
 import { SelectionSource } from "./api";
 import VectorSource from "ol/source/Vector";
-=======
 import { Feature } from "ol";
->>>>>>> 377de9f4
 import GeoJSON from "ol/format/GeoJSON";
-import { Point } from "ol/geom";
 import VectorLayer from "ol/layer/Vector";
-import VectorSource from "ol/source/Vector";
 import { afterEach, expect, it, vi } from "vitest";
-import { SelectionSource } from "./api";
-import { Selection, SelectionSourceChangedEvent } from "./Selection";
-import {
-    FakePointSelectionSource,
-    NoStatusSelectionSource,
-    VectorLayerSelectionSourceImpl
-} from "./selectionSources";
 
 afterEach(() => {
     vi.restoreAllMocks();
