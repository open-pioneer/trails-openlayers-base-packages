--- conflicted
+++ resolved
@@ -12,14 +12,9 @@
 import { useIntl } from "open-pioneer:react-hooks";
 import { FakePointSelectionSource } from "./testSources";
 import { SelectionSource } from "./api";
-<<<<<<< HEAD
 import { InteractionsController } from "./InteractionsController";
-=======
-import DragZoom from "ol/interaction/DragZoom";
-import DragRotateAndZoom from "ol/interaction/DragRotateAndZoom";
 import { PackageIntl } from "@open-pioneer/runtime/i18n";
 import { DragController } from "./DragController";
->>>>>>> 900c160f
 
 /**
  * Properties supported by the {@link Search} component.
@@ -44,11 +39,8 @@
     const intl = useIntl();
     const { mapId, sourceLabel, activeState } = props;
     const { containerProps } = useCommonComponentProps("selection", props);
-<<<<<<< HEAD
     const { map } = useMapModel(mapId);
 
-=======
->>>>>>> 900c160f
     let sources: SelectionSource[] = [];
     const [source, setSource] = useState("");
     const mapState = useMapModel(mapId);
@@ -67,12 +59,9 @@
         }
     }
 
-<<<<<<< HEAD
     const result = useInteractions(map);
     console.log(result);
 
-=======
->>>>>>> 900c160f
     return (
         <Box {...containerProps}>
             <Button isActive={true} leftIcon={<PiUserRectangle />}>
@@ -104,25 +93,15 @@
     };
 }
 
-<<<<<<< HEAD
 function useInteractions(map: MapModel | undefined) {
     const [testResult, setTestResult] = useState("Test");
     const { onInputChanged } = useSelectionState();
 
-=======
-function useDragController(
-    map: MapModel | undefined,
-    intl: PackageIntl,
-    extendHandler: (geometry: Geometry) => void
-) {
-    const [controller, setController] = useState<DragController | undefined>(undefined);
->>>>>>> 900c160f
     useEffect(() => {
         if (!map) {
             return;
         }
 
-<<<<<<< HEAD
         const controller = new InteractionsController(map.olMap);
         // a normal select interaction to handle click
         const select = new SelectInteraction({
@@ -166,7 +145,18 @@
     }, [map]);
 
     return testResult;
-=======
+}
+function useDragController(
+    map: MapModel | undefined,
+    intl: PackageIntl,
+    extendHandler: (geometry: Geometry) => void
+) {
+    const [controller, setController] = useState<DragController | undefined>(undefined);
+    useEffect(() => {
+        if (!map) {
+            return;
+        }
+
         const controller = new DragController(
             map.olMap,
             intl.formatMessage({ id: "tooltip" }),
@@ -179,5 +169,4 @@
         };
     }, [map, intl, extendHandler]);
     return controller;
->>>>>>> 900c160f
 }