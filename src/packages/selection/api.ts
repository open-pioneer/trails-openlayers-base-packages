// SPDX-FileCopyrightText: 2023 Open Pioneer project (https://github.com/open-pioneer)
// SPDX-License-Identifier: Apache-2.0
import type { Geometry } from "ol/geom";
import type { Projection } from "ol/proj";
import type { Extent } from "ol/extent";
<<<<<<< HEAD
import type { EventSource } from "@open-pioneer/core";
import { BaseFeature } from "@open-pioneer/map/api/BaseFeature";
=======
import type { EventSource, Resource } from "@open-pioneer/core";
import { BaseFeature } from "@open-pioneer/map/api/BaseFeature";
import { DeclaredService } from "@open-pioneer/runtime";
import VectorLayer from "ol/layer/Vector";
import VectorSource from "ol/source/Vector";
>>>>>>> e9d81289

/**
 * The status of a selection source.
 *
 * This is used to indicate whether the source is ready for selection.
 */
export type SelectionSourceStatus = "available" | "unavailable" | SelectionSourceStatusObject;

export type SelectionSourceStatusObject =
    | { kind: "available" }
    | {
          kind: "unavailable";

          /**
           * If the status of this source is unavailable, the reason for this can be stored here.
           *
           * This will be displayed by the user interface.
           *
           * If it is not defined, a default message will be displayed instead.
           */
          reason?: string;
      };

/**
 * Represents a result returned by a spatial selection.
 */
export interface SelectionResult extends BaseFeature {
    /**
     * Geometry of the selection result.
     * One should also specify the {@link projection}.
     */
    geometry: Geometry;
}

/** Options passed to a {@link SelectionSource} when triggering a select. */
export interface SelectionOptions {
    /**
     * The maximum number of selection results to request.
     * The selection component currently only supports a certain amount of results (indicated by this value).
     * If a source results more than `maxResults` results, additional results will be ignored.
     */
    maxResults: number;

    /**
     * The current projection of the map.
     * Useful to return the selection result's geometry in the suitable projection, should they differ.
     */
    mapProjection: Projection;

    /**
     * The signal can be used to detect cancellation.
     *
     * You can pass this signal to builtin functions like `fetch` that automatically
     * support cancellation.
     */
    signal: AbortSignal;
}

/** Events emitted by the {@link SelectionSource}. */
export interface SelectionSourceEvents {
    "changed:status": void;
}

/** Optional base type for selection source: the event emitter interface is not required. */
export type SelectionSourceEventBase = EventSource<SelectionSourceEvents>;

/**
 * The user has selected an extent.
 */
export interface ExtentSelection {
    type: "extent";
    extent: Extent;
}

/**
 * The selection made by the user.
 *
 * This is currently always `type: "extent"`, but additional selection kinds
 * may be added in the future.
 *
 * Selection sources should check the `type` and throw an error for unsupported
 * selection kinds in order to remain forwards compatible.
 */
export type SelectionKind = ExtentSelection;

/**
 * An object that allows spatial selection.
 *
 * Developers can create classes that implement this interface for different selection sources.
 *
 * The implementation of `SelectionSourceEventBase` is optional: it is only necessary if the status changes
 * during the lifetime of the selection source.
 * To implement events, you can write `class MySelectionSource extends EventEmitter<SelectionSourceEvents>`.
 *
 */
export interface SelectionSource extends Partial<SelectionSourceEventBase> {
    /**
     * The label of this source.
     *
     * This will be displayed by the user interface during selection source selection.
     */
    readonly label: string;

    /**
     * The optional status of this source. If there is no status defined, it is assumed that the
     * source is always available.
     *
     * This will be displayed by the user interface.
     */
    readonly status?: SelectionSourceStatus;

    /**
     * Performs a selection and returns a list of selection results.
     *
     * Implementations should return the results ordered by priority (best match first), if possible.
     *
     * @param selectionKind The geometry with which to perform the spatial selection. Currently only
     * an extent is supported.
     * @param options see interface documentation {@link SelectionOptions}
<<<<<<< HEAD
     */
    select(selectionKind: SelectionKind, options: SelectionOptions): Promise<SelectionResult[]>;
=======
     */
    select(selectionKind: SelectionKind, options: SelectionOptions): Promise<SelectionResult[]>;
}

export interface VectorLayerSelectionSourceOptions {
    vectorLayer: VectorLayer<VectorSource>;
    label: string;
}

export interface VectorLayerSelectionSource extends Required<SelectionSource>, Resource {}

/**
 * A factory that creates {@link VectorLayerSelectionSource | selection sources} to be used on an
 * OpenLayers VectorLayer with an OpenLayers VectorSource (e.g. layer of the map).
 *
 * Use the interface name `"selection.SelectionSourceFactory"` to obtain an instance of this factory.
 */
export interface VectorLayerSelectionSourceFactory
    extends DeclaredService<"selection.SelectionSourceFactory"> {
    /**
     * Returns a new {@link VectorLayerSelectionSourceImpl} that operates on the given OpenLayers VectorLayer.
     */
    createSelectionSource(options: VectorLayerSelectionSourceOptions): VectorLayerSelectionSource;
>>>>>>> e9d81289
}<|MERGE_RESOLUTION|>--- conflicted
+++ resolved
@@ -3,16 +3,11 @@
 import type { Geometry } from "ol/geom";
 import type { Projection } from "ol/proj";
 import type { Extent } from "ol/extent";
-<<<<<<< HEAD
-import type { EventSource } from "@open-pioneer/core";
-import { BaseFeature } from "@open-pioneer/map/api/BaseFeature";
-=======
 import type { EventSource, Resource } from "@open-pioneer/core";
 import { BaseFeature } from "@open-pioneer/map/api/BaseFeature";
 import { DeclaredService } from "@open-pioneer/runtime";
 import VectorLayer from "ol/layer/Vector";
 import VectorSource from "ol/source/Vector";
->>>>>>> e9d81289
 
 /**
  * The status of a selection source.
@@ -132,10 +127,6 @@
      * @param selectionKind The geometry with which to perform the spatial selection. Currently only
      * an extent is supported.
      * @param options see interface documentation {@link SelectionOptions}
-<<<<<<< HEAD
-     */
-    select(selectionKind: SelectionKind, options: SelectionOptions): Promise<SelectionResult[]>;
-=======
      */
     select(selectionKind: SelectionKind, options: SelectionOptions): Promise<SelectionResult[]>;
 }
@@ -159,5 +150,4 @@
      * Returns a new {@link VectorLayerSelectionSourceImpl} that operates on the given OpenLayers VectorLayer.
      */
     createSelectionSource(options: VectorLayerSelectionSourceOptions): VectorLayerSelectionSource;
->>>>>>> e9d81289
 }