// SPDX-FileCopyrightText: 2023 Open Pioneer project (https://github.com/open-pioneer)
// SPDX-License-Identifier: Apache-2.0

/// <reference types="vitest" />
import { pioneer } from "@open-pioneer/vite-plugin-pioneer";
import react from "@vitejs/plugin-react-swc";
import { resolve } from "node:path";
import { defineConfig, PluginOption } from "vite";
import eslint from "vite-plugin-eslint";
import { visualizer } from "rollup-plugin-visualizer";

// Minimum browser versions supported by generated JS/CSS
// See also:
// - https://vitejs.dev/config/build-options.html#build-target
// - https://esbuild.github.io/api/#target
const targets = ["chrome92", "edge92", "firefox91", "safari14"];

// Generates a stats.html in the output dir to inspect bundle sizes.
// See also: https://github.com/btd/rollup-plugin-visualizer
const visualize = false;

const sampleSites = [
    "samples/map-sample",
    "samples/auth-sample",
    "samples/notify-sample",
    "samples/ogc-feature-sample",
    "samples/test-basemap-switcher",
    "samples/experimental-sidebar",
<<<<<<< HEAD
    "samples/test-search-result-handler"
=======
    "samples/theming-sample"
>>>>>>> 5823ddf6
];

// https://vitejs.dev/config/
export default defineConfig(({ mode }) => {
    const devMode = mode === "development";

    // Allowed values are "DEBUG", "INFO", "WARN", "ERROR"
    const logLevel = devMode ? "INFO" : "WARN";

    return {
        root: resolve(__dirname, "src"),

        // Generates relative urls in html etc.
        base: "./",

        // Vite's build output is written to dist/www
        build: {
            outDir: resolve(__dirname, "dist/www"),
            emptyOutDir: true,
            target: targets
        },

        plugins: [
            pioneer({
                // Whether to include src/index.html in the built output
                rootSite: true,

                // Additional directories to include as html (must contain index.html files)
                sites: [
                    // Include sample sites in the build
                    ...sampleSites
                ],

                // Apps to distribute as .js files for embedded use cases
                apps: []
            }),
            react({
                // react swc plugin transpiles during development.
                // using a recent target allows for better debugging of recent features like private properties (`this.#abc`)
                devTarget: "es2022"
            }),
            eslint(),
            visualize &&
                (visualizer({ gzipSize: true, brotliSize: true, emitFile: true }) as PluginOption)
        ],

        // define global constants
        // See also: https://vitejs.dev/config/shared-options.html#define
        define: {
            __LOG_LEVEL__: JSON.stringify(logLevel)
        },

        // https://vitest.dev/config/
        test: {
            globals: true,
            environment: "happy-dom",
            setupFiles: ["testing/global-setup.ts"]
        }

        // disable hot reloading
        // in dev mode press "r" to trigger reload and make changes active
        // See also: https://vitejs.dev/config/server-options.html#server-hmr
        /*server: {
            hmr: false
        }*/
    };
});<|MERGE_RESOLUTION|>--- conflicted
+++ resolved
@@ -26,11 +26,8 @@
     "samples/ogc-feature-sample",
     "samples/test-basemap-switcher",
     "samples/experimental-sidebar",
-<<<<<<< HEAD
+    "samples/theming-sample",
     "samples/test-search-result-handler"
-=======
-    "samples/theming-sample"
->>>>>>> 5823ddf6
 ];
 
 // https://vitejs.dev/config/
