--- conflicted
+++ resolved
@@ -9,36 +9,12 @@
 import { defineConfig } from "vite";
 import eslint from "vite-plugin-eslint";
 
-<<<<<<< HEAD
-// Minimum browser versions supported by generated JS/CSS
-// See also:
-// - https://vitejs.dev/config/build-options.html#build-target
-// - https://esbuild.github.io/api/#target
-const targets = ["chrome92", "edge92", "firefox91", "safari14"];
-
-const sampleSites = [
-    "samples/map-sample",
-    "samples/ogc-api-sample",
-    "samples/showcase",
-    "samples/editing-sample",
-
-    "samples/test-basemap-switcher",
-    "samples/test-toc",
-    "samples/test-highlight-and-zoom",
-    "samples/test-menu-fix",
-    "samples/test-result-list",
-    "samples/test-printing-api",
-
-    "samples/experimental-sidebar"
-];
-=======
 // Find sites under src/samples with an index.html and build them all.
 const sampleSites = glob
     .sync("samples/*/index.html", {
         cwd: "src"
     })
     .map((indexHtml) => dirname(indexHtml));
->>>>>>> 97b69d4f
 
 // https://vitejs.dev/config/
 export default defineConfig(({ mode }) => {
