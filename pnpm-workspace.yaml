packages:
  - src/**
  - support/disabled-package
  - "!**/test-data/**"
  - "!**/dist/**"
  - .

# Shared version expressions (yaml anchors).
# This is a yaml feature and is not interpreted by pnpm directly.
__versions:
<<<<<<< HEAD
  - &react_version ^19.0.0
  - &core_packages_version 4.0.0-dev-chakra-v3.20250423124703
=======
  - &react_version ^19.1.0
  - &core_packages_version 4.0.0-dev-chakra-v3.20250423071747
>>>>>>> 1b72ccbf

# https://pnpm.io/catalogs
catalog:
  # Trails core packages
  # https://github.com/open-pioneer/trails-core-packages
  "@open-pioneer/base-theme": *core_packages_version
  "@open-pioneer/chakra-integration": *core_packages_version
  "@open-pioneer/core": *core_packages_version
  "@open-pioneer/http": *core_packages_version
  "@open-pioneer/integration": *core_packages_version
  "@open-pioneer/local-storage": *core_packages_version
  "@open-pioneer/notifier": *core_packages_version
  "@open-pioneer/react-utils": *core_packages_version
  "@open-pioneer/reactivity": *core_packages_version
  "@open-pioneer/runtime": *core_packages_version
  "@open-pioneer/test-utils": *core_packages_version
  "@open-pioneer/chakra-snippets": *core_packages_version

  "@chakra-ui/react": ^3.15.1
  "@chakra-ui/cli": ^3.15.1
  "@conterra/reactivity-core": ^0.4.3
  "@emotion/cache": ^11.13.0
  "@emotion/react": ^11.13.0
  "@emotion/styled": ^11.13.0
  "@formatjs/intl": ^3.1.4
  "@tanstack/react-table": ^8.20.5
  classnames: ^2.3.2
  framer-motion: ^12.4.7
  html2canvas: ^1.4.1
  jspdf: ^3.0.1
  ol-mapbox-style: ^12.4.1
  ol: ^10.5.0
  proj4: ^2.12.1
  react-dom: *react_version
  react-icons: ^5.3.0
  react-use: ^17.5.1
  react: *react_version
  uuid: ^11.1.0

  # Devtools
  "@changesets/cli": 2.27.9
  "@open-pioneer/build-package-cli": ^3.0.0
  "@open-pioneer/build-support": ^3.0.0
  "@open-pioneer/vite-plugin-pioneer": ^4.0.0
  "@open-pioneer/check-pnpm-duplicates": "^0.2.0"
  "@testing-library/dom": ^10.4.0
  "@testing-library/jest-dom": ^6.6.2
  "@testing-library/react": ^16.2.0
  "@testing-library/user-event": ^14.5.2
  "@types/js-yaml": ^4.0.9
  "@types/jsdom": ^21.1.7
  "@types/node": ^20.14.8
  "@types/proj4": "^2.5.2"
  "@types/react": ^19.0.10
  "@types/react-dom": ^19.0.4
  "@types/uuid": ^10.0.0
  "@typescript-eslint/eslint-plugin": ^8.11.0
  "@typescript-eslint/parser": ^8.11.0
  "@vitejs/plugin-react-swc": ^3.7.1
  eslint: ^8.57.1
  eslint-config-prettier: ^10.0.1
  eslint-import-resolver-typescript: ^3.6.3
  eslint-plugin-header: ^3.1.1
  eslint-plugin-import: ^2.31.0
  eslint-plugin-jsx-a11y: ^6.10.1
  eslint-plugin-react: ^7.37.1
  eslint-plugin-react-hooks: ^5.1.0
  eslint-plugin-unused-imports: ^4.1.4
  fast-glob: ^3.3.3
  handlebars: ^4.7.8
  happy-dom: ^17.1.1
  husky: ^9.1.6
  js-yaml: ^4.1.0
  jsdom: ^26.0.0
  lint-staged: ^15.2.10
  prettier: ^3.3.3
  resize-observer-polyfill: ^1.5.1
  rimraf: ^6.0.1
  sass: ^1.85.0
  tsx: ^4.19.1
  typedoc: ^0.27.7
  typescript: ^5.7.3
  vite: ^6.2.6
  vite-plugin-eslint: ^1.8.1
  vitest: ^3.0.6<|MERGE_RESOLUTION|>--- conflicted
+++ resolved
@@ -8,13 +8,8 @@
 # Shared version expressions (yaml anchors).
 # This is a yaml feature and is not interpreted by pnpm directly.
 __versions:
-<<<<<<< HEAD
   - &react_version ^19.0.0
   - &core_packages_version 4.0.0-dev-chakra-v3.20250423124703
-=======
-  - &react_version ^19.1.0
-  - &core_packages_version 4.0.0-dev-chakra-v3.20250423071747
->>>>>>> 1b72ccbf
 
 # https://pnpm.io/catalogs
 catalog:
