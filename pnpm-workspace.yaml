packages:
  - src/**
  - "!**/test-data/**"
  - "!**/dist/**"
  - .

# https://pnpm.io/catalogs
catalog:
  # Trails core packages
  # https://github.com/open-pioneer/trails-core-packages
  "@open-pioneer/base-theme": ^4.1.0
  "@open-pioneer/core": ^4.1.0
  "@open-pioneer/http": ^4.1.0
  "@open-pioneer/integration": ^4.1.0
  "@open-pioneer/local-storage": ^4.1.0
  "@open-pioneer/notifier": ^4.1.0
  "@open-pioneer/react-utils": ^4.1.0
  "@open-pioneer/reactivity": ^4.1.0
  "@open-pioneer/runtime": ^4.1.0
  "@open-pioneer/test-utils": ^4.1.0
  "@open-pioneer/chakra-snippets": ^4.1.0

  "@chakra-ui/react": ^3.26.0
  "@chakra-ui/cli": ^3.26.0
  "@conterra/reactivity-core": ^0.7.0
  "@emotion/cache": ^11.14.0
  "@emotion/react": ^11.14.0
  "@emotion/styled": ^11.14.1
  "@formatjs/intl": ^3.1.6
  "@tanstack/react-table": ^8.21.3
  chakra-react-select: ^6.1.0
  classnames: ^2.5.1
  framer-motion: ^12.23.12
  html2canvas: ^1.4.1
  jspdf: ^3.0.2
  ol-mapbox-style: ^13.1.0
  ol: ^10.6.1
  proj4: ^2.19.10
  react-dom: ^19.1.1
  react-icons: ^5.5.0
  react-use: ^17.6.0
  react: ^19.1.1
  uuid: ^11.1.0

  # Devtools
  "@changesets/cli": 2.29.7
  "@open-pioneer/build-package-cli": ^3.0.3
  "@open-pioneer/build-support": ^3.0.3
  "@open-pioneer/check-pnpm-duplicates": ^0.2.3
  "@open-pioneer/vite-plugin-pioneer": ^5.0.0
  "@testing-library/dom": ^10.4.1
  "@testing-library/jest-dom": ^6.8.0
  "@testing-library/react": ^16.3.0
  "@testing-library/user-event": ^14.6.1
  "@types/js-yaml": ^4.0.9
  "@types/jsdom": ^21.1.7
  "@types/node": ^20.19.13
  "@types/react": ^19.1.12
  "@types/react-dom": ^19.1.9
  "@types/uuid": ^10.0.0
<<<<<<< HEAD
  "@typescript-eslint/eslint-plugin": ^8.39.1
  "@typescript-eslint/parser": ^8.39.1
  "@vitejs/plugin-react-swc": ^4.0.0
  eslint: ^9.35.0
  "@eslint/js": ^9.35.0
  "typescript-eslint": ^8.43.0
=======
  "@typescript-eslint/eslint-plugin": ^8.43.0
  "@typescript-eslint/parser": ^8.43.0
  "@vitejs/plugin-react-swc": ^4.0.1
  eslint: ^8.57.1
>>>>>>> 138d85b4
  eslint-config-prettier: ^10.1.8
  eslint-import-resolver-typescript: ^4.4.4
  eslint-plugin-headers: ^1.3.3
  eslint-plugin-import: ^2.32.0
  eslint-plugin-jsx-a11y: ^6.10.2
  eslint-plugin-react: ^7.37.5
  eslint-plugin-react-hooks: ^5.2.0
  eslint-plugin-unused-imports: ^4.2.0
  fast-glob: ^3.3.3
  handlebars: ^4.7.8
  happy-dom: ^18.0.1
  husky: ^9.1.7
  js-yaml: ^4.1.0
  jsdom: ^26.1.0
  lint-staged: ^16.1.6
  prettier: ^3.6.2
  resize-observer-polyfill: ^1.5.1
  rimraf: ^6.0.1
  sass: ^1.92.1
  tsx: ^4.20.5
  typedoc: ^0.28.12
  typescript: ^5.9.2
  vite: ^7.1.5
  vite-plugin-eslint: ^1.8.1
  vitest: ^3.2.4
  zx: ^8.8.1

auditConfig:
  ignoreCves: []

overrides:
  # https://github.com/advisories/GHSA-c2qf-rxjj-qqgw
  "semver@<7.5.2": ">=7.5.2"
  # https://github.com/advisories/GHSA-72xf-g2v4-qvf3
  "tough-cookie@<4.1.3": ">=4.1.3"
  # https://github.com/advisories/GHSA-grv7-fg5c-xmjg
  "braces@<3.0.3": ">=3.0.3"
  # https://github.com/advisories/GHSA-3h5v-q93c-6h6q
  "ws@>=8.0.0 <8.17.1": ">=8.17.1"
  # https://github.com/advisories/GHSA-3q56-9cc2-46j4
  "fast-loops@<1.1.4": ">=1.1.4"
  # https://github.com/advisories/GHSA-952p-6rrq-rcjv
  "micromatch@<4.0.8": ">=4.0.8"
  # https://github.com/advisories/GHSA-gcx4-mw62-g8wm
  "vite-plugin-eslint>rollup": ">=3.29.5"
  # https://github.com/advisories/GHSA-3xgq-45jj-v275
  "cross-spawn@<7.0.5": ">=7.0.5"
  # https://github.com/advisories/GHSA-mwcw-c2x4-8c55
  "nanoid@<3.3.8": "^3.3.8"
  # CVE-2025-26791
  "dompurify@<3.2.4": ">=3.2.4"
  # https://github.com/advisories/GHSA-67mh-4wv8-2f99
  "esbuild@<0.25.0": ">=0.25.0"
  # https://github.com/advisories/GHSA-v2mw-5mch-w8c5
  "canvg@<=4.0.2": ">=4.0.3"
  # https://github.com/advisories/GHSA-968p-4wvh-cqc8
  "@babel/runtime": ">=7.26.10"
  # https://github.com/advisories/GHSA-v6h2-p8h4-qcjw
  "brace-expansion@>=1.0.0 <=1.1.11": "^1.1.12"
  "brace-expansion@>=2.0.0 <=2.0.1": "^2.0.2"
  # https://github.com/advisories/GHSA-52f5-9888-hmc6
  "tmp@<=0.2.3": "^0.2.4"

  # Just to get rid of some duplicate dependencies
  "source-map@<0.6.1": ">=0.6.1"
  "stylis@<4.3.5": ">= 4.3.5"

ignorePatchFailures: false
patchedDependencies:
  # Ensure valids ids for aria-activedescendant and fix touch events in shadow DOM (see https://github.com/JedWatson/react-select/issues/5824)
  "react-select": "patches/react-select.patch"

  # - Ensure all portals are mounted under `.pioneer-root` div
  "@ark-ui/react@*": "patches/@ark-ui__react.patch"

dangerouslyAllowAllBuilds: false
onlyBuiltDependencies:
  - "@parcel/watcher"
  - "@swc/core"
  - esbuild

ignoredBuiltDependencies:
  # Seems to work without build scripts; may revisit later if actually needed.
  - core-js
  - unrs-resolver

# Don't automatically link to workspace packages (use e.g. "workspace:^" instead).
linkWorkspacePackages: false
autoInstallPeers: true
dedupePeerDependents: true
strictPeerDependencies: true

# Workaround for current problems regarding our vite plugin + vite's optimizeDeps feature
shamefullyHoist: true

# Workspace root itself depends on runtime, and all packages (including runtime) have a dev dependency on workspace root
# for shared scripts.
ignoreWorkspaceCycles: true<|MERGE_RESOLUTION|>--- conflicted
+++ resolved
@@ -58,19 +58,11 @@
   "@types/react": ^19.1.12
   "@types/react-dom": ^19.1.9
   "@types/uuid": ^10.0.0
-<<<<<<< HEAD
-  "@typescript-eslint/eslint-plugin": ^8.39.1
-  "@typescript-eslint/parser": ^8.39.1
-  "@vitejs/plugin-react-swc": ^4.0.0
+  "@typescript-eslint/parser": ^8.43.0
+  "@vitejs/plugin-react-swc": ^4.0.1
   eslint: ^9.35.0
   "@eslint/js": ^9.35.0
   "typescript-eslint": ^8.43.0
-=======
-  "@typescript-eslint/eslint-plugin": ^8.43.0
-  "@typescript-eslint/parser": ^8.43.0
-  "@vitejs/plugin-react-swc": ^4.0.1
-  eslint: ^8.57.1
->>>>>>> 138d85b4
   eslint-config-prettier: ^10.1.8
   eslint-import-resolver-typescript: ^4.4.4
   eslint-plugin-headers: ^1.3.3
