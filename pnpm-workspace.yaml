--- conflicted
+++ resolved
@@ -20,17 +20,10 @@
   "@open-pioneer/test-utils": 4.2.0-dev.20251017113502
   "@open-pioneer/chakra-snippets": 4.2.0-dev.20251017113502
 
-<<<<<<< HEAD
-  "@chakra-ui/react": ^3.26.0
-  "@chakra-ui/cli": ^3.26.0
-  "@conterra/reactivity-core": ^0.7.0
-  "@conterra/reactivity-events": ^0.7.0
-=======
   "@chakra-ui/react": ^3.27.1
   "@chakra-ui/cli": ^3.27.1
   "@conterra/reactivity-core": ^0.8.0
   "@conterra/reactivity-events": ^0.8.0
->>>>>>> 756477e9
   "@emotion/cache": ^11.14.0
   "@emotion/react": ^11.14.0
   "@emotion/styled": ^11.14.1
