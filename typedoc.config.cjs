// SPDX-FileCopyrightText: 2023 Open Pioneer project (https://github.com/open-pioneer)
// SPDX-License-Identifier: Apache-2.0
/* eslint-disable @typescript-eslint/no-var-requires */
const { existsSync } = require("fs");

const documentedPackages = [
    "experimental-packages/layout-sidebar",
    "packages/map",
    "packages/map-test-utils",
    "packages/notifier",
    "packages/react-utils",
    "packages/authentication",
    "packages/coordinate-viewer",
    "packages/scale-viewer",
    "packages/basemap-switcher",
    "packages/map-navigation",
    "packages/measurement",
    "packages/ogc-features",
    "packages/overview-map",
    "packages/scale-bar",
    "packages/geolocation",
    "packages/theme",
<<<<<<< HEAD
    "package/legend"
=======
    "packages/toc"
>>>>>>> d8cb85ae
];

const packagePaths = documentedPackages.map((p) => `src/${p}`);
for (const path of packagePaths) {
    if (!existsSync(path)) {
        throw new Error("Package does not exist: " + path);
    }
}

// See https://typedoc.org/options/
module.exports = {
    name: "Open Pioneer Packages",
    readme: "none",
    out: "dist/docs",
    entryPointStrategy: "packages",
    entryPoints: packagePaths,
    skipErrorChecking: true,
    validation: {
        notExported: false,
        invalidLink: true,
        notDocumented: true
    }
};<|MERGE_RESOLUTION|>--- conflicted
+++ resolved
@@ -20,11 +20,8 @@
     "packages/scale-bar",
     "packages/geolocation",
     "packages/theme",
-<<<<<<< HEAD
-    "package/legend"
-=======
+    "packages/legend",
     "packages/toc"
->>>>>>> d8cb85ae
 ];
 
 const packagePaths = documentedPackages.map((p) => `src/${p}`);
