// SPDX-FileCopyrightText: 2023 Open Pioneer project (https://github.com/open-pioneer)
// SPDX-License-Identifier: Apache-2.0
/* eslint-disable @typescript-eslint/no-var-requires */
const { existsSync } = require("fs");

const documentedPackages = [
    "experimental-packages/layout-sidebar",
    "packages/map",
    "packages/map-test-utils",
    "packages/notifier",
    "packages/react-utils",
    "packages/authentication",
    "packages/coordinate-viewer",
    "packages/scale-viewer",
    "packages/basemap-switcher",
    "packages/map-navigation",
    "packages/measurement",
    "packages/ogc-features",
    "packages/overview-map",
    "packages/scale-bar",
    "packages/geolocation",
    "packages/theme",
<<<<<<< HEAD
    "packages/legend",
    "packages/toc"
=======
    "packages/local-storage",
    "packages/toc",
    "packages/spatial-bookmark"
>>>>>>> ec6bcf62
];

const packagePaths = documentedPackages.map((p) => `src/${p}`);
for (const path of packagePaths) {
    if (!existsSync(path)) {
        throw new Error("Package does not exist: " + path);
    }
}

// See https://typedoc.org/options/
module.exports = {
    name: "Open Pioneer Packages",
    readme: "none",
    out: "dist/docs",
    entryPointStrategy: "packages",
    entryPoints: packagePaths,
    skipErrorChecking: true,
    validation: {
        notExported: false,
        invalidLink: true,
        notDocumented: true
    }
};<|MERGE_RESOLUTION|>--- conflicted
+++ resolved
@@ -20,14 +20,10 @@
     "packages/scale-bar",
     "packages/geolocation",
     "packages/theme",
-<<<<<<< HEAD
     "packages/legend",
-    "packages/toc"
-=======
     "packages/local-storage",
     "packages/toc",
     "packages/spatial-bookmark"
->>>>>>> ec6bcf62
 ];
 
 const packagePaths = documentedPackages.map((p) => `src/${p}`);
