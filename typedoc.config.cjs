--- conflicted
+++ resolved
@@ -12,11 +12,8 @@
     "packages/authentication",
     "packages/coordinate-viewer",
     "packages/scale-viewer",
-<<<<<<< HEAD
+    "packages/basemap-switcher",
     "packages/initial-extent"
-=======
-    "packages/basemap-switcher"
->>>>>>> 73ecb72a
 ];
 
 const packagePaths = documentedPackages.map((p) => `src/${p}`);
