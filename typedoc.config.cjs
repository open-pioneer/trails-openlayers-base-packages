// SPDX-FileCopyrightText: 2023 Open Pioneer project (https://github.com/open-pioneer)
// SPDX-License-Identifier: Apache-2.0
/* eslint-disable @typescript-eslint/no-var-requires */
const { existsSync } = require("fs");

const documentedPackages = [
    "packages/map",
    "packages/map-test-utils",
    "packages/notifier",
    "packages/react-utils",
    "packages/authentication",
    "packages/coordinate-viewer",
    "packages/scale-viewer",
    "packages/basemap-switcher",
    "packages/map-navigation",
    "packages/measurement",
    "packages/ogc-features",
    "packages/overview-map",
    "packages/scale-bar",
    "packages/geolocation",
    "packages/theme",
    "packages/legend",
    "packages/local-storage",
    "packages/toc",
    "packages/search",
    "packages/spatial-bookmarks",
    "packages/selection",
<<<<<<< HEAD
    "packages/printing"
=======
    "packages/result-list"
>>>>>>> dad16211
];

const packagePaths = documentedPackages.sort().map((p) => `src/${p}`);
for (const path of packagePaths) {
    if (!existsSync(path)) {
        throw new Error("Package does not exist: " + path);
    }
}

// See https://typedoc.org/options/
module.exports = {
    name: "Open Pioneer Packages",
    readme: "none",
    out: "dist/docs",
    entryPointStrategy: "packages",
    entryPoints: packagePaths,
    skipErrorChecking: true,
    validation: {
        notExported: false,
        invalidLink: true,
        notDocumented: true
    }
};<|MERGE_RESOLUTION|>--- conflicted
+++ resolved
@@ -25,11 +25,8 @@
     "packages/search",
     "packages/spatial-bookmarks",
     "packages/selection",
-<<<<<<< HEAD
+    "packages/result-list",
     "packages/printing"
-=======
-    "packages/result-list"
->>>>>>> dad16211
 ];
 
 const packagePaths = documentedPackages.sort().map((p) => `src/${p}`);
