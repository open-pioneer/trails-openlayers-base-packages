// SPDX-FileCopyrightText: 2023 Open Pioneer project (https://github.com/open-pioneer)
// SPDX-License-Identifier: Apache-2.0
/* eslint-disable @typescript-eslint/no-var-requires */
const { existsSync } = require("fs");

const documentedPackages = [
    "experimental-packages/layout-sidebar",
    "packages/map",
    "packages/map-test-utils",
    "packages/notifier",
    "packages/react-utils",
    "packages/authentication",
    "packages/coordinate-viewer",
    "packages/scale-viewer",
    "packages/basemap-switcher",
    "packages/map-navigation",
    "packages/measurement",
    "packages/ogc-features",
<<<<<<< HEAD
    "packages/theme"
=======
    "packages/overview-map",
    "packages/scale-bar"
>>>>>>> f26e1fde
];

const packagePaths = documentedPackages.map((p) => `src/${p}`);
for (const path of packagePaths) {
    if (!existsSync(path)) {
        throw new Error("Package does not exist: " + path);
    }
}

// See https://typedoc.org/options/
module.exports = {
    name: "Open Pioneer Packages",
    readme: "none",
    out: "dist/docs",
    entryPointStrategy: "packages",
    entryPoints: packagePaths,
    skipErrorChecking: true,
    validation: {
        notExported: false,
        invalidLink: true,
        notDocumented: true
    }
};<|MERGE_RESOLUTION|>--- conflicted
+++ resolved
@@ -16,12 +16,9 @@
     "packages/map-navigation",
     "packages/measurement",
     "packages/ogc-features",
-<<<<<<< HEAD
+    "packages/overview-map",
+    "packages/scale-bar",
     "packages/theme"
-=======
-    "packages/overview-map",
-    "packages/scale-bar"
->>>>>>> f26e1fde
 ];
 
 const packagePaths = documentedPackages.map((p) => `src/${p}`);
