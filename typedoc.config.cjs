// SPDX-FileCopyrightText: con terra GmbH and contributors
// SPDX-License-Identifier: Apache-2.0

const documentedPackages = [
    "experimental-packages/layout-sidebar",
    "experimental-packages/ol-layer-control",
    "experimental-packages/ol-map",
    "packages/notifier",
    "packages/react-utils",
<<<<<<< HEAD
    "packages/authentication"
=======
    "packages/authentication",
    "packages/scale-viewer"
>>>>>>> 4673506d
];

// See https://typedoc.org/options/
module.exports = {
    "name": "Open Pioneer Packages",
    "readme": "none",
    "out": "dist/docs",
    "entryPointStrategy": "packages",
    "entryPoints": documentedPackages.map(p => `src/${p}`),
    "skipErrorChecking": true,
    "validation": {
        "notExported": false,
        "invalidLink": true,
        "notDocumented": true
    }
};<|MERGE_RESOLUTION|>--- conflicted
+++ resolved
@@ -7,12 +7,8 @@
     "experimental-packages/ol-map",
     "packages/notifier",
     "packages/react-utils",
-<<<<<<< HEAD
-    "packages/authentication"
-=======
     "packages/authentication",
     "packages/scale-viewer"
->>>>>>> 4673506d
 ];
 
 // See https://typedoc.org/options/
