// SPDX-FileCopyrightText: con terra GmbH and contributors
// SPDX-License-Identifier: Apache-2.0
/* eslint-disable @typescript-eslint/no-var-requires */
const { existsSync } = require("fs");

const documentedPackages = [
    "experimental-packages/layout-sidebar",
    "experimental-packages/ol-layer-control",
    "packages/map",
    "packages/map-test-utils",
    "packages/notifier",
    "packages/react-utils",
    "packages/authentication",
    "packages/coordinate-viewer",
    "packages/scale-viewer",
    "packages/basemap-switcher",
    "packages/initial-extent",
    "packages/zoom",
<<<<<<< HEAD
    "packages/ogc-features"
=======
    "packages/measurement"
>>>>>>> aab03dbf
];

const packagePaths = documentedPackages.map((p) => `src/${p}`);
for (const path of packagePaths) {
    if (!existsSync(path)) {
        throw new Error("Package does not exist: " + path);
    }
}

// See https://typedoc.org/options/
module.exports = {
    name: "Open Pioneer Packages",
    readme: "none",
    out: "dist/docs",
    entryPointStrategy: "packages",
    entryPoints: packagePaths,
    skipErrorChecking: true,
    validation: {
        notExported: false,
        invalidLink: true,
        notDocumented: true
    }
};<|MERGE_RESOLUTION|>--- conflicted
+++ resolved
@@ -16,11 +16,8 @@
     "packages/basemap-switcher",
     "packages/initial-extent",
     "packages/zoom",
-<<<<<<< HEAD
+    "packages/measurement",
     "packages/ogc-features"
-=======
-    "packages/measurement"
->>>>>>> aab03dbf
 ];
 
 const packagePaths = documentedPackages.map((p) => `src/${p}`);
