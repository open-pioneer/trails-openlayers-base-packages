// SPDX-FileCopyrightText: 2023 Open Pioneer project (https://github.com/open-pioneer)
// SPDX-License-Identifier: Apache-2.0
/* eslint-disable @typescript-eslint/no-var-requires */
const { existsSync } = require("fs");

const documentedPackages = [
    "packages/map",
    "packages/map-test-utils",
    "packages/notifier",
    "packages/react-utils",
    "packages/authentication",
    "packages/coordinate-viewer",
    "packages/scale-viewer",
    "packages/basemap-switcher",
    "packages/map-navigation",
    "packages/measurement",
    "packages/ogc-features",
    "packages/overview-map",
    "packages/scale-bar",
    "packages/geolocation",
    "packages/theme",
    "packages/legend",
    "packages/local-storage",
    "packages/toc",
    "packages/search",
    "packages/spatial-bookmarks",
    "packages/selection",
<<<<<<< HEAD
    "packages/editing"
=======
    "packages/result-list"
>>>>>>> fc6bf82f
];

const packagePaths = documentedPackages.sort().map((p) => `src/${p}`);
for (const path of packagePaths) {
    if (!existsSync(path)) {
        throw new Error("Package does not exist: " + path);
    }
}

// See https://typedoc.org/options/
module.exports = {
    name: "Open Pioneer Packages",
    readme: "none",
    out: "dist/docs",
    entryPointStrategy: "packages",
    entryPoints: packagePaths,
    skipErrorChecking: true,
    validation: {
        notExported: false,
        invalidLink: true,
        notDocumented: true
    }
};<|MERGE_RESOLUTION|>--- conflicted
+++ resolved
@@ -25,11 +25,8 @@
     "packages/search",
     "packages/spatial-bookmarks",
     "packages/selection",
-<<<<<<< HEAD
-    "packages/editing"
-=======
+    "packages/editing",
     "packages/result-list"
->>>>>>> fc6bf82f
 ];
 
 const packagePaths = documentedPackages.sort().map((p) => `src/${p}`);
